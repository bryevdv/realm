/* Copyright 2018 Stanford University, NVIDIA Corporation
 *
 * Licensed under the Apache License, Version 2.0 (the "License");
 * you may not use this file except in compliance with the License.
 * You may obtain a copy of the License at
 *
 *     http://www.apache.org/licenses/LICENSE-2.0
 *
 * Unless required by applicable law or agreed to in writing, software
 * distributed under the License is distributed on an "AS IS" BASIS,
 * WITHOUT WARRANTIES OR CONDITIONS OF ANY KIND, either express or implied.
 * See the License for the specific language governing permissions and
 * limitations under the License.
 */


#include "legion.h"
#include "legion/runtime.h"
#include "legion/legion_ops.h"
#include "legion/legion_tasks.h"
#include "legion/legion_context.h"
#include "legion/legion_profiling.h"
#include "legion/legion_allocation.h"

namespace Legion {
#ifndef DISABLE_PARTITION_SHIM
  namespace PartitionShim {

    template<int COLOR_DIM>
    /*static*/ TaskID ColorPoints<COLOR_DIM>::TASK_ID;
    template<int COLOR_DIM, int RANGE_DIM>
    /*static*/ TaskID ColorRects<COLOR_DIM,RANGE_DIM>::TASK_ID;
    
    //--------------------------------------------------------------------------
    template<int CDIM>
    ColorPoints<CDIM>::ColorPoints(const Coloring &coloring, 
        LogicalRegion region, FieldID color_field, FieldID pointer_field)
      : TaskLauncher(TASK_ID, TaskArgument(), Predicate::TRUE_PRED,
                     PARTITION_SHIM_MAPPER_ID)
    //--------------------------------------------------------------------------
    {
      add_region_requirement(
          RegionRequirement(region, WRITE_DISCARD, EXCLUSIVE, region));
      add_field(0/*index*/, color_field);
      add_field(0/*index*/, pointer_field);
      // Serialize the coloring into the argument buffer 
      assert(CDIM == 1);
      rez.serialize<size_t>(coloring.size());
      for (Coloring::const_iterator cit = coloring.begin(); 
            cit != coloring.end(); cit++)
      {
        const Point<CDIM,coord_t> color = DomainPoint(cit->first); 
        rez.serialize(color);
        rez.serialize<size_t>(cit->second.points.size());
        for (std::set<ptr_t>::const_iterator it = cit->second.points.begin();
              it != cit->second.points.end(); it++)
        {
          const Point<1,coord_t> point = it->value;
          rez.serialize(point);
        }
        // No need to do ranges since we know that they are all empty
      }
      argument = TaskArgument(rez.get_buffer(), rez.get_used_bytes()); 
    }

    //--------------------------------------------------------------------------
    template<int CDIM>
    ColorPoints<CDIM>::ColorPoints(const PointColoring &coloring, 
        LogicalRegion region, FieldID color_field, FieldID pointer_field)
      : TaskLauncher(TASK_ID, TaskArgument(), Predicate::TRUE_PRED,
                     PARTITION_SHIM_MAPPER_ID)
    //--------------------------------------------------------------------------
    {
      add_region_requirement(
          RegionRequirement(region, WRITE_DISCARD, EXCLUSIVE, region));
      add_field(0/*index*/, color_field);
      add_field(0/*index*/, pointer_field);
      // Serialize the coloring into the argument buffer 
      rez.serialize<size_t>(coloring.size());
      for (PointColoring::const_iterator cit = coloring.begin();
            cit != coloring.end(); cit++)
      {
        const Point<CDIM,coord_t> color = cit->first; 
        rez.serialize(color);
        rez.serialize<size_t>(cit->second.points.size());
        for (std::set<ptr_t>::const_iterator it = cit->second.points.begin();
              it != cit->second.points.end(); it++)
        {
          const Point<1,coord_t> point = it->value;
          rez.serialize(point);
        }
        // No need to do any ranges since we know they are all empty
      }
      argument = TaskArgument(rez.get_buffer(), rez.get_used_bytes());
    }
 
    //--------------------------------------------------------------------------
    template<int CDIM>
    /*static*/ void ColorPoints<CDIM>::register_task(void)
    //--------------------------------------------------------------------------
    {
      TASK_ID = Legion::Runtime::generate_static_task_id();
      char variant_name[128];
      snprintf(variant_name,128,"Color Points <%d>", CDIM);
      TaskVariantRegistrar registrar(TASK_ID, variant_name);
      registrar.add_constraint(ProcessorConstraint(Processor::LOC_PROC));
      registrar.set_leaf();
      Legion::Runtime::preregister_task_variant<
        ColorPoints<CDIM>::cpu_variant>(registrar, variant_name);
    }

    //--------------------------------------------------------------------------
    template<int CDIM>
    /*static*/ void ColorPoints<CDIM>::cpu_variant(const Task *task, 
      const std::vector<PhysicalRegion> &regions, Context ctx, Runtime *runtime)
    //--------------------------------------------------------------------------
    {
      const FieldAccessor<WRITE_DISCARD,Point<CDIM,coord_t>,1,coord_t>
        fa_color(regions[0], task->regions[0].instance_fields[0]);
      const FieldAccessor<WRITE_DISCARD,Point<1,coord_t>,1,coord_t>
        fa_point(regions[0], task->regions[0].instance_fields[1]);
      Deserializer derez(task->args, task->arglen);
      size_t num_colors;
      derez.deserialize(num_colors);
      coord_t next_entry = 0;
      for (unsigned cidx = 0; cidx < num_colors; cidx++)
      {
        Point<CDIM,coord_t> color;
        derez.deserialize(color);
        size_t num_points;
        derez.deserialize(num_points);
        for (unsigned idx = 0; idx < num_points; idx++, next_entry++)
        {
          Point<1,coord_t> point;
          derez.deserialize(point);
          fa_color.write(next_entry, color);
          fa_point.write(next_entry, point);
        }
      }
    }

    //--------------------------------------------------------------------------
    template<int CDIM, int RDIM>
    ColorRects<CDIM,RDIM>::ColorRects(const DomainColoring &coloring, 
        LogicalRegion region, FieldID color_field, FieldID range_field)
      : TaskLauncher(TASK_ID, TaskArgument(), Predicate::TRUE_PRED,
                     PARTITION_SHIM_MAPPER_ID)
    //--------------------------------------------------------------------------
    {
      add_region_requirement(
          RegionRequirement(region, WRITE_DISCARD, EXCLUSIVE, region));
      add_field(0/*index*/, color_field);
      add_field(0/*index*/, range_field);
      // Serialize the coloring into the argument buffer 
      assert(CDIM == 1);
      rez.serialize<size_t>(coloring.size());
      for (DomainColoring::const_iterator cit = coloring.begin();
            cit != coloring.end(); cit++)
      {
        const Point<CDIM,coord_t> color = DomainPoint(cit->first);
        rez.serialize(color);
        rez.serialize<size_t>(1); // number of rects
        const Rect<RDIM,coord_t> rect = cit->second;
        rez.serialize(rect);
      }
      argument = TaskArgument(rez.get_buffer(), rez.get_used_bytes());
    }

    //--------------------------------------------------------------------------
    template<int CDIM, int RDIM>
    ColorRects<CDIM,RDIM>::ColorRects(const MultiDomainColoring &coloring, 
        LogicalRegion region, FieldID color_field, FieldID range_field)
      : TaskLauncher(TASK_ID, TaskArgument(), Predicate::TRUE_PRED,
                     PARTITION_SHIM_MAPPER_ID)
    //--------------------------------------------------------------------------
    {
      add_region_requirement(
          RegionRequirement(region, WRITE_DISCARD, EXCLUSIVE, region));
      add_field(0/*index*/, color_field);
      add_field(0/*index*/, range_field);
      // Serialize the coloring into the argument buffer 
      assert(CDIM == 1);
      rez.serialize<size_t>(coloring.size());
      for (MultiDomainColoring::const_iterator cit = coloring.begin();
            cit != coloring.end(); cit++)
      {
        const Point<CDIM,coord_t> color = DomainPoint(cit->first);
        rez.serialize(color);
        rez.serialize<size_t>(cit->second.size());
        for (std::set<Domain>::const_iterator it = cit->second.begin();
              it != cit->second.end(); it++)
        {
          const Rect<RDIM,coord_t> rect = *it;
          rez.serialize(rect);
        }
      }
      argument = TaskArgument(rez.get_buffer(), rez.get_used_bytes());
    }

    //--------------------------------------------------------------------------
    template<int CDIM, int RDIM>
    ColorRects<CDIM,RDIM>::ColorRects(const DomainPointColoring &coloring, 
        LogicalRegion region, FieldID color_field, FieldID range_field)
      : TaskLauncher(TASK_ID, TaskArgument(), Predicate::TRUE_PRED,
                     PARTITION_SHIM_MAPPER_ID)
    //--------------------------------------------------------------------------
    {
      add_region_requirement(
          RegionRequirement(region, WRITE_DISCARD, EXCLUSIVE, region));
      add_field(0/*index*/, color_field);
      add_field(0/*index*/, range_field);
      // Serialize the coloring into the argument buffer 
      rez.serialize<size_t>(coloring.size());
      for (DomainPointColoring::const_iterator cit = coloring.begin();
            cit != coloring.end(); cit++)
      {
        const Point<CDIM,coord_t> color = cit->first;
        rez.serialize(color);
        rez.serialize<size_t>(1); // number of rects
        const Rect<RDIM,coord_t> rect = cit->second;
        rez.serialize(rect);
      }
      argument = TaskArgument(rez.get_buffer(), rez.get_used_bytes());
    }

    //--------------------------------------------------------------------------
    template<int CDIM, int RDIM>
    ColorRects<CDIM,RDIM>::ColorRects(const MultiDomainPointColoring &coloring,
        LogicalRegion region, FieldID color_field, FieldID range_field)
      : TaskLauncher(TASK_ID, TaskArgument(), Predicate::TRUE_PRED,
                     PARTITION_SHIM_MAPPER_ID)
    //--------------------------------------------------------------------------
    {
      add_region_requirement(
          RegionRequirement(region, WRITE_DISCARD, EXCLUSIVE, region));
      add_field(0/*index*/, color_field);
      add_field(0/*index*/, range_field);
      // Serialize the coloring into the argument buffer 
      rez.serialize<size_t>(coloring.size());
      for (MultiDomainPointColoring::const_iterator cit = coloring.begin();
            cit != coloring.end(); cit++)
      {
        const Point<CDIM,coord_t> color = cit->first;
        rez.serialize(color);
        rez.serialize<size_t>(cit->second.size());
        for (std::set<Domain>::const_iterator it = cit->second.begin();
              it != cit->second.end(); it++)
        {
          const Rect<RDIM,coord_t> rect = *it;
          rez.serialize(rect);
        }
      }
      argument = TaskArgument(rez.get_buffer(), rez.get_used_bytes());
    }

    //--------------------------------------------------------------------------
    template<int CDIM, int RDIM>
    ColorRects<CDIM,RDIM>::ColorRects(const Coloring &coloring, 
                 LogicalRegion region, FieldID color_field, FieldID range_field)
      : TaskLauncher(TASK_ID, TaskArgument(), Predicate::TRUE_PRED,
                     PARTITION_SHIM_MAPPER_ID)
    //--------------------------------------------------------------------------
    {
      add_region_requirement(
          RegionRequirement(region, WRITE_DISCARD, EXCLUSIVE, region));
      add_field(0/*index*/, color_field);
      add_field(0/*index*/, range_field);
      rez.serialize<size_t>(coloring.size());
      for (Coloring::const_iterator cit = coloring.begin(); 
            cit != coloring.end(); cit++)
      {
        const Point<CDIM,coord_t> color = DomainPoint(cit->first); 
        rez.serialize(color);
        // Count how many rectangles there will be
        size_t total_rects = cit->second.points.size();
        for (std::set<std::pair<ptr_t,ptr_t> >::const_iterator it = 
              cit->second.ranges.begin(); it != cit->second.ranges.end(); it++)
        {
          // Skip empty ranges
          if (it->first.value > it->second.value)
            continue;
          total_rects++;
        }
        rez.serialize(total_rects);
        for (std::set<ptr_t>::const_iterator it = 
              cit->second.points.begin(); it != cit->second.points.end(); it++)
        {
          const Point<1,coord_t> point(*it);
          const Rect<1,coord_t> rect(point, point);
          rez.serialize(rect);
        }
        for (std::set<std::pair<ptr_t,ptr_t> >::const_iterator it = 
              cit->second.ranges.begin(); it != cit->second.ranges.end(); it++)
        {
          // Skip empty ranges
          if (it->first.value > it->second.value)
            continue;
          const Point<1,coord_t> lo(it->first.value);
          const Point<1,coord_t> hi(it->second.value);
          const Rect<1,coord_t> rect(lo, hi);
          rez.serialize(rect);
        }
      }
      argument = TaskArgument(rez.get_buffer(), rez.get_used_bytes());
    }

    //--------------------------------------------------------------------------
    template<int CDIM, int RDIM>
    ColorRects<CDIM,RDIM>::ColorRects(const PointColoring &coloring, 
                 LogicalRegion region, FieldID color_field, FieldID range_field)
      : TaskLauncher(TASK_ID, TaskArgument(), Predicate::TRUE_PRED,
                     PARTITION_SHIM_MAPPER_ID)
    //--------------------------------------------------------------------------
    {
      add_region_requirement(
          RegionRequirement(region, WRITE_DISCARD, EXCLUSIVE, region));
      add_field(0/*index*/, color_field);
      add_field(0/*index*/, range_field);
      rez.serialize<size_t>(coloring.size());
      for (PointColoring::const_iterator cit = coloring.begin();
            cit != coloring.end(); cit++)
      {
        const Point<CDIM,coord_t> color = cit->first; 
        rez.serialize(color);
        // Count how many rectangles there will be
        size_t total_rects = cit->second.points.size();
        for (std::set<std::pair<ptr_t,ptr_t> >::const_iterator it = 
              cit->second.ranges.begin(); it != cit->second.ranges.end(); it++)
        {
          // Skip empty ranges
          if (it->first.value > it->second.value)
            continue;
          total_rects++;
        }
        rez.serialize(total_rects);
        for (std::set<ptr_t>::const_iterator it = 
              cit->second.points.begin(); it != cit->second.points.end(); it++)
        {
          const Point<1,coord_t> point(*it);
          const Rect<1,coord_t> rect(point, point);
          rez.serialize(rect);
        }
        for (std::set<std::pair<ptr_t,ptr_t> >::const_iterator it = 
              cit->second.ranges.begin(); it != cit->second.ranges.end(); it++)
        {
          // Skip empty ranges
          if (it->first.value > it->second.value)
            continue;
          const Point<1,coord_t> lo(it->first.value);
          const Point<1,coord_t> hi(it->second.value);
          const Rect<1,coord_t> rect(lo, hi);
          rez.serialize(rect);
        }
      }
      argument = TaskArgument(rez.get_buffer(), rez.get_used_bytes());
    }

    //--------------------------------------------------------------------------
    template<int CDIM, int RDIM>
    /*static*/ void ColorRects<CDIM,RDIM>::register_task(void)
    //--------------------------------------------------------------------------
    {
      TASK_ID = Legion::Runtime::generate_static_task_id();
      char variant_name[128];
      snprintf(variant_name,128,"Color Rects <%d,%d>", CDIM, RDIM);
      TaskVariantRegistrar registrar(TASK_ID, variant_name);
      registrar.add_constraint(ProcessorConstraint(Processor::LOC_PROC));
      registrar.set_leaf();
      Legion::Runtime::preregister_task_variant<
        ColorRects<CDIM,RDIM>::cpu_variant>(registrar, variant_name);
    }

    //--------------------------------------------------------------------------
    template<int CDIM, int RDIM>
    /*static*/ void ColorRects<CDIM,RDIM>::cpu_variant(const Task *task,
      const std::vector<PhysicalRegion> &regions, Context ctx, Runtime *runtime)
    //--------------------------------------------------------------------------
    {
      const FieldAccessor<WRITE_DISCARD,Point<CDIM,coord_t>,1,coord_t>
        fa_color(regions[0], task->regions[0].instance_fields[0]);
      const FieldAccessor<WRITE_DISCARD,Rect<RDIM,coord_t>,1,coord_t>
        fa_range(regions[0], task->regions[0].instance_fields[1]);
      Deserializer derez(task->args, task->arglen);
      size_t num_colors;
      derez.deserialize(num_colors);
      coord_t next_entry = 0;
      for (unsigned cidx = 0; cidx < num_colors; cidx++)
      {
        Point<CDIM,coord_t> color;
        derez.deserialize(color);
        size_t num_ranges;
        derez.deserialize(num_ranges);
        for (unsigned idx = 0; idx < num_ranges; idx++, next_entry++)
        {
          Rect<RDIM,coord_t> range;
          derez.deserialize(range);
          fa_color.write(next_entry, color);
          fa_range.write(next_entry, range);
        }
      }
    }

    // Do the explicit instantiation
    template class ColorPoints<1>;
    template class ColorPoints<2>;
    template class ColorPoints<3>;
    template class ColorRects<1,1>;
    template class ColorRects<1,2>;
    template class ColorRects<1,3>;
    template class ColorRects<2,1>;
    template class ColorRects<2,2>;
    template class ColorRects<2,3>;
    template class ColorRects<3,1>;
    template class ColorRects<3,2>;
    template class ColorRects<3,3>;
  };
#endif // DISABLE_PARTITION_SHIM

    namespace Internal {
      LEGION_EXTERN_LOGGER_DECLARATIONS
    };

    const LogicalRegion LogicalRegion::NO_REGION = LogicalRegion();
    const LogicalPartition LogicalPartition::NO_PART = LogicalPartition();  
    const Domain Domain::NO_DOMAIN = Domain();

    // Cache static type tags so we don't need to recompute them all the time
    static const TypeTag TYPE_TAG_1D =
      Internal::NT_TemplateHelper::encode_tag<1,coord_t>();
    static const TypeTag TYPE_TAG_2D =
      Internal::NT_TemplateHelper::encode_tag<2,coord_t>();
    static const TypeTag TYPE_TAG_3D =
      Internal::NT_TemplateHelper::encode_tag<3,coord_t>();

    /////////////////////////////////////////////////////////////
    // Mappable 
    /////////////////////////////////////////////////////////////

    //--------------------------------------------------------------------------
    Mappable::Mappable(void)
      : map_id(0), tag(0), mapper_data(NULL), mapper_data_size(0)
    //--------------------------------------------------------------------------
    {
    }

    /////////////////////////////////////////////////////////////
    // Task 
    /////////////////////////////////////////////////////////////

    //--------------------------------------------------------------------------
    Task::Task(void)
      : Mappable(), args(NULL), arglen(0), local_args(NULL), local_arglen(0),
        parent_task(NULL)
    //--------------------------------------------------------------------------
    {
    }

    /////////////////////////////////////////////////////////////
    // Copy 
    /////////////////////////////////////////////////////////////

    //--------------------------------------------------------------------------
    Copy::Copy(void)
      : Mappable(), parent_task(NULL)
    //--------------------------------------------------------------------------
    {
    }

    /////////////////////////////////////////////////////////////
    // Inline Mapping 
    /////////////////////////////////////////////////////////////

    //--------------------------------------------------------------------------
    InlineMapping::InlineMapping(void)
      : Mappable(), parent_task(NULL)
    //--------------------------------------------------------------------------
    {
    }

    /////////////////////////////////////////////////////////////
    // Acquire 
    /////////////////////////////////////////////////////////////

    //--------------------------------------------------------------------------
    Acquire::Acquire(void)
      : Mappable(), parent_task(NULL)
    //--------------------------------------------------------------------------
    {
    }

    /////////////////////////////////////////////////////////////
    // Release 
    /////////////////////////////////////////////////////////////

    //--------------------------------------------------------------------------
    Release::Release(void)
      : Mappable(), parent_task(NULL)
    //--------------------------------------------------------------------------
    {
    }

    /////////////////////////////////////////////////////////////
    // Close 
    /////////////////////////////////////////////////////////////

    //--------------------------------------------------------------------------
    Close::Close(void)
      : Mappable(), parent_task(NULL)
    //--------------------------------------------------------------------------
    {
    }

    /////////////////////////////////////////////////////////////
    // Fill 
    /////////////////////////////////////////////////////////////

    //--------------------------------------------------------------------------
    Fill::Fill(void)
      : Mappable(), parent_task(NULL)
    //--------------------------------------------------------------------------
    {
    }

    /////////////////////////////////////////////////////////////
    // Partition
    /////////////////////////////////////////////////////////////

    //--------------------------------------------------------------------------
    Partition::Partition(void)
      : Mappable(), parent_task(NULL)
    //--------------------------------------------------------------------------
    {
    }

    /////////////////////////////////////////////////////////////
    // MustEpoch 
    /////////////////////////////////////////////////////////////

    //--------------------------------------------------------------------------
    MustEpoch::MustEpoch(void)
      : Mappable(), parent_task(NULL)
    //--------------------------------------------------------------------------
    {
    }

    /////////////////////////////////////////////////////////////
    // IndexSpace 
    /////////////////////////////////////////////////////////////

    /*static*/ const IndexSpace IndexSpace::NO_SPACE = IndexSpace();

    //--------------------------------------------------------------------------
    IndexSpace::IndexSpace(IndexSpaceID _id, IndexTreeID _tid, TypeTag _tag)
      : id(_id), tid(_tid), type_tag(_tag)
    //--------------------------------------------------------------------------
    {
    }

    //--------------------------------------------------------------------------
    IndexSpace::IndexSpace(void)
      : id(0), tid(0), type_tag(0)
    //--------------------------------------------------------------------------
    {
    }

    //--------------------------------------------------------------------------
    IndexSpace::IndexSpace(const IndexSpace &rhs)
      : id(rhs.id), tid(rhs.tid), type_tag(rhs.type_tag)
    //--------------------------------------------------------------------------
    {
    }

    /////////////////////////////////////////////////////////////
    // IndexPartition 
    /////////////////////////////////////////////////////////////

    /*static*/ const IndexPartition IndexPartition::NO_PART = IndexPartition();

    //--------------------------------------------------------------------------
    IndexPartition::IndexPartition(IndexPartitionID _id, 
                                   IndexTreeID _tid, TypeTag _tag)
      : id(_id), tid(_tid), type_tag(_tag)
    //--------------------------------------------------------------------------
    {
    }

    //--------------------------------------------------------------------------
    IndexPartition::IndexPartition(void)
      : id(0), tid(0), type_tag(0)
    //--------------------------------------------------------------------------
    {
    }

    //--------------------------------------------------------------------------
    IndexPartition::IndexPartition(const IndexPartition &rhs)
      : id(rhs.id), tid(rhs.tid), type_tag(rhs.type_tag)
    //--------------------------------------------------------------------------
    {
    }

    /////////////////////////////////////////////////////////////
    // FieldSpace 
    /////////////////////////////////////////////////////////////

    /*static*/ const FieldSpace FieldSpace::NO_SPACE = FieldSpace(0);

    //--------------------------------------------------------------------------
    FieldSpace::FieldSpace(unsigned _id)
      : id(_id)
    //--------------------------------------------------------------------------
    {
    }

    //--------------------------------------------------------------------------
    FieldSpace::FieldSpace(void)
      : id(0)
    //--------------------------------------------------------------------------
    {
    }
    
    //--------------------------------------------------------------------------
    FieldSpace::FieldSpace(const FieldSpace &rhs)
      : id(rhs.id)
    //--------------------------------------------------------------------------
    {
    }

    /////////////////////////////////////////////////////////////
    // Logical Region  
    /////////////////////////////////////////////////////////////

    //--------------------------------------------------------------------------
    LogicalRegion::LogicalRegion(RegionTreeID tid, IndexSpace index, 
                                 FieldSpace field)
      : tree_id(tid), index_space(index), field_space(field)
    //--------------------------------------------------------------------------
    {
    }

    //--------------------------------------------------------------------------
    LogicalRegion::LogicalRegion(void)
      : tree_id(0), index_space(IndexSpace::NO_SPACE), 
        field_space(FieldSpace::NO_SPACE)
    //--------------------------------------------------------------------------
    {
    }

    //--------------------------------------------------------------------------
    LogicalRegion::LogicalRegion(const LogicalRegion &rhs)
      : tree_id(rhs.tree_id), index_space(rhs.index_space), 
        field_space(rhs.field_space)
    //--------------------------------------------------------------------------
    {
    }

    /////////////////////////////////////////////////////////////
    // Logical Partition 
    /////////////////////////////////////////////////////////////

    //--------------------------------------------------------------------------
    LogicalPartition::LogicalPartition(RegionTreeID tid, IndexPartition pid, 
                                       FieldSpace field)
      : tree_id(tid), index_partition(pid), field_space(field)
    //--------------------------------------------------------------------------
    {
    }

    //--------------------------------------------------------------------------
    LogicalPartition::LogicalPartition(void)
      : tree_id(0), index_partition(IndexPartition::NO_PART), 
        field_space(FieldSpace::NO_SPACE)
    //--------------------------------------------------------------------------
    {
    }

    //--------------------------------------------------------------------------
    LogicalPartition::LogicalPartition(const LogicalPartition &rhs)
      : tree_id(rhs.tree_id), index_partition(rhs.index_partition), 
        field_space(rhs.field_space)
    //--------------------------------------------------------------------------
    {
    }

    /////////////////////////////////////////////////////////////
    // Field Allocator 
    /////////////////////////////////////////////////////////////

    //--------------------------------------------------------------------------
    FieldAllocator::FieldAllocator(void)
      : field_space(FieldSpace::NO_SPACE), parent(NULL), runtime(NULL)
    //--------------------------------------------------------------------------
    {
    }

    //--------------------------------------------------------------------------
    FieldAllocator::FieldAllocator(const FieldAllocator &allocator)
      : field_space(allocator.field_space), parent(allocator.parent), 
        runtime(allocator.runtime)
    //--------------------------------------------------------------------------
    {
    }

    //--------------------------------------------------------------------------
    FieldAllocator::FieldAllocator(FieldSpace f, Context p, 
                                   Runtime *rt)
      : field_space(f), parent(p), runtime(rt)
    //--------------------------------------------------------------------------
    {
    }

    //--------------------------------------------------------------------------
    FieldAllocator::~FieldAllocator(void)
    //--------------------------------------------------------------------------
    {
    }

    //--------------------------------------------------------------------------
    FieldAllocator& FieldAllocator::operator=(const FieldAllocator &rhs)
    //--------------------------------------------------------------------------
    {
      field_space = rhs.field_space;
      parent = rhs.parent;
      runtime = rhs.runtime;
      return *this;
    }

    /////////////////////////////////////////////////////////////
    // Argument Map 
    /////////////////////////////////////////////////////////////

    //--------------------------------------------------------------------------
    ArgumentMap::ArgumentMap(void)
    //--------------------------------------------------------------------------
    {
      impl = new Internal::ArgumentMapImpl();
#ifdef DEBUG_LEGION
      assert(impl != NULL);
#endif
      impl->add_reference();
    }

    //--------------------------------------------------------------------------
    ArgumentMap::ArgumentMap(const FutureMap &rhs)
    //--------------------------------------------------------------------------
    {
      impl = new Internal::ArgumentMapImpl(rhs);
#ifdef DEBUG_LEGION
      assert(impl != NULL);
#endif
      impl->add_reference();
    }

    //--------------------------------------------------------------------------
    ArgumentMap::ArgumentMap(const ArgumentMap &rhs)
      : impl(rhs.impl)
    //--------------------------------------------------------------------------
    {
      if (impl != NULL)
        impl->add_reference();
    }

    //--------------------------------------------------------------------------
    ArgumentMap::ArgumentMap(Internal::ArgumentMapImpl *i)
      : impl(i)
    //--------------------------------------------------------------------------
    {
      if (impl != NULL)
        impl->add_reference();
    }

    //--------------------------------------------------------------------------
    ArgumentMap::~ArgumentMap(void)
    //--------------------------------------------------------------------------
    {
      if (impl != NULL)
      {
        // Remove our reference and if we were the
        // last reference holder, then delete it
        if (impl->remove_reference())
        {
          delete impl;
        }
        impl = NULL;
      }
    }

    //--------------------------------------------------------------------------
    ArgumentMap& ArgumentMap::operator=(const FutureMap &rhs)
    //--------------------------------------------------------------------------
    {
      // Check to see if our current impl is not NULL,
      // if so remove our reference
      if (impl != NULL)
      {
        if (impl->remove_reference())
        {
          delete impl;
        }
      }
      impl = new Internal::ArgumentMapImpl(rhs);
      impl->add_reference();
      return *this;
    }
    
    //--------------------------------------------------------------------------
    ArgumentMap& ArgumentMap::operator=(const ArgumentMap &rhs)
    //--------------------------------------------------------------------------
    {
      // Check to see if our current impl is not NULL,
      // if so remove our reference
      if (impl != NULL)
      {
        if (impl->remove_reference())
        {
          delete impl;
        }
      }
      impl = rhs.impl;
      // Add our reference to the new impl
      if (impl != NULL)
      {
        impl->add_reference();
      }
      return *this;
    }

    //--------------------------------------------------------------------------
    bool ArgumentMap::has_point(const DomainPoint &point)
    //--------------------------------------------------------------------------
    {
#ifdef DEBUG_LEGION
      assert(impl != NULL);
#endif
      return impl->has_point(point);
    }

    //--------------------------------------------------------------------------
    void ArgumentMap::set_point(const DomainPoint &point, 
                                const TaskArgument &arg, bool replace/*= true*/)
    //--------------------------------------------------------------------------
    {
#ifdef DEBUG_LEGION
      assert(impl != NULL);
#endif
      impl->set_point(point, arg, replace);
    }

    //--------------------------------------------------------------------------
    bool ArgumentMap::remove_point(const DomainPoint &point)
    //--------------------------------------------------------------------------
    {
#ifdef DEBUG_LEGION
      assert(impl != NULL);
#endif
      return impl->remove_point(point);
    }

    //--------------------------------------------------------------------------
    TaskArgument ArgumentMap::get_point(const DomainPoint &point) const
    //--------------------------------------------------------------------------
    {
#ifdef DEBUG_LEGION
      assert(impl != NULL);
#endif
      return impl->get_point(point);
    }

    /////////////////////////////////////////////////////////////
    // Predicate 
    /////////////////////////////////////////////////////////////

    const Predicate Predicate::TRUE_PRED = Predicate(true);
    const Predicate Predicate::FALSE_PRED = Predicate(false);

    //--------------------------------------------------------------------------
    Predicate::Predicate(void)
      : impl(NULL), const_value(true)
    //--------------------------------------------------------------------------
    {
    }

    //--------------------------------------------------------------------------
    Predicate::Predicate(const Predicate &p)
    //--------------------------------------------------------------------------
    {
      const_value = p.const_value;
      impl = p.impl;
      if (impl != NULL)
        impl->add_predicate_reference();
    }

    //--------------------------------------------------------------------------
    Predicate::Predicate(bool value)
      : impl(NULL), const_value(value)
    //--------------------------------------------------------------------------
    {
    }

    //--------------------------------------------------------------------------
    Predicate::Predicate(Internal::PredicateImpl *i)
      : impl(i)
    //--------------------------------------------------------------------------
    {
      if (impl != NULL)
        impl->add_predicate_reference();
    }

    //--------------------------------------------------------------------------
    Predicate::~Predicate(void)
    //--------------------------------------------------------------------------
    {
      if (impl != NULL)
      {
        impl->remove_predicate_reference();
        impl = NULL;
      }
    }

    //--------------------------------------------------------------------------
    Predicate& Predicate::operator=(const Predicate &rhs)
    //--------------------------------------------------------------------------
    {
      if (impl != NULL)
        impl->remove_predicate_reference();
      const_value = rhs.const_value;
      impl = rhs.impl;
      if (impl != NULL)
        impl->add_predicate_reference();
      return *this;
    }

    /////////////////////////////////////////////////////////////
    // Lock 
    /////////////////////////////////////////////////////////////

    //--------------------------------------------------------------------------
    Lock::Lock(void)
      : reservation_lock(Reservation::NO_RESERVATION)
    //--------------------------------------------------------------------------
    {
    }

    //--------------------------------------------------------------------------
    Lock::Lock(Reservation r)
      : reservation_lock(r)
    //--------------------------------------------------------------------------
    {
    }

    //--------------------------------------------------------------------------
    bool Lock::operator<(const Lock &rhs) const
    //--------------------------------------------------------------------------
    {
      return (reservation_lock < rhs.reservation_lock);
    }

    //--------------------------------------------------------------------------
    bool Lock::operator==(const Lock &rhs) const
    //--------------------------------------------------------------------------
    {
      return (reservation_lock == rhs.reservation_lock);
    }

    //--------------------------------------------------------------------------
    void Lock::acquire(unsigned mode /*=0*/, bool exclusive /*=true*/)
    //--------------------------------------------------------------------------
    {
#ifdef DEBUG_LEGION
      assert(reservation_lock.exists());
#endif
      Internal::ApEvent lock_event(reservation_lock.acquire(mode,exclusive));
      lock_event.wait();
    }

    //--------------------------------------------------------------------------
    void Lock::release(void)
    //--------------------------------------------------------------------------
    {
#ifdef DEBUG_LEGION
      assert(reservation_lock.exists());
#endif
      reservation_lock.release();
    }

    /////////////////////////////////////////////////////////////
    // Grant 
    /////////////////////////////////////////////////////////////

    //--------------------------------------------------------------------------
    Grant::Grant(void)
      : impl(NULL)
    //--------------------------------------------------------------------------
    {
    }

    //--------------------------------------------------------------------------
    Grant::Grant(Internal::GrantImpl *i)
      : impl(i)
    //--------------------------------------------------------------------------
    {
      if (impl != NULL)
        impl->add_reference();
    }

    //--------------------------------------------------------------------------
    Grant::Grant(const Grant &rhs)
      : impl(rhs.impl)
    //--------------------------------------------------------------------------
    {
      if (impl != NULL)
        impl->add_reference();
    }

    //--------------------------------------------------------------------------
    Grant::~Grant(void)
    //--------------------------------------------------------------------------
    {
      if (impl != NULL)
      {
        if (impl->remove_reference())
          delete impl;
        impl = NULL;
      }
    }

    //--------------------------------------------------------------------------
    Grant& Grant::operator=(const Grant &rhs)
    //--------------------------------------------------------------------------
    {
      if (impl != NULL)
      {
        if (impl->remove_reference())
          delete impl;
      }
      impl = rhs.impl;
      if (impl != NULL)
        impl->add_reference();
      return *this;
    }

    /////////////////////////////////////////////////////////////
    // Phase Barrier 
    /////////////////////////////////////////////////////////////

    //--------------------------------------------------------------------------
    PhaseBarrier::PhaseBarrier(void)
      : phase_barrier(Internal::ApBarrier::NO_AP_BARRIER)
    //--------------------------------------------------------------------------
    {
    }

    //--------------------------------------------------------------------------
    PhaseBarrier::PhaseBarrier(Internal::ApBarrier b)
      : phase_barrier(b)
    //--------------------------------------------------------------------------
    {
    }

    //--------------------------------------------------------------------------
    bool PhaseBarrier::operator<(const PhaseBarrier &rhs) const
    //--------------------------------------------------------------------------
    {
      return (phase_barrier < rhs.phase_barrier);
    }

    //--------------------------------------------------------------------------
    bool PhaseBarrier::operator==(const PhaseBarrier &rhs) const
    //--------------------------------------------------------------------------
    {
      return (phase_barrier == rhs.phase_barrier);
    }

    //--------------------------------------------------------------------------
    bool PhaseBarrier::operator!=(const PhaseBarrier &rhs) const
    //--------------------------------------------------------------------------
    {
      return (phase_barrier != rhs.phase_barrier);
    }

    //--------------------------------------------------------------------------
    void PhaseBarrier::arrive(unsigned count /*=1*/)
    //--------------------------------------------------------------------------
    {
#ifdef DEBUG_LEGION
      assert(phase_barrier.exists());
#endif
      Internal::Runtime::phase_barrier_arrive(*this, count);
    }

    //--------------------------------------------------------------------------
    void PhaseBarrier::wait(void)
    //--------------------------------------------------------------------------
    {
#ifdef DEBUG_LEGION
      assert(phase_barrier.exists());
#endif
      Internal::ApEvent e = Internal::Runtime::get_previous_phase(*this);
      e.wait();
    }

    //--------------------------------------------------------------------------
    void PhaseBarrier::alter_arrival_count(int delta)
    //--------------------------------------------------------------------------
    {
      Internal::Runtime::alter_arrival_count(*this, delta);
    }

    //--------------------------------------------------------------------------
    bool PhaseBarrier::exists(void) const
    //--------------------------------------------------------------------------
    {
      return phase_barrier.exists();
    }

    /////////////////////////////////////////////////////////////
    // Dynamic Collective 
    /////////////////////////////////////////////////////////////

    //--------------------------------------------------------------------------
    DynamicCollective::DynamicCollective(void)
      : PhaseBarrier(), redop(0)
    //--------------------------------------------------------------------------
    {
    }

    //--------------------------------------------------------------------------
    DynamicCollective::DynamicCollective(Internal::ApBarrier b, ReductionOpID r)
      : PhaseBarrier(b), redop(r)
    //--------------------------------------------------------------------------
    {
    }

    //--------------------------------------------------------------------------
    void DynamicCollective::arrive(const void *value, size_t size, 
                                   unsigned count /*=1*/)
    //--------------------------------------------------------------------------
    {
      Internal::Runtime::phase_barrier_arrive(*this, count, 
                                  Internal::ApEvent::NO_AP_EVENT, value, size);
    }

    /////////////////////////////////////////////////////////////
    // Region Requirement 
    /////////////////////////////////////////////////////////////

    //--------------------------------------------------------------------------
    RegionRequirement::RegionRequirement(void)
    //--------------------------------------------------------------------------
    {
    }

    //--------------------------------------------------------------------------
    RegionRequirement::RegionRequirement(LogicalRegion _handle, 
                                        const std::set<FieldID> &priv_fields,
                                        const std::vector<FieldID> &inst_fields,
                                        PrivilegeMode _priv, 
                                        CoherenceProperty _prop, 
                                        LogicalRegion _parent,
				        MappingTagID _tag, bool _verified)
      : region(_handle), privilege(_priv), prop(_prop), parent(_parent),
        redop(0), tag(_tag), flags(_verified ? VERIFIED_FLAG : NO_FLAG), 
        handle_type(SINGULAR), projection(0)
    //--------------------------------------------------------------------------
    { 
      privilege_fields = priv_fields;
      instance_fields = inst_fields;
      // For backwards compatibility with the old encoding
      if (privilege == WRITE_PRIV)
        privilege = WRITE_DISCARD;
#ifdef DEBUG_LEGION
      if (IS_REDUCE(*this)) // Shouldn't use this constructor for reductions
        REPORT_LEGION_ERROR(ERROR_USE_REDUCTION_REGION_REQ, 
                                   "Use different RegionRequirement "
                            "constructor for reductions");
#endif
    }

    //--------------------------------------------------------------------------
    RegionRequirement::RegionRequirement(LogicalPartition pid, 
                ProjectionID _proj, 
                const std::set<FieldID> &priv_fields,
                const std::vector<FieldID> &inst_fields,
                PrivilegeMode _priv, CoherenceProperty _prop,
                LogicalRegion _parent, MappingTagID _tag, bool _verified)
      : partition(pid), privilege(_priv), prop(_prop), parent(_parent),
        redop(0), tag(_tag), flags(_verified ? VERIFIED_FLAG : NO_FLAG),
        handle_type(PART_PROJECTION), projection(_proj)
    //--------------------------------------------------------------------------
    { 
      privilege_fields = priv_fields;
      instance_fields = inst_fields;
      // For backwards compatibility with the old encoding
      if (privilege == WRITE_PRIV)
        privilege = WRITE_DISCARD;
#ifdef DEBUG_LEGION
      if (IS_REDUCE(*this))
        REPORT_LEGION_ERROR(ERROR_USE_REDUCTION_REGION_REQ, 
                                   "Use different RegionRequirement "
                            "constructor for reductions");
#endif
    }

    //--------------------------------------------------------------------------
    RegionRequirement::RegionRequirement(LogicalRegion _handle, 
                ProjectionID _proj,
                const std::set<FieldID> &priv_fields,
                const std::vector<FieldID> &inst_fields,
                PrivilegeMode _priv, CoherenceProperty _prop,
                LogicalRegion _parent, MappingTagID _tag, bool _verified)
      : region(_handle), privilege(_priv), prop(_prop), parent(_parent),
        redop(0), tag(_tag), flags(_verified ? VERIFIED_FLAG : NO_FLAG),
        handle_type(REG_PROJECTION), projection(_proj)
    //--------------------------------------------------------------------------
    {
      privilege_fields = priv_fields;
      instance_fields = inst_fields;
      // For backwards compatibility with the old encoding
      if (privilege == WRITE_PRIV)
        privilege = WRITE_DISCARD;
#ifdef DEBUG_LEGION
      if (IS_REDUCE(*this))
        REPORT_LEGION_ERROR(ERROR_USE_REDUCTION_REGION_REQ, 
                                   "Use different RegionRequirement "
                                   "constructor for reductions")
#endif
    }

    //--------------------------------------------------------------------------
    RegionRequirement::RegionRequirement(LogicalRegion _handle,  
                                    const std::set<FieldID> &priv_fields,
                                    const std::vector<FieldID> &inst_fields,
                                    ReductionOpID op, CoherenceProperty _prop, 
                                    LogicalRegion _parent, MappingTagID _tag, 
                                    bool _verified)
      : region(_handle), privilege(REDUCE), prop(_prop), parent(_parent),
        redop(op), tag(_tag), flags(_verified ? VERIFIED_FLAG : NO_FLAG), 
        handle_type(SINGULAR)
    //--------------------------------------------------------------------------
    {
      privilege_fields = priv_fields;
      instance_fields = inst_fields;
#ifdef DEBUG_LEGION
      if (redop == 0)
        REPORT_LEGION_ERROR(ERROR_RESERVED_REDOP_ID, 
                                   "Zero is not a valid ReductionOpID")
#endif
    }

    //--------------------------------------------------------------------------
    RegionRequirement::RegionRequirement(LogicalPartition pid, 
                        ProjectionID _proj,  
                        const std::set<FieldID> &priv_fields,
                        const std::vector<FieldID> &inst_fields,
                        ReductionOpID op, CoherenceProperty _prop,
                        LogicalRegion _parent, MappingTagID _tag, 
                        bool _verified)
      : partition(pid), privilege(REDUCE), prop(_prop), parent(_parent),
        redop(op), tag(_tag), flags(_verified ? VERIFIED_FLAG : NO_FLAG),
        handle_type(PART_PROJECTION), projection(_proj)
    //--------------------------------------------------------------------------
    {
      privilege_fields = priv_fields;
      instance_fields = inst_fields;
#ifdef DEBUG_LEGION
      if (redop == 0)
        REPORT_LEGION_ERROR(ERROR_RESERVED_REDOP_ID, 
                                   "Zero is not a valid ReductionOpID")        
#endif
    }

    //--------------------------------------------------------------------------
    RegionRequirement::RegionRequirement(LogicalRegion _handle, 
                        ProjectionID _proj,
                        const std::set<FieldID> &priv_fields,
                        const std::vector<FieldID> &inst_fields,
                        ReductionOpID op, CoherenceProperty _prop,
                        LogicalRegion _parent, MappingTagID _tag, 
                        bool _verified)
      : region(_handle), privilege(REDUCE), prop(_prop), parent(_parent),
        redop(op), tag(_tag), flags(_verified ? VERIFIED_FLAG : NO_FLAG),
        handle_type(REG_PROJECTION), projection(_proj)
    //--------------------------------------------------------------------------
    {
      privilege_fields = priv_fields;
      instance_fields = inst_fields;
#ifdef DEBUG_LEGION
      if (redop == 0)
        REPORT_LEGION_ERROR(ERROR_RESERVED_REDOP_ID, 
                                   "Zero is not a valid ReductionOpID")
#endif
    }

    //--------------------------------------------------------------------------
    RegionRequirement::RegionRequirement(LogicalRegion _handle, 
                                         PrivilegeMode _priv, 
                                         CoherenceProperty _prop, 
                                         LogicalRegion _parent,
					 MappingTagID _tag, 
                                         bool _verified)
      : region(_handle), privilege(_priv), prop(_prop), parent(_parent),
        redop(0), tag(_tag), flags(_verified ? VERIFIED_FLAG : NO_FLAG), 
        handle_type(SINGULAR)
    //--------------------------------------------------------------------------
    { 
      // For backwards compatibility with the old encoding
      if (privilege == WRITE_PRIV)
        privilege = WRITE_DISCARD;
#ifdef DEBUG_LEGION
      if (IS_REDUCE(*this)) // Shouldn't use this constructor for reductions
        REPORT_LEGION_ERROR(ERROR_USE_REDUCTION_REGION_REQ, 
                                   "Use different RegionRequirement "
                                   "constructor for reductions")
#endif
    }

    //--------------------------------------------------------------------------
    RegionRequirement::RegionRequirement(LogicalPartition pid, 
                                         ProjectionID _proj, 
                                         PrivilegeMode _priv, 
                                         CoherenceProperty _prop,
                                         LogicalRegion _parent, 
                                         MappingTagID _tag, 
                                         bool _verified)
      : partition(pid), privilege(_priv), prop(_prop), parent(_parent),
        redop(0), tag(_tag), flags(_verified ? VERIFIED_FLAG : NO_FLAG), 
        handle_type(PART_PROJECTION), projection(_proj)
    //--------------------------------------------------------------------------
    { 
      // For backwards compatibility with the old encoding
      if (privilege == WRITE_PRIV)
        privilege = WRITE_DISCARD;
#ifdef DEBUG_LEGION
      if (IS_REDUCE(*this))
        REPORT_LEGION_ERROR(ERROR_USE_REDUCTION_REGION_REQ, 
                                   "Use different RegionRequirement "
                                   "constructor for reductions")
#endif
    }

    //--------------------------------------------------------------------------
    RegionRequirement::RegionRequirement(LogicalRegion _handle, 
                                         ProjectionID _proj,
                                         PrivilegeMode _priv, 
                                         CoherenceProperty _prop,
                                         LogicalRegion _parent, 
                                         MappingTagID _tag, 
                                         bool _verified)
      : region(_handle), privilege(_priv), prop(_prop), parent(_parent),
        redop(0), tag(_tag), flags(_verified ? VERIFIED_FLAG : NO_FLAG), 
        handle_type(REG_PROJECTION), projection(_proj)
    //--------------------------------------------------------------------------
    {
      // For backwards compatibility with the old encoding
      if (privilege == WRITE_PRIV)
        privilege = WRITE_DISCARD;
#ifdef DEBUG_LEGION
      if (IS_REDUCE(*this))
        REPORT_LEGION_ERROR(ERROR_USE_REDUCTION_REGION_REQ, 
                                   "Use different RegionRequirement "
                                   "constructor for reductions")
#endif
    }

    //--------------------------------------------------------------------------
    RegionRequirement::RegionRequirement(LogicalRegion _handle,  
                                         ReductionOpID op, 
                                         CoherenceProperty _prop, 
                                         LogicalRegion _parent, 
                                         MappingTagID _tag, 
                                         bool _verified)
      : region(_handle), privilege(REDUCE), prop(_prop), parent(_parent),
        redop(op), tag(_tag), flags(_verified ? VERIFIED_FLAG : NO_FLAG), 
        handle_type(SINGULAR)
    //--------------------------------------------------------------------------
    {
#ifdef DEBUG_LEGION
      if (redop == 0)
        REPORT_LEGION_ERROR(ERROR_RESERVED_REDOP_ID, 
                                   "Zero is not a valid ReductionOpID")        
#endif
    }

    //--------------------------------------------------------------------------
    RegionRequirement::RegionRequirement(LogicalPartition pid, 
                                         ProjectionID _proj,  
                                         ReductionOpID op, 
                                         CoherenceProperty _prop,
                                         LogicalRegion _parent, 
                                         MappingTagID _tag, 
                                         bool _verified)
      : partition(pid), privilege(REDUCE), prop(_prop), parent(_parent),
        redop(op), tag(_tag), flags(_verified ? VERIFIED_FLAG : NO_FLAG), 
        handle_type(PART_PROJECTION), projection(_proj)
    //--------------------------------------------------------------------------
    {
#ifdef DEBUG_LEGION
      if (redop == 0)
        REPORT_LEGION_ERROR(ERROR_RESERVED_REDOP_ID, 
                                   "Zero is not a valid ReductionOpID")
#endif
    }

    //--------------------------------------------------------------------------
    RegionRequirement::RegionRequirement(LogicalRegion _handle, 
                                         ProjectionID _proj,
                                         ReductionOpID op, 
                                         CoherenceProperty _prop,
                                         LogicalRegion _parent, 
                                         MappingTagID _tag, 
                                         bool _verified)
      : region(_handle), privilege(REDUCE), prop(_prop), parent(_parent),
        redop(op), tag(_tag), flags(_verified ? VERIFIED_FLAG : NO_FLAG), 
        handle_type(REG_PROJECTION), projection(_proj)
    //--------------------------------------------------------------------------
    {
#ifdef DEBUG_LEGION
      if (redop == 0)
        REPORT_LEGION_ERROR(ERROR_RESERVED_REDOP_ID, 
                                   "Zero is not a valid ReductionOpID")
#endif
    }

    //--------------------------------------------------------------------------
    bool RegionRequirement::operator==(const RegionRequirement &rhs) const
    //--------------------------------------------------------------------------
    {
      if ((handle_type == rhs.handle_type) && (privilege == rhs.privilege) &&
          (prop == rhs.prop) && (parent == rhs.parent) && (redop == rhs.redop)
          && (tag == rhs.tag) && (flags == rhs.flags))
      {
        if (((handle_type == SINGULAR) && (region == rhs.region)) ||
            ((handle_type == PART_PROJECTION) && (partition == rhs.partition) &&
             (projection == rhs.projection)) ||
            ((handle_type == REG_PROJECTION) && (region == rhs.region)))
        {
          if ((privilege_fields.size() == rhs.privilege_fields.size()) &&
              (instance_fields.size() == rhs.instance_fields.size()))
          {
            return ((privilege_fields == rhs.privilege_fields) 
                && (instance_fields == rhs.instance_fields));
          }
        }
      }
      return false;
    }

    //--------------------------------------------------------------------------
    bool RegionRequirement::operator<(const RegionRequirement &rhs) const
    //--------------------------------------------------------------------------
    {
      if (handle_type < rhs.handle_type)
        return true;
      else if (handle_type > rhs.handle_type)
        return false;
      else
      {
        if (privilege < rhs.privilege)
          return true;
        else if (privilege > rhs.privilege)
          return false;
        else
        {
          if (prop < rhs.prop)
            return true;
          else if (prop > rhs.prop)
            return false;
          else
          {
            if (parent < rhs.parent)
              return true;
            else if (!(parent == rhs.parent)) // therefore greater than
              return false;
            else
            {
              if (redop < rhs.redop)
                return true;
              else if (redop > rhs.redop)
                return false;
              else
              {
                if (tag < rhs.tag)
                  return true;
                else if (tag > rhs.tag)
                  return false;
                else
                {
                  if (flags < rhs.flags)
                    return true;
                  else if (flags > rhs.flags)
                    return false;
                  else
                  {
                    if (privilege_fields < rhs.privilege_fields)
                      return true;
                    else if (privilege_fields > rhs.privilege_fields)
                      return false;
                    else
                    {
                      if (instance_fields < rhs.instance_fields)
                        return true;
                      else if (instance_fields > rhs.instance_fields)
                        return false;
                      else
                      {
                        if (handle_type == SINGULAR)
                          return (region < rhs.region);
                        else if (handle_type == PART_PROJECTION)
                        {
                          if (partition < rhs.partition)
                            return true;
                          // therefore greater than
                          else if (partition != rhs.partition) 
                            return false;
                          else
                            return (projection < rhs.projection);
                        }
                        else
                        {
                          if (region < rhs.region)
                            return true;
                          else if (region != rhs.region)
                            return false;
                          else
                            return (projection < rhs.projection);
                        }
                      }
                    }
                  }
                }
              }
            }
          }
        }
      }
    }

#ifdef PRIVILEGE_CHECKS
    //--------------------------------------------------------------------------
    unsigned RegionRequirement::get_accessor_privilege(void) const
    //--------------------------------------------------------------------------
    {
      switch (privilege)
      {
        case NO_ACCESS:
          return LegionRuntime::ACCESSOR_NONE;
        case READ_ONLY:
          return LegionRuntime::ACCESSOR_READ;
        case READ_WRITE:
        case WRITE_DISCARD:
          return LegionRuntime::ACCESSOR_ALL;
        case REDUCE:
          return LegionRuntime::ACCESSOR_REDUCE;
        default:
          assert(false);
      }
      return LegionRuntime::ACCESSOR_NONE;
    }
#endif

    //--------------------------------------------------------------------------
    bool RegionRequirement::has_field_privilege(FieldID fid) const
    //--------------------------------------------------------------------------
    {
      return (privilege_fields.find(fid) != privilege_fields.end());
    }

    /////////////////////////////////////////////////////////////
    // Index Space Requirement 
    /////////////////////////////////////////////////////////////

    //--------------------------------------------------------------------------
    IndexSpaceRequirement::IndexSpaceRequirement(void)
      : handle(IndexSpace::NO_SPACE), privilege(NO_MEMORY), 
        parent(IndexSpace::NO_SPACE), verified(false)
    //--------------------------------------------------------------------------
    {
    }

    //--------------------------------------------------------------------------
    IndexSpaceRequirement::IndexSpaceRequirement(IndexSpace _handle, 
                                                 AllocateMode _priv,
                                                 IndexSpace _parent, 
                                                 bool _verified /*=false*/)
      : handle(_handle), privilege(_priv), parent(_parent), verified(_verified)
    //--------------------------------------------------------------------------
    {
    }

    //--------------------------------------------------------------------------
    bool IndexSpaceRequirement::operator<(
                                        const IndexSpaceRequirement &rhs) const
    //--------------------------------------------------------------------------
    {
      if (handle < rhs.handle)
        return true;
      else if (handle != rhs.handle) // therefore greater than
        return false;
      else
      {
        if (privilege < rhs.privilege)
          return true;
        else if (privilege > rhs.privilege)
          return false;
        else
        {
          if (parent < rhs.parent)
            return true;
          else if (parent != rhs.parent) // therefore greater than
            return false;
          else
            return verified < rhs.verified;
        }
      }
    }

    //--------------------------------------------------------------------------
    bool IndexSpaceRequirement::operator==(
                                        const IndexSpaceRequirement &rhs) const
    //--------------------------------------------------------------------------
    {
      return (handle == rhs.handle) && (privilege == rhs.privilege) &&
             (parent == rhs.parent) && (verified == rhs.verified);
    }

    /////////////////////////////////////////////////////////////
    // Field Space Requirement 
    /////////////////////////////////////////////////////////////

    //--------------------------------------------------------------------------
    FieldSpaceRequirement::FieldSpaceRequirement(void)
      : handle(FieldSpace::NO_SPACE), privilege(NO_MEMORY), verified(false)
    //--------------------------------------------------------------------------
    {
    }

    //--------------------------------------------------------------------------
    FieldSpaceRequirement::FieldSpaceRequirement(FieldSpace _handle, 
                                                 AllocateMode _priv,
                                                 bool _verified /*=false*/)
      : handle(_handle), privilege(_priv), verified(_verified)
    //--------------------------------------------------------------------------
    {
    }

    //--------------------------------------------------------------------------
    bool FieldSpaceRequirement::operator<(
                                        const FieldSpaceRequirement &rhs) const
    //--------------------------------------------------------------------------
    {
      if (handle < rhs.handle)
        return true;
      else if (!(handle == rhs.handle)) // therefore greater than
        return false;
      else
      {
        if (privilege < rhs.privilege)
          return true;
        else if (privilege > rhs.privilege)
          return false;
        else
          return verified < rhs.verified;
      }
    }

    //--------------------------------------------------------------------------
    bool FieldSpaceRequirement::operator==(
                                        const FieldSpaceRequirement &rhs) const
    //--------------------------------------------------------------------------
    {
      return (handle == rhs.handle) && 
              (privilege == rhs.privilege) && (verified == rhs.verified);
    }

    /////////////////////////////////////////////////////////////
    // StaticDependence 
    /////////////////////////////////////////////////////////////

    //--------------------------------------------------------------------------
    StaticDependence::StaticDependence(void)
      : previous_offset(0), previous_req_index(0), current_req_index(0),
        dependence_type(NO_DEPENDENCE), validates(false), shard_only(false)
    //--------------------------------------------------------------------------
    {
    }

    //--------------------------------------------------------------------------
    StaticDependence::StaticDependence(unsigned prev, unsigned prev_req,
<<<<<<< HEAD
                           unsigned current_req, DependenceType dtype, 
                           bool val, bool shard)
=======
               unsigned current_req, DependenceType dtype, bool val, bool shard)
>>>>>>> a57425c6
      : previous_offset(prev), previous_req_index(prev_req),
        current_req_index(current_req), dependence_type(dtype), 
        validates(val), shard_only(shard)
    //--------------------------------------------------------------------------
    {
    }

    /////////////////////////////////////////////////////////////
    // TaskLauncher 
    /////////////////////////////////////////////////////////////

    //--------------------------------------------------------------------------
    TaskLauncher::TaskLauncher(void)
      : task_id(0), argument(TaskArgument()), predicate(Predicate::TRUE_PRED),
        map_id(0), tag(0), point(DomainPoint(0)), 
        sharding_space(IndexSpace::NO_SPACE), static_dependences(NULL),
        enable_inlining(false), independent_requirements(false), 
        silence_warnings(false)
    //--------------------------------------------------------------------------
    {
    }

    //--------------------------------------------------------------------------
    TaskLauncher::TaskLauncher(Processor::TaskFuncID tid, TaskArgument arg,
                               Predicate pred /*= Predicate::TRUE_PRED*/,
                               MapperID mid /*=0*/, MappingTagID t /*=0*/)
      : task_id(tid), argument(arg), predicate(pred), map_id(mid), tag(t), 
        point(DomainPoint(0)), sharding_space(IndexSpace::NO_SPACE), 
        static_dependences(NULL), enable_inlining(false),
        independent_requirements(false), silence_warnings(false)
    //--------------------------------------------------------------------------
    {
    }

    /////////////////////////////////////////////////////////////
    // IndexTaskLauncher 
    /////////////////////////////////////////////////////////////

    //--------------------------------------------------------------------------
    IndexTaskLauncher::IndexTaskLauncher(void)
      : task_id(0), launch_domain(Domain::NO_DOMAIN), 
        launch_space(IndexSpace::NO_SPACE), 
        sharding_space(IndexSpace::NO_SPACE), global_arg(TaskArgument()), 
        argument_map(ArgumentMap()), predicate(Predicate::TRUE_PRED), 
        must_parallelism(false), map_id(0), tag(0), static_dependences(NULL), 
        enable_inlining(false), independent_requirements(false), 
        silence_warnings(false)
    //--------------------------------------------------------------------------
    {
    }

    //--------------------------------------------------------------------------
    IndexTaskLauncher::IndexTaskLauncher(Processor::TaskFuncID tid, Domain dom,
                                     TaskArgument global,
                                     ArgumentMap map,
                                     Predicate pred /*= Predicate::TRUE_PRED*/,
                                     bool must /*=false*/, MapperID mid /*=0*/,
                                     MappingTagID t /*=0*/)
      : task_id(tid), launch_domain(dom), launch_space(IndexSpace::NO_SPACE),
        sharding_space(IndexSpace::NO_SPACE), global_arg(global), 
        argument_map(map), predicate(pred), must_parallelism(must), map_id(mid),
        tag(t), static_dependences(NULL), enable_inlining(false), 
        independent_requirements(false), silence_warnings(false)
    //--------------------------------------------------------------------------
    {
    }

    //--------------------------------------------------------------------------
    IndexTaskLauncher::IndexTaskLauncher(Processor::TaskFuncID tid, 
                                     IndexSpace space,
                                     TaskArgument global,
                                     ArgumentMap map,
                                     Predicate pred /*= Predicate::TRUE_PRED*/,
                                     bool must /*=false*/, MapperID mid /*=0*/,
                                     MappingTagID t /*=0*/)
      : task_id(tid), launch_domain(Domain::NO_DOMAIN), launch_space(space),
        sharding_space(IndexSpace::NO_SPACE), global_arg(global), 
        argument_map(map), predicate(pred), must_parallelism(must), map_id(mid),
        tag(t), static_dependences(NULL), enable_inlining(false), 
        independent_requirements(false), silence_warnings(false)
    //--------------------------------------------------------------------------
    {
    }

    /////////////////////////////////////////////////////////////
    // InlineLauncher 
    /////////////////////////////////////////////////////////////

    //--------------------------------------------------------------------------
    InlineLauncher::InlineLauncher(void)
      : map_id(0), tag(0), layout_constraint_id(0), static_dependences(NULL)
    //--------------------------------------------------------------------------
    {
    }

    //--------------------------------------------------------------------------
    InlineLauncher::InlineLauncher(const RegionRequirement &req,
                                   MapperID mid /*=0*/, MappingTagID t /*=0*/,
                                   LayoutConstraintID lay_id /*=0*/)
      : requirement(req), map_id(mid), tag(t), layout_constraint_id(lay_id),
        static_dependences(NULL)
    //--------------------------------------------------------------------------
    {
    }

    /////////////////////////////////////////////////////////////
    // CopyLauncher 
    /////////////////////////////////////////////////////////////

    //--------------------------------------------------------------------------
    CopyLauncher::CopyLauncher(Predicate pred /*= Predicate::TRUE_PRED*/,
                               MapperID mid /*=0*/, MappingTagID t /*=0*/)
      : predicate(pred), map_id(mid), tag(t), point(DomainPoint(0)),
        sharding_space(IndexSpace::NO_SPACE), static_dependences(NULL), 
        silence_warnings(false)
    //--------------------------------------------------------------------------
    {
    }

    /////////////////////////////////////////////////////////////
    // IndexCopyLauncher 
    /////////////////////////////////////////////////////////////

    //--------------------------------------------------------------------------
    IndexCopyLauncher::IndexCopyLauncher(void) 
      : launch_domain(Domain::NO_DOMAIN), launch_space(IndexSpace::NO_SPACE),
        sharding_space(IndexSpace::NO_SPACE), predicate(Predicate::TRUE_PRED), 
        map_id(0), tag(0), static_dependences(NULL), silence_warnings(false)
    //--------------------------------------------------------------------------
    {
    }

    //--------------------------------------------------------------------------
    IndexCopyLauncher::IndexCopyLauncher(Domain dom, 
                                    Predicate pred /*= Predicate::TRUE_PRED*/,
                                    MapperID mid /*=0*/, MappingTagID t /*=0*/) 
      : launch_domain(dom), launch_space(IndexSpace::NO_SPACE), 
        sharding_space(IndexSpace::NO_SPACE), predicate(pred), map_id(mid),
        tag(t), static_dependences(NULL), silence_warnings(false)
    //--------------------------------------------------------------------------
    {
    }

    //--------------------------------------------------------------------------
    IndexCopyLauncher::IndexCopyLauncher(IndexSpace space, 
                                    Predicate pred /*= Predicate::TRUE_PRED*/,
                                    MapperID mid /*=0*/, MappingTagID t /*=0*/) 
      : launch_domain(Domain::NO_DOMAIN), launch_space(space), 
        sharding_space(IndexSpace::NO_SPACE), predicate(pred), map_id(mid), 
        tag(t), static_dependences(NULL), silence_warnings(false)
    //--------------------------------------------------------------------------
    {
    }

    /////////////////////////////////////////////////////////////
    // AcquireLauncher 
    /////////////////////////////////////////////////////////////

    //--------------------------------------------------------------------------
    AcquireLauncher::AcquireLauncher(LogicalRegion reg, LogicalRegion par,
                                     PhysicalRegion phy,
                                     Predicate pred /*= Predicate::TRUE_PRED*/,
                                     MapperID id /*=0*/, MappingTagID t /*=0*/)
      : logical_region(reg), parent_region(par), physical_region(phy), 
        predicate(pred), map_id(id), tag(t), static_dependences(NULL),
        silence_warnings(false)
    //--------------------------------------------------------------------------
    {
    }

    /////////////////////////////////////////////////////////////
    // ReleaseLauncher 
    /////////////////////////////////////////////////////////////

    //--------------------------------------------------------------------------
    ReleaseLauncher::ReleaseLauncher(LogicalRegion reg, LogicalRegion par,
                                     PhysicalRegion phy,
                                     Predicate pred /*= Predicate::TRUE_PRED*/,
                                     MapperID id /*=0*/, MappingTagID t /*=0*/)
      : logical_region(reg), parent_region(par), physical_region(phy), 
        predicate(pred), map_id(id), tag(t), static_dependences(NULL),
        silence_warnings(false)
    //--------------------------------------------------------------------------
    {
    }

    /////////////////////////////////////////////////////////////
    // FillLauncher 
    /////////////////////////////////////////////////////////////

    //--------------------------------------------------------------------------
    FillLauncher::FillLauncher(void)
      : handle(LogicalRegion::NO_REGION), parent(LogicalRegion::NO_REGION),
        map_id(0), tag(0), point(DomainPoint(0)), static_dependences(NULL), 
        silence_warnings(false)
    //--------------------------------------------------------------------------
    {
    }

    //--------------------------------------------------------------------------
    FillLauncher::FillLauncher(LogicalRegion h, LogicalRegion p,
                               TaskArgument arg, 
                               Predicate pred /*= Predicate::TRUE_PRED*/,
                               MapperID id /*=0*/, MappingTagID t /*=0*/)
      : handle(h), parent(p), argument(arg), predicate(pred), map_id(id), 
        tag(t), point(DomainPoint(0)), static_dependences(NULL), 
        silence_warnings(false)
    //--------------------------------------------------------------------------
    {
    }

    //--------------------------------------------------------------------------
    FillLauncher::FillLauncher(LogicalRegion h, LogicalRegion p, Future f,
                               Predicate pred /*= Predicate::TRUE_PRED*/,
                               MapperID id /*=0*/, MappingTagID t /*=0*/)
      : handle(h), parent(p), future(f), predicate(pred), map_id(id), tag(t), 
        point(DomainPoint(0)), static_dependences(NULL), silence_warnings(false) 
    //--------------------------------------------------------------------------
    {
    }

    /////////////////////////////////////////////////////////////
    // IndexFillLauncher 
    /////////////////////////////////////////////////////////////

    //--------------------------------------------------------------------------
    IndexFillLauncher::IndexFillLauncher(void)
      : launch_domain(Domain::NO_DOMAIN), launch_space(IndexSpace::NO_SPACE),
        sharding_space(IndexSpace::NO_SPACE), region(LogicalRegion::NO_REGION),
        partition(LogicalPartition::NO_PART), projection(0), map_id(0), tag(0),
        static_dependences(NULL), silence_warnings(false) 
    //--------------------------------------------------------------------------
    {
    }

    //--------------------------------------------------------------------------
    IndexFillLauncher::IndexFillLauncher(Domain dom, LogicalRegion h, 
                               LogicalRegion p, TaskArgument arg, 
                               ProjectionID proj, Predicate pred,
                               MapperID id /*=0*/, MappingTagID t /*=0*/)
      : launch_domain(dom), launch_space(IndexSpace::NO_SPACE), 
        sharding_space(IndexSpace::NO_SPACE), region(h), 
        partition(LogicalPartition::NO_PART), parent(p), projection(proj), 
        argument(arg), predicate(pred), map_id(id), tag(t), 
        static_dependences(NULL), silence_warnings(false)
    //--------------------------------------------------------------------------
    {
    }

    //--------------------------------------------------------------------------
    IndexFillLauncher::IndexFillLauncher(Domain dom, LogicalRegion h,
                                LogicalRegion p, Future f,
                                ProjectionID proj, Predicate pred,
                                MapperID id /*=0*/, MappingTagID t /*=0*/)
      : launch_domain(dom), launch_space(IndexSpace::NO_SPACE), 
        sharding_space(IndexSpace::NO_SPACE), region(h), 
        partition(LogicalPartition::NO_PART), parent(p), projection(proj), 
        future(f), predicate(pred), map_id(id), tag(t), 
        static_dependences(NULL), silence_warnings(false)
    //--------------------------------------------------------------------------
    {
    }

    //--------------------------------------------------------------------------
    IndexFillLauncher::IndexFillLauncher(IndexSpace space, LogicalRegion h, 
                               LogicalRegion p, TaskArgument arg, 
                               ProjectionID proj, Predicate pred,
                               MapperID id /*=0*/, MappingTagID t /*=0*/)
      : launch_domain(Domain::NO_DOMAIN), launch_space(space), 
        sharding_space(IndexSpace::NO_SPACE), region(h), 
        partition(LogicalPartition::NO_PART), parent(p), projection(proj), 
        argument(arg), predicate(pred), map_id(id), tag(t), 
        static_dependences(NULL), silence_warnings(false)
    //--------------------------------------------------------------------------
    {
    }

    //--------------------------------------------------------------------------
    IndexFillLauncher::IndexFillLauncher(IndexSpace space, LogicalRegion h,
                                LogicalRegion p, Future f,
                                ProjectionID proj, Predicate pred,
                                MapperID id /*=0*/, MappingTagID t /*=0*/)
      : launch_domain(Domain::NO_DOMAIN), launch_space(space), 
        sharding_space(IndexSpace::NO_SPACE), region(h), 
        partition(LogicalPartition::NO_PART), parent(p), projection(proj), 
        future(f), predicate(pred), map_id(id), tag(t), 
        static_dependences(NULL), silence_warnings(false)
    //--------------------------------------------------------------------------
    {
    }

    //--------------------------------------------------------------------------
    IndexFillLauncher::IndexFillLauncher(Domain dom, LogicalPartition h,
                                         LogicalRegion p, TaskArgument arg,
                                         ProjectionID proj, Predicate pred,
                                         MapperID id /*=0*/, 
                                         MappingTagID t /*=0*/)
      : launch_domain(dom), launch_space(IndexSpace::NO_SPACE), 
        sharding_space(IndexSpace::NO_SPACE), region(LogicalRegion::NO_REGION), 
        partition(h), parent(p), projection(proj),argument(arg),predicate(pred),
        map_id(id), tag(t), static_dependences(NULL), silence_warnings(false)
    //--------------------------------------------------------------------------
    {
    }

    //--------------------------------------------------------------------------
    IndexFillLauncher::IndexFillLauncher(Domain dom, LogicalPartition h,
                                         LogicalRegion p, Future f,
                                         ProjectionID proj, Predicate pred,
                                         MapperID id /*=0*/, 
                                         MappingTagID t /*=0*/)
      : launch_domain(dom), launch_space(IndexSpace::NO_SPACE), 
        sharding_space(IndexSpace::NO_SPACE), region(LogicalRegion::NO_REGION), 
        partition(h), parent(p), projection(proj), future(f), predicate(pred),
        map_id(id), tag(t), static_dependences(NULL), silence_warnings(false)
    //--------------------------------------------------------------------------
    {
    }

    //--------------------------------------------------------------------------
    IndexFillLauncher::IndexFillLauncher(IndexSpace space, LogicalPartition h,
                                         LogicalRegion p, TaskArgument arg,
                                         ProjectionID proj, Predicate pred,
                                         MapperID id /*=0*/, 
                                         MappingTagID t /*=0*/)
      : launch_domain(Domain::NO_DOMAIN), launch_space(space), 
        sharding_space(IndexSpace::NO_SPACE), region(LogicalRegion::NO_REGION), 
        partition(h), parent(p), projection(proj),argument(arg),predicate(pred),
        map_id(id), tag(t), static_dependences(NULL), silence_warnings(false)
    //--------------------------------------------------------------------------
    {
    }

    //--------------------------------------------------------------------------
    IndexFillLauncher::IndexFillLauncher(IndexSpace space, LogicalPartition h,
                                         LogicalRegion p, Future f,
                                         ProjectionID proj, Predicate pred,
                                         MapperID id /*=0*/, 
                                         MappingTagID t /*=0*/)
      : launch_domain(Domain::NO_DOMAIN), launch_space(space), 
        sharding_space(IndexSpace::NO_SPACE), region(LogicalRegion::NO_REGION),
        partition(h), parent(p), projection(proj), future(f), predicate(pred),
        map_id(id), tag(t), static_dependences(NULL), silence_warnings(false)
    //--------------------------------------------------------------------------
    {
    }

    /////////////////////////////////////////////////////////////
    // AttachLauncher
    /////////////////////////////////////////////////////////////

    //--------------------------------------------------------------------------
    AttachLauncher::AttachLauncher(ExternalResource r, 
                                   LogicalRegion h, LogicalRegion p)
      : resource(r), handle(h), parent(p), 
        file_name(NULL), mode(LEGION_FILE_READ_ONLY), static_dependences(NULL)
    //--------------------------------------------------------------------------
    {
    }

    /////////////////////////////////////////////////////////////
    // PredicateLauncher
    /////////////////////////////////////////////////////////////


    //--------------------------------------------------------------------------
    PredicateLauncher::PredicateLauncher(bool and_)
      : and_op(and_)
    //--------------------------------------------------------------------------
    {
    }

    /////////////////////////////////////////////////////////////
    // TimingLauncher
    /////////////////////////////////////////////////////////////

    //--------------------------------------------------------------------------
    TimingLauncher::TimingLauncher(TimingMeasurement m)
      : measurement(m)
    //--------------------------------------------------------------------------
    {
    }

    /////////////////////////////////////////////////////////////
    // MustEpochLauncher 
    /////////////////////////////////////////////////////////////

    //--------------------------------------------------------------------------
    MustEpochLauncher::MustEpochLauncher(MapperID id /*= 0*/,   
                                         MappingTagID tag/*= 0*/)
      : map_id(id), mapping_tag(tag), launch_domain(Domain::NO_DOMAIN),
        launch_space(IndexSpace::NO_SPACE), 
        sharding_space(IndexSpace::NO_SPACE), silence_warnings(false)
    //--------------------------------------------------------------------------
    {
    }

    /////////////////////////////////////////////////////////////
    // LayoutConstraintRegistrar
    /////////////////////////////////////////////////////////////

    //--------------------------------------------------------------------------
    LayoutConstraintRegistrar::LayoutConstraintRegistrar(void)
      : handle(FieldSpace::NO_SPACE), layout_name(NULL)
    //--------------------------------------------------------------------------
    {
    }

    //--------------------------------------------------------------------------
    LayoutConstraintRegistrar::LayoutConstraintRegistrar(FieldSpace h,
                                                  const char *layout/*= NULL*/)
      : handle(h), layout_name(layout)
    //--------------------------------------------------------------------------
    {
    }

    /////////////////////////////////////////////////////////////
    // TaskVariantRegistrar 
    /////////////////////////////////////////////////////////////

    //--------------------------------------------------------------------------
    TaskVariantRegistrar::TaskVariantRegistrar(void)
      : task_id(0), global_registration(true), 
        task_variant_name(NULL), leaf_variant(false), 
        inner_variant(false), idempotent_variant(false), 
        replicable_variant(false)
    //--------------------------------------------------------------------------
    {
    }

    //--------------------------------------------------------------------------
    TaskVariantRegistrar::TaskVariantRegistrar(TaskID task_id, bool global,
                                               const char *variant_name)
      : task_id(task_id), global_registration(global), 
        task_variant_name(variant_name), leaf_variant(false), 
        inner_variant(false), idempotent_variant(false),
        replicable_variant(false)
    //--------------------------------------------------------------------------
    {
    }

    //--------------------------------------------------------------------------
    TaskVariantRegistrar::TaskVariantRegistrar(TaskID task_id,
					       const char *variant_name,
					       bool global/*=true*/)
      : task_id(task_id), global_registration(global), 
        task_variant_name(variant_name), leaf_variant(false), 
        inner_variant(false), idempotent_variant(false),
        replicable_variant(false)
    //--------------------------------------------------------------------------
    {
    }

    /////////////////////////////////////////////////////////////
    // MPILegionHandshake 
    /////////////////////////////////////////////////////////////

    //--------------------------------------------------------------------------
    MPILegionHandshake::MPILegionHandshake(void)
      : impl(NULL)
    //--------------------------------------------------------------------------
    {
    }

    //--------------------------------------------------------------------------
    MPILegionHandshake::MPILegionHandshake(const MPILegionHandshake &rhs)
      : impl(rhs.impl)
    //--------------------------------------------------------------------------
    {
      if (impl != NULL)
        impl->add_reference();
    }

    //--------------------------------------------------------------------------
    MPILegionHandshake::~MPILegionHandshake(void)
    //--------------------------------------------------------------------------
    {
      if (impl != NULL)
      {
        if (impl->remove_reference())
          delete impl;
        impl = NULL;
      }
    }

    //--------------------------------------------------------------------------
    MPILegionHandshake::MPILegionHandshake(Internal::MPILegionHandshakeImpl *i)
      : impl(i)
    //--------------------------------------------------------------------------
    {
      if (impl != NULL)
        impl->add_reference();
    }

    //--------------------------------------------------------------------------
    MPILegionHandshake& MPILegionHandshake::operator=(
                                                  const MPILegionHandshake &rhs)
    //--------------------------------------------------------------------------
    {
      if (impl != NULL)
      {
        if (impl->remove_reference())
          delete impl;
      }
      impl = rhs.impl;
      if (impl != NULL)
        impl->add_reference();
      return *this;
    }

    //--------------------------------------------------------------------------
    void MPILegionHandshake::mpi_handoff_to_legion(void) const
    //--------------------------------------------------------------------------
    {
#ifdef DEBUG_LEGION
      assert(impl != NULL);
#endif
      impl->mpi_handoff_to_legion();
    }

    //--------------------------------------------------------------------------
    void MPILegionHandshake::mpi_wait_on_legion(void) const
    //--------------------------------------------------------------------------
    {
#ifdef DEBUG_LEGION
      assert(impl != NULL);
#endif
      impl->mpi_wait_on_legion();
    }

    //--------------------------------------------------------------------------
    void MPILegionHandshake::legion_handoff_to_mpi(void) const
    //--------------------------------------------------------------------------
    {
#ifdef DEBUG_LEGION
      assert(impl != NULL);
#endif
      impl->legion_handoff_to_mpi();
    }

    //--------------------------------------------------------------------------
    void MPILegionHandshake::legion_wait_on_mpi(void) const
    //--------------------------------------------------------------------------
    {
#ifdef DEBUG_LEGION
      assert(impl != NULL);
#endif
      impl->legion_wait_on_mpi();
    }

    //--------------------------------------------------------------------------
    PhaseBarrier MPILegionHandshake::get_legion_wait_phase_barrier(void) const
    //--------------------------------------------------------------------------
    {
#ifdef DEBUG_LEGION
      assert(impl != NULL);
#endif
      return impl->get_legion_wait_phase_barrier();
    }

    //--------------------------------------------------------------------------
    PhaseBarrier MPILegionHandshake::get_legion_arrive_phase_barrier(void) const
    //--------------------------------------------------------------------------
    {
#ifdef DEBUG_LEGION
      assert(impl != NULL);
#endif
      return impl->get_legion_arrive_phase_barrier();
    }
    
    //--------------------------------------------------------------------------
    void MPILegionHandshake::advance_legion_handshake(void) const
    //--------------------------------------------------------------------------
    {
#ifdef DEBUG_LEGION
      assert(impl != NULL);
#endif
      impl->advance_legion_handshake();
    }

    /////////////////////////////////////////////////////////////
    // Future 
    /////////////////////////////////////////////////////////////

    //--------------------------------------------------------------------------
    Future::Future(void)
      : impl(NULL)
    //--------------------------------------------------------------------------
    {
    }

    //--------------------------------------------------------------------------
    Future::Future(const Future &rhs)
      : impl(rhs.impl)
    //--------------------------------------------------------------------------
    {
      if (impl != NULL)
        impl->add_base_gc_ref(Internal::FUTURE_HANDLE_REF);
    }

    //--------------------------------------------------------------------------
    Future::~Future(void)
    //--------------------------------------------------------------------------
    {
      if (impl != NULL)
      {
        if (impl->remove_base_gc_ref(Internal::FUTURE_HANDLE_REF))
          delete impl;
        impl = NULL;
      }
    }

    //--------------------------------------------------------------------------
    Future::Future(Internal::FutureImpl *i, bool need_reference)
      : impl(i)
    //--------------------------------------------------------------------------
    {
      if ((impl != NULL) && need_reference)
        impl->add_base_gc_ref(Internal::FUTURE_HANDLE_REF);
    }

    //--------------------------------------------------------------------------
    Future& Future::operator=(const Future &rhs)
    //--------------------------------------------------------------------------
    {
      if (impl != NULL)
      {
        if (impl->remove_base_gc_ref(Internal::FUTURE_HANDLE_REF))
          delete impl;
      }
      impl = rhs.impl;
      if (impl != NULL)
        impl->add_base_gc_ref(Internal::FUTURE_HANDLE_REF);
      return *this;
    }

    //--------------------------------------------------------------------------
    void Future::get_void_result(bool silence_warnings) const
    //--------------------------------------------------------------------------
    {
      if (impl != NULL)
        impl->get_void_result(silence_warnings);
    }

    //--------------------------------------------------------------------------
    bool Future::is_empty(bool block /*= true*/, 
                          bool silence_warnings/*=false*/) const
    //--------------------------------------------------------------------------
    {
      if (impl != NULL)
        return impl->is_empty(block, silence_warnings);
      return true;
    }

    //--------------------------------------------------------------------------
    bool Future::is_ready(void) const
    //--------------------------------------------------------------------------
    {
      if (impl != NULL)
        return impl->is_ready();
      return true; // Empty futures are always ready
    }

    //--------------------------------------------------------------------------
    void* Future::get_untyped_result(bool silence_warnings) const
    //--------------------------------------------------------------------------
    {
      if (impl == NULL)
        REPORT_LEGION_ERROR(ERROR_REQUEST_FOR_EMPTY_FUTURE, 
                          "Illegal request for future value from empty future")
      return impl->get_untyped_result(silence_warnings);
    }

    //--------------------------------------------------------------------------
    size_t Future::get_untyped_size(void)
    //--------------------------------------------------------------------------
    {
      if (impl == NULL)
        REPORT_LEGION_ERROR(ERROR_REQUEST_FOR_EMPTY_FUTURE, 
                          "Illegal request for future size from empty future");
      return impl->get_untyped_size();
    }

    /////////////////////////////////////////////////////////////
    // Future Map 
    /////////////////////////////////////////////////////////////

    //--------------------------------------------------------------------------
    FutureMap::FutureMap(void)
      : impl(NULL)
    //--------------------------------------------------------------------------
    {
    }

    //--------------------------------------------------------------------------
    FutureMap::FutureMap(const FutureMap &map)
      : impl(map.impl)
    //--------------------------------------------------------------------------
    {
      if (impl != NULL)
        impl->add_base_gc_ref(Internal::FUTURE_HANDLE_REF);
    }

    //--------------------------------------------------------------------------
    FutureMap::FutureMap(Internal::FutureMapImpl *i, bool need_reference)
      : impl(i)
    //--------------------------------------------------------------------------
    {
      if ((impl != NULL) && need_reference)
        impl->add_base_gc_ref(Internal::FUTURE_HANDLE_REF);
    }

    //--------------------------------------------------------------------------
    FutureMap::~FutureMap(void)
    //--------------------------------------------------------------------------
    {
      if (impl != NULL)
      {
        if (impl->remove_base_gc_ref(Internal::FUTURE_HANDLE_REF))
          delete impl;
        impl = NULL;
      }
    }

    //--------------------------------------------------------------------------
    FutureMap& FutureMap::operator=(const FutureMap &rhs)
    //--------------------------------------------------------------------------
    {
      if (impl != NULL)
      {
        if (impl->remove_base_gc_ref(Internal::FUTURE_HANDLE_REF))
          delete impl;
      }
      impl = rhs.impl;
      if (impl != NULL)
        impl->add_base_gc_ref(Internal::FUTURE_HANDLE_REF);
      return *this;
    }

    //--------------------------------------------------------------------------
    Future FutureMap::get_future(const DomainPoint &point)
    //--------------------------------------------------------------------------
    {
#ifdef DEBUG_LEGION
      assert(impl != NULL);
#endif
      return impl->get_future(point);
    }

    //--------------------------------------------------------------------------
    void FutureMap::get_void_result(const DomainPoint &point, 
                                    bool silence_warnings)
    //--------------------------------------------------------------------------
    {
      if (impl != NULL)
        impl->get_void_result(point, silence_warnings);
    }

    //--------------------------------------------------------------------------
    void FutureMap::wait_all_results(bool silence_warnings)
    //--------------------------------------------------------------------------
    {
      if (impl != NULL)
        impl->wait_all_results(silence_warnings);
    }

    /////////////////////////////////////////////////////////////
    // Physical Region 
    /////////////////////////////////////////////////////////////

    //--------------------------------------------------------------------------
    PhysicalRegion::PhysicalRegion(void)
      : impl(NULL)
    //--------------------------------------------------------------------------
    {
    }

    //--------------------------------------------------------------------------
    PhysicalRegion::PhysicalRegion(const PhysicalRegion &rhs)
      : impl(rhs.impl)
    //--------------------------------------------------------------------------
    {
      if (impl != NULL)
        impl->add_reference();
    }

    //--------------------------------------------------------------------------
    PhysicalRegion::PhysicalRegion(Internal::PhysicalRegionImpl *i)
      : impl(i)
    //--------------------------------------------------------------------------
    {
      if (impl != NULL)
        impl->add_reference();
    }

    //--------------------------------------------------------------------------
    PhysicalRegion::~PhysicalRegion(void)
    //--------------------------------------------------------------------------
    {
      if (impl != NULL)
      {
        if (impl->remove_reference())
          delete impl;
        impl = NULL;
      }
    }

    //--------------------------------------------------------------------------
    PhysicalRegion& PhysicalRegion::operator=(const PhysicalRegion &rhs)
    //--------------------------------------------------------------------------
    {
      if (impl != NULL)
      {
        if (impl->remove_reference())
          delete impl;
      }
      impl = rhs.impl;
      if (impl != NULL)
        impl->add_reference();
      return *this;
    }

    //--------------------------------------------------------------------------
    bool PhysicalRegion::is_mapped(void) const
    //--------------------------------------------------------------------------
    {
      if (impl == NULL)
        return false;
      return impl->is_mapped();
    }

    //--------------------------------------------------------------------------
    void PhysicalRegion::wait_until_valid(bool silence_warnings)
    //--------------------------------------------------------------------------
    {
#ifdef DEBUG_LEGION
      assert(impl != NULL);
#endif
      impl->wait_until_valid(silence_warnings);
    }

    //--------------------------------------------------------------------------
    bool PhysicalRegion::is_valid(void) const
    //--------------------------------------------------------------------------
    {
#ifdef DEBUG_LEGION
      assert(impl != NULL);
#endif
      return impl->is_valid();
    }

    //--------------------------------------------------------------------------
    LogicalRegion PhysicalRegion::get_logical_region(void) const
    //--------------------------------------------------------------------------
    {
#ifdef DEBUG_LEGION
      assert(impl != NULL);
#endif
      return impl->get_logical_region();
    }

    //--------------------------------------------------------------------------
    LegionRuntime::Accessor::RegionAccessor<
      LegionRuntime::Accessor::AccessorType::Generic>
        PhysicalRegion::get_accessor(bool silence_warnings) const
    //--------------------------------------------------------------------------
    {
#ifdef DEBUG_LEGION
      assert(impl != NULL);
#endif
      return impl->get_accessor(silence_warnings);
    }

    //--------------------------------------------------------------------------
    LegionRuntime::Accessor::RegionAccessor<
      LegionRuntime::Accessor::AccessorType::Generic>
        PhysicalRegion::get_field_accessor(FieldID fid, 
                                           bool silence_warnings) const
    //--------------------------------------------------------------------------
    {
#ifdef DEBUG_LEGION
      assert(impl != NULL);
#endif
      return impl->get_field_accessor(fid, silence_warnings);
    }

    //--------------------------------------------------------------------------
    void PhysicalRegion::get_memories(std::set<Memory>& memories) const
    //--------------------------------------------------------------------------
    {
      impl->get_memories(memories);
    }

    //--------------------------------------------------------------------------
    void PhysicalRegion::get_fields(std::vector<FieldID>& fields) const
    //--------------------------------------------------------------------------
    {
      impl->get_fields(fields);
    }

    //--------------------------------------------------------------------------
    void PhysicalRegion::get_bounds(void *realm_is, TypeTag type_tag) const 
    //--------------------------------------------------------------------------
    {
      impl->get_bounds(realm_is, type_tag);
    }

    //--------------------------------------------------------------------------
    Realm::RegionInstance PhysicalRegion::get_instance_info(PrivilegeMode mode,
                              FieldID fid, size_t field_size, void *realm_is, 
                              TypeTag type_tag, bool silence_warnings, 
                              bool generic_accessor, bool check_field_size,
                              ReductionOpID redop) const
    //--------------------------------------------------------------------------
    {
      return impl->get_instance_info(mode, fid, field_size, realm_is, type_tag, 
                   silence_warnings, generic_accessor, check_field_size, redop);
    }

    //--------------------------------------------------------------------------
    void PhysicalRegion::fail_bounds_check(DomainPoint p, FieldID fid,
                                           PrivilegeMode mode) const
    //--------------------------------------------------------------------------
    {
      impl->fail_bounds_check(p, fid, mode);
    }

    //--------------------------------------------------------------------------
    void PhysicalRegion::fail_bounds_check(Domain d, FieldID fid,
                                           PrivilegeMode mode) const
    //--------------------------------------------------------------------------
    {
      impl->fail_bounds_check(d, fid, mode);
    }

#ifdef __GNUC__
#pragma GCC diagnostic push
#pragma GCC diagnostic ignored "-Wdeprecated-declarations"
#endif
#ifdef __clang__
#pragma clang diagnostic push
#pragma clang diagnostic ignored "-Wdeprecated-declarations"
#endif
    /////////////////////////////////////////////////////////////
    // Index Iterator  
    /////////////////////////////////////////////////////////////

    //--------------------------------------------------------------------------
    IndexIterator::IndexIterator(void)
    //--------------------------------------------------------------------------
    {
    }

    //--------------------------------------------------------------------------
    IndexIterator::IndexIterator(const Domain &dom, ptr_t start)
    //--------------------------------------------------------------------------
    {
#ifdef DEBUG_LEGION
      assert(dom.get_dim() == 1);
#endif
      const DomainT<1,coord_t> is = dom;
      is_iterator = Realm::IndexSpaceIterator<1,coord_t>(is);
    }

    //--------------------------------------------------------------------------
    IndexIterator::IndexIterator(Runtime *rt, Context ctx,
                                 IndexSpace space, ptr_t start)
    //--------------------------------------------------------------------------
    {
      Domain dom = rt->get_index_space_domain(ctx, space);
#ifdef DEBUG_LEGION
      assert(dom.get_dim() == 1);
#endif
      const DomainT<1,coord_t> is = dom;
      is_iterator = Realm::IndexSpaceIterator<1,coord_t>(is);
    }

    //--------------------------------------------------------------------------
    IndexIterator::IndexIterator(Runtime *rt, Context ctx,
                                 LogicalRegion handle, ptr_t start)
    //--------------------------------------------------------------------------
    {
      Domain dom = rt->get_index_space_domain(ctx, handle.get_index_space());
#ifdef DEBUG_LEGION
      assert(dom.get_dim() == 1);
#endif
      const DomainT<1,coord_t> is = dom;
      is_iterator = Realm::IndexSpaceIterator<1,coord_t>(is);
    }

    //--------------------------------------------------------------------------
    IndexIterator::IndexIterator(Runtime *rt, IndexSpace space, ptr_t start)
    //--------------------------------------------------------------------------
    {
      Domain dom = rt->get_index_space_domain(space);
#ifdef DEBUG_LEGION
      assert(dom.get_dim() == 1);
#endif
      const DomainT<1,coord_t> is = dom;
      is_iterator = Realm::IndexSpaceIterator<1,coord_t>(is);
    }

    //--------------------------------------------------------------------------
    IndexIterator::IndexIterator(const IndexIterator &rhs)
      : is_iterator(rhs.is_iterator), rect_iterator(rhs.rect_iterator)
    //--------------------------------------------------------------------------
    {
    }

    //--------------------------------------------------------------------------
    IndexIterator::~IndexIterator(void)
    //--------------------------------------------------------------------------
    {
    }

    //--------------------------------------------------------------------------
    IndexIterator& IndexIterator::operator=(const IndexIterator &rhs)
    //--------------------------------------------------------------------------
    {
      is_iterator = rhs.is_iterator;
      rect_iterator = rhs.rect_iterator;
      return *this;
    }

    /////////////////////////////////////////////////////////////
    // IndexAllocator 
    /////////////////////////////////////////////////////////////

    //--------------------------------------------------------------------------
    IndexAllocator::IndexAllocator(void)
      : index_space(IndexSpace::NO_SPACE)
    //--------------------------------------------------------------------------
    {
    }

    //--------------------------------------------------------------------------
    IndexAllocator::IndexAllocator(const IndexAllocator &rhs)
      : index_space(rhs.index_space), iterator(rhs.iterator)
    //--------------------------------------------------------------------------
    {
    }

    //--------------------------------------------------------------------------
    IndexAllocator::IndexAllocator(IndexSpace is, IndexIterator itr)
      : index_space(is), iterator(itr)
    //--------------------------------------------------------------------------
    {
    }

    //--------------------------------------------------------------------------
    IndexAllocator::~IndexAllocator(void)
    //--------------------------------------------------------------------------
    {
    }

    //--------------------------------------------------------------------------
    IndexAllocator& IndexAllocator::operator=(const IndexAllocator &rhs)
    //--------------------------------------------------------------------------
    {
      index_space = rhs.index_space;
      iterator = rhs.iterator;
      return *this;
    }

    //--------------------------------------------------------------------------
    ptr_t IndexAllocator::alloc(unsigned num_elements)
    //--------------------------------------------------------------------------
    {
      size_t allocated = 0;
      ptr_t result = iterator.next_span(allocated, num_elements);
      if (allocated == num_elements)
        return result;
      else
        return ptr_t::nil();
    }

    //--------------------------------------------------------------------------
    void IndexAllocator::free(ptr_t ptr, unsigned num_elements)
    //--------------------------------------------------------------------------
    {
      Internal::log_run.error("Dynamic free of index space points is "
                              "no longer supported");
      assert(false);
    }
#ifdef __GNUC__
#pragma GCC diagnostic pop
#endif
#ifdef __clang__
#pragma clang diagnostic pop
#endif

    /////////////////////////////////////////////////////////////
    // Task Config Options 
    /////////////////////////////////////////////////////////////

    //--------------------------------------------------------------------------
    TaskConfigOptions::TaskConfigOptions(bool l /*=false*/,
                                         bool in /*=false*/,
                                         bool idem /*=false*/)
      : leaf(l), inner(in), idempotent(idem)
    //--------------------------------------------------------------------------
    {
    }

    /////////////////////////////////////////////////////////////
    // ProjectionFunctor 
    /////////////////////////////////////////////////////////////

    //--------------------------------------------------------------------------
    ProjectionFunctor::ProjectionFunctor(void)
      : runtime(NULL)
    //--------------------------------------------------------------------------
    {
    }

    //--------------------------------------------------------------------------
    ProjectionFunctor::ProjectionFunctor(Runtime *rt)
      : runtime(rt)
    //--------------------------------------------------------------------------
    {
    }

    //--------------------------------------------------------------------------
    ProjectionFunctor::~ProjectionFunctor(void)
    //--------------------------------------------------------------------------
    {
    }

// FIXME: This exists for backwards compatibility but it is tripping
// over our own deprecation warnings. Turn those off inside this method.
#pragma GCC diagnostic push
#pragma GCC diagnostic ignored "-Wdeprecated-declarations"
    //--------------------------------------------------------------------------
    LogicalRegion ProjectionFunctor::project(const Mappable *mappable, 
            unsigned index, LogicalRegion upper_bound, const DomainPoint &point)
    //--------------------------------------------------------------------------
    {
#ifdef DEBUG_LEGION
      REPORT_LEGION_WARNING(LEGION_WARNING_NEW_PROJECTION_FUNCTORS, 
                            "THERE ARE NEW METHODS FOR PROJECTION FUNCTORS "
                            "THAT MUST BE OVERRIDEN! CALLING DEPRECATED "
                            "METHODS FOR NOW!");
#endif
      if (is_functional())
      {
        switch (mappable->get_mappable_type())
        {
          case Mappable::TASK_MAPPABLE:
            {
              const Task *task = mappable->as_task();
              return project(upper_bound, point, task->index_domain);
            }
          case Mappable::COPY_MAPPABLE:
            {
              const Copy *copy = mappable->as_copy();
              return project(upper_bound, point, copy->index_domain);
            }
          case Mappable::INLINE_MAPPABLE:
          case Mappable::ACQUIRE_MAPPABLE:
          case Mappable::RELEASE_MAPPABLE:
          case Mappable::CLOSE_MAPPABLE:
          case Mappable::DYNAMIC_COLLECTIVE_MAPPABLE:
            {
              const Domain launch_domain(point, point);
              return project(upper_bound, point, launch_domain);
            }
          case Mappable::FILL_MAPPABLE:
            {
              const Fill *fill = mappable->as_fill();
              return project(upper_bound, point, fill->index_domain);
            }
          case Mappable::PARTITION_MAPPABLE:
            {
              const Partition *part = mappable->as_partition();
              return project(upper_bound, point, part->index_domain);
            }
          case Mappable::MUST_EPOCH_MAPPABLE:
            {
              const MustEpoch *must = mappable->as_must_epoch();
              return project(upper_bound, point, must->launch_domain);
            }
          default:
            REPORT_LEGION_ERROR(ERROR_UNKNOWN_MAPPABLE, 
                                "Unknown mappable type passed to projection "
                                "functor! You must override the default "
                                "implementations of the non-deprecated "
                                "'project' methods!");
        }
      }
      else
      {
        switch (mappable->get_mappable_type())
        {
          case Mappable::TASK_MAPPABLE:
            return project(0/*dummy ctx*/, 
                           const_cast<Task*>(mappable->as_task()),
                           index, upper_bound, point);
          default:
            REPORT_LEGION_ERROR(ERROR_UNKNOWN_MAPPABLE, 
                                "Unknown mappable type passed to projection "
                                "functor! You must override the default "
                                "implementations of the non-deprecated "
                                "'project' methods!");
        }
      }
      return LogicalRegion::NO_REGION;
    }
#pragma GCC diagnostic pop

// FIXME: This exists for backwards compatibility but it is tripping
// over our own deprecation warnings. Turn those off inside this method.
#pragma GCC diagnostic push
#pragma GCC diagnostic ignored "-Wdeprecated-declarations"
    //--------------------------------------------------------------------------
    LogicalRegion ProjectionFunctor::project(const Mappable *mappable,
         unsigned index, LogicalPartition upper_bound, const DomainPoint &point)
    //--------------------------------------------------------------------------
    {
#ifdef DEBUG_LEGION
      REPORT_LEGION_WARNING(LEGION_WARNING_NEW_PROJECTION_FUNCTORS, 
                            "THERE ARE NEW METHODS FOR PROJECTION FUNCTORS "
                            "THAT MUST BE OVERRIDEN! CALLING DEPRECATED "
                            "METHODS FOR NOW!");
#endif
      if (is_functional())
      {
        switch (mappable->get_mappable_type())
        {
          case Mappable::TASK_MAPPABLE:
            {
              const Task *task = mappable->as_task();
              return project(upper_bound, point, task->index_domain);
            }
          case Mappable::COPY_MAPPABLE:
            {
              const Copy *copy = mappable->as_copy();
              return project(upper_bound, point, copy->index_domain);
            }
          case Mappable::INLINE_MAPPABLE:
          case Mappable::ACQUIRE_MAPPABLE:
          case Mappable::RELEASE_MAPPABLE:
          case Mappable::CLOSE_MAPPABLE:
          case Mappable::DYNAMIC_COLLECTIVE_MAPPABLE:
            {
              const Domain launch_domain(point, point);
              return project(upper_bound, point, launch_domain);
            }
          case Mappable::FILL_MAPPABLE:
            {
              const Fill *fill = mappable->as_fill();
              return project(upper_bound, point, fill->index_domain);
            }
          case Mappable::PARTITION_MAPPABLE:
            {
              const Partition *part = mappable->as_partition();
              return project(upper_bound, point, part->index_domain);
            }
          case Mappable::MUST_EPOCH_MAPPABLE:
            {
              const MustEpoch *must = mappable->as_must_epoch();
              return project(upper_bound, point, must->launch_domain);
            }
          default:
            REPORT_LEGION_ERROR(ERROR_UNKNOWN_MAPPABLE, 
                                "Unknown mappable type passed to projection "
                                "functor! You must override the default "
                                "implementations of the non-deprecated "
                                "'project' methods!");
        }
      }
      else
      {
        switch (mappable->get_mappable_type())
        {
          case Mappable::TASK_MAPPABLE:
            return project(0/*dummy ctx*/, 
                           const_cast<Task*>(mappable->as_task()),
                           index, upper_bound, point);
          default:
            REPORT_LEGION_ERROR(ERROR_UNKNOWN_MAPPABLE, 
                                "Unknown mappable type passed to projection "
                                "functor! You must override the default "
                                "implementations of the non-deprecated "
                                "'project' methods!");
                assert(false);
        }
      }
      return LogicalRegion::NO_REGION;
    }
#pragma GCC diagnostic pop

    //--------------------------------------------------------------------------
    LogicalRegion ProjectionFunctor::project(LogicalRegion upper_bound,
<<<<<<< HEAD
                          const DomainPoint &point, const Domain &launch_domain)
    //--------------------------------------------------------------------------
    {
      Internal::log_run.error("ERROR: INVOCATION OF FUNCTIONAL PROJECTION "
                              "FUNCTOR METHOD WITHOUT AN OVERRIDE!");
      assert(false);
=======
                                             const DomainPoint &point,
                                             const Domain &launch_domain)
    //--------------------------------------------------------------------------
    {
      REPORT_LEGION_ERROR(ERROR_DEPRECATED_PROJECTION, 
                          "INVOCATION OF DEPRECATED PROJECTION "
                          "FUNCTOR METHOD WITHOUT AN OVERRIDE!");
>>>>>>> a57425c6
      return LogicalRegion::NO_REGION;
    }

    //--------------------------------------------------------------------------
    LogicalRegion ProjectionFunctor::project(LogicalPartition upper_bound,
<<<<<<< HEAD
                          const DomainPoint &point, const Domain &launch_domain)
    //--------------------------------------------------------------------------
    {
      Internal::log_run.error("ERROR: INVOCATION OF FUNCTIONAL PROJECTION "
                              "FUNCTOR METHOD WITHOUT AN OVERRIDE!");
      assert(false);
=======
                                             const DomainPoint &point,
                                             const Domain &launch_domain)
    //--------------------------------------------------------------------------
    {
      REPORT_LEGION_ERROR(ERROR_DEPRECATED_PROJECTION, 
                          "INVOCATION OF DEPRECATED PROJECTION "
                          "FUNCTOR METHOD WITHOUT AN OVERRIDE!");
>>>>>>> a57425c6
      return LogicalRegion::NO_REGION;
    }

    //--------------------------------------------------------------------------
    LogicalRegion ProjectionFunctor::project(Context ctx, Task *task,
            unsigned index, LogicalRegion upper_bound, const DomainPoint &point)
    //--------------------------------------------------------------------------
    {
      REPORT_LEGION_ERROR(ERROR_DEPRECATED_PROJECTION, 
                          "INVOCATION OF DEPRECATED PROJECTION "
                          "FUNCTOR METHOD WITHOUT AN OVERRIDE!");
      return LogicalRegion::NO_REGION;
    }

    //--------------------------------------------------------------------------
    LogicalRegion ProjectionFunctor::project(Context ctx, Task *task,
         unsigned index, LogicalPartition upper_bound, const DomainPoint &point)
    //--------------------------------------------------------------------------
    {
      REPORT_LEGION_ERROR(ERROR_DEPRECATED_PROJECTION, 
                          "INVOCATION OF DEPRECATED PROJECTION "
                          "FUNCTOR METHOD WITHOUT AN OVERRIDE!");
      return LogicalRegion::NO_REGION;
    }

    /////////////////////////////////////////////////////////////
    // ShardingFunctor 
    /////////////////////////////////////////////////////////////

    //--------------------------------------------------------------------------
    ShardingFunctor::ShardingFunctor(void)
    //--------------------------------------------------------------------------
    {
    }

    //--------------------------------------------------------------------------
    ShardingFunctor::~ShardingFunctor(void)
    //--------------------------------------------------------------------------
    {
    }
    
    /////////////////////////////////////////////////////////////
    // Coloring Serializer 
    /////////////////////////////////////////////////////////////

    //--------------------------------------------------------------------------
    ColoringSerializer::ColoringSerializer(const Coloring &c)
      : coloring(c)
    //--------------------------------------------------------------------------
    {
    }

    //--------------------------------------------------------------------------
    size_t ColoringSerializer::legion_buffer_size(void) const
    //--------------------------------------------------------------------------
    {
      size_t result = sizeof(size_t); // number of elements
      for (Coloring::const_iterator it = coloring.begin();
            it != coloring.end(); it++)
      {
        result += sizeof(Color);
        result += 2*sizeof(size_t); // number of each kind of pointer
        result += (it->second.points.size() * sizeof(ptr_t));
        result += (it->second.ranges.size() * 2 * sizeof(ptr_t));
      }
      return result;
    }

    //--------------------------------------------------------------------------
    size_t ColoringSerializer::legion_serialize(void *buffer) const
    //--------------------------------------------------------------------------
    {
      char *target = (char*)buffer; 
      *((size_t*)target) = coloring.size();
      target += sizeof(size_t);
      for (Coloring::const_iterator it = coloring.begin();
            it != coloring.end(); it++)
      {
        *((Color*)target) = it->first;
        target += sizeof(it->first);
        *((size_t*)target) = it->second.points.size();
        target += sizeof(size_t);
        for (std::set<ptr_t>::const_iterator ptr_it = it->second.points.begin();
              ptr_it != it->second.points.end(); ptr_it++)
        {
          *((ptr_t*)target) = *ptr_it;
          target += sizeof(ptr_t);
        }
        *((size_t*)target) = it->second.ranges.size();
        target += sizeof(size_t);
        for (std::set<std::pair<ptr_t,ptr_t> >::const_iterator range_it = 
              it->second.ranges.begin(); range_it != it->second.ranges.end();
              range_it++)
        {
          *((ptr_t*)target) = range_it->first;
          target += sizeof(range_it->first);
          *((ptr_t*)target) = range_it->second;
          target += sizeof(range_it->second);
        }
      }
      return (size_t(target) - size_t(buffer));
    }

    //--------------------------------------------------------------------------
    size_t ColoringSerializer::legion_deserialize(const void *buffer)
    //--------------------------------------------------------------------------
    {
      const char *source = (const char*)buffer;
      size_t num_colors = *((const size_t*)source);
      source += sizeof(num_colors);
      for (unsigned idx = 0; idx < num_colors; idx++)
      {
        Color c = *((const Color*)source);
        source += sizeof(c);
        coloring[c]; // Force coloring to exist even if empty.
        size_t num_points = *((const size_t*)source);
        source += sizeof(num_points);
        for (unsigned p = 0; p < num_points; p++)
        {
          ptr_t ptr = *((const ptr_t*)source);
          source += sizeof(ptr);
          coloring[c].points.insert(ptr);
        }
        size_t num_ranges = *((const size_t*)source);
        source += sizeof(num_ranges);
        for (unsigned r = 0; r < num_ranges; r++)
        {
          ptr_t start = *((const ptr_t*)source);
          source += sizeof(start);
          ptr_t stop = *((const ptr_t*)source);
          source += sizeof(stop);
          coloring[c].ranges.insert(std::pair<ptr_t,ptr_t>(start,stop));
        }
      }
      // Return the number of bytes consumed
      return (size_t(source) - size_t(buffer));
    }

    /////////////////////////////////////////////////////////////
    // Domain Coloring Serializer 
    /////////////////////////////////////////////////////////////

    //--------------------------------------------------------------------------
    DomainColoringSerializer::DomainColoringSerializer(const DomainColoring &d)
      : coloring(d)
    //--------------------------------------------------------------------------
    {
    }

    //--------------------------------------------------------------------------
    size_t DomainColoringSerializer::legion_buffer_size(void) const
    //--------------------------------------------------------------------------
    {
      size_t result = sizeof(size_t); // number of elements
      result += (coloring.size() * (sizeof(Color) + sizeof(Domain)));
      return result;
    }

    //--------------------------------------------------------------------------
    size_t DomainColoringSerializer::legion_serialize(void *buffer) const
    //--------------------------------------------------------------------------
    {
      char *target = (char*)buffer;
      *((size_t*)target) = coloring.size();
      target += sizeof(size_t);
      for (DomainColoring::const_iterator it = coloring.begin();
            it != coloring.end(); it++)
      {
        *((Color*)target) = it->first; 
        target += sizeof(it->first);
        *((Domain*)target) = it->second;
        target += sizeof(it->second);
      }
      return (size_t(target) - size_t(buffer));
    }

    //--------------------------------------------------------------------------
    size_t DomainColoringSerializer::legion_deserialize(const void *buffer)
    //--------------------------------------------------------------------------
    {
      const char *source = (const char*)buffer;
      size_t num_elements = *((const size_t*)source);
      source += sizeof(size_t);
      for (unsigned idx = 0; idx < num_elements; idx++)
      {
        Color c = *((const Color*)source);
        source += sizeof(c);
        Domain d = *((const Domain*)source);
        source += sizeof(d);
        coloring[c] = d;
      }
      // Return the number of bytes consumed
      return (size_t(source) - size_t(buffer));
    }

    /////////////////////////////////////////////////////////////
    // Legion Runtime 
    /////////////////////////////////////////////////////////////

    //--------------------------------------------------------------------------
    Runtime::Runtime(Internal::Runtime *rt)
      : runtime(rt)
    //--------------------------------------------------------------------------
    {
    }

    //--------------------------------------------------------------------------
    IndexSpace Runtime::create_index_space(Context ctx,
                                                    size_t max_num_elmts)
    //--------------------------------------------------------------------------
    {
      Rect<1,coord_t> bounds((Point<1,coord_t>(0)),
                             (Point<1,coord_t>(max_num_elmts-1)));
      DomainT<1,coord_t> realm_index_space(bounds);
      return create_index_space_internal(ctx, &realm_index_space, TYPE_TAG_1D);
    }

    //--------------------------------------------------------------------------
    IndexSpace Runtime::create_index_space(Context ctx, Domain domain)
    //--------------------------------------------------------------------------
    {
      switch (domain.get_dim())
      {
        case 1:
          {
            Rect<1,coord_t> bounds = domain;
            DomainT<1,coord_t> realm_is(bounds);
            return create_index_space_internal(ctx, &realm_is, TYPE_TAG_1D);
          }
        case 2:
          {
            Rect<2,coord_t> bounds = domain;
            DomainT<2,coord_t> realm_is(bounds);
            return create_index_space_internal(ctx, &realm_is, TYPE_TAG_2D);
          }
        case 3:
          {
            Rect<3,coord_t> bounds = domain;
            DomainT<3,coord_t> realm_is(bounds);
            return create_index_space_internal(ctx, &realm_is, TYPE_TAG_3D);
          }
        default:
          assert(false);
      }
      return IndexSpace::NO_SPACE;
    }

    //--------------------------------------------------------------------------
    IndexSpace Runtime::create_index_space(Context ctx, 
                                           const std::set<Domain> &domains)
    //--------------------------------------------------------------------------
    {
      std::vector<Domain> rects(domains.begin(), domains.end());
      return create_index_space(ctx, rects); 
    }

    //--------------------------------------------------------------------------
    IndexSpace Runtime::create_index_space(Context ctx,
                                         const std::vector<DomainPoint> &points)
    //--------------------------------------------------------------------------
    {
      switch (points[0].get_dim())
      {
        case 1:
          {
            std::vector<Realm::Point<1,coord_t> > realm_points(points.size());
            for (unsigned idx = 0; idx < points.size(); idx++)
              realm_points[idx] = Point<1,coord_t>(points[idx]);
            DomainT<1,coord_t> realm_is(
                (Realm::IndexSpace<1,coord_t>(realm_points)));
            return runtime->create_index_space(ctx, &realm_is, TYPE_TAG_1D);
          }
        case 2:
          {
            std::vector<Realm::Point<2,coord_t> > realm_points(points.size());
            for (unsigned idx = 0; idx < points.size(); idx++)
              realm_points[idx] = Point<2,coord_t>(points[idx]);
            DomainT<2,coord_t> realm_is(
                (Realm::IndexSpace<2,coord_t>(realm_points)));
            return runtime->create_index_space(ctx, &realm_is, TYPE_TAG_2D);
          }
        case 3:
          {
            std::vector<Realm::Point<3,coord_t> > realm_points(points.size());
            for (unsigned idx = 0; idx < points.size(); idx++)
              realm_points[idx] = Point<3,coord_t>(points[idx]);
            DomainT<3,coord_t> realm_is(
                (Realm::IndexSpace<3,coord_t>(realm_points)));
            return runtime->create_index_space(ctx, &realm_is, TYPE_TAG_3D);
          }
        default:
          assert(false);
      }
      return IndexSpace::NO_SPACE;
    }

    //--------------------------------------------------------------------------
    IndexSpace Runtime::create_index_space(Context ctx,
                                           const std::vector<Domain> &rects)
    //--------------------------------------------------------------------------
    {
      switch (rects[0].get_dim())
      {
        case 1:
          {
            std::vector<Realm::Rect<1,coord_t> > realm_rects(rects.size());
            for (unsigned idx = 0; idx < rects.size(); idx++)
              realm_rects[idx] = Rect<1,coord_t>(rects[idx]);
            DomainT<1,coord_t> realm_is(
                (Realm::IndexSpace<1,coord_t>(realm_rects)));
            return runtime->create_index_space(ctx, &realm_is, TYPE_TAG_1D);
          }
        case 2:
          {
            std::vector<Realm::Rect<2,coord_t> > realm_rects(rects.size());
            for (unsigned idx = 0; idx < rects.size(); idx++)
              realm_rects[idx] = Rect<2,coord_t>(rects[idx]);
            DomainT<2,coord_t> realm_is(
                (Realm::IndexSpace<2,coord_t>(realm_rects)));
            return runtime->create_index_space(ctx, &realm_is, TYPE_TAG_2D);
          }
        case 3:
          {
            std::vector<Realm::Rect<3,coord_t> > realm_rects(rects.size());
            for (unsigned idx = 0; idx < rects.size(); idx++)
              realm_rects[idx] = Rect<3,coord_t>(rects[idx]);
            DomainT<3,coord_t> realm_is(
                (Realm::IndexSpace<3,coord_t>(realm_rects)));
            return runtime->create_index_space(ctx, &realm_is, TYPE_TAG_3D);
          }
        default:
          assert(false);
      }
      return IndexSpace::NO_SPACE;
    }

    //--------------------------------------------------------------------------
    IndexSpace Runtime::create_index_space_internal(Context ctx, 
                                         const void *realm_is, TypeTag type_tag)
    //--------------------------------------------------------------------------
    {
      return runtime->create_index_space(ctx, realm_is, type_tag);
    }

    //--------------------------------------------------------------------------
    IndexSpace Runtime::union_index_spaces(Context ctx,
                                          const std::vector<IndexSpace> &spaces)
    //--------------------------------------------------------------------------
    {
      return runtime->union_index_spaces(ctx, spaces);
    }

    //--------------------------------------------------------------------------
    IndexSpace Runtime::intersect_index_spaces(Context ctx,
                                          const std::vector<IndexSpace> &spaces)
    //--------------------------------------------------------------------------
    {
      return runtime->intersect_index_spaces(ctx, spaces);
    }

    //--------------------------------------------------------------------------
    IndexSpace Runtime::subtract_index_spaces(Context ctx,
                                              IndexSpace left, IndexSpace right)
    //--------------------------------------------------------------------------
    {
      return runtime->subtract_index_spaces(ctx, left, right);
    }

    //--------------------------------------------------------------------------
    void Runtime::destroy_index_space(Context ctx, IndexSpace handle)
    //--------------------------------------------------------------------------
    {
      runtime->destroy_index_space(ctx, handle);
    } 

    //--------------------------------------------------------------------------
    IndexPartition Runtime::create_index_partition(Context ctx,
                                          IndexSpace parent,
                                          const Domain &color_space,
                                          const PointColoring &coloring,
                                          PartitionKind part_kind,
                                          Color color, bool allocable)
    //--------------------------------------------------------------------------
    {
#ifndef DISABLE_PARTITION_SHIM
      if (allocable)
        Internal::log_run.warning("WARNING: allocable index partitions are "
                                  "no longer supported");
      // Count how many entries there are in the coloring
      coord_t num_entries = 0;
      bool do_ranges = false;
      for (PointColoring::const_iterator cit = coloring.begin(); 
            cit != coloring.end(); cit++)
      {
#ifdef DEBUG_LEGION
        assert(cit->first.get_dim() == color_space.get_dim());
#endif
        num_entries += cit->second.points.size();
        for (std::set<std::pair<ptr_t,ptr_t> >::const_iterator it = 
              cit->second.ranges.begin(); it != cit->second.ranges.end(); it++)
        {
          // Skip empty ranges
          if (it->first.value > it->second.value)
            continue;
          num_entries++;
          do_ranges = true;
        }
      }
      // Now make a temporary logical region with two fields to handle
      // the colors and points
      Rect<1,coord_t> bounds(Point<1,coord_t>(0),
                                     Point<1,coord_t>(num_entries-1));
      IndexSpaceT<1,coord_t> temp_is = create_index_space(ctx, bounds);
      FieldSpace temp_fs = create_field_space(ctx);
      const FieldID color_fid = 1;
      const FieldID pointer_fid = 2;
      {
        FieldAllocator allocator = create_field_allocator(ctx,temp_fs);
        switch (color_space.get_dim())
        {
          case 1:
            {
              allocator.allocate_field(
                  sizeof(Point<1,coord_t>), color_fid);
              break;
            }
          case 2:
            {
              allocator.allocate_field(
                  sizeof(Point<2,coord_t>), color_fid);
              break;
            }
          case 3:
            {
              allocator.allocate_field(
                  sizeof(Point<3,coord_t>), color_fid);
              break;
            }
          default:
            assert(false);
        }
        if (do_ranges)
          allocator.allocate_field(sizeof(Rect<1,coord_t>), 
                                   pointer_fid);
        else
          allocator.allocate_field(sizeof(Point<1,coord_t>), 
                                   pointer_fid);
      }
      LogicalRegionT<1,coord_t> temp_lr = create_logical_region(ctx,
                                            temp_is, temp_fs, true);
      // Fill in the logical region with the data
      // Do this with a task launch to maintain deferred execution
      switch (color_space.get_dim())
      {
        case 1:
          {
            if (do_ranges)
            {
              PartitionShim::ColorRects<1,1> launcher(coloring, temp_lr,
                                                color_fid, pointer_fid);
              runtime->execute_task(ctx, launcher);
            }
            else
            {
              PartitionShim::ColorPoints<1> launcher(coloring, temp_lr,
                                                color_fid, pointer_fid);
              runtime->execute_task(ctx, launcher);
            }
            break;
          }
        case 2:
          {
            if (do_ranges)
            {
              PartitionShim::ColorRects<2,1> launcher(coloring, temp_lr,
                                                color_fid, pointer_fid);
              runtime->execute_task(ctx, launcher);
            }
            else
            {
              PartitionShim::ColorPoints<2> launcher(coloring, temp_lr,
                                                color_fid, pointer_fid);
              runtime->execute_task(ctx, launcher);
            }
            break;
          }
        case 3:
          {
            if (do_ranges)
            {
              PartitionShim::ColorRects<3,1> launcher(coloring, temp_lr,
                                                color_fid, pointer_fid);
              runtime->execute_task(ctx, launcher);
            }
            else
            {
              PartitionShim::ColorPoints<3> launcher(coloring, temp_lr,
                                                color_fid, pointer_fid);
              runtime->execute_task(ctx, launcher);
            }
            break;
          }
        default:
          assert(false);
      }
      // Make an index space for the color space, just leak it for now
      IndexSpace index_color_space = create_index_space(ctx, color_space);
      // Partition the logical region by the color field
      IndexPartition temp_ip = create_partition_by_field(ctx, temp_lr, 
                                    temp_lr, color_fid, index_color_space,
                                    AUTO_GENERATE_ID, PARTITION_SHIM_MAPPER_ID);
      // Then project the partition image through the pointer field
      LogicalPartition temp_lp = get_logical_partition(temp_lr, temp_ip);
      IndexPartition result;
      if (do_ranges)
        result = create_partition_by_image_range(ctx, parent, temp_lp,
                    temp_lr, pointer_fid, index_color_space, part_kind, color,
                    PARTITION_SHIM_MAPPER_ID);
      else
        result = create_partition_by_image(ctx, parent, temp_lp, 
                    temp_lr, pointer_fid, index_color_space, part_kind, color,
                    PARTITION_SHIM_MAPPER_ID);
      // Clean everything up
      destroy_logical_region(ctx, temp_lr);
      destroy_field_space(ctx, temp_fs);
      destroy_index_space(ctx, temp_is);
      return result;
#else // DISABLE_PARTITION_SHIM
      log_run.error("THE PARTITION SHIM HAS BEEN DISABLED!");
      assert(false);
      return IndexPartition::NO_PART;
#endif
    }

    //--------------------------------------------------------------------------
    IndexPartition Runtime::create_index_partition(
                                          Context ctx, IndexSpace parent,
                                          const Coloring &coloring,
                                          bool disjoint,
                                          Color part_color)
    //--------------------------------------------------------------------------
    {
#ifndef DISABLE_PARTITION_SHIM
      // Count how many entries there are in the coloring
      coord_t num_entries = 0;
      bool do_ranges = false;
      Color lower_bound = UINT_MAX, upper_bound = 0;
      for (Coloring::const_iterator cit = coloring.begin(); 
            cit != coloring.end(); cit++)
      {
        if (cit->first < lower_bound)
          lower_bound = cit->first;
        if (cit->first > upper_bound)
          upper_bound = cit->first;
        num_entries += cit->second.points.size();
        for (std::set<std::pair<ptr_t,ptr_t> >::const_iterator it = 
              cit->second.ranges.begin(); it != cit->second.ranges.end(); it++)
        {
          // Skip empty ranges
          if (it->first.value > it->second.value)
            continue;
          num_entries++;
          do_ranges = true;
        }
      }
#ifdef DEBUG_LEGION
      assert(lower_bound <= upper_bound);
#endif
      // Make the color space
      Rect<1,coord_t> 
        color_space((Point<1,coord_t>(lower_bound)),
                    (Point<1,coord_t>(upper_bound)));
      // Now make a temporary logical region with two fields to handle
      // the colors and points
      Rect<1,coord_t> bounds(Point<1,coord_t>(0),
                                     Point<1,coord_t>(num_entries-1));
      IndexSpaceT<1,coord_t> temp_is = create_index_space(ctx, bounds);
      FieldSpace temp_fs = create_field_space(ctx);
      const FieldID color_fid = 1;
      const FieldID pointer_fid = 2;
      {
        FieldAllocator allocator = create_field_allocator(ctx,temp_fs);
        allocator.allocate_field(sizeof(Point<1,coord_t>), color_fid);
        if (do_ranges)
          allocator.allocate_field(sizeof(Rect<1,coord_t>),
                                   pointer_fid);
        else
          allocator.allocate_field(sizeof(Point<1,coord_t>), 
                                   pointer_fid);
      }
      LogicalRegionT<1,coord_t> temp_lr = create_logical_region(ctx,
                                            temp_is, temp_fs, true);
      // Fill in the logical region with the data
      // Do this with a task launch to maintain deferred execution
      if (do_ranges)
      {
        PartitionShim::ColorRects<1,1> launcher(coloring, temp_lr, 
                                              color_fid, pointer_fid);
        runtime->execute_task(ctx, launcher);
      }
      else
      {
        PartitionShim::ColorPoints<1> launcher(coloring, temp_lr, 
                                               color_fid, pointer_fid);
        runtime->execute_task(ctx, launcher);
      }
      
      // Make an index space for the color space, we'll leak it for now
      IndexSpaceT<1,coord_t> index_color_space = 
                                  create_index_space(ctx, color_space);
      // Partition the logical region by the color field
      IndexPartitionT<1,coord_t> temp_ip = create_partition_by_field(ctx,
                            temp_lr, temp_lr, color_fid, index_color_space,
                            AUTO_GENERATE_ID, PARTITION_SHIM_MAPPER_ID);
      // Then project the partition image through the pointer field
      LogicalPartitionT<1,coord_t> temp_lp = 
                                     get_logical_partition(temp_lr, temp_ip);
      IndexPartitionT<1,coord_t> result;
      if (do_ranges)
        result = create_partition_by_image_range(ctx, 
            IndexSpaceT<1,coord_t>(parent), temp_lp, temp_lr, pointer_fid,
            index_color_space, (disjoint ? DISJOINT_KIND : ALIASED_KIND),
            part_color, PARTITION_SHIM_MAPPER_ID);
      else
        result = create_partition_by_image(ctx,
            IndexSpaceT<1,coord_t>(parent), temp_lp, temp_lr, pointer_fid, 
            index_color_space, (disjoint ? DISJOINT_KIND : ALIASED_KIND), 
            part_color, PARTITION_SHIM_MAPPER_ID);
      // Clean everything up
      destroy_logical_region(ctx, temp_lr);
      destroy_field_space(ctx, temp_fs);
      destroy_index_space(ctx, temp_is);
      return result;
#else // DISABLE_PARTITION_SHIM
      log_run.error("THE PARTITION SHIM HAS BEEN DISABLED!");
      assert(false);
      return IndexPartition::NO_PART;
#endif
    }

    //--------------------------------------------------------------------------
    IndexPartition Runtime::create_index_partition(Context ctx,
                                          IndexSpace parent, 
                                          const Domain &color_space,
                                          const DomainPointColoring &coloring,
                                          PartitionKind part_kind, Color color)
    //--------------------------------------------------------------------------
    {
#ifndef DISABLE_PARTITION_SHIM
      // Count how many entries there are in the coloring
      const coord_t num_entries = coloring.size();
      // Now make a temporary logical region with two fields to handle
      // the colors and points
      Rect<1,coord_t> bounds(Point<1,coord_t>(0),
                                     Point<1,coord_t>(num_entries-1));
      IndexSpaceT<1,coord_t> temp_is = create_index_space(ctx, bounds);
      FieldSpace temp_fs = create_field_space(ctx);
      const FieldID color_fid = 1;
      const FieldID range_fid = 2;
      const int color_dim = color_space.get_dim();
      const int range_dim = coloring.begin()->second.get_dim();
      {
        FieldAllocator allocator = create_field_allocator(ctx,temp_fs);
        switch (color_dim)
        {
          case 1:
            {
              allocator.allocate_field(
                  sizeof(Point<1,coord_t>), color_fid);
              break;
            }
          case 2:
            {
              allocator.allocate_field(
                  sizeof(Point<2,coord_t>), color_fid);
              break;
            }
          case 3:
            {
              allocator.allocate_field(
                  sizeof(Point<3,coord_t>), color_fid);
              break;
            }
          default:
            assert(false);
        }
        switch (range_dim)
        {
          case 1:
            {
              allocator.allocate_field(
                  sizeof(Rect<1,coord_t>), range_fid);
              break;
            }
          case 2:
            {
              allocator.allocate_field(
                  sizeof(Rect<2,coord_t>), range_fid);
              break;
            }
          case 3:
            {
              allocator.allocate_field(
                  sizeof(Rect<3,coord_t>), range_fid);
              break;
            }
          default:
            assert(false);
        }
      }
      LogicalRegionT<1,coord_t> temp_lr = create_logical_region(ctx,
                                            temp_is, temp_fs, true);
      // Fill in the logical region with the data
      // Do this with a task launch to maintain deferred execution
      switch (color_dim)
      {
        case 1:
          {
            switch (range_dim)
            {
              case 1:
                {
                  PartitionShim::ColorRects<1,1> launcher(coloring,
                      temp_lr, color_fid, range_fid);
                  runtime->execute_task(ctx, launcher);
                  break;
                }
              case 2:
                {
                  PartitionShim::ColorRects<1,2> launcher(coloring,
                      temp_lr, color_fid, range_fid);
                  runtime->execute_task(ctx, launcher);
                  break;
                }
              case 3:
                {
                  PartitionShim::ColorRects<1,3> launcher(coloring,
                      temp_lr, color_fid, range_fid);
                  runtime->execute_task(ctx, launcher);
                  break;
                }
              default:
                assert(false);
            }
            break;
          }
        case 2:
          {
            switch (range_dim)
            {
              case 1:
                {
                  PartitionShim::ColorRects<2,1> launcher(coloring,
                      temp_lr, color_fid, range_fid);
                  runtime->execute_task(ctx, launcher);
                  break;
                }
              case 2:
                {
                  PartitionShim::ColorRects<2,2> launcher(coloring,
                      temp_lr, color_fid, range_fid);
                  runtime->execute_task(ctx, launcher);
                  break;
                }
              case 3:
                {
                  PartitionShim::ColorRects<2,3> launcher(coloring,
                      temp_lr, color_fid, range_fid);
                  runtime->execute_task(ctx, launcher);
                  break;
                }
              default:
                assert(false);
            }
            break;
          }
        case 3:
          {
            switch (range_dim)
            {
              case 1:
                {
                  PartitionShim::ColorRects<3,1> launcher(coloring,
                      temp_lr, color_fid, range_fid);
                  runtime->execute_task(ctx, launcher);
                  break;
                }
              case 2:
                {
                  PartitionShim::ColorRects<3,2> launcher(coloring,
                      temp_lr, color_fid, range_fid);
                  runtime->execute_task(ctx, launcher);
                  break;
                }
              case 3:
                {
                  PartitionShim::ColorRects<3,3> launcher(coloring,
                      temp_lr, color_fid, range_fid);
                  runtime->execute_task(ctx, launcher);
                  break;
                }
              default:
                assert(false);
            }
            break;
          }
        default:
          assert(false);
      }
      // Make an index space for the color space, just leak it for now
      IndexSpace index_color_space = create_index_space(ctx, color_space);
      // Partition the logical region by the color field
      IndexPartition temp_ip = create_partition_by_field(ctx, temp_lr, 
                                temp_lr, color_fid, index_color_space,
                                AUTO_GENERATE_ID, PARTITION_SHIM_MAPPER_ID);
      // Then project the partition image through the range field
      LogicalPartition temp_lp = get_logical_partition(temp_lr, temp_ip);
      IndexPartition result = create_partition_by_image_range(ctx, parent, 
                           temp_lp, temp_lr, range_fid, index_color_space, 
                           part_kind, color, PARTITION_SHIM_MAPPER_ID);
      // Clean everything up
      destroy_logical_region(ctx, temp_lr);
      destroy_field_space(ctx, temp_fs);
      destroy_index_space(ctx, temp_is);
      return result;
#else // DISABLE_PARTITION_SHIM
      log_run.error("THE PARTITION SHIM HAS BEEN DISABLED!");
      assert(false);
      return IndexPartition::NO_PART;
#endif
    }

    //--------------------------------------------------------------------------
    IndexPartition Runtime::create_index_partition(
                                          Context ctx, IndexSpace parent,
                                          Domain color_space,
                                          const DomainColoring &coloring,
                                          bool disjoint, Color part_color)
    //--------------------------------------------------------------------------
    {
#ifndef DISABLE_PARTITION_SHIM
      // Count how many entries there are in the coloring
      const coord_t num_entries = coloring.size();
      // Now make a temporary logical region with two fields to handle
      // the colors and points
      Rect<1,coord_t> bounds(Point<1,coord_t>(0),
                                     Point<1,coord_t>(num_entries-1));
      IndexSpaceT<1,coord_t> temp_is = create_index_space(ctx, bounds);
      FieldSpace temp_fs = create_field_space(ctx);
      const FieldID color_fid = 1;
      const FieldID range_fid = 2;
      const int range_dim = coloring.begin()->second.get_dim();
      {
        FieldAllocator allocator = create_field_allocator(ctx,temp_fs);
        allocator.allocate_field(sizeof(Point<1,coord_t>), color_fid);
        switch (range_dim)
        {
          case 1:
            {
              allocator.allocate_field(
                  sizeof(Rect<1,coord_t>), range_fid);
              break;
            }
          case 2:
            {
              allocator.allocate_field(
                  sizeof(Rect<2,coord_t>), range_fid);
              break;
            }
          case 3:
            {
              allocator.allocate_field(
                  sizeof(Rect<3,coord_t>), range_fid);
              break;
            }
          default:
            assert(false);
        }
      }
      LogicalRegionT<1,coord_t> temp_lr = create_logical_region(ctx,
                                            temp_is, temp_fs, true);
      // Fill in the logical region with the data
      // Do this with a task launch to maintain deferred execution
      switch (range_dim)
      {
        case 1:
          {
            PartitionShim::ColorRects<1,1> launcher(coloring,
                temp_lr, color_fid, range_fid);
            runtime->execute_task(ctx, launcher);
            break;
          }
        case 2:
          {
            PartitionShim::ColorRects<1,2> launcher(coloring,
                temp_lr, color_fid, range_fid);
            runtime->execute_task(ctx, launcher);
            break;
          }
        case 3:
          {
            PartitionShim::ColorRects<1,3> launcher(coloring,
                temp_lr, color_fid, range_fid);
            runtime->execute_task(ctx, launcher);
            break;
          }
        default:
          assert(false);
      }

      IndexSpaceT<1,coord_t> index_color_space = 
                            create_index_space<1,coord_t>(ctx, color_space);
      // Partition the logical region by the color field
      IndexPartition temp_ip = create_partition_by_field(ctx, temp_lr,
                                    temp_lr, color_fid, index_color_space,
                                    AUTO_GENERATE_ID, PARTITION_SHIM_MAPPER_ID);
      // Then project the partition image through the pointer field
      LogicalPartition temp_lp = get_logical_partition(temp_lr, temp_ip);
      IndexPartition result = create_partition_by_image_range(ctx,
          parent, temp_lp, temp_lr, range_fid, index_color_space, 
          (disjoint ? DISJOINT_KIND : ALIASED_KIND), part_color,
          PARTITION_SHIM_MAPPER_ID);
      // Clean everything up
      destroy_logical_region(ctx, temp_lr);
      destroy_field_space(ctx, temp_fs);
      destroy_index_space(ctx, temp_is);
      return result;
#else // DISABLE_PARTITION_SHIM
      log_run.error("THE PARTITION SHIM HAS BEEN DISABLED!");
      assert(false);
      return IndexPartition::NO_PART;
#endif
    }

    //--------------------------------------------------------------------------
    IndexPartition Runtime::create_index_partition(Context ctx,
                                       IndexSpace parent,
                                       const Domain &color_space,
                                       const MultiDomainPointColoring &coloring,
                                       PartitionKind part_kind, Color color)
    //--------------------------------------------------------------------------
    {
#ifndef DISABLE_PARTITION_SHIM
      // Count how many entries there are in the coloring
      coord_t num_entries = 0;
      for (MultiDomainPointColoring::const_iterator it = coloring.begin();
            it != coloring.end(); it++)
        num_entries += it->second.size(); 
      // Now make a temporary logical region with two fields to handle
      // the colors and points
      Rect<1,coord_t> bounds(Point<1,coord_t>(0),
                                     Point<1,coord_t>(num_entries-1));
      IndexSpaceT<1,coord_t> temp_is = create_index_space(ctx, bounds);
      FieldSpace temp_fs = create_field_space(ctx);
      const FieldID color_fid = 1;
      const FieldID range_fid = 2;
      const int color_dim = color_space.get_dim();
      const int range_dim = coloring.begin()->second.begin()->get_dim();
      {
        FieldAllocator allocator = create_field_allocator(ctx,temp_fs);
        switch (color_dim)
        {
          case 1:
            {
              allocator.allocate_field(
                  sizeof(Point<1,coord_t>), color_fid);
              break;
            }
          case 2:
            {
              allocator.allocate_field(
                  sizeof(Point<2,coord_t>), color_fid);
              break;
            }
          case 3:
            {
              allocator.allocate_field(
                  sizeof(Point<3,coord_t>), color_fid);
              break;
            }
          default:
            assert(false);
        }
        switch (range_dim)
        {
          case 1:
            {
              allocator.allocate_field(
                  sizeof(Rect<1,coord_t>), range_fid);
              break;
            }
          case 2:
            {
              allocator.allocate_field(
                  sizeof(Rect<2,coord_t>), range_fid);
              break;
            }
          case 3:
            {
              allocator.allocate_field(
                  sizeof(Rect<3,coord_t>), range_fid);
              break;
            }
          default:
            assert(false);
        }
      }
      LogicalRegionT<1,coord_t> temp_lr = create_logical_region(ctx,
                                            temp_is, temp_fs, true);
      // Fill in the logical region with the data
      // Do this with a task launch to maintain deferred execution
      switch (color_dim)
      {
        case 1:
          {
            switch (range_dim)
            {
              case 1:
                {
                  PartitionShim::ColorRects<1,1> launcher(coloring,
                      temp_lr, color_fid, range_fid);
                  runtime->execute_task(ctx, launcher);
                  break;
                }
              case 2:
                {
                  PartitionShim::ColorRects<1,2> launcher(coloring,
                      temp_lr, color_fid, range_fid);
                  runtime->execute_task(ctx, launcher);
                  break;
                }
              case 3:
                {
                  PartitionShim::ColorRects<1,3> launcher(coloring,
                      temp_lr, color_fid, range_fid);
                  runtime->execute_task(ctx, launcher);
                  break;
                }
              default:
                assert(false);
            }
            break;
          }
        case 2:
          {
            switch (range_dim)
            {
              case 1:
                {
                  PartitionShim::ColorRects<2,1> launcher(coloring,
                      temp_lr, color_fid, range_fid);
                  runtime->execute_task(ctx, launcher);
                  break;
                }
              case 2:
                {
                  PartitionShim::ColorRects<2,2> launcher(coloring,
                      temp_lr, color_fid, range_fid);
                  runtime->execute_task(ctx, launcher);
                  break;
                }
              case 3:
                {
                  PartitionShim::ColorRects<2,3> launcher(coloring,
                      temp_lr, color_fid, range_fid);
                  runtime->execute_task(ctx, launcher);
                  break;
                }
              default:
                assert(false);
            }
            break;
          }
        case 3:
          {
            switch (range_dim)
            {
              case 1:
                {
                  PartitionShim::ColorRects<3,1> launcher(coloring,
                      temp_lr, color_fid, range_fid);
                  runtime->execute_task(ctx, launcher);
                  break;
                }
              case 2:
                {
                  PartitionShim::ColorRects<3,2> launcher(coloring,
                      temp_lr, color_fid, range_fid);
                  runtime->execute_task(ctx, launcher);
                  break;
                }
              case 3:
                {
                  PartitionShim::ColorRects<3,3> launcher(coloring,
                      temp_lr, color_fid, range_fid);
                  runtime->execute_task(ctx, launcher);
                  break;
                }
              default:
                assert(false);
            }
            break;
          }
        default:
          assert(false);
      }
      // Make an index space for the color space, just leak it for now
      IndexSpace index_color_space = create_index_space(ctx, color_space);
      // Partition the logical region by the color field
      IndexPartition temp_ip = create_partition_by_field(ctx, temp_lr, 
                                    temp_lr, color_fid, index_color_space,
                                    AUTO_GENERATE_ID, PARTITION_SHIM_MAPPER_ID);
      // Then project the partition image through the range field
      LogicalPartition temp_lp = get_logical_partition(temp_lr, temp_ip);
      IndexPartition result = create_partition_by_image_range(ctx, parent, 
            temp_lp, temp_lr, range_fid, index_color_space, part_kind, color,
            PARTITION_SHIM_MAPPER_ID);
      // Clean everything up
      destroy_logical_region(ctx, temp_lr);
      destroy_field_space(ctx, temp_fs);
      destroy_index_space(ctx, temp_is);
      return result;
#else // DISABLE_PARTITION_SHIM
      log_run.error("THE PARTITION SHIM HAS BEEN DISABLED!");
      assert(false);
      return IndexPartition::NO_PART;
#endif
    }

    //--------------------------------------------------------------------------
    IndexPartition Runtime::create_index_partition(
                                          Context ctx, IndexSpace parent,
                                          Domain color_space,
                                          const MultiDomainColoring &coloring,
                                          bool disjoint, Color part_color)
    //--------------------------------------------------------------------------
    {
#ifndef DISABLE_PARTITION_SHIM
      // Count how many entries there are in the coloring
      coord_t num_entries = 0;
      for (MultiDomainColoring::const_iterator it = coloring.begin();
            it != coloring.end(); it++)
        num_entries += it->second.size();
      // Now make a temporary logical region with two fields to handle
      // the colors and points
      Rect<1,coord_t> bounds(Point<1,coord_t>(0),
                                     Point<1,coord_t>(num_entries-1));
      IndexSpaceT<1,coord_t> temp_is = create_index_space(ctx, bounds);
      FieldSpace temp_fs = create_field_space(ctx);
      const FieldID color_fid = 1;
      const FieldID range_fid = 2;
      const int range_dim = coloring.begin()->second.begin()->get_dim();
      {
        FieldAllocator allocator = create_field_allocator(ctx,temp_fs);
        allocator.allocate_field(sizeof(Point<1,coord_t>), color_fid);
        switch (range_dim)
        {
          case 1:
            {
              allocator.allocate_field(
                  sizeof(Rect<1,coord_t>), range_fid);
              break;
            }
          case 2:
            {
              allocator.allocate_field(
                  sizeof(Rect<2,coord_t>), range_fid);
              break;
            }
          case 3:
            {
              allocator.allocate_field(
                  sizeof(Rect<3,coord_t>), range_fid);
              break;
            }
          default:
            assert(false);
        }
      }
      LogicalRegionT<1,coord_t> temp_lr = create_logical_region(ctx,
                                            temp_is, temp_fs, true);
      // Fill in the logical region with the data
      // Do this with a task launch to maintain deferred execution
      switch (range_dim)
      {
        case 1:
          {
            PartitionShim::ColorRects<1,1> launcher(coloring,
                temp_lr, color_fid, range_fid);
            runtime->execute_task(ctx, launcher);
            break;
          }
        case 2:
          {
            PartitionShim::ColorRects<1,2> launcher(coloring,
                temp_lr, color_fid, range_fid);
            runtime->execute_task(ctx, launcher);
            break;
          }
        case 3:
          {
            PartitionShim::ColorRects<1,3> launcher(coloring,
                temp_lr, color_fid, range_fid);
            runtime->execute_task(ctx, launcher);
            break;
          }
        default:
          assert(false);
      }
      IndexSpaceT<1,coord_t> index_color_space = 
                            create_index_space<1,coord_t>(ctx, color_space);
      // Partition the logical region by the color field
      IndexPartition temp_ip = create_partition_by_field(ctx, temp_lr,
                                    temp_lr, color_fid, index_color_space,
                                    AUTO_GENERATE_ID, PARTITION_SHIM_MAPPER_ID);
      // Then project the partition image through the pointer field
      LogicalPartition temp_lp = get_logical_partition(temp_lr, temp_ip);
      IndexPartition result = create_partition_by_image_range(ctx,
          parent, temp_lp, temp_lr, range_fid, index_color_space, 
          (disjoint ? DISJOINT_KIND : ALIASED_KIND), part_color,
          PARTITION_SHIM_MAPPER_ID);
      // Clean everything up
      destroy_logical_region(ctx, temp_lr);
      destroy_field_space(ctx, temp_fs);
      destroy_index_space(ctx, temp_is);
      return result;
#else // DISABLE_PARTITION_SHIM
      log_run.error("THE PARTITION SHIM HAS BEEN DISABLED!");
      assert(false);
      return IndexPartition::NO_PART; 
#endif
    }

    //--------------------------------------------------------------------------
    IndexPartition Runtime::create_index_partition(
                                          Context ctx, IndexSpace parent,
    LegionRuntime::Accessor::RegionAccessor<
      LegionRuntime::Accessor::AccessorType::Generic> field_accessor,
                                                      Color part_color)
    //--------------------------------------------------------------------------
    {
      Internal::log_run.error("Call to deprecated 'create_index_partition' "
                    "method with an accessor in task %s (UID %lld) should be "
                    "replaced with a call to create_partition_by_field.",
                    ctx->get_task_name(), ctx->get_unique_id());
      assert(false);
    }

    //--------------------------------------------------------------------------
    void Runtime::destroy_index_partition(Context ctx, 
                                                   IndexPartition handle)
    //--------------------------------------------------------------------------
    {
      runtime->destroy_index_partition(ctx, handle);
    }

    //--------------------------------------------------------------------------
    IndexPartition Runtime::create_equal_partition(Context ctx, 
                                                      IndexSpace parent,
                                                      IndexSpace color_space,
                                                      size_t granularity,
                                                      Color color)
    //--------------------------------------------------------------------------
    {
      return runtime->create_equal_partition(ctx, parent, color_space,
                                             granularity, color);
    }

    //--------------------------------------------------------------------------
    IndexPartition Runtime::create_partition_by_union(Context ctx,
                                    IndexSpace parent, IndexPartition handle1,
                                    IndexPartition handle2, 
                                    IndexSpace color_space, PartitionKind kind,
                                    Color color)
    //--------------------------------------------------------------------------
    {
      return runtime->create_partition_by_union(ctx, parent, handle1, handle2, 
                                                color_space, kind, color);
    }

    //--------------------------------------------------------------------------
    IndexPartition Runtime::create_partition_by_intersection(
                                                Context ctx, IndexSpace parent,
                                                IndexPartition handle1, 
                                                IndexPartition handle2,
                                                IndexSpace color_space,
                                                PartitionKind kind, Color color) 
    //--------------------------------------------------------------------------
    {
      return runtime->create_partition_by_intersection(ctx, parent, handle1,
                                                       handle2, color_space,
                                                       kind, color);
    }

    //--------------------------------------------------------------------------
    IndexPartition Runtime::create_partition_by_difference(
                                                Context ctx, IndexSpace parent,
                                                IndexPartition handle1,
                                                IndexPartition handle2,
                                                IndexSpace color_space,
                                                PartitionKind kind, Color color)
    //--------------------------------------------------------------------------
    {
      return runtime->create_partition_by_difference(ctx, parent, handle1,
                                                     handle2, color_space,
                                                     kind, color);
    }

    //--------------------------------------------------------------------------
    Color Runtime::create_cross_product_partitions(Context ctx,
                                IndexPartition handle1, IndexPartition handle2,
                                std::map<IndexSpace,IndexPartition> &handles,
                                PartitionKind kind, Color color)
    //--------------------------------------------------------------------------
    {
      return runtime->create_cross_product_partitions(ctx, handle1, handle2, 
                                                      handles, kind, color);
    }

    //--------------------------------------------------------------------------
    void Runtime::create_association(Context ctx,
                                     LogicalRegion domain,
                                     LogicalRegion domain_parent,
                                     FieldID domain_fid,
                                     IndexSpace range,
                                     MapperID id, MappingTagID tag)
    //--------------------------------------------------------------------------
    {
      runtime->create_association(ctx, domain, domain_parent, domain_fid,
                                  range, id, tag);
    }

    //--------------------------------------------------------------------------
    void Runtime::create_bidirectional_association(Context ctx,
                                      LogicalRegion domain,
                                      LogicalRegion domain_parent,
                                      FieldID domain_fid,
                                      LogicalRegion range,
                                      LogicalRegion range_parent,
                                      FieldID range_fid,
                                      MapperID id, MappingTagID tag)
    //--------------------------------------------------------------------------
    {
      // Realm guarantees that creating association in either direction
      // will produce the same result, so we can do these separately
      create_association(ctx, domain, domain_parent, domain_fid, 
                         range.get_index_space(), id, tag);
      create_association(ctx, range, range_parent, range_fid, 
                         domain.get_index_space(), id, tag);
    }

    //--------------------------------------------------------------------------
    IndexPartition Runtime::create_partition_by_restriction(Context ctx,
                                                        IndexSpace par,
                                                        IndexSpace cs,
                                                        DomainTransform tran,
                                                        Domain ext,
                                                        PartitionKind part_kind,
                                                        Color color)
    //--------------------------------------------------------------------------
    {
      switch (ext.get_dim())
      {
        case 1:
          {
            const IndexSpaceT<1,coord_t> parent(par);
            const Rect<1,coord_t> extent(ext);
            switch (tran.n)
            {
              case 1:
                {
                  const Transform<1,1> transform(tran);
                  const IndexSpaceT<1,coord_t> color_space(cs);
                  return create_partition_by_restriction<1,1,coord_t>(ctx, 
                      parent, color_space, transform, extent, part_kind, color);
                }
              case 2:
                {
                  const Transform<1,2> transform(tran);
                  const IndexSpaceT<2,coord_t> color_space(cs);
                  return create_partition_by_restriction<1,2,coord_t>(ctx,
                      parent, color_space, transform, extent, part_kind, color);
                }
              case 3:
                {
                  const Transform<1,3> transform(tran);
                  const IndexSpaceT<3,coord_t> color_space(cs);
                  return create_partition_by_restriction<1,3,coord_t>(ctx,
                      parent, color_space, transform, extent, part_kind, color);
                }
              default:
                assert(false);
            }
          }
        case 2:
          {
            const IndexSpaceT<2,coord_t> parent(par);
            const Rect<2,coord_t> extent(ext);
            switch (tran.n)
            {
              case 1:
                {
                  const Transform<2,1> transform(tran);
                  const IndexSpaceT<1,coord_t> color_space(cs);
                  return create_partition_by_restriction<2,1,coord_t>(ctx, 
                      parent, color_space, transform, extent, part_kind, color);
                }
              case 2:
                {
                  const Transform<2,2> transform(tran);
                  const IndexSpaceT<2,coord_t> color_space(cs);
                  return create_partition_by_restriction<2,2,coord_t>(ctx,
                      parent, color_space, transform, extent, part_kind, color);
                }
              case 3:
                {
                  const Transform<2,3> transform(tran);
                  const IndexSpaceT<3,coord_t> color_space(cs);
                  return create_partition_by_restriction<2,3,coord_t>(ctx,
                      parent, color_space, transform, extent, part_kind, color);
                }
              default:
                assert(false);
            }
          }
        case 3:
          {
            const IndexSpaceT<3,coord_t> parent(par);
            const Rect<3,coord_t> extent(ext);
            switch (tran.n)
            {
              case 1:
                {
                  const Transform<3,1> transform(tran);
                  const IndexSpaceT<1,coord_t> color_space(cs);
                  return create_partition_by_restriction<3,1,coord_t>(ctx, 
                      parent, color_space, transform, extent, part_kind, color);
                }
              case 2:
                {
                  const Transform<3,2> transform(tran);
                  const IndexSpaceT<2,coord_t> color_space(cs);
                  return create_partition_by_restriction<3,2,coord_t>(ctx,
                      parent, color_space, transform, extent, part_kind, color);
                }
              case 3:
                {
                  const Transform<3,3> transform(tran);
                  const IndexSpaceT<3,coord_t> color_space(cs);
                  return create_partition_by_restriction<3,3,coord_t>(ctx,
                      parent, color_space, transform, extent, part_kind, color);
                }
              default:
                assert(false);
            }
          }
        default:
          assert(false);
      }
      return IndexPartition::NO_PART;
    }

    //--------------------------------------------------------------------------
    IndexPartition Runtime::create_partition_by_blockify(Context ctx,
                                                         IndexSpace par,
                                                         DomainPoint bf,
                                                         Color color)
    //--------------------------------------------------------------------------
    {
      switch (bf.get_dim())
      {
        case 1:
          {
            const IndexSpaceT<1,coord_t> parent(par);
            const Point<1,coord_t> blocking_factor(bf);
            return create_partition_by_blockify<1,coord_t>(ctx, parent, 
                                                blocking_factor, color);
          }
        case 2:
          {
            const IndexSpaceT<2,coord_t> parent(par);
            const Point<2,coord_t> blocking_factor(bf);
            return create_partition_by_blockify<2,coord_t>(ctx, parent, 
                                                blocking_factor, color);
          }
        case 3:
          {
            const IndexSpaceT<3,coord_t> parent(par);
            const Point<3,coord_t> blocking_factor(bf);
            return create_partition_by_blockify<3,coord_t>(ctx, parent, 
                                                blocking_factor, color);
          }
        default:
          assert(false);
      }
      return IndexPartition::NO_PART;
    }

    //--------------------------------------------------------------------------
    IndexPartition Runtime::create_partition_by_blockify(Context ctx,
                                                         IndexSpace par,
                                                         DomainPoint bf,
                                                         DomainPoint orig,
                                                         Color color)
    //--------------------------------------------------------------------------
    {
      switch (bf.get_dim())
      {
        case 1:
          {
            const IndexSpaceT<1,coord_t> parent(par);
            const Point<1,coord_t> blocking_factor(bf);
            const Point<1,coord_t> origin(orig);
            return create_partition_by_blockify<1,coord_t>(ctx, parent, 
                                        blocking_factor, origin, color);
          }
        case 2:
          {
            const IndexSpaceT<2,coord_t> parent(par);
            const Point<2,coord_t> blocking_factor(bf);
            const Point<2,coord_t> origin(orig);
            return create_partition_by_blockify<2,coord_t>(ctx, parent, 
                                        blocking_factor, origin, color);
          }
        case 3:
          {
            const IndexSpaceT<3,coord_t> parent(par);
            const Point<3,coord_t> blocking_factor(bf);
            const Point<3,coord_t> origin(orig);
            return create_partition_by_blockify<3,coord_t>(ctx, parent, 
                                        blocking_factor, origin, color);
          }
        default:
          assert(false);
      }
      return IndexPartition::NO_PART;
    }

    //--------------------------------------------------------------------------
    IndexPartition Runtime::create_restricted_partition(Context ctx,
                                                        IndexSpace parent, 
                                                        IndexSpace color_space,
                                                        const void *transform,
                                                        size_t transform_size,
                                                        const void *extent, 
                                                        size_t extent_size,
                                                        PartitionKind part_kind,
                                                        Color color)
    //--------------------------------------------------------------------------
    {
      return runtime->create_restricted_partition(ctx, parent, color_space,
                            transform, transform_size, extent, extent_size,
                            part_kind, color);
    }

    //--------------------------------------------------------------------------
    IndexPartition Runtime::create_partition_by_field(Context ctx,
                   LogicalRegion handle, LogicalRegion parent, FieldID fid, 
                   IndexSpace color_space, Color color, 
                   MapperID id, MappingTagID tag)
    //--------------------------------------------------------------------------
    {
      return runtime->create_partition_by_field(ctx, handle, parent, fid,
                                                color_space, color, id, tag);
    }

    //--------------------------------------------------------------------------
    IndexPartition Runtime::create_partition_by_image(Context ctx,
                  IndexSpace handle, LogicalPartition projection,
                  LogicalRegion parent, FieldID fid, IndexSpace color_space,
                  PartitionKind part_kind, Color color,
                  MapperID id, MappingTagID tag)
    //--------------------------------------------------------------------------
    {
      return runtime->create_partition_by_image(ctx, handle, projection,
                                                parent, fid, color_space,
                                                part_kind, color, id, tag);
    }

    //--------------------------------------------------------------------------
    IndexPartition Runtime::create_partition_by_image_range(Context ctx,
                  IndexSpace handle, LogicalPartition projection,
                  LogicalRegion parent, FieldID fid, IndexSpace color_space,
                  PartitionKind part_kind, Color color, 
                  MapperID id, MappingTagID tag)
    //--------------------------------------------------------------------------
    {
      return runtime->create_partition_by_image_range(ctx, handle, projection,
                                                      parent, fid, color_space,
                                                      part_kind, color, id,tag);
    }

    //--------------------------------------------------------------------------
    IndexPartition Runtime::create_partition_by_preimage(Context ctx,
                  IndexPartition projection, LogicalRegion handle,
                  LogicalRegion parent, FieldID fid, IndexSpace color_space,
                  PartitionKind part_kind, Color color,
                  MapperID id, MappingTagID tag)
    //--------------------------------------------------------------------------
    {
      return runtime->create_partition_by_preimage(ctx, projection, handle,
                                                   parent, fid, color_space,
                                                   part_kind, color, id, tag);
    }

    //--------------------------------------------------------------------------
    IndexPartition Runtime::create_partition_by_preimage_range(Context ctx,
                  IndexPartition projection, LogicalRegion handle,
                  LogicalRegion parent, FieldID fid, IndexSpace color_space,
                  PartitionKind part_kind, Color color,
                  MapperID id, MappingTagID tag)
    //--------------------------------------------------------------------------
    {
      return runtime->create_partition_by_preimage_range(ctx, projection,handle,
                                                       parent, fid, color_space,
                                                       part_kind, color,id,tag);
    }

    //--------------------------------------------------------------------------
    IndexPartition Runtime::create_pending_partition(Context ctx,
                             IndexSpace parent, IndexSpace color_space, 
                             PartitionKind part_kind, Color color)
    //--------------------------------------------------------------------------
    {
      return runtime->create_pending_partition(ctx, parent, color_space, 
                                               part_kind, color);
    }

    //--------------------------------------------------------------------------
    IndexSpace Runtime::create_index_space_union(Context ctx,
                      IndexPartition parent, const DomainPoint &color,
                      const std::vector<IndexSpace> &handles) 
    //--------------------------------------------------------------------------
    {
      switch (color.get_dim())
      {
        case 1:
          {
            Point<1,coord_t> point = color;
            return runtime->create_index_space_union(ctx, parent, &point,
                                                     TYPE_TAG_1D, handles);
          }
        case 2:
          {
            Point<2,coord_t> point = color;
            return runtime->create_index_space_union(ctx, parent, &point,
                                                     TYPE_TAG_2D, handles);
          }
        case 3:
          {
            Point<3,coord_t> point = color;
            return runtime->create_index_space_union(ctx, parent, &point,
                                                     TYPE_TAG_3D, handles);
          }
        default:
          assert(false);
      }
      return IndexSpace::NO_SPACE;
    }

    //--------------------------------------------------------------------------
    IndexSpace Runtime::create_index_space_union_internal(Context ctx,
                    IndexPartition parent, const void *color, TypeTag type_tag,
                    const std::vector<IndexSpace> &handles)
    //--------------------------------------------------------------------------
    {
      return runtime->create_index_space_union(ctx, parent, 
                                               color, type_tag, handles);
    }

    //--------------------------------------------------------------------------
    IndexSpace Runtime::create_index_space_union(Context ctx,
                      IndexPartition parent, const DomainPoint &color,
                      IndexPartition handle)
    //--------------------------------------------------------------------------
    {
      switch (color.get_dim())
      {
        case 1:
          {
            Point<1,coord_t> point = color;
            return runtime->create_index_space_union(ctx, parent, &point,
                                                     TYPE_TAG_1D, handle);
          }
        case 2:
          {
            Point<2,coord_t> point = color;
            return runtime->create_index_space_union(ctx, parent, &point,
                                                     TYPE_TAG_2D, handle);
          }
        case 3:
          {
            Point<3,coord_t> point = color;
            return runtime->create_index_space_union(ctx, parent, &point,
                                                     TYPE_TAG_3D, handle);
          }
        default:
          assert(false);
      }
      return IndexSpace::NO_SPACE;
    }

    //--------------------------------------------------------------------------
    IndexSpace Runtime::create_index_space_union_internal(Context ctx,
                        IndexPartition parent, const void *realm_color, 
                        TypeTag type_tag, IndexPartition handle)
    //--------------------------------------------------------------------------
    {
      return runtime->create_index_space_union(ctx, parent, realm_color,
                                               type_tag, handle);
    }

    //--------------------------------------------------------------------------
    IndexSpace Runtime::create_index_space_intersection(Context ctx,
                      IndexPartition parent, const DomainPoint &color,
                      const std::vector<IndexSpace> &handles) 
    //--------------------------------------------------------------------------
    {
      switch (color.get_dim())
      {
        case 1:
          {
            Point<1,coord_t> point = color;
            return runtime->create_index_space_intersection(ctx, parent, &point,
                                                          TYPE_TAG_1D, handles);
          }
        case 2:
          {
            Point<2,coord_t> point = color;
            return runtime->create_index_space_intersection(ctx, parent, &point,
                                                          TYPE_TAG_2D, handles);
          }
        case 3:
          {
            Point<3,coord_t> point = color;
            return runtime->create_index_space_intersection(ctx, parent, &point,
                                                          TYPE_TAG_3D, handles);
          }
        default:
          assert(false);
      }
      return IndexSpace::NO_SPACE;
    }

    //--------------------------------------------------------------------------
    IndexSpace Runtime::create_index_space_intersection_internal(Context ctx,
                    IndexPartition parent, const void *color, TypeTag type_tag,
                    const std::vector<IndexSpace> &handles)
    //--------------------------------------------------------------------------
    {
      return runtime->create_index_space_intersection(ctx, parent, 
                                                      color, type_tag, handles);
    }

    //--------------------------------------------------------------------------
    IndexSpace Runtime::create_index_space_intersection(Context ctx,
                      IndexPartition parent, const DomainPoint &color,
                      IndexPartition handle)
    //--------------------------------------------------------------------------
    {
      switch (color.get_dim())
      {
        case 1:
          {
            Point<1,coord_t> point = color;
            return runtime->create_index_space_intersection(ctx, parent, &point,
                                                           TYPE_TAG_1D, handle);
          }
        case 2:
          {
            Point<2,coord_t> point = color;
            return runtime->create_index_space_intersection(ctx, parent, &point,
                                                           TYPE_TAG_2D, handle);
          }
        case 3:
          {
            Point<3,coord_t> point = color;
            return runtime->create_index_space_intersection(ctx, parent, &point,
                                                           TYPE_TAG_3D, handle);
          }
        default:
          assert(false);
      }
      return IndexSpace::NO_SPACE;
    }

    //--------------------------------------------------------------------------
    IndexSpace Runtime::create_index_space_intersection_internal(Context ctx,
                        IndexPartition parent, const void *realm_color, 
                        TypeTag type_tag, IndexPartition handle)
    //--------------------------------------------------------------------------
    {
      return runtime->create_index_space_intersection(ctx, parent, realm_color,
                                                      type_tag, handle);
    }

    //--------------------------------------------------------------------------
    IndexSpace Runtime::create_index_space_difference(Context ctx,
          IndexPartition parent, const DomainPoint &color, IndexSpace initial, 
          const std::vector<IndexSpace> &handles)
    //--------------------------------------------------------------------------
    {
      switch (color.get_dim())
      {
        case 1:
          {
            Point<1,coord_t> point = color;
            return runtime->create_index_space_difference(ctx, parent, &point,
                                                TYPE_TAG_1D, initial, handles);
          }
        case 2:
          {
            Point<2,coord_t> point = color;
            return runtime->create_index_space_difference(ctx, parent, &point,
                                                TYPE_TAG_2D, initial, handles);
          }
        case 3:
          {
            Point<3,coord_t> point = color;
            return runtime->create_index_space_difference(ctx, parent, &point,
                                                TYPE_TAG_3D, initial, handles);
          }
        default:
          assert(false);
      }
      return IndexSpace::NO_SPACE;
    }

    //--------------------------------------------------------------------------
    IndexSpace Runtime::create_index_space_difference_internal(Context ctx,
        IndexPartition parent, const void *realm_color, TypeTag type_tag,
        IndexSpace initial, const std::vector<IndexSpace> &handles)
    //--------------------------------------------------------------------------
    {
      return runtime->create_index_space_difference(ctx, parent,
                        realm_color, type_tag, initial, handles);
    }

    //--------------------------------------------------------------------------
    IndexPartition Runtime::get_index_partition(Context ctx, 
                                                IndexSpace parent, Color color)
    //--------------------------------------------------------------------------
    {
      return runtime->get_index_partition(ctx, parent, color);
    }

    //--------------------------------------------------------------------------
    IndexPartition Runtime::get_index_partition(Context ctx,
                                    IndexSpace parent, const DomainPoint &color)
    //--------------------------------------------------------------------------
    {
      return get_index_partition(ctx, parent, color.get_color());
    }

    //--------------------------------------------------------------------------
    IndexPartition Runtime::get_index_partition(IndexSpace parent, Color color)
    //--------------------------------------------------------------------------
    {
      return runtime->get_index_partition(parent, color);
    }

    //--------------------------------------------------------------------------
    IndexPartition Runtime::get_index_partition(IndexSpace parent,
                                                const DomainPoint &color)
    //--------------------------------------------------------------------------
    {
      return get_index_partition(parent, color.get_color());
    }

    //--------------------------------------------------------------------------
    bool Runtime::has_index_partition(Context ctx, IndexSpace parent, Color c)
    //--------------------------------------------------------------------------
    {
      return runtime->has_index_partition(ctx, parent, c);
    }

    //--------------------------------------------------------------------------
    bool Runtime::has_index_partition(Context ctx, IndexSpace parent,
                                               const DomainPoint &color)
    //--------------------------------------------------------------------------
    {
      return runtime->has_index_partition(ctx, parent, color.get_color());
    }

    //--------------------------------------------------------------------------
    bool Runtime::has_index_partition(IndexSpace parent, Color c)
    //--------------------------------------------------------------------------
    {
      return runtime->has_index_partition(parent, c);
    }

    //--------------------------------------------------------------------------
    bool Runtime::has_index_partition(IndexSpace parent,
                                      const DomainPoint &color)
    //--------------------------------------------------------------------------
    {
      return runtime->has_index_partition(parent, color.get_color());
    }

    //--------------------------------------------------------------------------
    IndexSpace Runtime::get_index_subspace(Context ctx, 
                                                  IndexPartition p, Color color)
    //--------------------------------------------------------------------------
    {
      Point<1,coord_t> point = color;
      return runtime->get_index_subspace(ctx, p, &point, TYPE_TAG_1D);
    }

    //--------------------------------------------------------------------------
    IndexSpace Runtime::get_index_subspace(Context ctx,
                                     IndexPartition p, const DomainPoint &color)
    //--------------------------------------------------------------------------
    {
      switch (color.get_dim())
      {
        case 1:
          {
            Point<1,coord_t> point = color;
            return runtime->get_index_subspace(ctx, p, &point, TYPE_TAG_1D);
          }
        case 2:
          {
            Point<2,coord_t> point = color;
            return runtime->get_index_subspace(ctx, p, &point, TYPE_TAG_2D);
          }
        case 3:
          {
            Point<3,coord_t> point = color;
            return runtime->get_index_subspace(ctx, p, &point, TYPE_TAG_3D);
          }
        default:
          assert(false);
      }
      return IndexSpace::NO_SPACE;
    }

    //--------------------------------------------------------------------------
    IndexSpace Runtime::get_index_subspace(IndexPartition p, Color color)
    //--------------------------------------------------------------------------
    {
      Point<1,coord_t> point = color;
      return runtime->get_index_subspace(p, &point, TYPE_TAG_1D);
    }

    //--------------------------------------------------------------------------
    IndexSpace Runtime::get_index_subspace(IndexPartition p, 
                                           const DomainPoint &color)
    //--------------------------------------------------------------------------
    {
      switch (color.get_dim())
      {
        case 1:
          {
            Point<1,coord_t> point = color;
            return runtime->get_index_subspace(p, &point, TYPE_TAG_1D);
          }
        case 2:
          {
            Point<2,coord_t> point = color;
            return runtime->get_index_subspace(p, &point, TYPE_TAG_2D);
          }
        case 3:
          {
            Point<3,coord_t> point = color;
            return runtime->get_index_subspace(p, &point, TYPE_TAG_3D);
          }
        default:
          assert(false);
      }
      return IndexSpace::NO_SPACE;
    }

    //--------------------------------------------------------------------------
    IndexSpace Runtime::get_index_subspace_internal(IndexPartition p,
                                      const void *realm_color, TypeTag type_tag)
    //--------------------------------------------------------------------------
    {
      return runtime->get_index_subspace(p, realm_color, type_tag);
    }

    //--------------------------------------------------------------------------
    bool Runtime::has_index_subspace(Context ctx, 
                                     IndexPartition p, const DomainPoint &color)
    //--------------------------------------------------------------------------
    {
      switch (color.get_dim())
      {
        case 1:
          {
            Point<1,coord_t> point = color;
            return runtime->has_index_subspace(ctx, p, &point, TYPE_TAG_1D);
          }
        case 2:
          {
            Point<2,coord_t> point = color;
            return runtime->has_index_subspace(ctx, p, &point, TYPE_TAG_2D);
          }
        case 3:
          {
            Point<3,coord_t> point = color;
            return runtime->has_index_subspace(ctx, p, &point, TYPE_TAG_3D);
          }
        default:
          assert(false);
      }
      return false;
    }

    //--------------------------------------------------------------------------
    bool Runtime::has_index_subspace(IndexPartition p, const DomainPoint &color)
    //--------------------------------------------------------------------------
    {
      switch (color.get_dim())
      {
        case 1:
          {
            Point<1,coord_t> point = color;
            return runtime->has_index_subspace(p, &point, TYPE_TAG_1D);
          }
        case 2:
          {
            Point<2,coord_t> point = color;
            return runtime->has_index_subspace(p, &point, TYPE_TAG_2D);
          }
        case 3:
          {
            Point<3,coord_t> point = color;
            return runtime->has_index_subspace(p, &point, TYPE_TAG_3D);
          }
        default:
          assert(false);
      }
      return false;
    }

    //--------------------------------------------------------------------------
    bool Runtime::has_index_subspace_internal(IndexPartition p,
                                      const void *realm_color, TypeTag type_tag)
    //--------------------------------------------------------------------------
    {
      return runtime->has_index_subspace(p, realm_color, type_tag);
    }

    //--------------------------------------------------------------------------
    bool Runtime::has_multiple_domains(Context ctx, IndexSpace handle)
    //--------------------------------------------------------------------------
    {
      // Multiple domains supported implicitly
      return false;
    }

    //--------------------------------------------------------------------------
    bool Runtime::has_multiple_domains(IndexSpace handle)
    //--------------------------------------------------------------------------
    {
      // Multiple domains supported implicitly
      return false;
    }

    //--------------------------------------------------------------------------
    Domain Runtime::get_index_space_domain(Context ctx, IndexSpace handle)
    //--------------------------------------------------------------------------
    {
      const TypeTag type_tag = handle.get_type_tag();
      switch (Internal::NT_TemplateHelper::get_dim(type_tag))
      {
        case 1:
          {
            DomainT<1,coord_t> realm_is;
            runtime->get_index_space_domain(ctx, handle, &realm_is, type_tag);
            return Domain(realm_is);
          }
        case 2:
          {
            DomainT<2,coord_t> realm_is;
            runtime->get_index_space_domain(ctx, handle, &realm_is, type_tag);
            return Domain(realm_is);
          }
        case 3:
          {
            DomainT<3,coord_t> realm_is;
            runtime->get_index_space_domain(ctx, handle, &realm_is, type_tag);
            return Domain(realm_is);
          }
        default:
          assert(false);
      }
      return Domain::NO_DOMAIN;
    }

    //--------------------------------------------------------------------------
    Domain Runtime::get_index_space_domain(IndexSpace handle)
    //--------------------------------------------------------------------------
    {
      const TypeTag type_tag = handle.get_type_tag();
      switch (Internal::NT_TemplateHelper::get_dim(type_tag))
      {
        case 1:
          {
            DomainT<1,coord_t> realm_is;
            runtime->get_index_space_domain(handle, &realm_is, type_tag);
            return Domain(realm_is);
          }
        case 2:
          {
            DomainT<2,coord_t> realm_is;
            runtime->get_index_space_domain(handle, &realm_is, type_tag);
            return Domain(realm_is);
          }
        case 3:
          {
            DomainT<3,coord_t> realm_is;
            runtime->get_index_space_domain(handle, &realm_is, type_tag);
            return Domain(realm_is);
          }
        default:
          assert(false);
      }
      return Domain::NO_DOMAIN;
    }

    //--------------------------------------------------------------------------
    void Runtime::get_index_space_domain_internal(IndexSpace handle,
                                         void *realm_is, TypeTag type_tag)
    //--------------------------------------------------------------------------
    {
      runtime->get_index_space_domain(handle, realm_is, type_tag);
    }

    //--------------------------------------------------------------------------
    void Runtime::get_index_space_domains(Context ctx, 
                                IndexSpace handle, std::vector<Domain> &domains)
    //--------------------------------------------------------------------------
    {
      domains.push_back(get_index_space_domain(ctx, handle));
    }

    //--------------------------------------------------------------------------
    void Runtime::get_index_space_domains(IndexSpace handle,
                                          std::vector<Domain> &domains)
    //--------------------------------------------------------------------------
    {
      domains.push_back(get_index_space_domain(handle));
    }

    //--------------------------------------------------------------------------
    Domain Runtime::get_index_partition_color_space(Context ctx, 
                                                    IndexPartition p)
    //--------------------------------------------------------------------------
    {
      return runtime->get_index_partition_color_space(ctx, p);
    }

    //--------------------------------------------------------------------------
    Domain Runtime::get_index_partition_color_space(IndexPartition p)
    //--------------------------------------------------------------------------
    {
      return runtime->get_index_partition_color_space(p);
    }

    //--------------------------------------------------------------------------
    void Runtime::get_index_partition_color_space_internal(IndexPartition p,
                                               void *realm_is, TypeTag type_tag)
    //--------------------------------------------------------------------------
    {
      runtime->get_index_partition_color_space(p, realm_is, type_tag);
    }

    //--------------------------------------------------------------------------
    IndexSpace Runtime::get_index_partition_color_space_name(Context ctx,
                                                             IndexPartition p)
    //--------------------------------------------------------------------------
    {
      return runtime->get_index_partition_color_space_name(ctx, p);
    }

    //--------------------------------------------------------------------------
    IndexSpace Runtime::get_index_partition_color_space_name(IndexPartition p)
    //--------------------------------------------------------------------------
    {
      return runtime->get_index_partition_color_space_name(p);
    }

    //--------------------------------------------------------------------------
    void Runtime::get_index_space_partition_colors(Context ctx, IndexSpace sp,
                                                        std::set<Color> &colors)
    //--------------------------------------------------------------------------
    {
      runtime->get_index_space_partition_colors(ctx, sp, colors);
    }

    //--------------------------------------------------------------------------
    void Runtime::get_index_space_partition_colors(Context ctx, IndexSpace sp,
                                                  std::set<DomainPoint> &colors)
    //--------------------------------------------------------------------------
    {
      std::set<Color> temp_colors;
      runtime->get_index_space_partition_colors(ctx, sp, temp_colors);
      for (std::set<Color>::const_iterator it = temp_colors.begin();
            it != temp_colors.end(); it++)
        colors.insert(DomainPoint(*it));
    }
    
    //--------------------------------------------------------------------------
    void Runtime::get_index_space_partition_colors(IndexSpace sp,
                                                   std::set<Color> &colors)
    //--------------------------------------------------------------------------
    {
      runtime->get_index_space_partition_colors(sp, colors);
    }

    //--------------------------------------------------------------------------
    void Runtime::get_index_space_partition_colors(IndexSpace sp,
                                                  std::set<DomainPoint> &colors)
    //--------------------------------------------------------------------------
    {
      std::set<Color> temp_colors;
      runtime->get_index_space_partition_colors(sp, temp_colors);
      for (std::set<Color>::const_iterator it = temp_colors.begin();
            it != temp_colors.end(); it++)
        colors.insert(DomainPoint(*it));
    }

    //--------------------------------------------------------------------------
    bool Runtime::is_index_partition_disjoint(Context ctx, IndexPartition p)
    //--------------------------------------------------------------------------
    {
      return runtime->is_index_partition_disjoint(ctx, p);
    }

    //--------------------------------------------------------------------------
    bool Runtime::is_index_partition_disjoint(IndexPartition p)
    //--------------------------------------------------------------------------
    {
      return runtime->is_index_partition_disjoint(p);
    }

    //--------------------------------------------------------------------------
    bool Runtime::is_index_partition_complete(Context ctx, IndexPartition p)
    //--------------------------------------------------------------------------
    {
      return runtime->is_index_partition_complete(ctx, p);
    }

    //--------------------------------------------------------------------------
    bool Runtime::is_index_partition_complete(IndexPartition p)
    //--------------------------------------------------------------------------
    {
      return runtime->is_index_partition_complete(p);
    }

    //--------------------------------------------------------------------------
    Color Runtime::get_index_space_color(Context ctx, 
                                                  IndexSpace handle)
    //--------------------------------------------------------------------------
    {
      Point<1,coord_t> point;
      runtime->get_index_space_color_point(ctx, handle, &point, TYPE_TAG_1D);
      return point[0];
    }

    //--------------------------------------------------------------------------
    Color Runtime::get_index_space_color(IndexSpace handle)
    //--------------------------------------------------------------------------
    {
      Point<1,coord_t> point;
      runtime->get_index_space_color_point(handle, &point, TYPE_TAG_1D);
      return point[0];
    }

    //--------------------------------------------------------------------------
    DomainPoint Runtime::get_index_space_color_point(Context ctx,
                                                              IndexSpace handle)
    //--------------------------------------------------------------------------
    {
      return runtime->get_index_space_color_point(ctx, handle); 
    }

    //--------------------------------------------------------------------------
    DomainPoint Runtime::get_index_space_color_point(IndexSpace handle)
    //--------------------------------------------------------------------------
    {
      return runtime->get_index_space_color_point(handle);
    }

    //--------------------------------------------------------------------------
    void Runtime::get_index_space_color_internal(IndexSpace handle,
                                            void *realm_color, TypeTag type_tag)
    //--------------------------------------------------------------------------
    {
      runtime->get_index_space_color_point(handle, realm_color, type_tag);
    }

    //--------------------------------------------------------------------------
    Color Runtime::get_index_partition_color(Context ctx,
                                                      IndexPartition handle)
    //--------------------------------------------------------------------------
    {
      return runtime->get_index_partition_color(ctx, handle);
    }

    //--------------------------------------------------------------------------
    Color Runtime::get_index_partition_color(IndexPartition handle)
    //--------------------------------------------------------------------------
    {
      return runtime->get_index_partition_color(handle);
    }

    //--------------------------------------------------------------------------
    DomainPoint Runtime::get_index_partition_color_point(Context ctx,
                                                          IndexPartition handle)
    //--------------------------------------------------------------------------
    {
      return DomainPoint(runtime->get_index_partition_color(ctx, handle));
    }
    
    //--------------------------------------------------------------------------
    DomainPoint Runtime::get_index_partition_color_point(IndexPartition handle)
    //--------------------------------------------------------------------------
    {
      return DomainPoint(runtime->get_index_partition_color(handle));
    }

    //--------------------------------------------------------------------------
    IndexSpace Runtime::get_parent_index_space(Context ctx,
                                                        IndexPartition handle)
    //--------------------------------------------------------------------------
    {
      return runtime->get_parent_index_space(ctx, handle);
    }

    //--------------------------------------------------------------------------
    IndexSpace Runtime::get_parent_index_space(IndexPartition handle)
    //--------------------------------------------------------------------------
    {
      return runtime->get_parent_index_space(handle);
    }

    //--------------------------------------------------------------------------
    bool Runtime::has_parent_index_partition(Context ctx,
                                                      IndexSpace handle)
    //--------------------------------------------------------------------------
    {
      return runtime->has_parent_index_partition(ctx, handle);
    }

    //--------------------------------------------------------------------------
    bool Runtime::has_parent_index_partition(IndexSpace handle)
    //--------------------------------------------------------------------------
    {
      return runtime->has_parent_index_partition(handle);
    }

    //--------------------------------------------------------------------------
    IndexPartition Runtime::get_parent_index_partition(Context ctx,
                                                              IndexSpace handle)
    //--------------------------------------------------------------------------
    {
      return runtime->get_parent_index_partition(ctx, handle);
    }

    //--------------------------------------------------------------------------
    IndexPartition Runtime::get_parent_index_partition(IndexSpace handle)
    //--------------------------------------------------------------------------
    {
      return runtime->get_parent_index_partition(handle);
    }

    //--------------------------------------------------------------------------
    unsigned Runtime::get_index_space_depth(Context ctx, IndexSpace handle)
    //--------------------------------------------------------------------------
    {
      return runtime->get_index_space_depth(ctx, handle);
    }

    //--------------------------------------------------------------------------
    unsigned Runtime::get_index_space_depth(IndexSpace handle)
    //--------------------------------------------------------------------------
    {
      return runtime->get_index_space_depth(handle);
    }

    //--------------------------------------------------------------------------
    unsigned Runtime::get_index_partition_depth(Context ctx,  
                                                IndexPartition handle)
    //--------------------------------------------------------------------------
    {
      return runtime->get_index_partition_depth(ctx, handle);
    }

    //--------------------------------------------------------------------------
    unsigned Runtime::get_index_partition_depth(IndexPartition handle)
    //--------------------------------------------------------------------------
    {
      return runtime->get_index_partition_depth(handle);
    }

    //--------------------------------------------------------------------------
    ptr_t Runtime::safe_cast(Context ctx, ptr_t pointer, 
                                      LogicalRegion region)
    //--------------------------------------------------------------------------
    {
      if (pointer.is_null())
        return pointer;
      Point<1,coord_t> p(pointer.value);
      if (runtime->safe_cast(ctx, region, &p, TYPE_TAG_1D))
        return pointer;
      return ptr_t::nil();
    }

    //--------------------------------------------------------------------------
    DomainPoint Runtime::safe_cast(Context ctx, DomainPoint point, 
                                            LogicalRegion region)
    //--------------------------------------------------------------------------
    {
      switch (point.get_dim())
      {
        case 1:
          {
            Point<1,coord_t> p(point);
            if (runtime->safe_cast(ctx, region, &p, TYPE_TAG_1D))
              return point;
            break;
          }
        case 2:
          {
            Point<2,coord_t> p(point);
            if (runtime->safe_cast(ctx, region, &p, TYPE_TAG_2D)) 
              return point;
            break;
          }
        case 3:
          {
            Point<3,coord_t> p(point);
            if (runtime->safe_cast(ctx, region, &p, TYPE_TAG_3D)) 
              return point;
            break;
          }
        default:
          assert(false);
      }
      return DomainPoint::nil();
    }

    //--------------------------------------------------------------------------
    bool Runtime::safe_cast_internal(Context ctx, LogicalRegion region,
                                     const void *realm_point, TypeTag type_tag) 
    //--------------------------------------------------------------------------
    {
      return runtime->safe_cast(ctx, region, realm_point, type_tag);
    }

    //--------------------------------------------------------------------------
    FieldSpace Runtime::create_field_space(Context ctx)
    //--------------------------------------------------------------------------
    {
      return runtime->create_field_space(ctx);
    }

    //--------------------------------------------------------------------------
    void Runtime::destroy_field_space(Context ctx, FieldSpace handle)
    //--------------------------------------------------------------------------
    {
      runtime->destroy_field_space(ctx, handle);
    }

    //--------------------------------------------------------------------------
    size_t Runtime::get_field_size(Context ctx, FieldSpace handle,
                                            FieldID fid)
    //--------------------------------------------------------------------------
    {
      return runtime->get_field_size(ctx, handle, fid);
    }

    //--------------------------------------------------------------------------
    size_t Runtime::get_field_size(FieldSpace handle, FieldID fid)
    //--------------------------------------------------------------------------
    {
      return runtime->get_field_size(handle, fid);
    }

    //--------------------------------------------------------------------------
    void Runtime::get_field_space_fields(Context ctx, FieldSpace handle,
                                         std::vector<FieldID> &fields)
    //--------------------------------------------------------------------------
    {
      runtime->get_field_space_fields(ctx, handle, fields);
    }

    //--------------------------------------------------------------------------
    void Runtime::get_field_space_fields(FieldSpace handle,
                                         std::vector<FieldID> &fields)
    //--------------------------------------------------------------------------
    {
      runtime->get_field_space_fields(handle, fields);
    }

    //--------------------------------------------------------------------------
    void Runtime::get_field_space_fields(Context ctx, FieldSpace handle,
                                         std::set<FieldID> &fields)
    //--------------------------------------------------------------------------
    {
      std::vector<FieldID> local;
      runtime->get_field_space_fields(ctx, handle, local);
      fields.insert(local.begin(), local.end());
    }

    //--------------------------------------------------------------------------
    void Runtime::get_field_space_fields(FieldSpace handle,
                                         std::set<FieldID> &fields)
    //--------------------------------------------------------------------------
    {
      std::vector<FieldID> local;
      runtime->get_field_space_fields(handle, local);
      fields.insert(local.begin(), local.end());
    }

    //--------------------------------------------------------------------------
    LogicalRegion Runtime::create_logical_region(Context ctx, 
                           IndexSpace index, FieldSpace fields, bool task_local)
    //--------------------------------------------------------------------------
    {
      return runtime->create_logical_region(ctx, index, fields, task_local);
    }

    //--------------------------------------------------------------------------
    void Runtime::destroy_logical_region(Context ctx, 
                                                  LogicalRegion handle)
    //--------------------------------------------------------------------------
    {
      runtime->destroy_logical_region(ctx, handle);
    }

    //--------------------------------------------------------------------------
    void Runtime::destroy_logical_partition(Context ctx, 
                                                     LogicalPartition handle)
    //--------------------------------------------------------------------------
    {
      runtime->destroy_logical_partition(ctx, handle);
    }

    //--------------------------------------------------------------------------
    LogicalPartition Runtime::get_logical_partition(Context ctx, 
                                    LogicalRegion parent, IndexPartition handle)
    //--------------------------------------------------------------------------
    {
      return runtime->get_logical_partition(ctx, parent, handle);
    }

    //--------------------------------------------------------------------------
    LogicalPartition Runtime::get_logical_partition(LogicalRegion parent, 
                                                    IndexPartition handle)
    //--------------------------------------------------------------------------
    {
      return runtime->get_logical_partition(parent, handle);
    }

    //--------------------------------------------------------------------------
    LogicalPartition Runtime::get_logical_partition_by_color(
                                    Context ctx, LogicalRegion parent, Color c)
    //--------------------------------------------------------------------------
    {
      return runtime->get_logical_partition_by_color(ctx, parent, c);
    }

    //--------------------------------------------------------------------------
    LogicalPartition Runtime::get_logical_partition_by_color(
                        Context ctx, LogicalRegion parent, const DomainPoint &c)
    //--------------------------------------------------------------------------
    {
      return runtime->get_logical_partition_by_color(ctx, parent,c.get_color());
    }

    //--------------------------------------------------------------------------
    LogicalPartition Runtime::get_logical_partition_by_color(
                                                  LogicalRegion parent, Color c)
    //--------------------------------------------------------------------------
    {
      return runtime->get_logical_partition_by_color(parent, c);
    }

    //--------------------------------------------------------------------------
    LogicalPartition Runtime::get_logical_partition_by_color(
                                     LogicalRegion parent, const DomainPoint &c)
    //--------------------------------------------------------------------------
    {
      return runtime->get_logical_partition_by_color(parent, c.get_color());
    }

    //--------------------------------------------------------------------------
    bool Runtime::has_logical_partition_by_color(Context ctx,
                                     LogicalRegion parent, const DomainPoint &c)
    //--------------------------------------------------------------------------
    {
      return runtime->has_logical_partition_by_color(ctx, parent,c.get_color());
    }

    //--------------------------------------------------------------------------
    bool Runtime::has_logical_partition_by_color(LogicalRegion parent, 
                                                 const DomainPoint &c)
    //--------------------------------------------------------------------------
    {
      return runtime->has_logical_partition_by_color(parent, c.get_color());
    }

    //--------------------------------------------------------------------------
    LogicalPartition Runtime::get_logical_partition_by_tree(
                                            Context ctx, IndexPartition handle, 
                                            FieldSpace fspace, RegionTreeID tid) 
    //--------------------------------------------------------------------------
    {
      return runtime->get_logical_partition_by_tree(ctx, handle, fspace, tid);
    }

    //--------------------------------------------------------------------------
    LogicalPartition Runtime::get_logical_partition_by_tree(
                                            IndexPartition handle, 
                                            FieldSpace fspace, RegionTreeID tid) 
    //--------------------------------------------------------------------------
    {
      return runtime->get_logical_partition_by_tree(handle, fspace, tid);
    }

    //--------------------------------------------------------------------------
    LogicalRegion Runtime::get_logical_subregion(Context ctx, 
                                    LogicalPartition parent, IndexSpace handle)
    //--------------------------------------------------------------------------
    {
      return runtime->get_logical_subregion(ctx, parent, handle);
    }

    //--------------------------------------------------------------------------
    LogicalRegion Runtime::get_logical_subregion(LogicalPartition parent, 
                                                 IndexSpace handle)
    //--------------------------------------------------------------------------
    {
      return runtime->get_logical_subregion(parent, handle);
    }

    //--------------------------------------------------------------------------
    LogicalRegion Runtime::get_logical_subregion_by_color(Context ctx, 
                                             LogicalPartition parent, Color c)
    //--------------------------------------------------------------------------
    {
      Point<1,coord_t> point(c);
      return runtime->get_logical_subregion_by_color(ctx, parent, 
                                                     &point, TYPE_TAG_1D);
    }

    //--------------------------------------------------------------------------
    LogicalRegion Runtime::get_logical_subregion_by_color(Context ctx,
                                  LogicalPartition parent, const DomainPoint &c)
    //--------------------------------------------------------------------------
    {
      switch (c.get_dim())
      {
        case 1:
          {
            Point<1,coord_t> point(c);
            return runtime->get_logical_subregion_by_color(ctx, parent, 
                                                           &point, TYPE_TAG_1D);
          }
        case 2:
          {
            Point<2,coord_t> point(c);
            return runtime->get_logical_subregion_by_color(ctx, parent, 
                                                           &point, TYPE_TAG_2D);
          }
        case 3:
          {
            Point<3,coord_t> point(c);
            return runtime->get_logical_subregion_by_color(ctx, parent, 
                                                           &point, TYPE_TAG_3D);
          }
        default:
          assert(false);
      }
      return LogicalRegion::NO_REGION;
    }

    //--------------------------------------------------------------------------
    LogicalRegion Runtime::get_logical_subregion_by_color(
                                               LogicalPartition parent, Color c)
    //--------------------------------------------------------------------------
    {
      Point<1,coord_t> point(c);
      return runtime->get_logical_subregion_by_color(parent,&point,TYPE_TAG_1D);
    }

    //--------------------------------------------------------------------------
    LogicalRegion Runtime::get_logical_subregion_by_color(
                                  LogicalPartition parent, const DomainPoint &c)
    //--------------------------------------------------------------------------
    {
      switch (c.get_dim())
      {
        case 1:
          {
            Point<1,coord_t> point(c);
            return runtime->get_logical_subregion_by_color(parent, &point,
                                                           TYPE_TAG_1D);
          }
        case 2:
          {
            Point<2,coord_t> point(c);
            return runtime->get_logical_subregion_by_color(parent, &point,
                                                           TYPE_TAG_2D);
          }
        case 3:
          {
            Point<3,coord_t> point(c);
            return runtime->get_logical_subregion_by_color(parent, &point,
                                                           TYPE_TAG_3D);
          }
        default:
          assert(false);
      }
      return LogicalRegion::NO_REGION;
    }

    //--------------------------------------------------------------------------
    LogicalRegion Runtime::get_logical_subregion_by_color_internal(
             LogicalPartition parent, const void *realm_color, TypeTag type_tag)
    //--------------------------------------------------------------------------
    {
      return runtime->get_logical_subregion_by_color(parent, 
                                                     realm_color, type_tag);
    }
    
    //--------------------------------------------------------------------------
    bool Runtime::has_logical_subregion_by_color(Context ctx,
                                  LogicalPartition parent, const DomainPoint &c)
    //--------------------------------------------------------------------------
    {
      switch (c.get_dim())
      {
        case 1:
          {
            Point<1,coord_t> point(c);
            return runtime->has_logical_subregion_by_color(ctx, parent, &point,
                                                           TYPE_TAG_1D);
          }
        case 2:
          {
            Point<2,coord_t> point(c);
            return runtime->has_logical_subregion_by_color(ctx, parent, &point,
                                                           TYPE_TAG_2D);
          }
        case 3:
          {
            Point<3,coord_t> point(c);
            return runtime->has_logical_subregion_by_color(ctx, parent, &point,
                                                           TYPE_TAG_3D);
          }
        default:
          assert(false);
      }
      return false;
    }

    //--------------------------------------------------------------------------
    bool Runtime::has_logical_subregion_by_color(LogicalPartition parent, 
                                                 const DomainPoint &c)
    //--------------------------------------------------------------------------
    {
      switch (c.get_dim())
      {
        case 1:
          {
            Point<1,coord_t> point(c);
            return runtime->has_logical_subregion_by_color(parent, &point,
                                                           TYPE_TAG_1D);
          }
        case 2:
          {
            Point<2,coord_t> point(c);
            return runtime->has_logical_subregion_by_color(parent, &point,
                                                           TYPE_TAG_2D);
          }
        case 3:
          {
            Point<3,coord_t> point(c);
            return runtime->has_logical_subregion_by_color(parent, &point,
                                                           TYPE_TAG_3D);
          }
        default:
          assert(false);
      }
      return false;
    }

    //--------------------------------------------------------------------------
    bool Runtime::has_logical_subregion_by_color_internal(
             LogicalPartition parent, const void *realm_color, TypeTag type_tag)
    //--------------------------------------------------------------------------
    {
      return runtime->has_logical_subregion_by_color(parent, 
                                                     realm_color, type_tag);
    }

    //--------------------------------------------------------------------------
    LogicalRegion Runtime::get_logical_subregion_by_tree(Context ctx, 
                        IndexSpace handle, FieldSpace fspace, RegionTreeID tid)
    //--------------------------------------------------------------------------
    {
      return runtime->get_logical_subregion_by_tree(ctx, handle, fspace, tid);
    }

    //--------------------------------------------------------------------------
    LogicalRegion Runtime::get_logical_subregion_by_tree(IndexSpace handle, 
                                            FieldSpace fspace, RegionTreeID tid)
    //--------------------------------------------------------------------------
    {
      return runtime->get_logical_subregion_by_tree(handle, fspace, tid);
    }

    //--------------------------------------------------------------------------
    Color Runtime::get_logical_region_color(Context ctx, LogicalRegion handle)
    //--------------------------------------------------------------------------
    {
      Point<1,coord_t> point;
      runtime->get_logical_region_color(ctx, handle, &point, TYPE_TAG_1D);
      return point[0];
    }

    //--------------------------------------------------------------------------
    DomainPoint Runtime::get_logical_region_color_point(Context ctx,
                                                        LogicalRegion handle)
    //--------------------------------------------------------------------------
    {
      return runtime->get_logical_region_color_point(ctx, handle); 
    }

    //--------------------------------------------------------------------------
    Color Runtime::get_logical_region_color(LogicalRegion handle)
    //--------------------------------------------------------------------------
    {
      Point<1,coord_t> point;
      runtime->get_logical_region_color(handle, &point, TYPE_TAG_1D);
      return point[0];
    }

    //--------------------------------------------------------------------------
    DomainPoint Runtime::get_logical_region_color_point(LogicalRegion handle)
    //--------------------------------------------------------------------------
    {
      return runtime->get_logical_region_color_point(handle); 
    }

    //--------------------------------------------------------------------------
    Color Runtime::get_logical_partition_color(Context ctx,
                                                        LogicalPartition handle)
    //--------------------------------------------------------------------------
    {
      return runtime->get_logical_partition_color(ctx, handle);
    }

    //--------------------------------------------------------------------------
    DomainPoint Runtime::get_logical_partition_color_point(Context ctx,
                                                        LogicalPartition handle)
    //--------------------------------------------------------------------------
    {
      return DomainPoint(runtime->get_logical_partition_color(ctx, handle));
    }

    //--------------------------------------------------------------------------
    Color Runtime::get_logical_partition_color(LogicalPartition handle)
    //--------------------------------------------------------------------------
    {
      return runtime->get_logical_partition_color(handle);
    }

    //--------------------------------------------------------------------------
    DomainPoint Runtime::get_logical_partition_color_point(
                                                        LogicalPartition handle)
    //--------------------------------------------------------------------------
    {
      return DomainPoint(runtime->get_logical_partition_color(handle));
    }

    //--------------------------------------------------------------------------
    LogicalRegion Runtime::get_parent_logical_region(Context ctx,
                                                        LogicalPartition handle)
    //--------------------------------------------------------------------------
    {
      return runtime->get_parent_logical_region(ctx, handle);
    }

    //--------------------------------------------------------------------------
    LogicalRegion Runtime::get_parent_logical_region(LogicalPartition handle)
    //--------------------------------------------------------------------------
    {
      return runtime->get_parent_logical_region(handle);
    }

    //--------------------------------------------------------------------------
    bool Runtime::has_parent_logical_partition(Context ctx,
                                                        LogicalRegion handle)
    //--------------------------------------------------------------------------
    {
      return runtime->has_parent_logical_partition(ctx, handle);
    }

    //--------------------------------------------------------------------------
    bool Runtime::has_parent_logical_partition(LogicalRegion handle)
    //--------------------------------------------------------------------------
    {
      return runtime->has_parent_logical_partition(handle);
    }

    //--------------------------------------------------------------------------
    LogicalPartition Runtime::get_parent_logical_partition(Context ctx,
                                                           LogicalRegion handle)
    //--------------------------------------------------------------------------
    {
      return runtime->get_parent_logical_partition(ctx, handle);
    }

    //--------------------------------------------------------------------------
    LogicalPartition Runtime::get_parent_logical_partition(LogicalRegion handle)
    //--------------------------------------------------------------------------
    {
      return runtime->get_parent_logical_partition(handle);
    }

#ifdef __GNUC__
#pragma GCC diagnostic push
#pragma GCC diagnostic ignored "-Wdeprecated-declarations"
#endif
#ifdef __clang__
#pragma clang diagnostic push
#pragma clang diagnostic ignored "-Wdeprecated-declarations"
#endif
    //--------------------------------------------------------------------------
    IndexAllocator Runtime::create_index_allocator(Context ctx, IndexSpace is)
    //--------------------------------------------------------------------------
    {
      Internal::log_run.warning("Dynamic index space allocation is no longer "
                                "supported. You can only make one allocator "
                                "per index space and it must always be in the "
                                "same task that created the index space.");
      return IndexAllocator(is, IndexIterator(this, ctx, is));
    }
#ifdef __GNUC__
#pragma GCC diagnostic pop
#endif
#ifdef __clang__
#pragma clang diagnostic pop
#endif

    //--------------------------------------------------------------------------
    FieldAllocator Runtime::create_field_allocator(Context ctx, 
                                                            FieldSpace handle)
    //--------------------------------------------------------------------------
    {
      return runtime->create_field_allocator(ctx, handle);
    }

    //--------------------------------------------------------------------------
    ArgumentMap Runtime::create_argument_map(Context ctx)
    //--------------------------------------------------------------------------
    {
      return runtime->create_argument_map();
    }

    //--------------------------------------------------------------------------
    Future Runtime::execute_task(Context ctx, 
                                          const TaskLauncher &launcher)
    //--------------------------------------------------------------------------
    {
      return runtime->execute_task(ctx, launcher);
    }

    //--------------------------------------------------------------------------
    FutureMap Runtime::execute_index_space(Context ctx, 
                                              const IndexTaskLauncher &launcher)
    //--------------------------------------------------------------------------
    {
      return runtime->execute_index_space(ctx, launcher);
    }

    //--------------------------------------------------------------------------
    Future Runtime::execute_index_space(Context ctx, 
                         const IndexTaskLauncher &launcher, ReductionOpID redop)
    //--------------------------------------------------------------------------
    {
      return runtime->execute_index_space(ctx, launcher, redop);
    }

    //--------------------------------------------------------------------------
    Future Runtime::execute_task(Context ctx, 
                        Processor::TaskFuncID task_id,
                        const std::vector<IndexSpaceRequirement> &indexes,
                        const std::vector<FieldSpaceRequirement> &fields,
                        const std::vector<RegionRequirement> &regions,
                        const TaskArgument &arg, 
                        const Predicate &predicate,
                        MapperID id, 
                        MappingTagID tag)
    //--------------------------------------------------------------------------
    {
      TaskLauncher launcher(task_id, arg, predicate, id, tag);
      launcher.index_requirements = indexes;
      launcher.region_requirements = regions;
      return runtime->execute_task(ctx, launcher);
    }

    //--------------------------------------------------------------------------
    FutureMap Runtime::execute_index_space(Context ctx, 
                        Processor::TaskFuncID task_id,
                        const Domain domain,
                        const std::vector<IndexSpaceRequirement> &indexes,
                        const std::vector<FieldSpaceRequirement> &fields,
                        const std::vector<RegionRequirement> &regions,
                        const TaskArgument &global_arg, 
                        const ArgumentMap &arg_map,
                        const Predicate &predicate,
                        bool must_parallelism, 
                        MapperID id, 
                        MappingTagID tag)
    //--------------------------------------------------------------------------
    {
      IndexTaskLauncher launcher(task_id, domain, global_arg, arg_map,
                                 predicate, must_parallelism, id, tag);
      launcher.index_requirements = indexes;
      launcher.region_requirements = regions;
      return runtime->execute_index_space(ctx, launcher);
    }


    //--------------------------------------------------------------------------
    Future Runtime::execute_index_space(Context ctx, 
                        Processor::TaskFuncID task_id,
                        const Domain domain,
                        const std::vector<IndexSpaceRequirement> &indexes,
                        const std::vector<FieldSpaceRequirement> &fields,
                        const std::vector<RegionRequirement> &regions,
                        const TaskArgument &global_arg, 
                        const ArgumentMap &arg_map,
                        ReductionOpID reduction, 
                        const TaskArgument &initial_value,
                        const Predicate &predicate,
                        bool must_parallelism, 
                        MapperID id, 
                        MappingTagID tag)
    //--------------------------------------------------------------------------
    {
      IndexTaskLauncher launcher(task_id, domain, global_arg, arg_map,
                                 predicate, must_parallelism, id, tag);
      launcher.index_requirements = indexes;
      launcher.region_requirements = regions;
      return runtime->execute_index_space(ctx, launcher, reduction);
    }

    //--------------------------------------------------------------------------
    PhysicalRegion Runtime::map_region(Context ctx, 
                                                const InlineLauncher &launcher)
    //--------------------------------------------------------------------------
    {
      return runtime->map_region(ctx, launcher);
    }

    //--------------------------------------------------------------------------
    PhysicalRegion Runtime::map_region(Context ctx, 
                    const RegionRequirement &req, MapperID id, MappingTagID tag)
    //--------------------------------------------------------------------------
    {
      InlineLauncher launcher(req, id, tag);
      return runtime->map_region(ctx, launcher);
    }

    //--------------------------------------------------------------------------
    PhysicalRegion Runtime::map_region(Context ctx, unsigned idx, 
                                                  MapperID id, MappingTagID tag)
    //--------------------------------------------------------------------------
    {
      return runtime->map_region(ctx, idx, id, tag);
    }

    //--------------------------------------------------------------------------
    void Runtime::remap_region(Context ctx, PhysicalRegion region)
    //--------------------------------------------------------------------------
    {
      runtime->remap_region(ctx, region);
    }

    //--------------------------------------------------------------------------
    void Runtime::unmap_region(Context ctx, PhysicalRegion region)
    //--------------------------------------------------------------------------
    {
      runtime->unmap_region(ctx, region);
    }

    //--------------------------------------------------------------------------
    void Runtime::unmap_all_regions(Context ctx)
    //--------------------------------------------------------------------------
    {
      runtime->unmap_all_regions(ctx);
    }

    //--------------------------------------------------------------------------
    void Runtime::fill_field(Context ctx, LogicalRegion handle,
                                      LogicalRegion parent, FieldID fid,
                                      const void *value, size_t size,
                                      Predicate pred)
    //--------------------------------------------------------------------------
    {
      FillLauncher launcher(handle, parent, TaskArgument(value, size), pred);
      launcher.add_field(fid);
      runtime->fill_fields(ctx, launcher);
    }

    //--------------------------------------------------------------------------
    void Runtime::fill_field(Context ctx, LogicalRegion handle,
                                      LogicalRegion parent, FieldID fid,
                                      Future f, Predicate pred)
    //--------------------------------------------------------------------------
    {
      FillLauncher launcher(handle, parent, TaskArgument(), pred);
      launcher.set_future(f);
      launcher.add_field(fid);
      runtime->fill_fields(ctx, launcher);
    }

    //--------------------------------------------------------------------------
    void Runtime::fill_fields(Context ctx, LogicalRegion handle,
                                       LogicalRegion parent,
                                       const std::set<FieldID> &fields,
                                       const void *value, size_t size,
                                       Predicate pred)
    //--------------------------------------------------------------------------
    {
      FillLauncher launcher(handle, parent, TaskArgument(value, size), pred);
      launcher.fields = fields;
      runtime->fill_fields(ctx, launcher);
    }

    //--------------------------------------------------------------------------
    void Runtime::fill_fields(Context ctx, LogicalRegion handle,
                                       LogicalRegion parent, 
                                       const std::set<FieldID> &fields,
                                       Future f, Predicate pred)
    //--------------------------------------------------------------------------
    {
      FillLauncher launcher(handle, parent, TaskArgument(), pred);
      launcher.set_future(f);
      launcher.fields = fields;
      runtime->fill_fields(ctx, launcher);
    }

    //--------------------------------------------------------------------------
    void Runtime::fill_fields(Context ctx, const FillLauncher &launcher)
    //--------------------------------------------------------------------------
    {
      runtime->fill_fields(ctx, launcher);
    }

    //--------------------------------------------------------------------------
    void Runtime::fill_fields(Context ctx, const IndexFillLauncher &launcher)
    //--------------------------------------------------------------------------
    {
      runtime->fill_fields(ctx, launcher);
    }

    //--------------------------------------------------------------------------
    PhysicalRegion Runtime::attach_external_resource(Context ctx, 
                                                 const AttachLauncher &launcher)
    //--------------------------------------------------------------------------
    {
      return runtime->attach_external_resource(ctx, launcher);
    }

    //--------------------------------------------------------------------------
    Future Runtime::detach_external_resource(Context ctx, PhysicalRegion region)
    //--------------------------------------------------------------------------
    {
      return runtime->detach_external_resource(ctx, region);
    }

    //--------------------------------------------------------------------------
    PhysicalRegion Runtime::attach_hdf5(Context ctx, 
                                                 const char *file_name,
                                                 LogicalRegion handle,
                                                 LogicalRegion parent,
                                 const std::map<FieldID,const char*> &field_map,
                                                 LegionFileMode mode)
    //--------------------------------------------------------------------------
    {
      AttachLauncher launcher(EXTERNAL_HDF5_FILE, handle, parent);
      launcher.attach_hdf5(file_name, field_map, mode);
      return runtime->attach_external_resource(ctx, launcher);
    }

    //--------------------------------------------------------------------------
    void Runtime::detach_hdf5(Context ctx, PhysicalRegion region)
    //--------------------------------------------------------------------------
    {
      runtime->detach_external_resource(ctx, region);
    }

    //--------------------------------------------------------------------------
    PhysicalRegion Runtime::attach_file(Context ctx,
                                                 const char *file_name,
                                                 LogicalRegion handle,
                                                 LogicalRegion parent,
                                 const std::vector<FieldID> &field_vec,
                                                 LegionFileMode mode)
    //--------------------------------------------------------------------------
    {
      AttachLauncher launcher(EXTERNAL_POSIX_FILE, handle, parent);
      launcher.attach_file(file_name, field_vec, mode);
      return runtime->attach_external_resource(ctx, launcher);
    }

    //--------------------------------------------------------------------------
    void Runtime::detach_file(Context ctx, PhysicalRegion region)
    //--------------------------------------------------------------------------
    {
      runtime->detach_external_resource(ctx, region);
    }
    
    //--------------------------------------------------------------------------
    void Runtime::issue_copy_operation(Context ctx,const CopyLauncher &launcher)
    //--------------------------------------------------------------------------
    {
      runtime->issue_copy_operation(ctx, launcher);
    }

    //--------------------------------------------------------------------------
    void Runtime::issue_copy_operation(Context ctx,
                                       const IndexCopyLauncher &launcher)
    //--------------------------------------------------------------------------
    {
      runtime->issue_copy_operation(ctx, launcher);
    }

    //--------------------------------------------------------------------------
    Predicate Runtime::create_predicate(Context ctx, const Future &f)
    //--------------------------------------------------------------------------
    {
      return runtime->create_predicate(ctx, f);
    }

    //--------------------------------------------------------------------------
    Predicate Runtime::predicate_not(Context ctx, const Predicate &p) 
    //--------------------------------------------------------------------------
    {
      return runtime->predicate_not(ctx, p);
    }

    //--------------------------------------------------------------------------
    Predicate Runtime::predicate_and(Context ctx, 
                                       const Predicate &p1, const Predicate &p2)
    //--------------------------------------------------------------------------
    {
      PredicateLauncher launcher(true/*and*/);
      launcher.add_predicate(p1);
      launcher.add_predicate(p2);
      return runtime->create_predicate(ctx, launcher);
    }

    //--------------------------------------------------------------------------
    Predicate Runtime::predicate_or(Context ctx,
                                       const Predicate &p1, const Predicate &p2)  
    //--------------------------------------------------------------------------
    {
      PredicateLauncher launcher(false/*and*/);
      launcher.add_predicate(p1);
      launcher.add_predicate(p2);
      return runtime->create_predicate(ctx, launcher);
    }

    //--------------------------------------------------------------------------
    Predicate Runtime::create_predicate(Context ctx, 
                                        const PredicateLauncher &launcher)
    //--------------------------------------------------------------------------
    {
      return runtime->create_predicate(ctx, launcher);
    }

    //--------------------------------------------------------------------------
    Future Runtime::get_predicate_future(Context ctx, const Predicate &p)
    //--------------------------------------------------------------------------
    {
      return runtime->get_predicate_future(ctx, p);
    }

    //--------------------------------------------------------------------------
    Lock Runtime::create_lock(Context ctx)
    //--------------------------------------------------------------------------
    {
      return runtime->create_lock(ctx);
    }

    //--------------------------------------------------------------------------
    void Runtime::destroy_lock(Context ctx, Lock l)
    //--------------------------------------------------------------------------
    {
      runtime->destroy_lock(ctx, l);
    }

    //--------------------------------------------------------------------------
    Grant Runtime::acquire_grant(Context ctx,
                                      const std::vector<LockRequest> &requests)
    //--------------------------------------------------------------------------
    {
      return runtime->acquire_grant(ctx, requests);
    }

    //--------------------------------------------------------------------------
    void Runtime::release_grant(Context ctx, Grant grant)
    //--------------------------------------------------------------------------
    {
      runtime->release_grant(ctx, grant);
    }

    //--------------------------------------------------------------------------
    PhaseBarrier Runtime::create_phase_barrier(Context ctx, 
                                                        unsigned arrivals)
    //--------------------------------------------------------------------------
    {
      return runtime->create_phase_barrier(ctx, arrivals);
    }

    //--------------------------------------------------------------------------
    void Runtime::destroy_phase_barrier(Context ctx, PhaseBarrier pb)
    //--------------------------------------------------------------------------
    {
      runtime->destroy_phase_barrier(ctx, pb);
    }

    //--------------------------------------------------------------------------
    PhaseBarrier Runtime::advance_phase_barrier(Context ctx, 
                                                         PhaseBarrier pb)
    //--------------------------------------------------------------------------
    {
      return runtime->advance_phase_barrier(ctx, pb);
    }

    //--------------------------------------------------------------------------
    DynamicCollective Runtime::create_dynamic_collective(Context ctx,
                                                        unsigned arrivals,
                                                        ReductionOpID redop,
                                                        const void *init_value,
                                                        size_t init_size)
    //--------------------------------------------------------------------------
    {
      return runtime->create_dynamic_collective(ctx, arrivals, redop,
                                                init_value, init_size);
    }
    
    //--------------------------------------------------------------------------
    void Runtime::destroy_dynamic_collective(Context ctx, 
                                                      DynamicCollective dc)
    //--------------------------------------------------------------------------
    {
      runtime->destroy_dynamic_collective(ctx, dc);
    }

    //--------------------------------------------------------------------------
    void Runtime::arrive_dynamic_collective(Context ctx,
                                                     DynamicCollective dc,
                                                     const void *buffer,
                                                     size_t size, 
                                                     unsigned count)
    //--------------------------------------------------------------------------
    {
      runtime->arrive_dynamic_collective(ctx, dc, buffer, size, count);
    }

    //--------------------------------------------------------------------------
    void Runtime::defer_dynamic_collective_arrival(Context ctx,
                                                   DynamicCollective dc,
                                                   const Future &f, 
                                                   unsigned count)
    //--------------------------------------------------------------------------
    {
      runtime->defer_dynamic_collective_arrival(ctx, dc, f, count);
    }

    //--------------------------------------------------------------------------
    Future Runtime::get_dynamic_collective_result(Context ctx,
                                                           DynamicCollective dc)
    //--------------------------------------------------------------------------
    {
      return runtime->get_dynamic_collective_result(ctx, dc);
    }

    //--------------------------------------------------------------------------
    DynamicCollective Runtime::advance_dynamic_collective(Context ctx,
                                                           DynamicCollective dc)
    //--------------------------------------------------------------------------
    {
      return runtime->advance_dynamic_collective(ctx, dc);
    }

    //--------------------------------------------------------------------------
    void Runtime::issue_acquire(Context ctx,
                                         const AcquireLauncher &launcher)
    //--------------------------------------------------------------------------
    {
      runtime->issue_acquire(ctx, launcher);
    }

    //--------------------------------------------------------------------------
    void Runtime::issue_release(Context ctx,
                                         const ReleaseLauncher &launcher)
    //--------------------------------------------------------------------------
    {
      runtime->issue_release(ctx, launcher);
    }

    //--------------------------------------------------------------------------
    void Runtime::issue_mapping_fence(Context ctx)
    //--------------------------------------------------------------------------
    {
      return runtime->issue_mapping_fence(ctx);
    }

    //--------------------------------------------------------------------------
    void Runtime::issue_execution_fence(Context ctx)
    //--------------------------------------------------------------------------
    {
      return runtime->issue_execution_fence(ctx);
    }

    //--------------------------------------------------------------------------
    void Runtime::begin_trace(
                        Context ctx, TraceID tid, bool logical_only /*= false*/)
    //--------------------------------------------------------------------------
    {
      runtime->begin_trace(ctx, tid, logical_only);
    }

    //--------------------------------------------------------------------------
    void Runtime::end_trace(Context ctx, TraceID tid)
    //--------------------------------------------------------------------------
    {
      runtime->end_trace(ctx, tid);
    }

    //--------------------------------------------------------------------------
    void Runtime::begin_static_trace(Context ctx,
                                     const std::set<RegionTreeID> *managed)
    //--------------------------------------------------------------------------
    {
      runtime->begin_static_trace(ctx, managed);
    }

    //--------------------------------------------------------------------------
    void Runtime::end_static_trace(Context ctx)
    //--------------------------------------------------------------------------
    {
      runtime->end_static_trace(ctx);
    }

    //--------------------------------------------------------------------------
    void Runtime::complete_frame(Context ctx)
    //--------------------------------------------------------------------------
    {
      runtime->complete_frame(ctx);
    }

    //--------------------------------------------------------------------------
    FutureMap Runtime::execute_must_epoch(Context ctx,
                                              const MustEpochLauncher &launcher)
    //--------------------------------------------------------------------------
    {
      return runtime->execute_must_epoch(ctx, launcher);
    }

    //--------------------------------------------------------------------------
    Future Runtime::select_tunable_value(Context ctx, TunableID tid,
                                         MapperID mid, MappingTagID tag)
    //--------------------------------------------------------------------------
    {
      return runtime->select_tunable_value(ctx, tid, mid, tag);
    }

    //--------------------------------------------------------------------------
    int Runtime::get_tunable_value(Context ctx, TunableID tid,
                                            MapperID mid, MappingTagID tag)
    //--------------------------------------------------------------------------
    {
      return runtime->get_tunable_value(ctx, tid, mid, tag);
    }

    //--------------------------------------------------------------------------
    const Task* Runtime::get_local_task(Context ctx)
    //--------------------------------------------------------------------------
    {
      return ctx->get_task();
    }

    //--------------------------------------------------------------------------
    void* Runtime::get_local_task_variable_untyped(Context ctx,
                                                   LocalVariableID id)
    //--------------------------------------------------------------------------
    {
      return runtime->get_local_task_variable(ctx, id);
    }

    //--------------------------------------------------------------------------
    void Runtime::set_local_task_variable_untyped(Context ctx,
               LocalVariableID id, const void* value, void (*destructor)(void*))
    //--------------------------------------------------------------------------
    {
      runtime->set_local_task_variable(ctx, id, value, destructor);
    }

    //--------------------------------------------------------------------------
    Future Runtime::get_current_time(Context ctx, Future precondition)
    //--------------------------------------------------------------------------
    {
      TimingLauncher launcher(MEASURE_SECONDS);
      launcher.add_precondition(precondition);
      return runtime->issue_timing_measurement(ctx, launcher);
    }

    //--------------------------------------------------------------------------
    Future Runtime::get_current_time_in_microseconds(Context ctx, Future pre)
    //--------------------------------------------------------------------------
    {
      TimingLauncher launcher(MEASURE_MICRO_SECONDS);
      launcher.add_precondition(pre);
      return runtime->issue_timing_measurement(ctx, launcher);
    }

    //--------------------------------------------------------------------------
    Future Runtime::get_current_time_in_nanoseconds(Context ctx, Future pre)
    //--------------------------------------------------------------------------
    {
      TimingLauncher launcher(MEASURE_NANO_SECONDS);
      launcher.add_precondition(pre);
      return runtime->issue_timing_measurement(ctx, launcher);
    }

    //--------------------------------------------------------------------------
    Future Runtime::issue_timing_measurement(Context ctx, 
                                             const TimingLauncher &launcher)
    //--------------------------------------------------------------------------
    {
      return runtime->issue_timing_measurement(ctx, launcher);
    }

    //--------------------------------------------------------------------------
    /*static*/ long long Runtime::get_zero_time(void)
    //--------------------------------------------------------------------------
    {
      return Realm::Clock::get_zero_time();
    }

    //--------------------------------------------------------------------------
    Mapping::Mapper* Runtime::get_mapper(Context ctx, MapperID id,
                                         Processor target)
    //--------------------------------------------------------------------------
    {
      return runtime->get_mapper(ctx, id, target);
    }

    //--------------------------------------------------------------------------
    Processor Runtime::get_executing_processor(Context ctx)
    //--------------------------------------------------------------------------
    {
      return runtime->get_executing_processor(ctx);
    }

    //--------------------------------------------------------------------------
    void Runtime::raise_region_exception(Context ctx, 
                                                  PhysicalRegion region,
                                                  bool nuclear)
    //--------------------------------------------------------------------------
    {
      runtime->raise_region_exception(ctx, region, nuclear);
    }

    //--------------------------------------------------------------------------
    bool Runtime::is_MPI_interop_configured(void)
    //--------------------------------------------------------------------------
    {
      return runtime->is_MPI_interop_configured();
    }

    //--------------------------------------------------------------------------
    const std::map<int,AddressSpace>& 
                                Runtime::find_forward_MPI_mapping(void)
    //--------------------------------------------------------------------------
    {
      return runtime->find_forward_MPI_mapping();
    }

    //--------------------------------------------------------------------------
    const std::map<AddressSpace,int>&
                                Runtime::find_reverse_MPI_mapping(void)
    //--------------------------------------------------------------------------
    {
      return runtime->find_reverse_MPI_mapping();
    }

    //--------------------------------------------------------------------------
    int Runtime::find_local_MPI_rank(void)
    //--------------------------------------------------------------------------
    {
      return runtime->find_local_MPI_rank();
    }

    //--------------------------------------------------------------------------
    bool Runtime::is_MPI_interop_configured(void)
    //--------------------------------------------------------------------------
    {
      return runtime->is_MPI_interop_configured();
    }

    //--------------------------------------------------------------------------
    Mapping::MapperRuntime* Runtime::get_mapper_runtime(void)
    //--------------------------------------------------------------------------
    {
      return runtime->get_mapper_runtime();
    }

    //--------------------------------------------------------------------------
    MapperID Runtime::generate_dynamic_mapper_id(void)
    //--------------------------------------------------------------------------
    {
      return runtime->generate_dynamic_mapper_id();
    }

    //--------------------------------------------------------------------------
    MapperID Runtime::generate_library_mapper_ids(const char *name, size_t cnt)
    //--------------------------------------------------------------------------
    {
      return runtime->generate_library_mapper_ids(name, cnt);
    }

    //--------------------------------------------------------------------------
    /*static*/ MapperID Runtime::generate_static_mapper_id(void)
    //--------------------------------------------------------------------------
    {
      return Internal::Runtime::generate_static_mapper_id();
    }

    //--------------------------------------------------------------------------
    void Runtime::add_mapper(MapperID map_id, Mapping::Mapper *mapper, 
                             Processor proc)
    //--------------------------------------------------------------------------
    {
      runtime->add_mapper(map_id, mapper, proc);
    }

    //--------------------------------------------------------------------------
    void Runtime::replace_default_mapper(Mapping::Mapper *mapper,Processor proc)
    //--------------------------------------------------------------------------
    {
      runtime->replace_default_mapper(mapper, proc);
    }

    //--------------------------------------------------------------------------
    ProjectionID Runtime::generate_dynamic_projection_id(void)
    //--------------------------------------------------------------------------
    {
      return runtime->generate_dynamic_projection_id();
    }

    //--------------------------------------------------------------------------
    ProjectionID Runtime::generate_library_projection_ids(const char *name,
                                                          size_t count)
    //--------------------------------------------------------------------------
    {
      return runtime->generate_library_projection_ids(name, count);
    }

    //--------------------------------------------------------------------------
    /*static*/ ProjectionID Runtime::generate_static_projection_id(void)
    //--------------------------------------------------------------------------
    {
      return Internal::Runtime::generate_static_projection_id();
    }

    //--------------------------------------------------------------------------
    void Runtime::register_projection_functor(ProjectionID pid,
                                              ProjectionFunctor *func,
                                              bool silence_warnings)
    //--------------------------------------------------------------------------
    {
      runtime->register_projection_functor(pid, func, true/*need zero check*/,
                                           silence_warnings);
    }

    //--------------------------------------------------------------------------
    /*static*/ void Runtime::preregister_projection_functor(ProjectionID pid,
                                                        ProjectionFunctor *func)
    //--------------------------------------------------------------------------
    {
      Internal::Runtime::preregister_projection_functor(pid, func);
    }

    //--------------------------------------------------------------------------
    ShardingID Runtime::generate_dynamic_sharding_id(void)
    //--------------------------------------------------------------------------
    {
<<<<<<< HEAD
      return runtime->generate_dynamic_sharding_id();
    }

    //--------------------------------------------------------------------------
    ShardingID Runtime::generate_library_sharding_ids(const char *name,
                                                      size_t count)
    //--------------------------------------------------------------------------
    {
      return runtime->generate_library_sharding_ids(name, count);
    }

    //--------------------------------------------------------------------------
    /*static*/ ShardingID Runtime::generate_static_sharding_id(void)
    //--------------------------------------------------------------------------
    {
      return Internal::Runtime::generate_static_sharding_id();
    }

    //--------------------------------------------------------------------------
    void Runtime::register_sharding_functor(ShardingID sid, 
                                            ShardingFunctor *func,
                                            bool silence_warnings)
    //--------------------------------------------------------------------------
    {
      runtime->register_sharding_functor(sid, func, true/*need zero check*/,
                                         silence_warnings);
=======
      // Not implemented until control replication
      return 0;  
    }

    //--------------------------------------------------------------------------
    ShardingID Runtime::generate_library_sharding_ids(
                                                 const char *name, size_t count)
    //--------------------------------------------------------------------------
    {
      // Not implemented until control replication
      return 0;
    }

    //--------------------------------------------------------------------------
    ShardingID Runtime::generate_static_sharding_id(void)
    //--------------------------------------------------------------------------
    {
      // Not implemented until control replication
      return 0;
    }

    //--------------------------------------------------------------------------
    void Runtime::register_sharding_functor(ShardingID sid,
                                            ShardingFunctor *functor,
                                            bool silence_warnings)
    //--------------------------------------------------------------------------
    {
      // Not implemented until control replication
>>>>>>> a57425c6
    }

    //--------------------------------------------------------------------------
    /*static*/ void Runtime::preregister_sharding_functor(ShardingID sid,
<<<<<<< HEAD
                                                          ShardingFunctor *func)
    //--------------------------------------------------------------------------
    {
      Internal::Runtime::preregister_sharding_functor(sid, func);
=======
                                                       ShardingFunctor *functor)
    //--------------------------------------------------------------------------
    {
      // Not implemented until control replication
>>>>>>> a57425c6
    }

    //--------------------------------------------------------------------------
    void Runtime::attach_semantic_information(TaskID task_id, SemanticTag tag,
                                   const void *buffer, size_t size, bool is_mut)
    //--------------------------------------------------------------------------
    {
      runtime->attach_semantic_information(task_id, tag, buffer, size, is_mut);
    }

    //--------------------------------------------------------------------------
    void Runtime::attach_semantic_information(IndexSpace handle,
                                                       SemanticTag tag,
                                                       const void *buffer,
                                                       size_t size, bool is_mut)
    //--------------------------------------------------------------------------
    {
      runtime->attach_semantic_information(handle, tag, buffer, size, is_mut);
    }

    //--------------------------------------------------------------------------
    void Runtime::attach_semantic_information(IndexPartition handle,
                                                       SemanticTag tag,
                                                       const void *buffer,
                                                       size_t size, bool is_mut)
    //--------------------------------------------------------------------------
    {
      runtime->attach_semantic_information(handle, tag, buffer, size, is_mut);
    }

    //--------------------------------------------------------------------------
    void Runtime::attach_semantic_information(FieldSpace handle,
                                                       SemanticTag tag,
                                                       const void *buffer,
                                                       size_t size, bool is_mut)
    //--------------------------------------------------------------------------
    {
      runtime->attach_semantic_information(handle, tag, buffer, size, is_mut);
    }

    //--------------------------------------------------------------------------
    void Runtime::attach_semantic_information(FieldSpace handle,
                                                       FieldID fid,
                                                       SemanticTag tag,
                                                       const void *buffer,
                                                       size_t size, bool is_mut)
    //--------------------------------------------------------------------------
    {
      runtime->attach_semantic_information(handle, fid, tag, buffer, 
                                           size, is_mut);
    }

    //--------------------------------------------------------------------------
    void Runtime::attach_semantic_information(LogicalRegion handle,
                                                       SemanticTag tag,
                                                       const void *buffer,
                                                       size_t size, bool is_mut)
    //--------------------------------------------------------------------------
    {
      runtime->attach_semantic_information(handle, tag, buffer, size, is_mut);
    }

    //--------------------------------------------------------------------------
    void Runtime::attach_semantic_information(LogicalPartition handle,
                                                       SemanticTag tag,
                                                       const void *buffer,
                                                       size_t size, bool is_mut)
    //--------------------------------------------------------------------------
    {
      runtime->attach_semantic_information(handle, tag, buffer, size, is_mut);
    }

    //--------------------------------------------------------------------------
    void Runtime::attach_name(TaskID task_id, const char *name, bool is_mutable)
    //--------------------------------------------------------------------------
    {
      Runtime::attach_semantic_information(task_id,
          NAME_SEMANTIC_TAG, name, strlen(name) + 1, is_mutable);
    }

    //--------------------------------------------------------------------------
    void Runtime::attach_name(IndexSpace handle, const char *name, bool is_mut)
    //--------------------------------------------------------------------------
    {
      Runtime::attach_semantic_information(handle,
          NAME_SEMANTIC_TAG, name, strlen(name) + 1, is_mut);
    }

    //--------------------------------------------------------------------------
    void Runtime::attach_name(IndexPartition handle, const char *name, bool ism)
    //--------------------------------------------------------------------------
    {
      Runtime::attach_semantic_information(handle,
          NAME_SEMANTIC_TAG, name, strlen(name) + 1, ism);
    }

    //--------------------------------------------------------------------------
    void Runtime::attach_name(FieldSpace handle, const char *name, bool is_mut)
    //--------------------------------------------------------------------------
    {
      Runtime::attach_semantic_information(handle,
          NAME_SEMANTIC_TAG, name, strlen(name) + 1, is_mut);
    }

    //--------------------------------------------------------------------------
    void Runtime::attach_name(FieldSpace handle,
                                       FieldID fid,
                                       const char *name, bool is_mutable)
    //--------------------------------------------------------------------------
    {
      Runtime::attach_semantic_information(handle, fid,
          NAME_SEMANTIC_TAG, name, strlen(name) + 1, is_mutable);
    }

    //--------------------------------------------------------------------------
    void Runtime::attach_name(LogicalRegion handle, const char *name, bool ism)
    //--------------------------------------------------------------------------
    {
      Runtime::attach_semantic_information(handle,
          NAME_SEMANTIC_TAG, name, strlen(name) + 1, ism);
    }

    //--------------------------------------------------------------------------
    void Runtime::attach_name(LogicalPartition handle, const char *name, bool m)
    //--------------------------------------------------------------------------
    {
      Runtime::attach_semantic_information(handle,
          NAME_SEMANTIC_TAG, name, strlen(name) + 1, m);
    }

    //--------------------------------------------------------------------------
    bool Runtime::retrieve_semantic_information(TaskID task_id, SemanticTag tag,
                                              const void *&result, size_t &size,
                                                bool can_fail, bool wait_until)
    //--------------------------------------------------------------------------
    {
      return runtime->retrieve_semantic_information(task_id, tag, result, size,
                                                    can_fail, wait_until);
    }

    //--------------------------------------------------------------------------
    bool Runtime::retrieve_semantic_information(IndexSpace handle,
                                                         SemanticTag tag,
                                                         const void *&result,
                                                         size_t &size,
                                                         bool can_fail,
                                                         bool wait_until)
    //--------------------------------------------------------------------------
    {
      return runtime->retrieve_semantic_information(handle, tag, result, size,
                                                    can_fail, wait_until);
    }

    //--------------------------------------------------------------------------
    bool Runtime::retrieve_semantic_information(IndexPartition handle,
                                                         SemanticTag tag,
                                                         const void *&result,
                                                         size_t &size,
                                                         bool can_fail,
                                                         bool wait_until)
    //--------------------------------------------------------------------------
    {
      return runtime->retrieve_semantic_information(handle, tag, result, size,
                                                    can_fail, wait_until);
    }

    //--------------------------------------------------------------------------
    bool Runtime::retrieve_semantic_information(FieldSpace handle,
                                                         SemanticTag tag,
                                                         const void *&result,
                                                         size_t &size,
                                                         bool can_fail,
                                                         bool wait_until)
    //--------------------------------------------------------------------------
    {
      return runtime->retrieve_semantic_information(handle, tag, result, size,
                                                    can_fail, wait_until);
    }

    //--------------------------------------------------------------------------
    bool Runtime::retrieve_semantic_information(FieldSpace handle,
                                                         FieldID fid,
                                                         SemanticTag tag,
                                                         const void *&result,
                                                         size_t &size,
                                                         bool can_fail,
                                                         bool wait_until)
    //--------------------------------------------------------------------------
    {
      return runtime->retrieve_semantic_information(handle, fid, tag, result, 
                                                    size, can_fail, wait_until);
    }

    //--------------------------------------------------------------------------
    bool Runtime::retrieve_semantic_information(LogicalRegion handle,
                                                         SemanticTag tag,
                                                         const void *&result,
                                                         size_t &size,
                                                         bool can_fail,
                                                         bool wait_until)
    //--------------------------------------------------------------------------
    {
      return runtime->retrieve_semantic_information(handle, tag, result, size,
                                                    can_fail, wait_until);
    }

    //--------------------------------------------------------------------------
    bool Runtime::retrieve_semantic_information(LogicalPartition part,
                                                         SemanticTag tag,
                                                         const void *&result,
                                                         size_t &size,
                                                         bool can_fail,
                                                         bool wait_until)
    //--------------------------------------------------------------------------
    {
      return runtime->retrieve_semantic_information(part, tag, result, size,
                                                    can_fail, wait_until);
    }

    //--------------------------------------------------------------------------
    void Runtime::retrieve_name(TaskID task_id, const char *&result)
    //--------------------------------------------------------------------------
    {
      const void* dummy_ptr; size_t dummy_size;
      Runtime::retrieve_semantic_information(task_id, NAME_SEMANTIC_TAG,
                                         dummy_ptr, dummy_size, false, false);
      result = reinterpret_cast<const char*>(dummy_ptr);
    }

    //--------------------------------------------------------------------------
    void Runtime::retrieve_name(IndexSpace handle, const char *&result)
    //--------------------------------------------------------------------------
    {
      const void* dummy_ptr; size_t dummy_size;
      Runtime::retrieve_semantic_information(handle,
          NAME_SEMANTIC_TAG, dummy_ptr, dummy_size, false, false);
      result = reinterpret_cast<const char*>(dummy_ptr);
    }

    //--------------------------------------------------------------------------
    void Runtime::retrieve_name(IndexPartition handle,
                                         const char *&result)
    //--------------------------------------------------------------------------
    {
      const void* dummy_ptr; size_t dummy_size;
      Runtime::retrieve_semantic_information(handle,
          NAME_SEMANTIC_TAG, dummy_ptr, dummy_size, false, false);
      result = reinterpret_cast<const char*>(dummy_ptr);
    }

    //--------------------------------------------------------------------------
    void Runtime::retrieve_name(FieldSpace handle, const char *&result)
    //--------------------------------------------------------------------------
    {
      const void* dummy_ptr; size_t dummy_size;
      Runtime::retrieve_semantic_information(handle,
          NAME_SEMANTIC_TAG, dummy_ptr, dummy_size, false, false);
      result = reinterpret_cast<const char*>(dummy_ptr);
    }

    //--------------------------------------------------------------------------
    void Runtime::retrieve_name(FieldSpace handle,
                                         FieldID fid,
                                         const char *&result)
    //--------------------------------------------------------------------------
    {
      const void* dummy_ptr; size_t dummy_size;
      Runtime::retrieve_semantic_information(handle, fid,
          NAME_SEMANTIC_TAG, dummy_ptr, dummy_size, false, false);
      result = reinterpret_cast<const char*>(dummy_ptr);
    }

    //--------------------------------------------------------------------------
    void Runtime::retrieve_name(LogicalRegion handle,
                                         const char *&result)
    //--------------------------------------------------------------------------
    {
      const void* dummy_ptr; size_t dummy_size;
      Runtime::retrieve_semantic_information(handle,
          NAME_SEMANTIC_TAG, dummy_ptr, dummy_size, false, false);
      result = reinterpret_cast<const char*>(dummy_ptr);
    }

    //--------------------------------------------------------------------------
    void Runtime::retrieve_name(LogicalPartition part,
                                         const char *&result)
    //--------------------------------------------------------------------------
    {
      const void* dummy_ptr; size_t dummy_size;
      Runtime::retrieve_semantic_information(part,
          NAME_SEMANTIC_TAG, dummy_ptr, dummy_size, false, false);
      result = reinterpret_cast<const char*>(dummy_ptr);
    }

    //--------------------------------------------------------------------------
    void Runtime::print_once(Context ctx, FILE *f, const char *message)
    //--------------------------------------------------------------------------
    {
<<<<<<< HEAD
      runtime->print_once(ctx, f, message);
=======
      fprintf(f, "%s", message);
>>>>>>> a57425c6
    }

    //--------------------------------------------------------------------------
    void Runtime::log_once(Context ctx, Realm::LoggerMessage &message)
    //--------------------------------------------------------------------------
    {
<<<<<<< HEAD
      runtime->log_once(ctx, message);
=======
      // Do nothing, just don't deactivate it
>>>>>>> a57425c6
    }

    //--------------------------------------------------------------------------
    FieldID Runtime::allocate_field(Context ctx, FieldSpace space,
                                             size_t field_size, FieldID fid,
                                             bool local, CustomSerdezID sd_id)
    //--------------------------------------------------------------------------
    {
      return runtime->allocate_field(ctx, space, field_size, fid, local, sd_id);
    }

    //--------------------------------------------------------------------------
    void Runtime::free_field(Context ctx, FieldSpace sp, FieldID fid)
    //--------------------------------------------------------------------------
    {
      runtime->free_field(ctx, sp, fid);
    }

    //--------------------------------------------------------------------------
    void Runtime::allocate_fields(Context ctx, FieldSpace space,
                                           const std::vector<size_t> &sizes,
                                         std::vector<FieldID> &resulting_fields,
                                         bool local, CustomSerdezID _id)
    //--------------------------------------------------------------------------
    {
      runtime->allocate_fields(ctx, space, sizes, resulting_fields, local, _id);
    }

    //--------------------------------------------------------------------------
    void Runtime::free_fields(Context ctx, FieldSpace space,
                                       const std::set<FieldID> &to_free)
    //--------------------------------------------------------------------------
    {
      runtime->free_fields(ctx, space, to_free);
    }

    //--------------------------------------------------------------------------
    Future Runtime::from_value(const void *value, 
                                        size_t value_size, bool owned)
    //--------------------------------------------------------------------------
    {
      Future result = runtime->help_create_future();
      // Set the future result
      result.impl->set_result(value, value_size, owned);
      // Complete the future right away so that it is always complete
      result.impl->complete_future();
      return result;
    }

    //--------------------------------------------------------------------------
    /*static*/ int Runtime::start(int argc, char **argv, bool background)
    //--------------------------------------------------------------------------
    {
      return Internal::Runtime::start(argc, argv, background);
    }

    //--------------------------------------------------------------------------
    /*static*/ void Runtime::initialize(int *argc, char ***argv)
    //--------------------------------------------------------------------------
    {
      Internal::Runtime::initialize(argc, argv);
    }

    //--------------------------------------------------------------------------
    /*static*/ void Runtime::wait_for_shutdown(void)
    //--------------------------------------------------------------------------
    {
      Internal::Runtime::wait_for_shutdown();
    }

    //--------------------------------------------------------------------------
    /*static*/ void Runtime::set_top_level_task_id(Processor::TaskFuncID top_id)
    //--------------------------------------------------------------------------
    {
      Internal::Runtime::set_top_level_task_id(top_id);
    }

    //--------------------------------------------------------------------------
    /*static*/ void Runtime::configure_MPI_interoperability(int rank)
    //--------------------------------------------------------------------------
    {
      Internal::Runtime::configure_MPI_interoperability(rank);
    }

    //--------------------------------------------------------------------------
    /*static*/ MPILegionHandshake Runtime::create_handshake(bool init_in_MPI,
                                                        int mpi_participants,
                                                        int legion_participants)
    //--------------------------------------------------------------------------
    {
#ifdef DEBUG_LEGION
      assert(mpi_participants > 0);
      assert(legion_participants > 0);
#endif
      MPILegionHandshake result(
          new Internal::MPILegionHandshakeImpl(init_in_MPI,
                                       mpi_participants, legion_participants));
      Internal::Runtime::register_handshake(result);
      return result;
    }

    //--------------------------------------------------------------------------
    /*static*/ const ReductionOp* Runtime::get_reduction_op(
                                                        ReductionOpID redop_id)
    //--------------------------------------------------------------------------
    {
      return Internal::Runtime::get_reduction_op(redop_id);
    }

    //--------------------------------------------------------------------------
    /*static*/ const SerdezOp* Runtime::get_serdez_op(CustomSerdezID serdez_id)
    //--------------------------------------------------------------------------
    {
      return Internal::Runtime::get_serdez_op(serdez_id);
    }

    //--------------------------------------------------------------------------
    /*static*/ void Runtime::add_registration_callback(
                                            RegistrationCallbackFnptr callback)
    //--------------------------------------------------------------------------
    {
      Internal::Runtime::add_registration_callback(callback);
    }

    //--------------------------------------------------------------------------
    /*static*/ void Runtime::set_registration_callback(
                                            RegistrationCallbackFnptr callback)
    //--------------------------------------------------------------------------
    {
      Internal::Runtime::add_registration_callback(callback);
    }

    //--------------------------------------------------------------------------
    /*static*/ const InputArgs& Runtime::get_input_args(void)
    //--------------------------------------------------------------------------
    {
      // If we have an implicit runtime we use that
      if (Internal::implicit_runtime != NULL)
        return Internal::implicit_runtime->input_args;
      // Otherwise this is not from a Legion task, so fallback to the_runtime
      return Internal::Runtime::the_runtime->input_args;
    }

    //--------------------------------------------------------------------------
    /*static*/ Runtime* Runtime::get_runtime(Processor p)
    //--------------------------------------------------------------------------
    {
      // If we have an implicit runtime we use that
      if (Internal::implicit_runtime != NULL)
        return Internal::implicit_runtime->external;
      // Otherwise this is not from a Legion task, so fallback to the_runtime
      return Internal::Runtime::the_runtime->external;
    }

    //--------------------------------------------------------------------------
    /*static*/ Context Runtime::get_context(void)
    //--------------------------------------------------------------------------
    {
      return Internal::implicit_context;
    }

    //--------------------------------------------------------------------------
    /*static*/ ReductionOpTable& Runtime::get_reduction_table(void)
    //--------------------------------------------------------------------------
    {
      return Internal::Runtime::get_reduction_table();
    }

    //--------------------------------------------------------------------------
    /*static*/ SerdezOpTable& Runtime::get_serdez_table(void)
    //--------------------------------------------------------------------------
    {
      return Internal::Runtime::get_serdez_table();
    }

    /*static*/ SerdezRedopTable& Runtime::get_serdez_redop_table(void)
    //--------------------------------------------------------------------------
    {
      return Internal::Runtime::get_serdez_redop_table();
    }

    //--------------------------------------------------------------------------
    TaskID Runtime::generate_dynamic_task_id(void)
    //--------------------------------------------------------------------------
    {
      return runtime->generate_dynamic_task_id();
    }

    //--------------------------------------------------------------------------
    TaskID Runtime::generate_library_task_ids(const char *name, size_t count)
    //--------------------------------------------------------------------------
    {
      return runtime->generate_library_task_ids(name, count);
    }

    //--------------------------------------------------------------------------
    /*static*/ TaskID Runtime::generate_static_task_id(void)
    //--------------------------------------------------------------------------
    {
      return Internal::Runtime::generate_static_task_id();
    }

    //--------------------------------------------------------------------------
    VariantID Runtime::register_task_variant(
                  const TaskVariantRegistrar &registrar,
		  const CodeDescriptor &codedesc,
		  const void *user_data /*= NULL*/,
		  size_t user_len /*= 0*/)
    //--------------------------------------------------------------------------
    {
      // if this needs to be correct, we need two versions...
      bool has_return = false;
      CodeDescriptor *realm_desc = new CodeDescriptor(codedesc);
      return register_variant(registrar, has_return, user_data, user_len,
                              realm_desc);
    }

    //--------------------------------------------------------------------------
    /*static*/ VariantID Runtime::preregister_task_variant(
              const TaskVariantRegistrar &registrar,
	      const CodeDescriptor &codedesc,
	      const void *user_data /*= NULL*/,
	      size_t user_len /*= 0*/,
	      const char *task_name /*= NULL*/)
    //--------------------------------------------------------------------------
    {
      // if this needs to be correct, we need two versions...
      bool has_return = false;
      CodeDescriptor *realm_desc = new CodeDescriptor(codedesc);
      return preregister_variant(registrar, user_data, user_len,
				 realm_desc, has_return, task_name,
                                 AUTO_GENERATE_ID);
    }

    //--------------------------------------------------------------------------
    /*static*/ void Runtime::legion_task_preamble(
                                       const void *data, size_t datalen,
                                       Processor p, const Task *& task,
                                       const std::vector<PhysicalRegion> *& reg,
                                       Context& ctx, Runtime *& runtime)
    //--------------------------------------------------------------------------
    {
      // Read the context out of the buffer
#ifdef DEBUG_LEGION
      assert(datalen == sizeof(Context));
#endif
      ctx = *((const Context*)data);
      task = ctx->get_task();

      reg = &ctx->begin_task(runtime);
    }

    //--------------------------------------------------------------------------
    /*static*/ void Runtime::legion_task_postamble(Runtime *runtime,Context ctx,
                                                   const void *retvalptr,
                                                   size_t retvalsize)
    //--------------------------------------------------------------------------
    {
      ctx->end_task(retvalptr, retvalsize, false/*owned*/);
    }

    //--------------------------------------------------------------------------
    VariantID Runtime::register_variant(const TaskVariantRegistrar &registrar,
                  bool has_return, const void *user_data, size_t user_data_size,
                  CodeDescriptor *realm)
    //--------------------------------------------------------------------------
    {
      return runtime->register_variant(registrar, user_data, user_data_size,
                                       realm, has_return);
    }
    
    //--------------------------------------------------------------------------
    /*static*/ VariantID Runtime::preregister_variant(
                                  const TaskVariantRegistrar &registrar,
                                  const void *user_data, size_t user_data_size,
                                  CodeDescriptor *realm,
                                  bool has_return, const char *task_name, 
                                  VariantID vid, bool check_task_id)
    //--------------------------------------------------------------------------
    {
      return Internal::Runtime::preregister_variant(registrar, user_data, 
          user_data_size, realm, has_return, task_name, vid, check_task_id);
    } 

    //--------------------------------------------------------------------------
    /*static*/ void Runtime::enable_profiling(void)
    //--------------------------------------------------------------------------
    {
    }

    //--------------------------------------------------------------------------
    /*static*/ void Runtime::disable_profiling(void)
    //--------------------------------------------------------------------------
    {
    }

    //--------------------------------------------------------------------------
    /*static*/ void Runtime::dump_profiling(void)
    //--------------------------------------------------------------------------
    {
    }

    //--------------------------------------------------------------------------
    LayoutConstraintID Runtime::register_layout(
                                     const LayoutConstraintRegistrar &registrar)
    //--------------------------------------------------------------------------
    {
      return runtime->register_layout(registrar, AUTO_GENERATE_ID);
    }

    //--------------------------------------------------------------------------
    void Runtime::release_layout(LayoutConstraintID layout_id)
    //--------------------------------------------------------------------------
    {
      runtime->release_layout(layout_id);
    }

    //--------------------------------------------------------------------------
    /*static*/ LayoutConstraintID Runtime::preregister_layout(
                                     const LayoutConstraintRegistrar &registrar,
                                     LayoutConstraintID layout_id)
    //--------------------------------------------------------------------------
    {
      return Internal::Runtime::preregister_layout(registrar, layout_id);
    }

    //--------------------------------------------------------------------------
    FieldSpace Runtime::get_layout_constraint_field_space(
                                                   LayoutConstraintID layout_id)
    //--------------------------------------------------------------------------
    {
      return runtime->get_layout_constraint_field_space(layout_id);
    }

    //--------------------------------------------------------------------------
    void Runtime::get_layout_constraints(LayoutConstraintID layout_id,
                                        LayoutConstraintSet &layout_constraints)
    //--------------------------------------------------------------------------
    {
      runtime->get_layout_constraints(layout_id, layout_constraints);
    }

    //--------------------------------------------------------------------------
    const char* Runtime::get_layout_constraints_name(LayoutConstraintID id)
    //--------------------------------------------------------------------------
    {
      return runtime->get_layout_constraints_name(id);
    }

}; // namespace Legion

// EOF
<|MERGE_RESOLUTION|>--- conflicted
+++ resolved
@@ -1685,12 +1685,8 @@
 
     //--------------------------------------------------------------------------
     StaticDependence::StaticDependence(unsigned prev, unsigned prev_req,
-<<<<<<< HEAD
                            unsigned current_req, DependenceType dtype, 
                            bool val, bool shard)
-=======
-               unsigned current_req, DependenceType dtype, bool val, bool shard)
->>>>>>> a57425c6
       : previous_offset(prev), previous_req_index(prev_req),
         current_req_index(current_req), dependence_type(dtype), 
         validates(val), shard_only(shard)
@@ -2984,43 +2980,23 @@
 
     //--------------------------------------------------------------------------
     LogicalRegion ProjectionFunctor::project(LogicalRegion upper_bound,
-<<<<<<< HEAD
                           const DomainPoint &point, const Domain &launch_domain)
-    //--------------------------------------------------------------------------
-    {
-      Internal::log_run.error("ERROR: INVOCATION OF FUNCTIONAL PROJECTION "
-                              "FUNCTOR METHOD WITHOUT AN OVERRIDE!");
-      assert(false);
-=======
-                                             const DomainPoint &point,
-                                             const Domain &launch_domain)
     //--------------------------------------------------------------------------
     {
       REPORT_LEGION_ERROR(ERROR_DEPRECATED_PROJECTION, 
                           "INVOCATION OF DEPRECATED PROJECTION "
                           "FUNCTOR METHOD WITHOUT AN OVERRIDE!");
->>>>>>> a57425c6
       return LogicalRegion::NO_REGION;
     }
 
     //--------------------------------------------------------------------------
     LogicalRegion ProjectionFunctor::project(LogicalPartition upper_bound,
-<<<<<<< HEAD
                           const DomainPoint &point, const Domain &launch_domain)
-    //--------------------------------------------------------------------------
-    {
-      Internal::log_run.error("ERROR: INVOCATION OF FUNCTIONAL PROJECTION "
-                              "FUNCTOR METHOD WITHOUT AN OVERRIDE!");
-      assert(false);
-=======
-                                             const DomainPoint &point,
-                                             const Domain &launch_domain)
     //--------------------------------------------------------------------------
     {
       REPORT_LEGION_ERROR(ERROR_DEPRECATED_PROJECTION, 
                           "INVOCATION OF DEPRECATED PROJECTION "
                           "FUNCTOR METHOD WITHOUT AN OVERRIDE!");
->>>>>>> a57425c6
       return LogicalRegion::NO_REGION;
     }
 
@@ -6628,13 +6604,6 @@
     }
 
     //--------------------------------------------------------------------------
-    bool Runtime::is_MPI_interop_configured(void)
-    //--------------------------------------------------------------------------
-    {
-      return runtime->is_MPI_interop_configured();
-    }
-
-    //--------------------------------------------------------------------------
     Mapping::MapperRuntime* Runtime::get_mapper_runtime(void)
     //--------------------------------------------------------------------------
     {
@@ -6721,7 +6690,6 @@
     ShardingID Runtime::generate_dynamic_sharding_id(void)
     //--------------------------------------------------------------------------
     {
-<<<<<<< HEAD
       return runtime->generate_dynamic_sharding_id();
     }
 
@@ -6748,51 +6716,14 @@
     {
       runtime->register_sharding_functor(sid, func, true/*need zero check*/,
                                          silence_warnings);
-=======
-      // Not implemented until control replication
-      return 0;  
-    }
-
-    //--------------------------------------------------------------------------
-    ShardingID Runtime::generate_library_sharding_ids(
-                                                 const char *name, size_t count)
-    //--------------------------------------------------------------------------
-    {
-      // Not implemented until control replication
-      return 0;
-    }
-
-    //--------------------------------------------------------------------------
-    ShardingID Runtime::generate_static_sharding_id(void)
-    //--------------------------------------------------------------------------
-    {
-      // Not implemented until control replication
-      return 0;
-    }
-
-    //--------------------------------------------------------------------------
-    void Runtime::register_sharding_functor(ShardingID sid,
-                                            ShardingFunctor *functor,
-                                            bool silence_warnings)
-    //--------------------------------------------------------------------------
-    {
-      // Not implemented until control replication
->>>>>>> a57425c6
     }
 
     //--------------------------------------------------------------------------
     /*static*/ void Runtime::preregister_sharding_functor(ShardingID sid,
-<<<<<<< HEAD
                                                           ShardingFunctor *func)
     //--------------------------------------------------------------------------
     {
       Internal::Runtime::preregister_sharding_functor(sid, func);
-=======
-                                                       ShardingFunctor *functor)
-    //--------------------------------------------------------------------------
-    {
-      // Not implemented until control replication
->>>>>>> a57425c6
     }
 
     //--------------------------------------------------------------------------
@@ -7091,22 +7022,14 @@
     void Runtime::print_once(Context ctx, FILE *f, const char *message)
     //--------------------------------------------------------------------------
     {
-<<<<<<< HEAD
       runtime->print_once(ctx, f, message);
-=======
-      fprintf(f, "%s", message);
->>>>>>> a57425c6
     }
 
     //--------------------------------------------------------------------------
     void Runtime::log_once(Context ctx, Realm::LoggerMessage &message)
     //--------------------------------------------------------------------------
     {
-<<<<<<< HEAD
       runtime->log_once(ctx, message);
-=======
-      // Do nothing, just don't deactivate it
->>>>>>> a57425c6
     }
 
     //--------------------------------------------------------------------------
