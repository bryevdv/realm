/* Copyright 2023 Stanford University, NVIDIA Corporation
 *
 * Licensed under the Apache License, Version 2.0 (the "License");
 * you may not use this file except in compliance with the License.
 * You may obtain a copy of the License at
 *
 *     http://www.apache.org/licenses/LICENSE-2.0
 *
 * Unless required by applicable law or agreed to in writing, software
 * distributed under the License is distributed on an "AS IS" BASIS,
 * WITHOUT WARRANTIES OR CONDITIONS OF ANY KIND, either express or implied.
 * See the License for the specific language governing permissions and
 * limitations under the License.
 */

#include "legion.h"
#include "legion/runtime.h"
#include "legion/legion_ops.h"
#include "legion/legion_tasks.h"
#include "legion/legion_context.h"
#include "legion/legion_profiling.h"
#include "legion/legion_allocation.h"

namespace Legion {
    namespace Internal {
      LEGION_EXTERN_LOGGER_DECLARATIONS
    };

    // Make sure all the handle types are trivially copyable.

    // Note: GCC 4.9 breaks even with C++11, so for now peg this on
    // C++14 until we deprecate GCC 4.9 support.
#if !defined(__GNUC__) || (__GNUC__ >= 5)
    static_assert(std::is_trivially_copyable<IndexSpace>::value,
                  "IndexSpace is not trivially copyable");
    static_assert(std::is_trivially_copyable<IndexPartition>::value,
                  "IndexPartition is not trivially copyable");
    static_assert(std::is_trivially_copyable<FieldSpace>::value,
                  "FieldSpace is not trivially copyable");
    static_assert(std::is_trivially_copyable<LogicalRegion>::value,
                  "LogicalRegion is not trivially copyable");
    static_assert(std::is_trivially_copyable<LogicalPartition>::value,
                  "LogicalPartition is not trivially copyable");
#define DIMFUNC(DIM) \
    static_assert(std::is_trivially_copyable<IndexSpaceT<DIM> >::value, \
                  "IndexSpaceT is not trivially copyable"); \
    static_assert(std::is_trivially_copyable<IndexPartitionT<DIM> >::value, \
                  "IndexPartitionT is not trivially copyable"); \
    static_assert(std::is_trivially_copyable<LogicalRegionT<DIM> >::value, \
                  "LogicalRegionT is not trivially copyable"); \
    static_assert(std::is_trivially_copyable<LogicalPartitionT<DIM> >::value, \
                  "LogicalPartitionT is not trivially copyable");
    LEGION_FOREACH_N(DIMFUNC)
#undef DIMFUNC
#endif

    const LogicalRegion LogicalRegion::NO_REGION = LogicalRegion();
    const LogicalPartition LogicalPartition::NO_PART = LogicalPartition();  
    const Domain Domain::NO_DOMAIN = Domain();

    // Cache static type tags so we don't need to recompute them all the time
#define DIMFUNC(DIM) \
    static const TypeTag TYPE_TAG_##DIM##D = \
      Internal::NT_TemplateHelper::encode_tag<DIM,coord_t>();
    LEGION_FOREACH_N(DIMFUNC)
#undef DIMFUNC 

    /////////////////////////////////////////////////////////////
    // Mappable 
    /////////////////////////////////////////////////////////////

    //--------------------------------------------------------------------------
    Mappable::Mappable(void)
      : map_id(0),tag(0),parent_task(NULL),mapper_data(NULL),mapper_data_size(0)
    //--------------------------------------------------------------------------
    {
    }

    /////////////////////////////////////////////////////////////
    // Task 
    /////////////////////////////////////////////////////////////

    //--------------------------------------------------------------------------
    Task::Task(void)
      : Mappable(), task_id(0), args(NULL), arglen(0), is_index_space(false),
        must_epoch_task(false), local_args(NULL), local_arglen(0),
        steal_count(0),stealable(false),speculated(false),local_function(false)
    //--------------------------------------------------------------------------
    {
    }

    /////////////////////////////////////////////////////////////
    // Copy 
    /////////////////////////////////////////////////////////////

    //--------------------------------------------------------------------------
    Copy::Copy(void)
      : Mappable(), is_index_space(false)
    //--------------------------------------------------------------------------
    {
    }

    /////////////////////////////////////////////////////////////
    // Inline Mapping 
    /////////////////////////////////////////////////////////////

    //--------------------------------------------------------------------------
    InlineMapping::InlineMapping(void)
      : Mappable(), layout_constraint_id(0)
    //--------------------------------------------------------------------------
    {
    }

    /////////////////////////////////////////////////////////////
    // Acquire 
    /////////////////////////////////////////////////////////////

    //--------------------------------------------------------------------------
    Acquire::Acquire(void)
      : Mappable()
    //--------------------------------------------------------------------------
    {
    }

    /////////////////////////////////////////////////////////////
    // Release 
    /////////////////////////////////////////////////////////////

    //--------------------------------------------------------------------------
    Release::Release(void)
      : Mappable()
    //--------------------------------------------------------------------------
    {
    }

    /////////////////////////////////////////////////////////////
    // Close 
    /////////////////////////////////////////////////////////////

    //--------------------------------------------------------------------------
    Close::Close(void)
      : Mappable()
    //--------------------------------------------------------------------------
    {
    }

    /////////////////////////////////////////////////////////////
    // Fill 
    /////////////////////////////////////////////////////////////

    //--------------------------------------------------------------------------
    Fill::Fill(void)
      : Mappable(), is_index_space(false)
    //--------------------------------------------------------------------------
    {
    }

    /////////////////////////////////////////////////////////////
    // Partition
    /////////////////////////////////////////////////////////////

    //--------------------------------------------------------------------------
    Partition::Partition(void)
      : Mappable(), is_index_space(false)
    //--------------------------------------------------------------------------
    {
    }

    /////////////////////////////////////////////////////////////
    // MustEpoch 
    /////////////////////////////////////////////////////////////

    //--------------------------------------------------------------------------
    MustEpoch::MustEpoch(void)
      : Mappable()
    //--------------------------------------------------------------------------
    {
    }

    /////////////////////////////////////////////////////////////
    // IndexSpace 
    /////////////////////////////////////////////////////////////

    /*static*/ const IndexSpace IndexSpace::NO_SPACE = IndexSpace();

    //--------------------------------------------------------------------------
    IndexSpace::IndexSpace(IndexSpaceID _id, IndexTreeID _tid, TypeTag _tag)
      : id(_id), tid(_tid), type_tag(_tag)
    //--------------------------------------------------------------------------
    {
    }

    //--------------------------------------------------------------------------
    IndexSpace::IndexSpace(void)
      : id(0), tid(0), type_tag(0)
    //--------------------------------------------------------------------------
    {
    }

    /////////////////////////////////////////////////////////////
    // IndexPartition 
    /////////////////////////////////////////////////////////////

    /*static*/ const IndexPartition IndexPartition::NO_PART = IndexPartition();

    //--------------------------------------------------------------------------
    IndexPartition::IndexPartition(IndexPartitionID _id, 
                                   IndexTreeID _tid, TypeTag _tag)
      : id(_id), tid(_tid), type_tag(_tag)
    //--------------------------------------------------------------------------
    {
    }

    //--------------------------------------------------------------------------
    IndexPartition::IndexPartition(void)
      : id(0), tid(0), type_tag(0)
    //--------------------------------------------------------------------------
    {
    }

    /////////////////////////////////////////////////////////////
    // FieldSpace 
    /////////////////////////////////////////////////////////////

    /*static*/ const FieldSpace FieldSpace::NO_SPACE = FieldSpace(0);

    //--------------------------------------------------------------------------
    FieldSpace::FieldSpace(unsigned _id)
      : id(_id)
    //--------------------------------------------------------------------------
    {
    }

    //--------------------------------------------------------------------------
    FieldSpace::FieldSpace(void)
      : id(0)
    //--------------------------------------------------------------------------
    {
    }
    
    /////////////////////////////////////////////////////////////
    // Logical Region  
    /////////////////////////////////////////////////////////////

    //--------------------------------------------------------------------------
    LogicalRegion::LogicalRegion(RegionTreeID tid, IndexSpace index, 
                                 FieldSpace field)
      : tree_id(tid), index_space(index), field_space(field)
    //--------------------------------------------------------------------------
    {
    }

    //--------------------------------------------------------------------------
    LogicalRegion::LogicalRegion(void)
      : tree_id(0), index_space(IndexSpace::NO_SPACE), 
        field_space(FieldSpace::NO_SPACE)
    //--------------------------------------------------------------------------
    {
    }

    /////////////////////////////////////////////////////////////
    // Logical Partition 
    /////////////////////////////////////////////////////////////

    //--------------------------------------------------------------------------
    LogicalPartition::LogicalPartition(RegionTreeID tid, IndexPartition pid, 
                                       FieldSpace field)
      : tree_id(tid), index_partition(pid), field_space(field)
    //--------------------------------------------------------------------------
    {
    }

    //--------------------------------------------------------------------------
    LogicalPartition::LogicalPartition(void)
      : tree_id(0), index_partition(IndexPartition::NO_PART), 
        field_space(FieldSpace::NO_SPACE)
    //--------------------------------------------------------------------------
    {
    }

    /////////////////////////////////////////////////////////////
    // Argument Map 
    /////////////////////////////////////////////////////////////

    //--------------------------------------------------------------------------
    ArgumentMap::ArgumentMap(void)
    //--------------------------------------------------------------------------
    {
      impl = new Internal::ArgumentMapImpl();
#ifdef DEBUG_LEGION
      assert(impl != NULL);
#endif
      impl->add_reference();
    }

    //--------------------------------------------------------------------------
    ArgumentMap::ArgumentMap(const FutureMap &rhs)
    //--------------------------------------------------------------------------
    {
      impl = new Internal::ArgumentMapImpl(rhs);
#ifdef DEBUG_LEGION
      assert(impl != NULL);
#endif
      impl->add_reference();
    }

    //--------------------------------------------------------------------------
    ArgumentMap::ArgumentMap(const ArgumentMap &rhs)
      : impl(rhs.impl)
    //--------------------------------------------------------------------------
    {
      if (impl != NULL)
        impl->add_reference();
    }

    //--------------------------------------------------------------------------
    ArgumentMap::ArgumentMap(ArgumentMap &&rhs) noexcept
      : impl(rhs.impl)
    //--------------------------------------------------------------------------
    {
      rhs.impl = NULL;
    }

    //--------------------------------------------------------------------------
    ArgumentMap::ArgumentMap(Internal::ArgumentMapImpl *i)
      : impl(i)
    //--------------------------------------------------------------------------
    {
      if (impl != NULL)
        impl->add_reference();
    }

    //--------------------------------------------------------------------------
    ArgumentMap::~ArgumentMap(void)
    //--------------------------------------------------------------------------
    {
      if (impl != NULL)
      {
        // Remove our reference and if we were the
        // last reference holder, then delete it
        if (impl->remove_reference())
        {
          delete impl;
        }
        impl = NULL;
      }
    }

    //--------------------------------------------------------------------------
    ArgumentMap& ArgumentMap::operator=(const FutureMap &rhs)
    //--------------------------------------------------------------------------
    {
      // Check to see if our current impl is not NULL,
      // if so remove our reference
      if (impl != NULL)
      {
        if (impl->remove_reference())
        {
          delete impl;
        }
      }
      impl = new Internal::ArgumentMapImpl(rhs);
      impl->add_reference();
      return *this;
    }
    
    //--------------------------------------------------------------------------
    ArgumentMap& ArgumentMap::operator=(const ArgumentMap &rhs)
    //--------------------------------------------------------------------------
    {
      // Check to see if our current impl is not NULL,
      // if so remove our reference
      if (impl != NULL)
      {
        if (impl->remove_reference())
        {
          delete impl;
        }
      }
      impl = rhs.impl;
      // Add our reference to the new impl
      if (impl != NULL)
      {
        impl->add_reference();
      }
      return *this;
    }

    //--------------------------------------------------------------------------
    ArgumentMap& ArgumentMap::operator=(ArgumentMap &&rhs) noexcept
    //--------------------------------------------------------------------------
    {
      if ((impl != NULL) && impl->remove_reference())
        delete impl;
      impl = rhs.impl;
      rhs.impl = NULL;
      return *this;
    }

    //--------------------------------------------------------------------------
    bool ArgumentMap::has_point(const DomainPoint &point)
    //--------------------------------------------------------------------------
    {
#ifdef DEBUG_LEGION
      assert(impl != NULL);
#endif
      return impl->has_point(point);
    }

    //--------------------------------------------------------------------------
    void ArgumentMap::set_point(const DomainPoint &point, 
                                const UntypedBuffer &arg, bool replace/*=true*/)
    //--------------------------------------------------------------------------
    {
#ifdef DEBUG_LEGION
      assert(impl != NULL);
#endif
      impl->set_point(point, arg, replace);
    }

    //--------------------------------------------------------------------------
    void ArgumentMap::set_point(const DomainPoint &point, 
                                const Future &f, bool replace/*= true*/)
    //--------------------------------------------------------------------------
    {
#ifdef DEBUG_LEGION
      assert(impl != NULL);
#endif
      impl->set_point(point, f, replace);
    }

    //--------------------------------------------------------------------------
    bool ArgumentMap::remove_point(const DomainPoint &point)
    //--------------------------------------------------------------------------
    {
#ifdef DEBUG_LEGION
      assert(impl != NULL);
#endif
      return impl->remove_point(point);
    }

    //--------------------------------------------------------------------------
    UntypedBuffer ArgumentMap::get_point(const DomainPoint &point) const
    //--------------------------------------------------------------------------
    {
#ifdef DEBUG_LEGION
      assert(impl != NULL);
#endif
      return impl->get_point(point);
    }

    /////////////////////////////////////////////////////////////
    // Predicate 
    /////////////////////////////////////////////////////////////

    const Predicate Predicate::TRUE_PRED = Predicate(true);
    const Predicate Predicate::FALSE_PRED = Predicate(false);

    //--------------------------------------------------------------------------
    Predicate::Predicate(void)
      : impl(NULL), const_value(true)
    //--------------------------------------------------------------------------
    {
    }

    //--------------------------------------------------------------------------
    Predicate::Predicate(const Predicate &p)
    //--------------------------------------------------------------------------
    {
      const_value = p.const_value;
      impl = p.impl;
      if (impl != NULL)
        impl->add_reference();
    }

    //--------------------------------------------------------------------------
    Predicate::Predicate(Predicate &&p) noexcept
    //--------------------------------------------------------------------------
    {
      const_value = p.const_value;
      impl = p.impl;
      p.impl = NULL;
    }

    //--------------------------------------------------------------------------
    Predicate::Predicate(bool value)
      : impl(NULL), const_value(value)
    //--------------------------------------------------------------------------
    {
    }

    //--------------------------------------------------------------------------
    Predicate::Predicate(Internal::PredicateImpl *i)
      : impl(i)
    //--------------------------------------------------------------------------
    {
      if (impl != NULL)
        impl->add_reference();
    }

    //--------------------------------------------------------------------------
    Predicate::~Predicate(void)
    //--------------------------------------------------------------------------
    {
      if ((impl != NULL) && impl->remove_reference())
        delete impl;
    }

    //--------------------------------------------------------------------------
    Predicate& Predicate::operator=(const Predicate &rhs)
    //--------------------------------------------------------------------------
    {
      if ((impl != NULL) && impl->remove_reference())
        delete impl;
      const_value = rhs.const_value;
      impl = rhs.impl;
      if (impl != NULL)
        impl->add_reference();
      return *this;
    }

    //--------------------------------------------------------------------------
    Predicate& Predicate::operator=(Predicate &&rhs) noexcept
    //--------------------------------------------------------------------------
    {
      if ((impl != NULL) && impl->remove_reference())
        delete impl;
      const_value = rhs.const_value;
      impl = rhs.impl;
      rhs.impl = NULL;
      return *this;
    }

    /////////////////////////////////////////////////////////////
    // Lock 
    /////////////////////////////////////////////////////////////

    //--------------------------------------------------------------------------
    Lock::Lock(void)
      : reservation_lock(Reservation::NO_RESERVATION)
    //--------------------------------------------------------------------------
    {
    }

    //--------------------------------------------------------------------------
    Lock::Lock(Reservation r)
      : reservation_lock(r)
    //--------------------------------------------------------------------------
    {
    }

    //--------------------------------------------------------------------------
    bool Lock::operator<(const Lock &rhs) const
    //--------------------------------------------------------------------------
    {
      return (reservation_lock < rhs.reservation_lock);
    }

    //--------------------------------------------------------------------------
    bool Lock::operator==(const Lock &rhs) const
    //--------------------------------------------------------------------------
    {
      return (reservation_lock == rhs.reservation_lock);
    }

    //--------------------------------------------------------------------------
    void Lock::acquire(unsigned mode /*=0*/, bool exclusive /*=true*/)
    //--------------------------------------------------------------------------
    {
#ifdef DEBUG_LEGION
      assert(reservation_lock.exists());
#endif
      Internal::ApEvent lock_event(reservation_lock.acquire(mode,exclusive));
      bool poisoned = false;
      lock_event.wait_faultaware(poisoned);
      if (poisoned)
        Internal::implicit_context->raise_poison_exception();
    }

    //--------------------------------------------------------------------------
    void Lock::release(void)
    //--------------------------------------------------------------------------
    {
#ifdef DEBUG_LEGION
      assert(reservation_lock.exists());
#endif
      reservation_lock.release();
    }

    /////////////////////////////////////////////////////////////
    // Lock Request
    /////////////////////////////////////////////////////////////

    //--------------------------------------------------------------------------
    LockRequest::LockRequest(Lock l, unsigned m, bool excl)
      : lock(l), mode(m), exclusive(excl)
    //--------------------------------------------------------------------------
    {
    }

    /////////////////////////////////////////////////////////////
    // Grant 
    /////////////////////////////////////////////////////////////

    //--------------------------------------------------------------------------
    Grant::Grant(void)
      : impl(NULL)
    //--------------------------------------------------------------------------
    {
    }

    //--------------------------------------------------------------------------
    Grant::Grant(Internal::GrantImpl *i)
      : impl(i)
    //--------------------------------------------------------------------------
    {
      if (impl != NULL)
        impl->add_reference();
    }

    //--------------------------------------------------------------------------
    Grant::Grant(const Grant &rhs)
      : impl(rhs.impl)
    //--------------------------------------------------------------------------
    {
      if (impl != NULL)
        impl->add_reference();
    }

    //--------------------------------------------------------------------------
    Grant::~Grant(void)
    //--------------------------------------------------------------------------
    {
      if (impl != NULL)
      {
        if (impl->remove_reference())
          delete impl;
        impl = NULL;
      }
    }

    //--------------------------------------------------------------------------
    Grant& Grant::operator=(const Grant &rhs)
    //--------------------------------------------------------------------------
    {
      if (impl != NULL)
      {
        if (impl->remove_reference())
          delete impl;
      }
      impl = rhs.impl;
      if (impl != NULL)
        impl->add_reference();
      return *this;
    }

    /////////////////////////////////////////////////////////////
    // Phase Barrier 
    /////////////////////////////////////////////////////////////

    //--------------------------------------------------------------------------
    PhaseBarrier::PhaseBarrier(void)
      : phase_barrier(Internal::ApBarrier::NO_AP_BARRIER)
    //--------------------------------------------------------------------------
    {
    }

    //--------------------------------------------------------------------------
    PhaseBarrier::PhaseBarrier(Internal::ApBarrier b)
      : phase_barrier(b)
    //--------------------------------------------------------------------------
    {
    }

    //--------------------------------------------------------------------------
    bool PhaseBarrier::operator<(const PhaseBarrier &rhs) const
    //--------------------------------------------------------------------------
    {
      return (phase_barrier < rhs.phase_barrier);
    }

    //--------------------------------------------------------------------------
    bool PhaseBarrier::operator==(const PhaseBarrier &rhs) const
    //--------------------------------------------------------------------------
    {
      return (phase_barrier == rhs.phase_barrier);
    }

    //--------------------------------------------------------------------------
    bool PhaseBarrier::operator!=(const PhaseBarrier &rhs) const
    //--------------------------------------------------------------------------
    {
      return (phase_barrier != rhs.phase_barrier);
    }

    //--------------------------------------------------------------------------
    void PhaseBarrier::arrive(unsigned count /*=1*/)
    //--------------------------------------------------------------------------
    {
#ifdef DEBUG_LEGION
      assert(phase_barrier.exists());
#endif
      Internal::Runtime::phase_barrier_arrive(*this, count);
    }

    //--------------------------------------------------------------------------
    void PhaseBarrier::wait(void)
    //--------------------------------------------------------------------------
    {
#ifdef DEBUG_LEGION
      assert(phase_barrier.exists());
#endif
      Internal::ApEvent e = Internal::Runtime::get_previous_phase(*this);
      bool poisoned = false;
      e.wait_faultaware(poisoned);
      if (poisoned)
        Internal::implicit_context->raise_poison_exception();
    }

    //--------------------------------------------------------------------------
    void PhaseBarrier::alter_arrival_count(int delta)
    //--------------------------------------------------------------------------
    {
      Internal::Runtime::alter_arrival_count(*this, delta);
    }

    //--------------------------------------------------------------------------
    bool PhaseBarrier::exists(void) const
    //--------------------------------------------------------------------------
    {
      return phase_barrier.exists();
    }

    /////////////////////////////////////////////////////////////
    // Dynamic Collective 
    /////////////////////////////////////////////////////////////

    //--------------------------------------------------------------------------
    DynamicCollective::DynamicCollective(void)
      : PhaseBarrier(), redop(0)
    //--------------------------------------------------------------------------
    {
    }

    //--------------------------------------------------------------------------
    DynamicCollective::DynamicCollective(Internal::ApBarrier b, ReductionOpID r)
      : PhaseBarrier(b), redop(r)
    //--------------------------------------------------------------------------
    {
    }

    //--------------------------------------------------------------------------
    void DynamicCollective::arrive(const void *value, size_t size, 
                                   unsigned count /*=1*/)
    //--------------------------------------------------------------------------
    {
      Internal::Runtime::phase_barrier_arrive(*this, count, 
                                  Internal::ApEvent::NO_AP_EVENT, value, size);
    }

    /////////////////////////////////////////////////////////////
    // Region Requirement 
    /////////////////////////////////////////////////////////////

    //--------------------------------------------------------------------------
    RegionRequirement::RegionRequirement(void)
      : region(LogicalRegion::NO_REGION), partition(LogicalPartition::NO_PART),
        privilege(LEGION_NO_ACCESS), prop(LEGION_EXCLUSIVE), 
        parent(LogicalRegion::NO_REGION), redop(0), tag(0), 
        flags(LEGION_NO_FLAG), handle_type(LEGION_SINGULAR_PROJECTION), 
        projection(0), projection_args(NULL), projection_args_size(0)
    //--------------------------------------------------------------------------
    {
    }

    //--------------------------------------------------------------------------
    RegionRequirement::RegionRequirement(LogicalRegion _handle, 
                                        const std::set<FieldID> &priv_fields,
                                        const std::vector<FieldID> &inst_fields,
                                        PrivilegeMode _priv, 
                                        CoherenceProperty _prop, 
                                        LogicalRegion _parent,
				        MappingTagID _tag, bool _verified)
      : region(_handle), privilege(_priv), prop(_prop), parent(_parent),
        redop(0), tag(_tag), flags(_verified ? LEGION_VERIFIED_FLAG : 
            LEGION_NO_FLAG), handle_type(LEGION_SINGULAR_PROJECTION), 
        projection(0), projection_args(NULL), projection_args_size(0)
    //--------------------------------------------------------------------------
    { 
      privilege_fields = priv_fields;
      instance_fields = inst_fields;
      // For backwards compatibility with the old encoding
      if (privilege == LEGION_WRITE_PRIV)
        privilege = LEGION_WRITE_DISCARD;
#ifdef DEBUG_LEGION
      if (IS_REDUCE(*this)) // Shouldn't use this constructor for reductions
        REPORT_LEGION_ERROR(ERROR_USE_REDUCTION_REGION_REQ, 
                                   "Use different RegionRequirement "
                            "constructor for reductions");
#endif
    }

    //--------------------------------------------------------------------------
    RegionRequirement::RegionRequirement(LogicalPartition pid, 
                ProjectionID _proj, 
                const std::set<FieldID> &priv_fields,
                const std::vector<FieldID> &inst_fields,
                PrivilegeMode _priv, CoherenceProperty _prop,
                LogicalRegion _parent, MappingTagID _tag, bool _verified)
      : partition(pid), privilege(_priv), prop(_prop), parent(_parent),
        redop(0), tag(_tag), flags(_verified ? LEGION_VERIFIED_FLAG : 
            LEGION_NO_FLAG), handle_type(LEGION_PARTITION_PROJECTION), 
        projection(_proj), projection_args(NULL), projection_args_size(0)
    //--------------------------------------------------------------------------
    { 
      privilege_fields = priv_fields;
      instance_fields = inst_fields;
      // For backwards compatibility with the old encoding
      if (privilege == LEGION_WRITE_PRIV)
        privilege = LEGION_WRITE_DISCARD;
#ifdef DEBUG_LEGION
      if (IS_REDUCE(*this))
        REPORT_LEGION_ERROR(ERROR_USE_REDUCTION_REGION_REQ, 
                                   "Use different RegionRequirement "
                            "constructor for reductions");
#endif
    }

    //--------------------------------------------------------------------------
    RegionRequirement::RegionRequirement(LogicalRegion _handle, 
                ProjectionID _proj,
                const std::set<FieldID> &priv_fields,
                const std::vector<FieldID> &inst_fields,
                PrivilegeMode _priv, CoherenceProperty _prop,
                LogicalRegion _parent, MappingTagID _tag, bool _verified)
      : region(_handle), privilege(_priv), prop(_prop), parent(_parent),
        redop(0), tag(_tag), flags(_verified ? LEGION_VERIFIED_FLAG : 
            LEGION_NO_FLAG), handle_type(LEGION_REGION_PROJECTION), 
        projection(_proj), projection_args(NULL), projection_args_size(0)
    //--------------------------------------------------------------------------
    {
      privilege_fields = priv_fields;
      instance_fields = inst_fields;
      // For backwards compatibility with the old encoding
      if (privilege == LEGION_WRITE_PRIV)
        privilege = LEGION_WRITE_DISCARD;
#ifdef DEBUG_LEGION
      if (IS_REDUCE(*this))
        REPORT_LEGION_ERROR(ERROR_USE_REDUCTION_REGION_REQ, 
                                   "Use different RegionRequirement "
                                   "constructor for reductions")
#endif
    }

    //--------------------------------------------------------------------------
    RegionRequirement::RegionRequirement(LogicalRegion _handle,  
                                    const std::set<FieldID> &priv_fields,
                                    const std::vector<FieldID> &inst_fields,
                                    ReductionOpID op, CoherenceProperty _prop, 
                                    LogicalRegion _parent, MappingTagID _tag, 
                                    bool _verified)
      : region(_handle), privilege(LEGION_REDUCE), prop(_prop), parent(_parent),
        redop(op), tag(_tag), flags(_verified ? LEGION_VERIFIED_FLAG : 
            LEGION_NO_FLAG), handle_type(LEGION_SINGULAR_PROJECTION), 
        projection(0), projection_args(NULL), projection_args_size(0)
    //--------------------------------------------------------------------------
    {
      privilege_fields = priv_fields;
      instance_fields = inst_fields;
#ifdef DEBUG_LEGION
      if (redop == 0)
        REPORT_LEGION_ERROR(ERROR_RESERVED_REDOP_ID, 
                                   "Zero is not a valid ReductionOpID")
#endif
    }

    //--------------------------------------------------------------------------
    RegionRequirement::RegionRequirement(LogicalPartition pid, 
                        ProjectionID _proj,  
                        const std::set<FieldID> &priv_fields,
                        const std::vector<FieldID> &inst_fields,
                        ReductionOpID op, CoherenceProperty _prop,
                        LogicalRegion _parent, MappingTagID _tag, 
                        bool _verified)
      : partition(pid), privilege(LEGION_REDUCE), prop(_prop), parent(_parent),
        redop(op), tag(_tag), flags(_verified ? LEGION_VERIFIED_FLAG : 
            LEGION_NO_FLAG), handle_type(LEGION_PARTITION_PROJECTION), 
        projection(_proj), projection_args(NULL), projection_args_size(0)
    //--------------------------------------------------------------------------
    {
      privilege_fields = priv_fields;
      instance_fields = inst_fields;
#ifdef DEBUG_LEGION
      if (redop == 0)
        REPORT_LEGION_ERROR(ERROR_RESERVED_REDOP_ID, 
                                   "Zero is not a valid ReductionOpID")        
#endif
    }

    //--------------------------------------------------------------------------
    RegionRequirement::RegionRequirement(LogicalRegion _handle, 
                        ProjectionID _proj,
                        const std::set<FieldID> &priv_fields,
                        const std::vector<FieldID> &inst_fields,
                        ReductionOpID op, CoherenceProperty _prop,
                        LogicalRegion _parent, MappingTagID _tag, 
                        bool _verified)
      : region(_handle), privilege(LEGION_REDUCE), prop(_prop), parent(_parent),
        redop(op), tag(_tag), flags(_verified ? LEGION_VERIFIED_FLAG : 
            LEGION_NO_FLAG), handle_type(LEGION_REGION_PROJECTION), 
        projection(_proj), projection_args(NULL), projection_args_size(0)
    //--------------------------------------------------------------------------
    {
      privilege_fields = priv_fields;
      instance_fields = inst_fields;
#ifdef DEBUG_LEGION
      if (redop == 0)
        REPORT_LEGION_ERROR(ERROR_RESERVED_REDOP_ID, 
                                   "Zero is not a valid ReductionOpID")
#endif
    }

    //--------------------------------------------------------------------------
    RegionRequirement::RegionRequirement(LogicalRegion _handle, 
                                         PrivilegeMode _priv, 
                                         CoherenceProperty _prop, 
                                         LogicalRegion _parent,
					 MappingTagID _tag, 
                                         bool _verified)
      : region(_handle), privilege(_priv), prop(_prop), parent(_parent),
        redop(0), tag(_tag), flags(_verified ? LEGION_VERIFIED_FLAG : 
            LEGION_NO_FLAG), handle_type(LEGION_SINGULAR_PROJECTION), 
        projection(), projection_args(NULL), projection_args_size(0)
    //--------------------------------------------------------------------------
    { 
      // For backwards compatibility with the old encoding
      if (privilege == LEGION_WRITE_PRIV)
        privilege = LEGION_WRITE_DISCARD;
#ifdef DEBUG_LEGION
      if (IS_REDUCE(*this)) // Shouldn't use this constructor for reductions
        REPORT_LEGION_ERROR(ERROR_USE_REDUCTION_REGION_REQ, 
                                   "Use different RegionRequirement "
                                   "constructor for reductions")
#endif
    }

    //--------------------------------------------------------------------------
    RegionRequirement::RegionRequirement(LogicalPartition pid, 
                                         ProjectionID _proj, 
                                         PrivilegeMode _priv, 
                                         CoherenceProperty _prop,
                                         LogicalRegion _parent, 
                                         MappingTagID _tag, 
                                         bool _verified)
      : partition(pid), privilege(_priv), prop(_prop), parent(_parent),
        redop(0), tag(_tag), flags(_verified ? LEGION_VERIFIED_FLAG : 
            LEGION_NO_FLAG), handle_type(LEGION_PARTITION_PROJECTION), 
        projection(_proj), projection_args(NULL), projection_args_size(0)
    //--------------------------------------------------------------------------
    { 
      // For backwards compatibility with the old encoding
      if (privilege == LEGION_WRITE_PRIV)
        privilege = LEGION_WRITE_DISCARD;
#ifdef DEBUG_LEGION
      if (IS_REDUCE(*this))
        REPORT_LEGION_ERROR(ERROR_USE_REDUCTION_REGION_REQ, 
                                   "Use different RegionRequirement "
                                   "constructor for reductions")
#endif
    }

    //--------------------------------------------------------------------------
    RegionRequirement::RegionRequirement(LogicalRegion _handle, 
                                         ProjectionID _proj,
                                         PrivilegeMode _priv, 
                                         CoherenceProperty _prop,
                                         LogicalRegion _parent, 
                                         MappingTagID _tag, 
                                         bool _verified)
      : region(_handle), privilege(_priv), prop(_prop), parent(_parent),
        redop(0), tag(_tag), flags(_verified ? LEGION_VERIFIED_FLAG : 
            LEGION_NO_FLAG), handle_type(LEGION_REGION_PROJECTION), 
        projection(_proj), projection_args(NULL), projection_args_size(0)
    //--------------------------------------------------------------------------
    {
      // For backwards compatibility with the old encoding
      if (privilege == LEGION_WRITE_PRIV)
        privilege = LEGION_WRITE_DISCARD;
#ifdef DEBUG_LEGION
      if (IS_REDUCE(*this))
        REPORT_LEGION_ERROR(ERROR_USE_REDUCTION_REGION_REQ, 
                                   "Use different RegionRequirement "
                                   "constructor for reductions")
#endif
    }

    //--------------------------------------------------------------------------
    RegionRequirement::RegionRequirement(LogicalRegion _handle,  
                                         ReductionOpID op, 
                                         CoherenceProperty _prop, 
                                         LogicalRegion _parent, 
                                         MappingTagID _tag, 
                                         bool _verified)
      : region(_handle), privilege(LEGION_REDUCE), prop(_prop), parent(_parent),
        redop(op), tag(_tag), flags(_verified ? LEGION_VERIFIED_FLAG : 
            LEGION_NO_FLAG), handle_type(LEGION_SINGULAR_PROJECTION), 
        projection(0), projection_args(NULL), projection_args_size(0)
    //--------------------------------------------------------------------------
    {
#ifdef DEBUG_LEGION
      if (redop == 0)
        REPORT_LEGION_ERROR(ERROR_RESERVED_REDOP_ID, 
                                   "Zero is not a valid ReductionOpID")        
#endif
    }

    //--------------------------------------------------------------------------
    RegionRequirement::RegionRequirement(LogicalPartition pid, 
                                         ProjectionID _proj,  
                                         ReductionOpID op, 
                                         CoherenceProperty _prop,
                                         LogicalRegion _parent, 
                                         MappingTagID _tag, 
                                         bool _verified)
      : partition(pid), privilege(LEGION_REDUCE), prop(_prop), parent(_parent),
        redop(op), tag(_tag), flags(_verified ? LEGION_VERIFIED_FLAG : 
            LEGION_NO_FLAG), handle_type(LEGION_PARTITION_PROJECTION), 
        projection(_proj), projection_args(NULL), projection_args_size(0)
    //--------------------------------------------------------------------------
    {
#ifdef DEBUG_LEGION
      if (redop == 0)
        REPORT_LEGION_ERROR(ERROR_RESERVED_REDOP_ID, 
                                   "Zero is not a valid ReductionOpID")
#endif
    }

    //--------------------------------------------------------------------------
    RegionRequirement::RegionRequirement(LogicalRegion _handle, 
                                         ProjectionID _proj,
                                         ReductionOpID op, 
                                         CoherenceProperty _prop,
                                         LogicalRegion _parent, 
                                         MappingTagID _tag, 
                                         bool _verified)
      : region(_handle), privilege(LEGION_REDUCE), prop(_prop), parent(_parent),
        redop(op), tag(_tag), flags(_verified ? LEGION_VERIFIED_FLAG : 
            LEGION_NO_FLAG), handle_type(LEGION_REGION_PROJECTION), 
        projection(_proj), projection_args(NULL), projection_args_size(0)
    //--------------------------------------------------------------------------
    {
#ifdef DEBUG_LEGION
      if (redop == 0)
        REPORT_LEGION_ERROR(ERROR_RESERVED_REDOP_ID, 
                                   "Zero is not a valid ReductionOpID")
#endif
    }

    //--------------------------------------------------------------------------
    RegionRequirement::RegionRequirement(const RegionRequirement &rhs)
      : region(rhs.region), partition(rhs.partition), 
        privilege_fields(rhs.privilege_fields), 
        instance_fields(rhs.instance_fields), privilege(rhs.privilege),
        prop(rhs.prop), parent(rhs.parent), redop(rhs.redop), tag(rhs.tag),
        flags(rhs.flags), handle_type(rhs.handle_type), 
        projection(rhs.projection), projection_args(NULL),
        projection_args_size(rhs.projection_args_size)
    //--------------------------------------------------------------------------
    {
      if (projection_args_size > 0)
      {
        projection_args = malloc(projection_args_size);
        memcpy(projection_args, rhs.projection_args, projection_args_size);
      }
    }

    //--------------------------------------------------------------------------
    RegionRequirement::~RegionRequirement(void)
    //--------------------------------------------------------------------------
    {
      if (projection_args_size > 0)
        free(projection_args);
    }

    //--------------------------------------------------------------------------
    RegionRequirement& RegionRequirement::operator=(
                                                   const RegionRequirement &rhs)
    //--------------------------------------------------------------------------
    {
      region = rhs.region;
      partition = rhs.partition;
      privilege_fields = rhs.privilege_fields;
      instance_fields = rhs.instance_fields;
      privilege = rhs.privilege;
      prop = rhs.prop;
      parent = rhs.parent;
      redop = rhs.redop;
      tag = rhs.tag;
      flags = rhs.flags;
      handle_type = rhs.handle_type;
      projection = rhs.projection;
      projection_args_size = rhs.projection_args_size;
      if (projection_args != NULL)
      {
        free(projection_args);
        projection_args = NULL;
      }
      if (projection_args_size > 0)
      {
        projection_args = malloc(projection_args_size);
        memcpy(projection_args, rhs.projection_args, projection_args_size);
      }
      return *this;
    }

    //--------------------------------------------------------------------------
    bool RegionRequirement::operator==(const RegionRequirement &rhs) const
    //--------------------------------------------------------------------------
    {
      if ((handle_type == rhs.handle_type) && (privilege == rhs.privilege) &&
          (prop == rhs.prop) && (parent == rhs.parent) && (redop == rhs.redop)
          && (tag == rhs.tag) && (flags == rhs.flags))
      {
        if (((handle_type == LEGION_SINGULAR_PROJECTION) && 
              (region == rhs.region)) ||
            ((handle_type == LEGION_PARTITION_PROJECTION) && 
             (partition == rhs.partition) && (projection == rhs.projection)) ||
            ((handle_type == LEGION_REGION_PROJECTION) && 
             (region == rhs.region)))
        {
          if ((privilege_fields.size() == rhs.privilege_fields.size()) &&
              (instance_fields.size() == rhs.instance_fields.size()))
          {
            if (projection_args_size == rhs.projection_args_size)
            {
              if ((projection_args_size == 0) ||
                  (memcmp(projection_args, rhs.projection_args, 
                          projection_args_size) == 0))
              {
                return ((privilege_fields == rhs.privilege_fields) 
                    && (instance_fields == rhs.instance_fields));
              }
            }
          }
        }
      }
      return false;
    }

    //--------------------------------------------------------------------------
    bool RegionRequirement::operator<(const RegionRequirement &rhs) const
    //--------------------------------------------------------------------------
    {
      if (handle_type < rhs.handle_type)
        return true;
      else if (handle_type > rhs.handle_type)
        return false;
      else
      {
        if (privilege < rhs.privilege)
          return true;
        else if (privilege > rhs.privilege)
          return false;
        else
        {
          if (prop < rhs.prop)
            return true;
          else if (prop > rhs.prop)
            return false;
          else
          {
            if (parent < rhs.parent)
              return true;
            else if (!(parent == rhs.parent)) // therefore greater than
              return false;
            else
            {
              if (redop < rhs.redop)
                return true;
              else if (redop > rhs.redop)
                return false;
              else
              {
                if (tag < rhs.tag)
                  return true;
                else if (tag > rhs.tag)
                  return false;
                else
                {
                  if (flags < rhs.flags)
                    return true;
                  else if (flags > rhs.flags)
                    return false;
                  else
                  {
                    if (privilege_fields < rhs.privilege_fields)
                      return true;
                    else if (privilege_fields > rhs.privilege_fields)
                      return false;
                    else
                    {
                      if (instance_fields < rhs.instance_fields)
                        return true;
                      else if (instance_fields > rhs.instance_fields)
                        return false;
                      else
                      {
                        if (handle_type == LEGION_SINGULAR_PROJECTION)
                          return (region < rhs.region);
                        else if (projection_args_size < 
                                  rhs.projection_args_size)
                          return true;
                        else if (projection_args_size > 
                                  rhs.projection_args_size)
                          return false;
                        else if ((projection_args_size > 0) &&
                            (memcmp(projection_args, rhs.projection_args, 
                                    projection_args_size) < 0))
                          return true;
                        else if ((projection_args_size > 0) && 
                            (memcmp(projection_args, rhs.projection_args,
                                    projection_args_size) > 0))
                          return false;
                        else if (handle_type == LEGION_PARTITION_PROJECTION)
                        {
                          if (partition < rhs.partition)
                            return true;
                          // therefore greater than
                          else if (partition != rhs.partition) 
                            return false;
                          else
                            return (projection < rhs.projection);
                        }
                        else
                        {
                          if (region < rhs.region)
                            return true;
                          else if (region != rhs.region)
                            return false;
                          else
                            return (projection < rhs.projection);
                        }
                      }
                    }
                  }
                }
              }
            }
          }
        }
      }
    }

#ifdef LEGION_PRIVILEGE_CHECKS
    //--------------------------------------------------------------------------
    unsigned RegionRequirement::get_accessor_privilege(void) const
    //--------------------------------------------------------------------------
    {
      switch (privilege)
      {
        case LEGION_NO_ACCESS:
          return LegionRuntime::ACCESSOR_NONE;
        case LEGION_READ_ONLY:
          return LegionRuntime::ACCESSOR_READ;
        case LEGION_READ_WRITE:
        case LEGION_WRITE_DISCARD:
          return LegionRuntime::ACCESSOR_ALL;
        case LEGION_REDUCE:
          return LegionRuntime::ACCESSOR_REDUCE;
        default:
          assert(false);
      }
      return LegionRuntime::ACCESSOR_NONE;
    }
#endif

    //--------------------------------------------------------------------------
    bool RegionRequirement::has_field_privilege(FieldID fid) const
    //--------------------------------------------------------------------------
    {
      return (privilege_fields.find(fid) != privilege_fields.end());
    }

    //--------------------------------------------------------------------------
    const void* RegionRequirement::get_projection_args(size_t *size) const
    //--------------------------------------------------------------------------
    {
      if (size != NULL)
        *size = projection_args_size;
      return projection_args;
    }

    //--------------------------------------------------------------------------
    void RegionRequirement::set_projection_args(const void *args, size_t size,
                                                bool own)
    //--------------------------------------------------------------------------
    {
      if (projection_args_size > 0)
      {
        free(projection_args);
        projection_args = NULL;
      }
      projection_args_size = size;
      if (projection_args_size > 0)
      {
        if (!own)
        {
          projection_args = malloc(projection_args_size);
          memcpy(projection_args, args, projection_args_size);
        }
        else
          projection_args = const_cast<void*>(args);
      }
    }

    /////////////////////////////////////////////////////////////
    // Output Requirement
    /////////////////////////////////////////////////////////////

    //--------------------------------------------------------------------------
    OutputRequirement::OutputRequirement(bool valid)
      : RegionRequirement(), type_tag(TYPE_TAG_1D),
        field_space(FieldSpace::NO_SPACE),
        global_indexing(false), valid_requirement(valid),
        color_space(IndexSpace::NO_SPACE)
    //--------------------------------------------------------------------------
    {
    }

    //--------------------------------------------------------------------------
    OutputRequirement::OutputRequirement(const RegionRequirement &req)
      : RegionRequirement(req), type_tag(req.parent.get_type_tag()),
        global_indexing(false), valid_requirement(true),
        color_space(IndexSpace::NO_SPACE)
    //--------------------------------------------------------------------------
    {
    }

    //--------------------------------------------------------------------------
    OutputRequirement::OutputRequirement(FieldSpace _field_space,
                                        const std::set<FieldID> &fields,
                                        int dim /*=1*/,
                                        bool _global_indexing /*=false*/)
      : RegionRequirement(), field_space(_field_space),
        global_indexing(_global_indexing), valid_requirement(false),
        color_space(IndexSpace::NO_SPACE)
    //--------------------------------------------------------------------------
    {
      switch (dim)
      {
#define DIMFUNC(DIM)                      \
        case DIM:                         \
          {                               \
            type_tag = TYPE_TAG_##DIM##D; \
            break;                        \
          }
        LEGION_FOREACH_N(DIMFUNC)
#undef DIMFUNC
        default:
          assert(false);
      }
      for (std::set<FieldID>::const_iterator it = fields.begin();
           it != fields.end(); ++it)
        RegionRequirement::add_field(*it);
    }

    //--------------------------------------------------------------------------
    OutputRequirement::OutputRequirement(const OutputRequirement &other)
      : RegionRequirement(static_cast<const RegionRequirement&>(other)),
        type_tag(other.type_tag), field_space(other.field_space),
        global_indexing(other.global_indexing),
        valid_requirement(other.valid_requirement),
        color_space(other.color_space)
    //--------------------------------------------------------------------------
    {
    }

    //--------------------------------------------------------------------------
    OutputRequirement::~OutputRequirement(void)
    //--------------------------------------------------------------------------
    {
    }

    //--------------------------------------------------------------------------
    OutputRequirement& OutputRequirement::operator=(
                                                   const OutputRequirement &rhs)
    //--------------------------------------------------------------------------
    {
      static_cast<RegionRequirement&>(*this) =
        static_cast<const RegionRequirement&>(rhs);
      field_space = rhs.field_space;
      global_indexing = rhs.global_indexing;
      valid_requirement = rhs.valid_requirement;
      type_tag = rhs.type_tag;
      color_space = rhs.color_space;
      return *this;
    }

    //--------------------------------------------------------------------------
    OutputRequirement& OutputRequirement::operator=(
                                                   const RegionRequirement &rhs)
    //--------------------------------------------------------------------------
    {
      static_cast<RegionRequirement&>(*this) =
        static_cast<const RegionRequirement&>(rhs);
      field_space = FieldSpace::NO_SPACE;
      global_indexing = false;
      valid_requirement = true;
      type_tag = rhs.region.get_type_tag();
      color_space = IndexSpace::NO_SPACE;
      return *this;
    }

    //--------------------------------------------------------------------------
    bool OutputRequirement::operator==(const OutputRequirement &rhs) const
    //--------------------------------------------------------------------------
    {
      if ((field_space != rhs.field_space) ||
          (global_indexing != rhs.global_indexing) ||
          (valid_requirement != rhs.valid_requirement) ||
          (color_space != rhs.color_space))
        return false;
      return static_cast<const RegionRequirement&>(*this) ==
             static_cast<const RegionRequirement&>(rhs);
    }

    //--------------------------------------------------------------------------
    bool OutputRequirement::operator<(const OutputRequirement &rhs) const
    //--------------------------------------------------------------------------
    {
      if (field_space < rhs.field_space)
        return true;
      if(field_space > rhs.field_space)
        return false;
      if (global_indexing < rhs.global_indexing)
        return true;
      if (global_indexing > rhs.global_indexing)
        return false;
      if (valid_requirement < rhs.valid_requirement)
        return true;
      if (valid_requirement > rhs.valid_requirement)
        return false;
      if (color_space < rhs.color_space)
        return true;
      if (color_space > rhs.color_space)
        return false;
      return static_cast<const RegionRequirement&>(*this) <
             static_cast<const RegionRequirement&>(rhs);
    }

    //--------------------------------------------------------------------------
    void OutputRequirement::set_projection(ProjectionID proj, IndexSpace cspace)
    //--------------------------------------------------------------------------
    {
      projection = proj;
      color_space = cspace;
    }

    /////////////////////////////////////////////////////////////
    // Index Space Requirement 
    /////////////////////////////////////////////////////////////

    //--------------------------------------------------------------------------
    IndexSpaceRequirement::IndexSpaceRequirement(void)
      : handle(IndexSpace::NO_SPACE), privilege(LEGION_NO_MEMORY), 
        parent(IndexSpace::NO_SPACE), verified(false)
    //--------------------------------------------------------------------------
    {
    }

    //--------------------------------------------------------------------------
    IndexSpaceRequirement::IndexSpaceRequirement(IndexSpace _handle, 
                                                 AllocateMode _priv,
                                                 IndexSpace _parent, 
                                                 bool _verified /*=false*/)
      : handle(_handle), privilege(_priv), parent(_parent), verified(_verified)
    //--------------------------------------------------------------------------
    {
    }

    //--------------------------------------------------------------------------
    bool IndexSpaceRequirement::operator<(
                                        const IndexSpaceRequirement &rhs) const
    //--------------------------------------------------------------------------
    {
      if (handle < rhs.handle)
        return true;
      else if (handle != rhs.handle) // therefore greater than
        return false;
      else
      {
        if (privilege < rhs.privilege)
          return true;
        else if (privilege > rhs.privilege)
          return false;
        else
        {
          if (parent < rhs.parent)
            return true;
          else if (parent != rhs.parent) // therefore greater than
            return false;
          else
            return verified < rhs.verified;
        }
      }
    }

    //--------------------------------------------------------------------------
    bool IndexSpaceRequirement::operator==(
                                        const IndexSpaceRequirement &rhs) const
    //--------------------------------------------------------------------------
    {
      return (handle == rhs.handle) && (privilege == rhs.privilege) &&
             (parent == rhs.parent) && (verified == rhs.verified);
    }

    /////////////////////////////////////////////////////////////
    // Field Space Requirement 
    /////////////////////////////////////////////////////////////

    //--------------------------------------------------------------------------
    FieldSpaceRequirement::FieldSpaceRequirement(void)
      : handle(FieldSpace::NO_SPACE),privilege(LEGION_NO_MEMORY),verified(false)
    //--------------------------------------------------------------------------
    {
    }

    //--------------------------------------------------------------------------
    FieldSpaceRequirement::FieldSpaceRequirement(FieldSpace _handle, 
                                                 AllocateMode _priv,
                                                 bool _verified /*=false*/)
      : handle(_handle), privilege(_priv), verified(_verified)
    //--------------------------------------------------------------------------
    {
    }

    //--------------------------------------------------------------------------
    bool FieldSpaceRequirement::operator<(
                                        const FieldSpaceRequirement &rhs) const
    //--------------------------------------------------------------------------
    {
      if (handle < rhs.handle)
        return true;
      else if (!(handle == rhs.handle)) // therefore greater than
        return false;
      else
      {
        if (privilege < rhs.privilege)
          return true;
        else if (privilege > rhs.privilege)
          return false;
        else
          return verified < rhs.verified;
      }
    }

    //--------------------------------------------------------------------------
    bool FieldSpaceRequirement::operator==(
                                        const FieldSpaceRequirement &rhs) const
    //--------------------------------------------------------------------------
    {
      return (handle == rhs.handle) && 
              (privilege == rhs.privilege) && (verified == rhs.verified);
    }

    /////////////////////////////////////////////////////////////
    // StaticDependence 
    /////////////////////////////////////////////////////////////

    //--------------------------------------------------------------------------
    StaticDependence::StaticDependence(void)
      : previous_offset(0), previous_req_index(0), current_req_index(0),
        dependence_type(LEGION_NO_DEPENDENCE),validates(false),shard_only(false)
    //--------------------------------------------------------------------------
    {
    }

    //--------------------------------------------------------------------------
    StaticDependence::StaticDependence(unsigned prev, unsigned prev_req,
                           unsigned current_req, DependenceType dtype, 
                           bool val, bool shard)
      : previous_offset(prev), previous_req_index(prev_req),
        current_req_index(current_req), dependence_type(dtype), 
        validates(val), shard_only(shard)
    //--------------------------------------------------------------------------
    {
    }

    /////////////////////////////////////////////////////////////
    // TaskLauncher 
    /////////////////////////////////////////////////////////////

    //--------------------------------------------------------------------------
    TaskLauncher::TaskLauncher(void)
      : task_id(0), argument(UntypedBuffer()), predicate(Predicate::TRUE_PRED),
        map_id(0), tag(0), point(DomainPoint(0)), 
        sharding_space(IndexSpace::NO_SPACE), static_dependences(NULL),
        enable_inlining(false), local_function_task(false),
        independent_requirements(false), elide_future_return(false),
        silence_warnings(false)
    //--------------------------------------------------------------------------
    {
    }

    //--------------------------------------------------------------------------
    TaskLauncher::TaskLauncher(TaskID tid, UntypedBuffer arg,
                               Predicate pred /*= Predicate::TRUE_PRED*/,
                               MapperID mid /*=0*/, MappingTagID t /*=0*/,
                               UntypedBuffer marg /*=UntypedBuffer*/,
                               const char *prov /*=UntypedBuffer*/)
      : task_id(tid), argument(arg), predicate(pred), map_id(mid), tag(t), 
        map_arg(marg), point(DomainPoint(0)),
        sharding_space(IndexSpace::NO_SPACE), provenance(prov),
        static_dependences(NULL), enable_inlining(false),
        local_function_task(false), independent_requirements(false), 
        elide_future_return(false), silence_warnings(false)
    //--------------------------------------------------------------------------
    {
    }

    /////////////////////////////////////////////////////////////
    // IndexTaskLauncher 
    /////////////////////////////////////////////////////////////

    //--------------------------------------------------------------------------
    IndexTaskLauncher::IndexTaskLauncher(void)
      : task_id(0), launch_domain(Domain::NO_DOMAIN), 
        launch_space(IndexSpace::NO_SPACE), 
        sharding_space(IndexSpace::NO_SPACE), global_arg(UntypedBuffer()), 
        argument_map(ArgumentMap()), predicate(Predicate::TRUE_PRED), 
        concurrent(false), must_parallelism(false), map_id(0), tag(0),
        static_dependences(NULL), enable_inlining(false),
        independent_requirements(false), elide_future_return(false), 
        silence_warnings(false)
    //--------------------------------------------------------------------------
    {
    }

    //--------------------------------------------------------------------------
    IndexTaskLauncher::IndexTaskLauncher(TaskID tid, Domain dom,
                                     UntypedBuffer global,
                                     ArgumentMap map,
                                     Predicate pred /*= Predicate::TRUE_PRED*/,
                                     bool must /*=false*/, MapperID mid /*=0*/,
                                     MappingTagID t /*=0*/, UntypedBuffer marg,
                                     const char *prov)
      : task_id(tid), launch_domain(dom), launch_space(IndexSpace::NO_SPACE),
        sharding_space(IndexSpace::NO_SPACE), global_arg(global), 
        argument_map(map), predicate(pred), concurrent(false), 
        must_parallelism(must), map_id(mid), tag(t), map_arg(marg),
        provenance(prov), static_dependences(NULL), enable_inlining(false),
        independent_requirements(false), elide_future_return(false),
        silence_warnings(false)
    //--------------------------------------------------------------------------
    {
    }

    //--------------------------------------------------------------------------
    IndexTaskLauncher::IndexTaskLauncher(TaskID tid, 
                                     IndexSpace space,
                                     UntypedBuffer global,
                                     ArgumentMap map,
                                     Predicate pred /*= Predicate::TRUE_PRED*/,
                                     bool must /*=false*/, MapperID mid /*=0*/,
                                     MappingTagID t /*=0*/, UntypedBuffer marg,
                                     const char *prov)
      : task_id(tid), launch_domain(Domain::NO_DOMAIN), launch_space(space),
        sharding_space(IndexSpace::NO_SPACE), global_arg(global), 
        argument_map(map), predicate(pred), concurrent(false),
        must_parallelism(must), map_id(mid), tag(t), map_arg(marg),
        provenance(prov), static_dependences(NULL), enable_inlining(false),
        independent_requirements(false), elide_future_return(false),
        silence_warnings(false)
    //--------------------------------------------------------------------------
    {
    }

    /////////////////////////////////////////////////////////////
    // InlineLauncher 
    /////////////////////////////////////////////////////////////

    //--------------------------------------------------------------------------
    InlineLauncher::InlineLauncher(void)
      : map_id(0), tag(0), layout_constraint_id(0), static_dependences(NULL)
    //--------------------------------------------------------------------------
    {
    }

    //--------------------------------------------------------------------------
    InlineLauncher::InlineLauncher(const RegionRequirement &req,
                                   MapperID mid /*=0*/, MappingTagID t /*=0*/,
                                   LayoutConstraintID lay_id /*=0*/,
                                   UntypedBuffer marg /*= UntypedBuffer()*/,
                                   const char *prov /*= UntypedBuffer()*/)
      : requirement(req), map_id(mid), tag(t), map_arg(marg),
        layout_constraint_id(lay_id), provenance(prov), static_dependences(NULL)
    //--------------------------------------------------------------------------
    {
    }

    /////////////////////////////////////////////////////////////
    // CopyLauncher 
    /////////////////////////////////////////////////////////////

    //--------------------------------------------------------------------------
    CopyLauncher::CopyLauncher(Predicate pred /*= Predicate::TRUE_PRED*/,
                               MapperID mid /*=0*/, MappingTagID t /*=0*/,
                               UntypedBuffer marg /*=UntypedBuffer()*/,
                               const char *prov /*=NULL*/)
      : predicate(pred), map_id(mid), tag(t), map_arg(marg),
        point(DomainPoint(0)), sharding_space(IndexSpace::NO_SPACE),
        provenance(prov), static_dependences(NULL),
        possible_src_indirect_out_of_range(true),
        possible_dst_indirect_out_of_range(true),
        possible_dst_indirect_aliasing(true), silence_warnings(false)
    //--------------------------------------------------------------------------
    {
    }

    /////////////////////////////////////////////////////////////
    // IndexCopyLauncher 
    /////////////////////////////////////////////////////////////

    //--------------------------------------------------------------------------
    IndexCopyLauncher::IndexCopyLauncher(void) 
      : launch_domain(Domain::NO_DOMAIN), launch_space(IndexSpace::NO_SPACE),
        sharding_space(IndexSpace::NO_SPACE), predicate(Predicate::TRUE_PRED), 
        map_id(0), tag(0), static_dependences(NULL),
        possible_src_indirect_out_of_range(true),
        possible_dst_indirect_out_of_range(true),
        possible_dst_indirect_aliasing(true), 
        collective_src_indirect_points(true),
        collective_dst_indirect_points(true), silence_warnings(false)
    //--------------------------------------------------------------------------
    {
    }

    //--------------------------------------------------------------------------
    IndexCopyLauncher::IndexCopyLauncher(Domain dom, 
                                    Predicate pred /*= Predicate::TRUE_PRED*/,
                                    MapperID mid /*=0*/, MappingTagID t /*=0*/,
                                    UntypedBuffer marg /*=UntypedBuffer()*/,
                                    const char *prov /*=NULL*/)
      : launch_domain(dom), launch_space(IndexSpace::NO_SPACE), 
        sharding_space(IndexSpace::NO_SPACE), predicate(pred), map_id(mid),
        tag(t), map_arg(marg), provenance(prov), static_dependences(NULL),
        possible_src_indirect_out_of_range(true),
        possible_dst_indirect_out_of_range(true),
        possible_dst_indirect_aliasing(true), 
        collective_src_indirect_points(true),
        collective_dst_indirect_points(true), silence_warnings(false)
    //--------------------------------------------------------------------------
    {
    }

    //--------------------------------------------------------------------------
    IndexCopyLauncher::IndexCopyLauncher(IndexSpace space, 
                                    Predicate pred /*= Predicate::TRUE_PRED*/,
                                    MapperID mid /*=0*/, MappingTagID t /*=0*/,
                                    UntypedBuffer marg /*=UntypedBuffer()*/,
                                    const char *prov /*=NULL*/) 
      : launch_domain(Domain::NO_DOMAIN), launch_space(space), 
        sharding_space(IndexSpace::NO_SPACE), predicate(pred), map_id(mid), 
        tag(t), map_arg(marg), provenance(prov), static_dependences(NULL),
        possible_src_indirect_out_of_range(true),
        possible_dst_indirect_out_of_range(true),
        possible_dst_indirect_aliasing(true), 
        collective_src_indirect_points(true),
        collective_dst_indirect_points(true), silence_warnings(false)
    //--------------------------------------------------------------------------
    {
    }

    /////////////////////////////////////////////////////////////
    // AcquireLauncher 
    /////////////////////////////////////////////////////////////

    //--------------------------------------------------------------------------
    AcquireLauncher::AcquireLauncher(LogicalRegion reg, LogicalRegion par,
                                     PhysicalRegion phy,
                                     Predicate pred /*= Predicate::TRUE_PRED*/,
                                     MapperID id /*=0*/, MappingTagID t /*=0*/,
                                     UntypedBuffer marg /*=UntypedBuffer()*/,
                                     const char *prov /*=UntypedBuffer()*/)
      : logical_region(reg), parent_region(par), physical_region(phy), 
        predicate(pred), map_id(id), tag(t), map_arg(marg), provenance(prov),
        static_dependences(NULL), silence_warnings(false)
    //--------------------------------------------------------------------------
    {
    }

    /////////////////////////////////////////////////////////////
    // ReleaseLauncher 
    /////////////////////////////////////////////////////////////

    //--------------------------------------------------------------------------
    ReleaseLauncher::ReleaseLauncher(LogicalRegion reg, LogicalRegion par,
                                     PhysicalRegion phy,
                                     Predicate pred /*= Predicate::TRUE_PRED*/,
                                     MapperID id /*=0*/, MappingTagID t /*=0*/,
                                     UntypedBuffer marg /*=UntypedBuffer()*/,
                                     const char *prov /*=UntypedBuffer()*/)
      : logical_region(reg), parent_region(par), physical_region(phy), 
        predicate(pred), map_id(id), tag(t), map_arg(marg), provenance(prov),
        static_dependences(NULL), silence_warnings(false)
    //--------------------------------------------------------------------------
    {
    }

    /////////////////////////////////////////////////////////////
    // FillLauncher 
    /////////////////////////////////////////////////////////////

    //--------------------------------------------------------------------------
    FillLauncher::FillLauncher(void)
      : handle(LogicalRegion::NO_REGION), parent(LogicalRegion::NO_REGION),
        map_id(0), tag(0), point(DomainPoint(0)), static_dependences(NULL), 
        silence_warnings(false)
    //--------------------------------------------------------------------------
    {
    }

    //--------------------------------------------------------------------------
    FillLauncher::FillLauncher(LogicalRegion h, LogicalRegion p,
                               UntypedBuffer arg, 
                               Predicate pred /*= Predicate::TRUE_PRED*/,
                               MapperID id /*=0*/, MappingTagID t /*=0*/,
                               UntypedBuffer marg /*=UntypedBuffer()*/,
                               const char *prov /*=UntypedBuffer()*/)
      : handle(h), parent(p), argument(arg), predicate(pred), map_id(id), 
        tag(t), map_arg(marg), point(DomainPoint(0)), provenance(prov),
        static_dependences(NULL), silence_warnings(false)
    //--------------------------------------------------------------------------
    {
    }

    //--------------------------------------------------------------------------
    FillLauncher::FillLauncher(LogicalRegion h, LogicalRegion p, Future f,
                               Predicate pred /*= Predicate::TRUE_PRED*/,
                               MapperID id /*=0*/, MappingTagID t /*=0*/,
                               UntypedBuffer marg /*=UntypedBuffer()*/,
                               const char *prov /*=UntypedBuffer()*/)
      : handle(h), parent(p), future(f), predicate(pred), map_id(id), tag(t), 
        map_arg(marg), point(DomainPoint(0)), provenance(prov), 
        static_dependences(NULL), silence_warnings(false) 
    //--------------------------------------------------------------------------
    {
    }

    /////////////////////////////////////////////////////////////
    // IndexFillLauncher 
    /////////////////////////////////////////////////////////////

    //--------------------------------------------------------------------------
    IndexFillLauncher::IndexFillLauncher(void)
      : launch_domain(Domain::NO_DOMAIN), launch_space(IndexSpace::NO_SPACE),
        sharding_space(IndexSpace::NO_SPACE), region(LogicalRegion::NO_REGION),
        partition(LogicalPartition::NO_PART), projection(0), map_id(0), tag(0),
        static_dependences(NULL), silence_warnings(false) 
    //--------------------------------------------------------------------------
    {
    }

    //--------------------------------------------------------------------------
    IndexFillLauncher::IndexFillLauncher(Domain dom, LogicalRegion h, 
                               LogicalRegion p, UntypedBuffer arg, 
                               ProjectionID proj, Predicate pred,
                               MapperID id /*=0*/, MappingTagID t /*=0*/,
                               UntypedBuffer marg /*=UntypedBuffer()*/,
                               const char *prov /*=NULL*/)
      : launch_domain(dom), launch_space(IndexSpace::NO_SPACE), 
        partition(LogicalPartition::NO_PART), parent(p), projection(proj), 
        argument(arg), predicate(pred), map_id(id), tag(t), map_arg(marg),
        provenance(prov), static_dependences(NULL), silence_warnings(false)
    //--------------------------------------------------------------------------
    {
    }

    //--------------------------------------------------------------------------
    IndexFillLauncher::IndexFillLauncher(Domain dom, LogicalRegion h,
                                LogicalRegion p, Future f,
                                ProjectionID proj, Predicate pred,
                                MapperID id /*=0*/, MappingTagID t /*=0*/,
                                UntypedBuffer marg /*=UntypedBuffer()*/,
                                const char *prov /*=NULL*/)
      : launch_domain(dom), launch_space(IndexSpace::NO_SPACE), 
        sharding_space(IndexSpace::NO_SPACE), region(h), 
        partition(LogicalPartition::NO_PART), parent(p), projection(proj), 
        future(f), predicate(pred), map_id(id), tag(t), map_arg(marg),
        provenance(prov), static_dependences(NULL), silence_warnings(false)
    //--------------------------------------------------------------------------
    {
    }

    //--------------------------------------------------------------------------
    IndexFillLauncher::IndexFillLauncher(IndexSpace space, LogicalRegion h, 
                               LogicalRegion p, UntypedBuffer arg, 
                               ProjectionID proj, Predicate pred,
                               MapperID id /*=0*/, MappingTagID t /*=0*/,
                               UntypedBuffer marg /*=UntypedBuffer()*/,
                               const char *prov /*=NULL*/)
      : launch_domain(Domain::NO_DOMAIN), launch_space(space), 
        sharding_space(IndexSpace::NO_SPACE), region(h), 
        partition(LogicalPartition::NO_PART), parent(p), projection(proj), 
        argument(arg), predicate(pred), map_id(id), tag(t), map_arg(marg),
        provenance(prov), static_dependences(NULL), silence_warnings(false)
    //--------------------------------------------------------------------------
    {
    }

    //--------------------------------------------------------------------------
    IndexFillLauncher::IndexFillLauncher(IndexSpace space, LogicalRegion h,
                                LogicalRegion p, Future f,
                                ProjectionID proj, Predicate pred,
                                MapperID id /*=0*/, MappingTagID t /*=0*/,
                                UntypedBuffer marg /*=UntypedBuffer()*/,
                                const char *prov /*=NULL*/)
      : launch_domain(Domain::NO_DOMAIN), launch_space(space), 
        sharding_space(IndexSpace::NO_SPACE), region(h), 
        partition(LogicalPartition::NO_PART), parent(p), projection(proj), 
        future(f), predicate(pred), map_id(id), tag(t), map_arg(marg),
        provenance(prov), static_dependences(NULL), silence_warnings(false)
    //--------------------------------------------------------------------------
    {
    }

    //--------------------------------------------------------------------------
    IndexFillLauncher::IndexFillLauncher(Domain dom, LogicalPartition h,
                                         LogicalRegion p, UntypedBuffer arg,
                                         ProjectionID proj, Predicate pred,
                                         MapperID id /*=0*/, 
                                         MappingTagID t /*=0*/,
                                         UntypedBuffer marg/*=UntypedBuffer()*/,
                                         const char *prov /*=NULL*/)
      : launch_domain(dom), launch_space(IndexSpace::NO_SPACE), 
        sharding_space(IndexSpace::NO_SPACE), region(LogicalRegion::NO_REGION), 
        partition(h), parent(p), projection(proj),argument(arg),predicate(pred),
        map_id(id), tag(t), map_arg(marg), provenance(prov),
        static_dependences(NULL), silence_warnings(false)
    //--------------------------------------------------------------------------
    {
    }

    //--------------------------------------------------------------------------
    IndexFillLauncher::IndexFillLauncher(Domain dom, LogicalPartition h,
                                         LogicalRegion p, Future f,
                                         ProjectionID proj, Predicate pred,
                                         MapperID id /*=0*/, 
                                         MappingTagID t /*=0*/,
                                         UntypedBuffer marg/*=UntypedBuffer()*/,
                                         const char *prov/*=UntypedBuffer()*/)
      : launch_domain(dom), launch_space(IndexSpace::NO_SPACE), 
        sharding_space(IndexSpace::NO_SPACE), region(LogicalRegion::NO_REGION), 
        partition(h), parent(p), projection(proj), future(f), predicate(pred),
        map_id(id), tag(t), map_arg(marg), provenance(prov),
        static_dependences(NULL), silence_warnings(false)
    //--------------------------------------------------------------------------
    {
    }

    //--------------------------------------------------------------------------
    IndexFillLauncher::IndexFillLauncher(IndexSpace space, LogicalPartition h,
                                         LogicalRegion p, UntypedBuffer arg,
                                         ProjectionID proj, Predicate pred,
                                         MapperID id /*=0*/, 
                                         MappingTagID t /*=0*/,
                                         UntypedBuffer marg/*=UntypedBuffer()*/,
                                         const char *prov /*=NULL*/)
      : launch_domain(Domain::NO_DOMAIN), launch_space(space), 
        sharding_space(IndexSpace::NO_SPACE), region(LogicalRegion::NO_REGION), 
        partition(h), parent(p), projection(proj),argument(arg),predicate(pred),
        map_id(id), tag(t), map_arg(marg), provenance(prov),
        static_dependences(NULL), silence_warnings(false)
    //--------------------------------------------------------------------------
    {
    }

    //--------------------------------------------------------------------------
    IndexFillLauncher::IndexFillLauncher(IndexSpace space, LogicalPartition h,
                                         LogicalRegion p, Future f,
                                         ProjectionID proj, Predicate pred,
                                         MapperID id /*=0*/, 
                                         MappingTagID t /*=0*/,
                                         UntypedBuffer marg/*=UntypedBuffer()*/,
                                         const char *prov /*=NULL*/)
      : launch_domain(Domain::NO_DOMAIN), launch_space(space), 
        sharding_space(IndexSpace::NO_SPACE), region(LogicalRegion::NO_REGION),
        partition(h), parent(p), projection(proj), future(f), predicate(pred),
        map_id(id), tag(t), map_arg(marg), provenance(prov),
        static_dependences(NULL), silence_warnings(false)
    //--------------------------------------------------------------------------
    {
    }

    /////////////////////////////////////////////////////////////
    // DiscardLauncher 
    /////////////////////////////////////////////////////////////

    //--------------------------------------------------------------------------
    DiscardLauncher::DiscardLauncher(LogicalRegion h, LogicalRegion p)
      : handle(h), parent(p)
    //--------------------------------------------------------------------------
    {
    }

    /////////////////////////////////////////////////////////////
    // AttachLauncher
    /////////////////////////////////////////////////////////////

    //--------------------------------------------------------------------------
    AttachLauncher::AttachLauncher(ExternalResource r, 
                                   LogicalRegion h, LogicalRegion p,
                                   const bool restr/*= true*/,
                                   const bool map/*= true*/)
      : resource(r), handle(h), parent(p), restricted(restr), mapped(map),
        collective((r == LEGION_EXTERNAL_INSTANCE) ? true : false),
        deduplicate_across_shards(false), file_name(NULL),
        mode(LEGION_FILE_READ_ONLY), footprint(0), static_dependences(NULL)
    //--------------------------------------------------------------------------
    {
    }

    /////////////////////////////////////////////////////////////
    // IndexAttachLauncher
    /////////////////////////////////////////////////////////////

    //--------------------------------------------------------------------------
    IndexAttachLauncher::IndexAttachLauncher(ExternalResource r,
                                             LogicalRegion p, const bool restr)
      : resource(r), parent(p), restricted(restr),
        deduplicate_across_shards(false), mode(LEGION_FILE_READ_ONLY),
        static_dependences(NULL)
    //--------------------------------------------------------------------------
    {
    }

    /////////////////////////////////////////////////////////////
    // PredicateLauncher
    /////////////////////////////////////////////////////////////


    //--------------------------------------------------------------------------
    PredicateLauncher::PredicateLauncher(bool and_)
      : and_op(and_)
    //--------------------------------------------------------------------------
    {
    }

    /////////////////////////////////////////////////////////////
    // TimingLauncher
    /////////////////////////////////////////////////////////////

    //--------------------------------------------------------------------------
    TimingLauncher::TimingLauncher(TimingMeasurement m)
      : measurement(m)
    //--------------------------------------------------------------------------
    {
    }

    /////////////////////////////////////////////////////////////
    // TunableLauncher
    /////////////////////////////////////////////////////////////

    //--------------------------------------------------------------------------
    TunableLauncher::TunableLauncher(TunableID tid, MapperID m, MappingTagID t,
                                     size_t return_size)
      : tunable(tid), mapper(m), tag(t), return_type_size(return_size)
    //--------------------------------------------------------------------------
    {
    }

    /////////////////////////////////////////////////////////////
    // MustEpochLauncher 
    /////////////////////////////////////////////////////////////

    //--------------------------------------------------------------------------
    MustEpochLauncher::MustEpochLauncher(MapperID id /*= 0*/,   
                                         MappingTagID tag/*= 0*/)
      : map_id(id), mapping_tag(tag), launch_domain(Domain::NO_DOMAIN),
        launch_space(IndexSpace::NO_SPACE), 
        sharding_space(IndexSpace::NO_SPACE), silence_warnings(false)
    //--------------------------------------------------------------------------
    {
    }

    /////////////////////////////////////////////////////////////
    // LayoutConstraintRegistrar
    /////////////////////////////////////////////////////////////

    //--------------------------------------------------------------------------
    LayoutConstraintRegistrar::LayoutConstraintRegistrar(void)
      : handle(FieldSpace::NO_SPACE), layout_name(NULL)
    //--------------------------------------------------------------------------
    {
    }

    //--------------------------------------------------------------------------
    LayoutConstraintRegistrar::LayoutConstraintRegistrar(FieldSpace h,
                                                  const char *layout/*= NULL*/)
      : handle(h), layout_name(layout)
    //--------------------------------------------------------------------------
    {
    }

    /////////////////////////////////////////////////////////////
    // TaskVariantRegistrar 
    /////////////////////////////////////////////////////////////

    //--------------------------------------------------------------------------
    TaskVariantRegistrar::TaskVariantRegistrar(void)
      : task_id(0), global_registration(true), 
        task_variant_name(NULL), leaf_variant(false), 
        inner_variant(false), idempotent_variant(false),
        replicable_variant(false), concurrent_variant(false)
    //--------------------------------------------------------------------------
    {
    }

    //--------------------------------------------------------------------------
    TaskVariantRegistrar::TaskVariantRegistrar(TaskID task_id, bool global,
                                               const char *variant_name)
      : task_id(task_id), global_registration(global), 
        task_variant_name(variant_name), leaf_variant(false), 
        inner_variant(false), idempotent_variant(false),
        replicable_variant(false), concurrent_variant(false)
    //--------------------------------------------------------------------------
    {
    }

    //--------------------------------------------------------------------------
    TaskVariantRegistrar::TaskVariantRegistrar(TaskID task_id,
					       const char *variant_name,
					       bool global/*=true*/)
      : task_id(task_id), global_registration(global), 
        task_variant_name(variant_name), leaf_variant(false), 
        inner_variant(false), idempotent_variant(false),
        replicable_variant(false), concurrent_variant(false)
    //--------------------------------------------------------------------------
    {
    }

    /////////////////////////////////////////////////////////////
    // LegionHandshake 
    /////////////////////////////////////////////////////////////

    //--------------------------------------------------------------------------
    LegionHandshake::LegionHandshake(void)
      : impl(NULL)
    //--------------------------------------------------------------------------
    {
    }

    //--------------------------------------------------------------------------
    LegionHandshake::LegionHandshake(const LegionHandshake &rhs)
      : impl(rhs.impl)
    //--------------------------------------------------------------------------
    {
      if (impl != NULL)
        impl->add_reference();
    }

    //--------------------------------------------------------------------------
    LegionHandshake::~LegionHandshake(void)
    //--------------------------------------------------------------------------
    {
      if (impl != NULL)
      {
        if (impl->remove_reference())
          delete impl;
        impl = NULL;
      }
    }

    //--------------------------------------------------------------------------
    LegionHandshake::LegionHandshake(Internal::LegionHandshakeImpl *i)
      : impl(i)
    //--------------------------------------------------------------------------
    {
      if (impl != NULL)
        impl->add_reference();
    }

    //--------------------------------------------------------------------------
    LegionHandshake& LegionHandshake::operator=(const LegionHandshake &rhs)
    //--------------------------------------------------------------------------
    {
      if (impl != NULL)
      {
        if (impl->remove_reference())
          delete impl;
      }
      impl = rhs.impl;
      if (impl != NULL)
        impl->add_reference();
      return *this;
    }

    //--------------------------------------------------------------------------
    void LegionHandshake::ext_handoff_to_legion(void) const
    //--------------------------------------------------------------------------
    {
#ifdef DEBUG_LEGION
      assert(impl != NULL);
#endif
      impl->ext_handoff_to_legion();
    }

    //--------------------------------------------------------------------------
    void LegionHandshake::ext_wait_on_legion(void) const
    //--------------------------------------------------------------------------
    {
#ifdef DEBUG_LEGION
      assert(impl != NULL);
#endif
      impl->ext_wait_on_legion();
    }

    //--------------------------------------------------------------------------
    void LegionHandshake::legion_handoff_to_ext(void) const
    //--------------------------------------------------------------------------
    {
#ifdef DEBUG_LEGION
      assert(impl != NULL);
#endif
      impl->legion_handoff_to_ext();
    }

    //--------------------------------------------------------------------------
    void LegionHandshake::legion_wait_on_ext(void) const
    //--------------------------------------------------------------------------
    {
#ifdef DEBUG_LEGION
      assert(impl != NULL);
#endif
      impl->legion_wait_on_ext();
    }

    //--------------------------------------------------------------------------
    PhaseBarrier LegionHandshake::get_legion_wait_phase_barrier(void) const
    //--------------------------------------------------------------------------
    {
#ifdef DEBUG_LEGION
      assert(impl != NULL);
#endif
      return impl->get_legion_wait_phase_barrier();
    }

    //--------------------------------------------------------------------------
    PhaseBarrier LegionHandshake::get_legion_arrive_phase_barrier(void) const
    //--------------------------------------------------------------------------
    {
#ifdef DEBUG_LEGION
      assert(impl != NULL);
#endif
      return impl->get_legion_arrive_phase_barrier();
    }
    
    //--------------------------------------------------------------------------
    void LegionHandshake::advance_legion_handshake(void) const
    //--------------------------------------------------------------------------
    {
#ifdef DEBUG_LEGION
      assert(impl != NULL);
#endif
      impl->advance_legion_handshake();
    }

    /////////////////////////////////////////////////////////////
    // MPILegionHandshake 
    /////////////////////////////////////////////////////////////

    //--------------------------------------------------------------------------
    MPILegionHandshake::MPILegionHandshake(void)
      : LegionHandshake()
    //--------------------------------------------------------------------------
    {
    }

    //--------------------------------------------------------------------------
    MPILegionHandshake::MPILegionHandshake(const MPILegionHandshake &rhs)
      : LegionHandshake(rhs)
    //--------------------------------------------------------------------------
    {
    }

    //--------------------------------------------------------------------------
    MPILegionHandshake::~MPILegionHandshake(void)
    //--------------------------------------------------------------------------
    {
    }

    //--------------------------------------------------------------------------
    MPILegionHandshake::MPILegionHandshake(Internal::LegionHandshakeImpl *i)
      : LegionHandshake(i)
    //--------------------------------------------------------------------------
    {
    }

    //--------------------------------------------------------------------------
    MPILegionHandshake& MPILegionHandshake::operator=(
                                                  const MPILegionHandshake &rhs)
    //--------------------------------------------------------------------------
    {
      if (impl != NULL)
      {
        if (impl->remove_reference())
          delete impl;
      }
      impl = rhs.impl;
      if (impl != NULL)
        impl->add_reference();
      return *this;
    }

    /////////////////////////////////////////////////////////////
    // Future 
    /////////////////////////////////////////////////////////////

    //--------------------------------------------------------------------------
    Future::Future(void)
      : impl(NULL)
    //--------------------------------------------------------------------------
    {
    }

    //--------------------------------------------------------------------------
    Future::Future(const Future &rhs)
      : impl(rhs.impl)
    //--------------------------------------------------------------------------
    {
      if (impl != NULL)
        impl->add_base_gc_ref(Internal::APPLICATION_REF);
    }

    //--------------------------------------------------------------------------
    Future::Future(Future &&rhs) noexcept
      : impl(rhs.impl)
    //--------------------------------------------------------------------------
    {
      rhs.impl = NULL;
    }

    //--------------------------------------------------------------------------
    Future::~Future(void)
    //--------------------------------------------------------------------------
    {
      if ((impl != NULL) && impl->remove_base_gc_ref(Internal::APPLICATION_REF))
        delete impl;
    }

    //--------------------------------------------------------------------------
    Future::Future(Internal::FutureImpl *i)
      : impl(i)
    //--------------------------------------------------------------------------
    {
      if (impl != NULL)
        impl->add_base_gc_ref(Internal::APPLICATION_REF);
    }

    //--------------------------------------------------------------------------
    Future& Future::operator=(const Future &rhs)
    //--------------------------------------------------------------------------
    {
      if ((impl != NULL) && impl->remove_base_gc_ref(Internal::APPLICATION_REF))
        delete impl;
      impl = rhs.impl;
      if (impl != NULL)
        impl->add_base_gc_ref(Internal::APPLICATION_REF);
      return *this;
    }

    //--------------------------------------------------------------------------
    Future& Future::operator=(Future &&rhs) noexcept
    //--------------------------------------------------------------------------
    {
      if ((impl != NULL) && impl->remove_base_gc_ref(Internal::APPLICATION_REF))
        delete impl;
      impl = rhs.impl;
      rhs.impl = NULL;
      return *this;
    }

    //--------------------------------------------------------------------------
    void Future::get_void_result(bool silence_warnings,
                                 const char *warning_string) const
    //--------------------------------------------------------------------------
    {
      if (impl != NULL)
        impl->wait(silence_warnings, warning_string);
    }

    //--------------------------------------------------------------------------
    bool Future::is_empty(bool block /*= true*/, 
                          bool silence_warnings/*=false*/,
                          const char *warning_string /*=NULL*/) const
    //--------------------------------------------------------------------------
    {
      if (impl != NULL)
        return impl->is_empty(block, silence_warnings, warning_string);
      return true;
    }

    //--------------------------------------------------------------------------
    bool Future::is_ready(bool subscribe) const
    //--------------------------------------------------------------------------
    {
      if (impl != NULL)
      {
        if (subscribe)
          impl->subscribe();
        const Internal::ApEvent ready = impl->get_ready_event();
        // Always subscribe to the Realm event to know when it triggers
        ready.subscribe();
        bool poisoned = false;
        if (ready.has_triggered_faultaware(poisoned))
          return true;
        if (poisoned && (Internal::implicit_context != NULL))
          Internal::implicit_context->raise_poison_exception();
        return false;
      }
      return true; // Empty futures are always ready
    }

    //--------------------------------------------------------------------------
    const void* Future::get_buffer(Memory::Kind memory, size_t *extent_in_bytes,
       bool check_size, bool silence_warnings, const char *warning_string) const
    //--------------------------------------------------------------------------
    {
      if (impl == NULL)
        REPORT_LEGION_ERROR(ERROR_REQUEST_FOR_EMPTY_FUTURE, 
                          "Illegal request for future value from empty future")
      if (Internal::implicit_context == NULL)
        return impl->get_buffer(Processor::NO_PROC, memory, extent_in_bytes, 
                                check_size, silence_warnings, warning_string);
      else
        return impl->get_buffer(
            Internal::implicit_context->get_executing_processor(), memory,
            extent_in_bytes, check_size, silence_warnings, warning_string);
    }

    //--------------------------------------------------------------------------
    size_t Future::get_untyped_size(void) const
    //--------------------------------------------------------------------------
    {
      if (impl == NULL)
        REPORT_LEGION_ERROR(ERROR_REQUEST_FOR_EMPTY_FUTURE, 
                          "Illegal request for future size from empty future");
      return impl->get_untyped_size();
    }

    //--------------------------------------------------------------------------
    const void* Future::get_metadata(size_t *size) const
    //--------------------------------------------------------------------------
    {
      if (impl == NULL)
        REPORT_LEGION_ERROR(ERROR_REQUEST_FOR_EMPTY_FUTURE, 
                          "Illegal request for metadata from empty future");
      return impl->get_metadata(size);
    }

    //--------------------------------------------------------------------------
    Realm::RegionInstance Future::get_instance(Memory::Kind memkind,
                        size_t field_size, bool check_field_size,
                        const char *warning_string, bool silence_warnings) const
    //--------------------------------------------------------------------------
    {
      if (impl == NULL)
        REPORT_LEGION_ERROR(ERROR_REQUEST_FOR_EMPTY_FUTURE, 
                          "Illegal request for accessor on an empty future");
      return impl->get_instance(memkind, field_size, check_field_size,
                                silence_warnings, warning_string);
    }

    //--------------------------------------------------------------------------
    void Future::report_incompatible_accessor(const char *accessor_kind,
                                           Realm::RegionInstance instance) const
    //--------------------------------------------------------------------------
    {
#ifdef DEBUG_LEGION
      assert(impl != NULL);
#endif
      impl->report_incompatible_accessor(accessor_kind, instance);
    }

    //--------------------------------------------------------------------------
    /*static*/ Future Future::from_untyped_pointer(Runtime *rt,
                               const void *value, size_t value_size, bool owned)
    //--------------------------------------------------------------------------
    {
      if (Internal::implicit_context == NULL)
        REPORT_LEGION_ERROR(ERROR_CONFUSED_USER,
            "Creating Legion Future objects from a buffer is only permitted "
            "to be performed inside of Legion tasks.")
      return Internal::implicit_context->from_value(value, value_size,
          owned, NULL/*provenance*/, false/*shard local*/);
    }

    //--------------------------------------------------------------------------
    /*static*/ Future Future::from_untyped_pointer(
             const void *value, size_t value_size, bool owned, 
             const char *prov, bool shard_local)
    //--------------------------------------------------------------------------
    {
      if (Internal::implicit_context == NULL)
        REPORT_LEGION_ERROR(ERROR_CONFUSED_USER,
            "Creating Legion Future objects from a buffer is only permitted "
            "to be performed inside of Legion tasks.")
      Internal::AutoProvenance provenance(prov);
      return Internal::implicit_context->from_value(value, value_size,
                                        owned, provenance, shard_local);
    }

    //--------------------------------------------------------------------------
    /*static*/ Future Future::from_value(const void *buffer, size_t size,
        bool owned, const Realm::ExternalInstanceResource &resource,
        void (*freefunc)(const Realm::ExternalInstanceResource&),
        const char *prov, bool shard_local)
    //--------------------------------------------------------------------------
    {
      if (Internal::implicit_context == NULL)
        REPORT_LEGION_ERROR(ERROR_CONFUSED_USER,
            "Creating Legion Future objects from a buffer is only permitted "
            "to be performed inside of Legion tasks.")
      Internal::AutoProvenance provenance(prov);
      return Internal::implicit_context->from_value(buffer, size, owned,
                            resource, freefunc, provenance, shard_local);
    }

    /////////////////////////////////////////////////////////////
    // Future Map 
    /////////////////////////////////////////////////////////////

    //--------------------------------------------------------------------------
    FutureMap::FutureMap(void)
      : impl(NULL)
    //--------------------------------------------------------------------------
    {
    }

    //--------------------------------------------------------------------------
    FutureMap::FutureMap(const FutureMap &map)
      : impl(map.impl)
    //--------------------------------------------------------------------------
    {
      if (impl != NULL)
        impl->add_base_gc_ref(Internal::APPLICATION_REF);
    }

    //--------------------------------------------------------------------------
    FutureMap::FutureMap(FutureMap &&map) noexcept
      : impl(map.impl)
    //--------------------------------------------------------------------------
    {
      map.impl = NULL;
    }

    //--------------------------------------------------------------------------
    FutureMap::FutureMap(Internal::FutureMapImpl *i)
      : impl(i)
    //--------------------------------------------------------------------------
    {
      if (impl != NULL)
        impl->add_base_gc_ref(Internal::APPLICATION_REF);
    }

    //--------------------------------------------------------------------------
    FutureMap::~FutureMap(void)
    //--------------------------------------------------------------------------
    {
      if ((impl != NULL) && impl->remove_base_gc_ref(Internal::APPLICATION_REF))
        delete impl;
    }

    //--------------------------------------------------------------------------
    FutureMap& FutureMap::operator=(const FutureMap &rhs)
    //--------------------------------------------------------------------------
    {
      if ((impl != NULL) && impl->remove_base_gc_ref(Internal::APPLICATION_REF))
        delete impl;
      impl = rhs.impl;
      if (impl != NULL)
        impl->add_base_gc_ref(Internal::APPLICATION_REF);
      return *this;
    }

    //--------------------------------------------------------------------------
    FutureMap& FutureMap::operator=(FutureMap &&rhs) noexcept
    //--------------------------------------------------------------------------
    {
      if ((impl != NULL) && impl->remove_base_gc_ref(Internal::APPLICATION_REF))
        delete impl;
      impl = rhs.impl;
      rhs.impl = NULL;
      return *this;
    }

    //--------------------------------------------------------------------------
    Future FutureMap::get_future(const DomainPoint &point) const
    //--------------------------------------------------------------------------
    {
#ifdef DEBUG_LEGION
      assert(impl != NULL);
#endif
      return impl->get_future(point, false/*internal*/);
    }

    //--------------------------------------------------------------------------
    void FutureMap::get_void_result(const DomainPoint &point, 
                                    bool silence_warnings,
                                    const char *warning_string) const
    //--------------------------------------------------------------------------
    {
      if (impl != NULL)
        impl->get_void_result(point, silence_warnings, warning_string);
    }

    //--------------------------------------------------------------------------
    void FutureMap::wait_all_results(bool silence_warnings,
                                     const char *warning_string) const
    //--------------------------------------------------------------------------
    {
      if (impl != NULL)
        impl->wait_all_results(silence_warnings, warning_string);
    }

    //--------------------------------------------------------------------------
    Domain FutureMap::get_future_map_domain(void) const
    //--------------------------------------------------------------------------
    {
      if (impl == NULL)
        return Domain::NO_DOMAIN;
      else
        return impl->get_domain();
    }

    /////////////////////////////////////////////////////////////
    // Physical Region 
    /////////////////////////////////////////////////////////////

    //--------------------------------------------------------------------------
    PhysicalRegion::PhysicalRegion(void)
      : impl(NULL)
    //--------------------------------------------------------------------------
    {
    }

    //--------------------------------------------------------------------------
    PhysicalRegion::PhysicalRegion(const PhysicalRegion &rhs)
      : impl(rhs.impl)
    //--------------------------------------------------------------------------
    {
      if (impl != NULL)
        impl->add_reference();
    }

    //--------------------------------------------------------------------------
    PhysicalRegion::PhysicalRegion(PhysicalRegion &&rhs) noexcept
      : impl(rhs.impl)
    //--------------------------------------------------------------------------
    {
      rhs.impl = NULL;
    }

    //--------------------------------------------------------------------------
    PhysicalRegion::PhysicalRegion(Internal::PhysicalRegionImpl *i)
      : impl(i)
    //--------------------------------------------------------------------------
    {
      if (impl != NULL)
        impl->add_reference();
    }

    //--------------------------------------------------------------------------
    PhysicalRegion::~PhysicalRegion(void)
    //--------------------------------------------------------------------------
    {
      if (impl != NULL)
      {
        if (impl->remove_reference())
          delete impl;
        impl = NULL;
      }
    }

    //--------------------------------------------------------------------------
    PhysicalRegion& PhysicalRegion::operator=(const PhysicalRegion &rhs)
    //--------------------------------------------------------------------------
    {
      if (impl != NULL)
      {
        if (impl->remove_reference())
          delete impl;
      }
      impl = rhs.impl;
      if (impl != NULL)
        impl->add_reference();
      return *this;
    }

    //--------------------------------------------------------------------------
    PhysicalRegion& PhysicalRegion::operator=(PhysicalRegion &&rhs) noexcept
    //--------------------------------------------------------------------------
    {
      if ((impl != NULL) && impl->remove_reference())
        delete impl;
      impl = rhs.impl;
      rhs.impl = NULL;
      return *this;
    }

    //--------------------------------------------------------------------------
    bool PhysicalRegion::is_mapped(void) const
    //--------------------------------------------------------------------------
    {
      if (impl == NULL)
        return false;
      return impl->is_mapped();
    }

    //--------------------------------------------------------------------------
    void PhysicalRegion::wait_until_valid(bool silence_warnings,
                                          const char *warning_string)
    //--------------------------------------------------------------------------
    {
#ifdef DEBUG_LEGION
      assert(impl != NULL);
#endif
      impl->wait_until_valid(silence_warnings, warning_string);
    }

    //--------------------------------------------------------------------------
    bool PhysicalRegion::is_valid(void) const
    //--------------------------------------------------------------------------
    {
      if (impl != NULL)
        return impl->is_valid();
      else
        return false;
    }

    //--------------------------------------------------------------------------
    LogicalRegion PhysicalRegion::get_logical_region(void) const
    //--------------------------------------------------------------------------
    {
      if (impl != NULL)
        return impl->get_logical_region();
      else
        return LogicalRegion::NO_REGION;
    }

    //--------------------------------------------------------------------------
    PrivilegeMode PhysicalRegion::get_privilege(void) const
    //--------------------------------------------------------------------------
    {
      if (impl != NULL)
        return impl->get_privilege();
      else
        return LEGION_NO_ACCESS;
    }

    //--------------------------------------------------------------------------
    LegionRuntime::Accessor::RegionAccessor<
      LegionRuntime::Accessor::AccessorType::Generic>
        PhysicalRegion::get_accessor(bool silence_warnings) const
    //--------------------------------------------------------------------------
    {
#ifdef DEBUG_LEGION
      assert(impl != NULL);
#endif
      return impl->get_accessor(silence_warnings);
    }

    //--------------------------------------------------------------------------
    LegionRuntime::Accessor::RegionAccessor<
      LegionRuntime::Accessor::AccessorType::Generic>
        PhysicalRegion::get_field_accessor(FieldID fid, 
                                           bool silence_warnings) const
    //--------------------------------------------------------------------------
    {
#ifdef DEBUG_LEGION
      assert(impl != NULL);
#endif
      return impl->get_field_accessor(fid, silence_warnings);
    }

    //--------------------------------------------------------------------------
    void PhysicalRegion::get_memories(std::set<Memory>& memories,
                        bool silence_warnings, const char *warning_string) const
    //--------------------------------------------------------------------------
    {
      impl->get_memories(memories, silence_warnings, warning_string);
    }

    //--------------------------------------------------------------------------
    void PhysicalRegion::get_fields(std::vector<FieldID>& fields) const
    //--------------------------------------------------------------------------
    {
      impl->get_fields(fields);
    }

    //--------------------------------------------------------------------------
    void PhysicalRegion::get_bounds(void *realm_is, TypeTag type_tag) const 
    //--------------------------------------------------------------------------
    {
      impl->get_bounds(realm_is, type_tag);
    }

    //--------------------------------------------------------------------------
    Realm::RegionInstance PhysicalRegion::get_instance_info(PrivilegeMode mode,
                              FieldID fid, size_t field_size, void *realm_is, 
                              TypeTag type_tag, const char *warning_string,
                              bool silence_warnings, bool generic_accessor, 
                              bool check_field_size, ReductionOpID redop) const
    //--------------------------------------------------------------------------
    {
      if (impl == NULL)
        REPORT_LEGION_ERROR(ERROR_PHYSICAL_REGION_UNMAPPED,
            "Illegal request to create an accessor for uninitialized physical "
            "region in task %s (UID %lld)",
            Internal::implicit_context->get_task_name(),
            Internal::implicit_context->get_unique_id())
      return impl->get_instance_info(mode, fid, field_size, realm_is, type_tag, 
                                     warning_string, silence_warnings, 
                                     generic_accessor, check_field_size, redop);
    }

    //--------------------------------------------------------------------------
    Realm::RegionInstance PhysicalRegion::get_padding_info(FieldID fid,
                            size_t field_size, Domain *inner, Domain &outer, 
                            const char *warning_string, bool silence_warnings,
                            bool generic_accessor, bool check_field_size) const
    //--------------------------------------------------------------------------
    {
      if (impl == NULL)
        REPORT_LEGION_ERROR(ERROR_PHYSICAL_REGION_UNMAPPED,
            "Illegal request to create a padding accessor for uninitialized "
            "physical region in task %s (UID %lld)",
            Internal::implicit_context->get_task_name(),
            Internal::implicit_context->get_unique_id())
      return impl->get_padding_info(fid, field_size, inner, outer,
          warning_string, silence_warnings, generic_accessor, check_field_size);
    }

    //--------------------------------------------------------------------------
    void PhysicalRegion::report_incompatible_accessor(const char *accessor_kind,
                              Realm::RegionInstance instance, FieldID fid) const
    //--------------------------------------------------------------------------
    {
      impl->report_incompatible_accessor(accessor_kind, instance, fid);
    }

    //--------------------------------------------------------------------------
    void PhysicalRegion::report_incompatible_multi_accessor(unsigned index,
    FieldID fid, Realm::RegionInstance inst1, Realm::RegionInstance inst2) const
    //--------------------------------------------------------------------------
    {
      impl->report_incompatible_multi_accessor(index, fid, inst1, inst2);
    }

    //--------------------------------------------------------------------------
    void PhysicalRegion::report_colocation_violation(const char *accessor_kind,
                 FieldID fid, Realm::RegionInstance inst1, 
                 Realm::RegionInstance inst2, 
                 const PhysicalRegion &other, bool reduction) const
    //--------------------------------------------------------------------------
    {
      impl->report_colocation_violation(accessor_kind, fid, inst1, inst2,
                                        other, reduction);
    }

    //--------------------------------------------------------------------------
    /*static*/ void PhysicalRegion::empty_colocation_regions(
                         const char *accessor_kind, FieldID fid, bool reduction)
    //--------------------------------------------------------------------------
    {
      Internal::PhysicalRegionImpl::empty_colocation_regions(accessor_kind,
                                                             fid, reduction);
    }

    //--------------------------------------------------------------------------
    /*static*/ void PhysicalRegion::fail_bounds_check(DomainPoint p,FieldID fid,
                                                 PrivilegeMode mode, bool multi)
    //--------------------------------------------------------------------------
    {
      Internal::PhysicalRegionImpl::fail_bounds_check(p, fid, mode, multi);
    }

    //--------------------------------------------------------------------------
    /*static*/ void PhysicalRegion::fail_bounds_check(Domain d, FieldID fid,
                                                 PrivilegeMode mode, bool multi)
    //--------------------------------------------------------------------------
    {
      Internal::PhysicalRegionImpl::fail_bounds_check(d, fid, mode, multi);
    }

    //--------------------------------------------------------------------------
    /*static*/ void PhysicalRegion::fail_privilege_check(DomainPoint p, 
                                                FieldID fid, PrivilegeMode mode)
    //--------------------------------------------------------------------------
    {
      Internal::PhysicalRegionImpl::fail_privilege_check(p, fid, mode);
    }

    //--------------------------------------------------------------------------
    /*static*/ void PhysicalRegion::fail_privilege_check(Domain d, FieldID fid, 
                                                         PrivilegeMode mode)
    //--------------------------------------------------------------------------
    {
      Internal::PhysicalRegionImpl::fail_privilege_check(d, fid, mode);
    }

    //--------------------------------------------------------------------------
    /*static*/ void PhysicalRegion::fail_padding_check(DomainPoint p, 
                                                       FieldID fid)
    //--------------------------------------------------------------------------
    {
      Internal::PhysicalRegionImpl::fail_padding_check(p, fid);
    }

    /////////////////////////////////////////////////////////////
    // UntypedDeferredValue
    /////////////////////////////////////////////////////////////

    //--------------------------------------------------------------------------
    UntypedDeferredValue::UntypedDeferredValue(void)
      : instance(Realm::RegionInstance::NO_INST), field_size(0)
    //--------------------------------------------------------------------------
    {
    }

    //--------------------------------------------------------------------------
    UntypedDeferredValue::UntypedDeferredValue(size_t fs, Memory memory,
                                    const void *initial_value, size_t alignment) 
      : field_size(fs)
    //--------------------------------------------------------------------------
    {
      const Realm::Point<1,coord_t> zero(0);
      Realm::IndexSpace<1,coord_t> bounds = Realm::Rect<1,coord_t>(zero, zero);
      const std::vector<size_t> field_sizes(1, field_size);
      Realm::InstanceLayoutConstraints constraints(field_sizes, 0/*blocking*/);
      int dim_order[1];
      dim_order[0] = 0;
      Realm::InstanceLayoutGeneric *layout = 
        Realm::InstanceLayoutGeneric::choose_instance_layout(bounds, 
            constraints, dim_order);
      layout->alignment_reqd = alignment;
      Runtime *runtime = Runtime::get_runtime();
      instance = runtime->create_task_local_instance(memory, layout);
      if (initial_value != NULL)
      {
        Realm::ProfilingRequestSet no_requests; 
        std::vector<Realm::CopySrcDstField> dsts(1);
        dsts[0].set_field(instance, 0/*field id*/, field_size);
        const Internal::LgEvent wait_on(
            bounds.fill(dsts, no_requests, initial_value, field_size));
        if (wait_on.exists())
          wait_on.wait();
      }
    }

    //--------------------------------------------------------------------------
    UntypedDeferredValue::UntypedDeferredValue(size_t fs, Memory::Kind memkind,
                                    const void *initial_value, size_t alignment) 
      : field_size(fs)
    //--------------------------------------------------------------------------
    {
      Machine machine = Realm::Machine::get_machine();
      Machine::MemoryQuery finder(machine);
      const Processor exec_proc = Processor::get_executing_processor();
      finder.best_affinity_to(exec_proc);
      finder.only_kind(memkind);
      if (finder.count() == 0)
      {
        finder = Machine::MemoryQuery(machine);
        finder.has_affinity_to(exec_proc);
        finder.only_kind(memkind);
      }
      if (finder.count() == 0)
      {
        const char *mem_names[] = {
#define MEM_NAMES(name, desc) desc,
          REALM_MEMORY_KINDS(MEM_NAMES) 
#undef MEM_NAMES
        };
        const char *proc_names[] = {
#define PROC_NAMES(name, desc) desc,
          REALM_PROCESSOR_KINDS(PROC_NAMES)
#undef PROC_NAMES
        };
        Context ctx = Runtime::get_context();
        REPORT_LEGION_ERROR(ERROR_DEFERRED_ALLOCATION_FAILURE,
            "Unable to find associated %s memory for %s processor when "
            "performing an UntypedDeferredValue creation in task %s (UID %lld)",
            mem_names[memkind], proc_names[exec_proc.kind()],
            ctx->get_task_name(), ctx->get_unique_id());
      }
      const Memory memory = finder.first();
      const Realm::Point<1,coord_t> zero(0);
      Realm::IndexSpace<1,coord_t> bounds = Realm::Rect<1,coord_t>(zero, zero);
      const std::vector<size_t> field_sizes(1, field_size);
      Realm::InstanceLayoutConstraints constraints(field_sizes, 0/*blocking*/);
      int dim_order[1];
      dim_order[0] = 0;
      Realm::InstanceLayoutGeneric *layout = 
        Realm::InstanceLayoutGeneric::choose_instance_layout(bounds, 
            constraints, dim_order);
      layout->alignment_reqd = alignment;
      Runtime *runtime = Runtime::get_runtime();
      instance = runtime->create_task_local_instance(memory, layout);
      if (initial_value != NULL)
      {
        Realm::ProfilingRequestSet no_requests; 
        std::vector<Realm::CopySrcDstField> dsts(1);
        dsts[0].set_field(instance, 0/*field id*/, field_size);
        const Internal::LgEvent wait_on(
            bounds.fill(dsts, no_requests, initial_value, field_size));
        if (wait_on.exists())
          wait_on.wait();
      }
    }

    //--------------------------------------------------------------------------
    void UntypedDeferredValue::finalize(Context ctx) const
    //--------------------------------------------------------------------------
    {
      Runtime::legion_task_postamble(ctx,instance.pointer_untyped(0,field_size),
                                     field_size, true/*owner*/, instance);
    }

    //--------------------------------------------------------------------------
    Realm::RegionInstance UntypedDeferredValue::get_instance() const
    //--------------------------------------------------------------------------
    {
      return instance;
    }

    /////////////////////////////////////////////////////////////
    // Output Region
    /////////////////////////////////////////////////////////////

    //--------------------------------------------------------------------------
    OutputRegion::OutputRegion(void)
      : impl(NULL)
    //--------------------------------------------------------------------------
    {
    }

    //--------------------------------------------------------------------------
    OutputRegion::OutputRegion(const OutputRegion &rhs)
      : impl(rhs.impl)
    //--------------------------------------------------------------------------
    {
      if (impl != NULL)
        impl->add_reference();
    }

    //--------------------------------------------------------------------------
    OutputRegion::OutputRegion(Internal::OutputRegionImpl *i)
      : impl(i)
    //--------------------------------------------------------------------------
    {
      if (impl != NULL)
        impl->add_reference();
    }

    //--------------------------------------------------------------------------
    OutputRegion::~OutputRegion(void)
    //--------------------------------------------------------------------------
    {
      if (impl != NULL)
      {
        if (impl->remove_reference())
          delete impl;
        impl = NULL;
      }
    }

    //--------------------------------------------------------------------------
    OutputRegion& OutputRegion::operator=(const OutputRegion &rhs)
    //--------------------------------------------------------------------------
    {
      if (impl != NULL)
      {
        if (impl->remove_reference())
          delete impl;
      }
      impl = rhs.impl;
      if (impl != NULL)
        impl->add_reference();
      return *this;
    }

    //--------------------------------------------------------------------------
    Memory OutputRegion::target_memory(void) const
    //--------------------------------------------------------------------------
    {
      return impl->target_memory();
    }

    //--------------------------------------------------------------------------
    LogicalRegion OutputRegion::get_logical_region(void) const
    //--------------------------------------------------------------------------
    {
      return impl->get_logical_region();
    }

    //--------------------------------------------------------------------------
    bool OutputRegion::is_valid_output_region(void) const
    //--------------------------------------------------------------------------
    {
      return impl->is_valid_output_region();
    }

    //--------------------------------------------------------------------------
    void OutputRegion::check_type_tag(TypeTag type_tag) const
    //--------------------------------------------------------------------------
    {
      assert(impl != NULL);
      impl->check_type_tag(type_tag);
    }

    //--------------------------------------------------------------------------
    void OutputRegion::check_field_size(
                                      FieldID field_id, size_t field_size) const
    //--------------------------------------------------------------------------
    {
      assert(impl != NULL);
      impl->check_field_size(field_id, field_size);
    }

    //--------------------------------------------------------------------------
    void OutputRegion::get_layout(FieldID field_id,
                                  std::vector<DimensionKind> &ordering,
                                  size_t &alignment) const
    //--------------------------------------------------------------------------
    {
#ifdef DEBUG_LEGION
      assert(impl != NULL);
#endif
      impl->get_layout(field_id, ordering, alignment);
    }

    //--------------------------------------------------------------------------
    void OutputRegion::return_data(const DomainPoint &extents,
                                   FieldID field_id,
                                   Realm::RegionInstance instance,
                                   bool check_constraints /*= true */)
    //--------------------------------------------------------------------------
    {
      return_data(extents, field_id, instance, NULL, check_constraints);
    }

    //--------------------------------------------------------------------------
    void OutputRegion::return_data(const DomainPoint &extents,
                                   FieldID field_id,
                                   Realm::RegionInstance instance,
                                   const LayoutConstraintSet *constraints,
                                   bool check_constraints)
    //--------------------------------------------------------------------------
    {
#ifdef DEBUG_LEGION
      assert(impl != NULL);
#endif
      impl->return_data(
          extents, field_id, instance, constraints, check_constraints);
    }

    /////////////////////////////////////////////////////////////
    // ExternalResources
    /////////////////////////////////////////////////////////////

    //--------------------------------------------------------------------------
    ExternalResources::ExternalResources(void)
      : impl(NULL)
    //--------------------------------------------------------------------------
    {
    }

    ExternalResources::ExternalResources(const ExternalResources &rhs)
      : impl(rhs.impl)
    //--------------------------------------------------------------------------
    {
      if (impl != NULL)
        impl->add_reference();
    }

    //--------------------------------------------------------------------------
<<<<<<< HEAD
    ExternalResources::ExternalResources(Internal::ExternalResourcesImpl *i)
      : impl(i)
    //--------------------------------------------------------------------------
    {
      if (impl != NULL)
        impl->add_reference();
    }

    //--------------------------------------------------------------------------
    ExternalResources::ExternalResources(ExternalResources &&rhs)
=======
    ExternalResources::ExternalResources(ExternalResources &&rhs) noexcept
>>>>>>> cb36552b
      : impl(rhs.impl)
    //--------------------------------------------------------------------------
    {
      rhs.impl = NULL;
    }

    //--------------------------------------------------------------------------
    ExternalResources::~ExternalResources(void)
    //--------------------------------------------------------------------------
    {
      if ((impl != NULL) && impl->remove_reference())
        delete impl;
    }

    //--------------------------------------------------------------------------
    ExternalResources& ExternalResources::operator=(
                                                   const ExternalResources &rhs)
    //--------------------------------------------------------------------------
    {
      if ((impl != NULL) && impl->remove_reference())
        delete impl;
      impl = rhs.impl;
      if (impl != NULL)
        impl->add_reference();
      return *this;
    }

    //--------------------------------------------------------------------------
    ExternalResources& ExternalResources::operator=(
                                               ExternalResources &&rhs) noexcept
    //--------------------------------------------------------------------------
    {
      if ((impl != NULL) && impl->remove_reference())
        delete impl;
      impl = rhs.impl;
      rhs.impl = NULL;
      return *this;
    }

    //--------------------------------------------------------------------------
    size_t ExternalResources::size(void) const
    //--------------------------------------------------------------------------
    {
      if (impl == NULL)
        return 0;
      return impl->size();
    }

    //--------------------------------------------------------------------------
    PhysicalRegion ExternalResources::operator[](unsigned index) const
    //--------------------------------------------------------------------------
    {
      if (impl == NULL)
        return PhysicalRegion();
      return impl->get_region(index);
    }

    /////////////////////////////////////////////////////////////
    // Piece Iterator
    /////////////////////////////////////////////////////////////

    //--------------------------------------------------------------------------
    PieceIterator::PieceIterator(void)
      : impl(NULL), index(-1)
    //--------------------------------------------------------------------------
    {
    }

    //--------------------------------------------------------------------------
    PieceIterator::PieceIterator(const PhysicalRegion &region, FieldID fid,
                                 bool privilege_only, bool silence_warnings,
                                 const char *warning_string)
      : impl(NULL), index(-1)
    //--------------------------------------------------------------------------
    {
      if (region.impl != NULL)
        impl = region.impl->get_piece_iterator(fid, privilege_only,
                                  silence_warnings, warning_string);
      if (impl != NULL)
      {
        impl->add_reference();
        index = impl->get_next(index, current_piece);
      }
    }

    //--------------------------------------------------------------------------
    PieceIterator::PieceIterator(const PieceIterator &rhs)
      : impl(rhs.impl), index(rhs.index), current_piece(rhs.current_piece)
    //--------------------------------------------------------------------------
    {
      if (impl != NULL)
        impl->add_reference();
    }

    //--------------------------------------------------------------------------
    PieceIterator::PieceIterator(PieceIterator &&rhs) noexcept
      : impl(rhs.impl), index(rhs.index), current_piece(rhs.current_piece)
    //--------------------------------------------------------------------------
    {
      rhs.impl = NULL;
    }

    //--------------------------------------------------------------------------
    PieceIterator::~PieceIterator(void)
    //--------------------------------------------------------------------------
    {
      if ((impl != NULL) && impl->remove_reference())
        delete impl;
    }

    //--------------------------------------------------------------------------
    PieceIterator& PieceIterator::operator=(const PieceIterator &rhs)
    //--------------------------------------------------------------------------
    {
      if ((impl != NULL) && impl->remove_reference())
        delete impl;
      impl = rhs.impl;
      index = rhs.index;
      current_piece = rhs.current_piece;
      if (impl != NULL)
        impl->add_reference();
      return *this;
    }

    //--------------------------------------------------------------------------
    PieceIterator& PieceIterator::operator=(PieceIterator &&rhs) noexcept
    //--------------------------------------------------------------------------
    {
      if ((impl != NULL) && impl->remove_reference())
        delete impl;
      impl = rhs.impl;
      rhs.impl = NULL;
      index = rhs.index;
      current_piece = rhs.current_piece;
      return *this;
    }

    //--------------------------------------------------------------------------
    bool PieceIterator::step(void)
    //--------------------------------------------------------------------------
    {
      if ((impl != NULL) && (index >= 0))
        index = impl->get_next(index, current_piece);
      return valid();
    }

#ifdef __GNUC__
#pragma GCC diagnostic push
#pragma GCC diagnostic ignored "-Wdeprecated-declarations"
#endif
#ifdef __clang__
#pragma clang diagnostic push
#pragma clang diagnostic ignored "-Wdeprecated-declarations"
#endif
#ifdef __PGIC__
#pragma warning (push)
#pragma diag_suppress 1445
#endif
    /////////////////////////////////////////////////////////////
    // Index Iterator  
    /////////////////////////////////////////////////////////////

    //--------------------------------------------------------------------------
    IndexIterator::IndexIterator(void)
    //--------------------------------------------------------------------------
    {
    }

    //--------------------------------------------------------------------------
    IndexIterator::IndexIterator(const Domain &dom, ptr_t start)
    //--------------------------------------------------------------------------
    {
#ifdef DEBUG_LEGION
      assert(dom.get_dim() == 1);
#endif
      const DomainT<1,coord_t> is = dom;
      is_iterator = Realm::IndexSpaceIterator<1,coord_t>(is);
    }

    //--------------------------------------------------------------------------
    IndexIterator::IndexIterator(Runtime *rt, Context ctx,
                                 IndexSpace space, ptr_t start)
    //--------------------------------------------------------------------------
    {
      Domain dom = rt->get_index_space_domain(ctx, space);
#ifdef DEBUG_LEGION
      assert(dom.get_dim() == 1);
#endif
      const DomainT<1,coord_t> is = dom;
      is_iterator = Realm::IndexSpaceIterator<1,coord_t>(is);
    }

    //--------------------------------------------------------------------------
    IndexIterator::IndexIterator(Runtime *rt, Context ctx,
                                 LogicalRegion handle, ptr_t start)
    //--------------------------------------------------------------------------
    {
      Domain dom = rt->get_index_space_domain(ctx, handle.get_index_space());
#ifdef DEBUG_LEGION
      assert(dom.get_dim() == 1);
#endif
      const DomainT<1,coord_t> is = dom;
      is_iterator = Realm::IndexSpaceIterator<1,coord_t>(is);
    }

    //--------------------------------------------------------------------------
    IndexIterator::IndexIterator(Runtime *rt, IndexSpace space, ptr_t start)
    //--------------------------------------------------------------------------
    {
      Domain dom = rt->get_index_space_domain(space);
#ifdef DEBUG_LEGION
      assert(dom.get_dim() == 1);
#endif
      const DomainT<1,coord_t> is = dom;
      is_iterator = Realm::IndexSpaceIterator<1,coord_t>(is);
    }

    //--------------------------------------------------------------------------
    IndexIterator::IndexIterator(const IndexIterator &rhs)
      : is_iterator(rhs.is_iterator), rect_iterator(rhs.rect_iterator)
    //--------------------------------------------------------------------------
    {
    }

    //--------------------------------------------------------------------------
    IndexIterator::~IndexIterator(void)
    //--------------------------------------------------------------------------
    {
    }

    //--------------------------------------------------------------------------
    IndexIterator& IndexIterator::operator=(const IndexIterator &rhs)
    //--------------------------------------------------------------------------
    {
      is_iterator = rhs.is_iterator;
      rect_iterator = rhs.rect_iterator;
      return *this;
    }

    /////////////////////////////////////////////////////////////
    // IndexAllocator 
    /////////////////////////////////////////////////////////////

    //--------------------------------------------------------------------------
    IndexAllocator::IndexAllocator(void)
      : index_space(IndexSpace::NO_SPACE)
    //--------------------------------------------------------------------------
    {
    }

    //--------------------------------------------------------------------------
    IndexAllocator::IndexAllocator(const IndexAllocator &rhs)
      : index_space(rhs.index_space), iterator(rhs.iterator)
    //--------------------------------------------------------------------------
    {
    }

    //--------------------------------------------------------------------------
    IndexAllocator::IndexAllocator(IndexSpace is, IndexIterator itr)
      : index_space(is), iterator(itr)
    //--------------------------------------------------------------------------
    {
    }

    //--------------------------------------------------------------------------
    IndexAllocator::~IndexAllocator(void)
    //--------------------------------------------------------------------------
    {
    }

    //--------------------------------------------------------------------------
    IndexAllocator& IndexAllocator::operator=(const IndexAllocator &rhs)
    //--------------------------------------------------------------------------
    {
      index_space = rhs.index_space;
      iterator = rhs.iterator;
      return *this;
    }

    //--------------------------------------------------------------------------
    ptr_t IndexAllocator::alloc(unsigned num_elements)
    //--------------------------------------------------------------------------
    {
      size_t allocated = 0;
      ptr_t result = iterator.next_span(allocated, num_elements);
      if (allocated == num_elements)
        return result;
      else
        return ptr_t::nil();
    }

    //--------------------------------------------------------------------------
    void IndexAllocator::free(ptr_t ptr, unsigned num_elements)
    //--------------------------------------------------------------------------
    {
      Internal::log_run.error("Dynamic free of index space points is "
                              "no longer supported");
      assert(false);
    }
#ifdef __GNUC__
#pragma GCC diagnostic pop
#endif
#ifdef __clang__
#pragma clang diagnostic pop
#endif
#ifdef __PGIC__
#pragma warning (pop)
#endif

    /////////////////////////////////////////////////////////////
    // Field Allocator
    /////////////////////////////////////////////////////////////

    //--------------------------------------------------------------------------
    FieldAllocator::FieldAllocator(void)
      : impl(NULL)
    //--------------------------------------------------------------------------
    {
    }
    
    //--------------------------------------------------------------------------
    FieldAllocator::FieldAllocator(const FieldAllocator &rhs)
      : impl(rhs.impl)
    //--------------------------------------------------------------------------
    {
      if (impl != NULL)
        impl->add_reference();
    }

    //--------------------------------------------------------------------------
    FieldAllocator::FieldAllocator(FieldAllocator &&rhs) noexcept
      : impl(rhs.impl)
    //--------------------------------------------------------------------------
    {
      rhs.impl = NULL;
    }

    //--------------------------------------------------------------------------
    FieldAllocator::~FieldAllocator(void)
    //--------------------------------------------------------------------------
    {
      if (impl != NULL)
      {
        if (impl->remove_reference())
          delete impl;
        impl = NULL;
      }
    }

    //--------------------------------------------------------------------------
    FieldAllocator::FieldAllocator(Internal::FieldAllocatorImpl *i)
      : impl(i)
    //--------------------------------------------------------------------------
    {
      if (impl != NULL)
        impl->add_reference();
    }

    //--------------------------------------------------------------------------
    FieldAllocator& FieldAllocator::operator=(const FieldAllocator &rhs)
    //--------------------------------------------------------------------------
    {
      if ((impl != NULL) && impl->remove_reference())
        delete impl;
      impl = rhs.impl;
      if (impl != NULL)
        impl->add_reference();
      return *this;
    }

    //--------------------------------------------------------------------------
    FieldAllocator& FieldAllocator::operator=(FieldAllocator &&rhs) noexcept
    //--------------------------------------------------------------------------
    {
      if ((impl != NULL) && impl->remove_reference())
        delete impl;
      impl = rhs.impl;
      rhs.impl = NULL;
      return *this;
    }

    //--------------------------------------------------------------------------
    FieldID FieldAllocator::allocate_field(size_t field_size,
                                           FieldID desired_fieldid,
                                           CustomSerdezID serdez_id, bool local,
                                           const char *prov)
    //--------------------------------------------------------------------------
    {
#ifdef DEBUG_LEGION
      assert(impl != NULL);
#endif
      Internal::AutoProvenance provenance(prov);
      return impl->allocate_field(field_size, desired_fieldid, serdez_id,
                                  local, provenance);
    }

    //--------------------------------------------------------------------------
    FieldID FieldAllocator::allocate_field(const Future &field_size,
                                           FieldID desired_fieldid,
                                           CustomSerdezID serdez_id, bool local,
                                           const char *prov)
    //--------------------------------------------------------------------------
    {
#ifdef DEBUG_LEGION
      assert(impl != NULL);
#endif
      Internal::AutoProvenance provenance(prov);
      return impl->allocate_field(field_size, desired_fieldid, serdez_id,
                                  local, provenance);
    }

    //--------------------------------------------------------------------------
    void FieldAllocator::free_field(FieldID fid, const bool unordered,
                                    const char *prov)
    //--------------------------------------------------------------------------
    {
#ifdef DEBUG_LEGION
      assert(impl != NULL);
#endif     
      Internal::AutoProvenance provenance(prov);
      impl->free_field(fid, unordered, provenance);
    }

    //--------------------------------------------------------------------------
    FieldID FieldAllocator::allocate_local_field(size_t field_size,
                                                 FieldID desired_fieldid,
                                                 CustomSerdezID serdez_id,
                                                 const char *prov)
    //--------------------------------------------------------------------------
    {
#ifdef DEBUG_LEGION
      assert(impl != NULL);
#endif
      Internal::AutoProvenance provenance(prov);
      return impl->allocate_field(field_size, desired_fieldid, 
                                  serdez_id, true/*local*/, provenance);
    }

    //--------------------------------------------------------------------------
    void FieldAllocator::allocate_fields(const std::vector<size_t> &field_sizes,
                                         std::vector<FieldID> &resulting_fields,
                                         CustomSerdezID serdez_id, bool local,
                                         const char *prov)
    //--------------------------------------------------------------------------
    {
#ifdef DEBUG_LEGION
      assert(impl != NULL);
#endif
      Internal::AutoProvenance provenance(prov);
      impl->allocate_fields(field_sizes, resulting_fields, serdez_id,
                            local, provenance);
    }

    //--------------------------------------------------------------------------
    void FieldAllocator::allocate_fields(const std::vector<Future> &field_sizes,
                                         std::vector<FieldID> &resulting_fields,
                                         CustomSerdezID serdez_id, bool local,
                                         const char *prov)
    //--------------------------------------------------------------------------
    {
#ifdef DEBUG_LEGION
      assert(impl != NULL);
#endif
      Internal::AutoProvenance provenance(prov);
      impl->allocate_fields(field_sizes, resulting_fields,
                            serdez_id, local, provenance);
    }

    //--------------------------------------------------------------------------
    void FieldAllocator::free_fields(const std::set<FieldID> &to_free,
                                     const bool unordered, const char *prov)
    //--------------------------------------------------------------------------
    {
#ifdef DEBUG_LEGION
      assert(impl != NULL);
#endif
      Internal::AutoProvenance provenance(prov);
      impl->free_fields(to_free, unordered, provenance);
    }

    //--------------------------------------------------------------------------
    void FieldAllocator::allocate_local_fields(
                                        const std::vector<size_t> &field_sizes,
                                        std::vector<FieldID> &resulting_fields,
                                        CustomSerdezID serdez_id,
                                        const char *prov)
    //--------------------------------------------------------------------------
    {
#ifdef DEBUG_LEGION
      assert(impl != NULL);
#endif
      Internal::AutoProvenance provenance(prov);
      impl->allocate_fields(field_sizes, resulting_fields, 
                            serdez_id, true/*local*/, provenance);
    }

    //--------------------------------------------------------------------------
    FieldSpace FieldAllocator::get_field_space(void) const
    //--------------------------------------------------------------------------
    {
      if (impl == NULL)
        return FieldSpace::NO_SPACE;
      else
        return impl->get_field_space();
    }

    /////////////////////////////////////////////////////////////
    // Task Config Options 
    /////////////////////////////////////////////////////////////

    //--------------------------------------------------------------------------
    TaskConfigOptions::TaskConfigOptions(bool l /*=false*/,
                                         bool in /*=false*/,
                                         bool idem /*=false*/)
      : leaf(l), inner(in), idempotent(idem)
    //--------------------------------------------------------------------------
    {
    }

    /////////////////////////////////////////////////////////////
    // ProjectionFunctor 
    /////////////////////////////////////////////////////////////

    //--------------------------------------------------------------------------
    ProjectionFunctor::ProjectionFunctor(void)
      : runtime(NULL)
    //--------------------------------------------------------------------------
    {
    }

    //--------------------------------------------------------------------------
    ProjectionFunctor::ProjectionFunctor(Runtime *rt)
      : runtime(rt)
    //--------------------------------------------------------------------------
    {
    }

    //--------------------------------------------------------------------------
    ProjectionFunctor::~ProjectionFunctor(void)
    //--------------------------------------------------------------------------
    {
    }

// FIXME: This exists for backwards compatibility but it is tripping
// over our own deprecation warnings. Turn those off inside this method.
#ifdef __GNUC__
#pragma GCC diagnostic push
#pragma GCC diagnostic ignored "-Wdeprecated-declarations"
#endif
#ifdef __clang__
#pragma clang diagnostic push
#pragma clang diagnostic ignored "-Wdeprecated-declarations"
#endif
    //--------------------------------------------------------------------------
    LogicalRegion ProjectionFunctor::project(const Mappable *mappable, 
            unsigned index, LogicalRegion upper_bound, const DomainPoint &point)
    //--------------------------------------------------------------------------
    {
      if (is_functional())
      {
        switch (mappable->get_mappable_type())
        {
          case LEGION_TASK_MAPPABLE:
            {
              const Task *task = mappable->as_task();
              return project(upper_bound, point, task->index_domain);
            }
          case LEGION_COPY_MAPPABLE:
            {
              const Copy *copy = mappable->as_copy();
              return project(upper_bound, point, copy->index_domain);
            }
          case LEGION_INLINE_MAPPABLE:
          case LEGION_ACQUIRE_MAPPABLE:
          case LEGION_RELEASE_MAPPABLE:
          case LEGION_CLOSE_MAPPABLE:
            {
              const Domain launch_domain(point, point);
              return project(upper_bound, point, launch_domain);
            }
          case LEGION_FILL_MAPPABLE:
            {
              const Fill *fill = mappable->as_fill();
              return project(upper_bound, point, fill->index_domain);
            }
          case LEGION_PARTITION_MAPPABLE:
            {
              const Partition *part = mappable->as_partition();
              return project(upper_bound, point, part->index_domain);
            }
          case LEGION_MUST_EPOCH_MAPPABLE:
            {
              const MustEpoch *must = mappable->as_must_epoch();
              return project(upper_bound, point, must->launch_domain);
            }
          default:
            REPORT_LEGION_ERROR(ERROR_UNKNOWN_MAPPABLE, 
                                "Unknown mappable type passed to projection "
                                "functor! You must override the default "
                                "implementations of the non-deprecated "
                                "'project' methods!");
        }
      }
      else
      {
#ifdef DEBUG_LEGION
        REPORT_LEGION_WARNING(LEGION_WARNING_NEW_PROJECTION_FUNCTORS, 
                              "THERE ARE NEW METHODS FOR PROJECTION FUNCTORS "
                              "THAT MUST BE OVERRIDEN! CALLING DEPRECATED "
                              "METHODS FOR NOW!");
#endif
        switch (mappable->get_mappable_type())
        {
          case LEGION_TASK_MAPPABLE:
            return project(0/*dummy ctx*/, 
                           const_cast<Task*>(mappable->as_task()),
                           index, upper_bound, point);
          default:
            REPORT_LEGION_ERROR(ERROR_UNKNOWN_MAPPABLE, 
                                "Unknown mappable type passed to projection "
                                "functor! You must override the default "
                                "implementations of the non-deprecated "
                                "'project' methods!");
        }
      }
      return LogicalRegion::NO_REGION;
    }

    //--------------------------------------------------------------------------
    LogicalRegion ProjectionFunctor::project(const Mappable *mappable,
         unsigned index, LogicalPartition upper_bound, const DomainPoint &point)
    //--------------------------------------------------------------------------
    {
      if (is_functional())
      {
        switch (mappable->get_mappable_type())
        {
          case LEGION_TASK_MAPPABLE:
            {
              const Task *task = mappable->as_task();
              return project(upper_bound, point, task->index_domain);
            }
          case LEGION_COPY_MAPPABLE:
            {
              const Copy *copy = mappable->as_copy();
              return project(upper_bound, point, copy->index_domain);
            }
          case LEGION_INLINE_MAPPABLE:
          case LEGION_ACQUIRE_MAPPABLE:
          case LEGION_RELEASE_MAPPABLE:
          case LEGION_CLOSE_MAPPABLE:
            {
              const Domain launch_domain(point, point);
              return project(upper_bound, point, launch_domain);
            }
          case LEGION_FILL_MAPPABLE:
            {
              const Fill *fill = mappable->as_fill();
              return project(upper_bound, point, fill->index_domain);
            }
          case LEGION_PARTITION_MAPPABLE:
            {
              const Partition *part = mappable->as_partition();
              return project(upper_bound, point, part->index_domain);
            }
          case LEGION_MUST_EPOCH_MAPPABLE:
            {
              const MustEpoch *must = mappable->as_must_epoch();
              return project(upper_bound, point, must->launch_domain);
            }
          default:
            REPORT_LEGION_ERROR(ERROR_UNKNOWN_MAPPABLE, 
                                "Unknown mappable type passed to projection "
                                "functor! You must override the default "
                                "implementations of the non-deprecated "
                                "'project' methods!");
        }
      }
      else
      {
#ifdef DEBUG_LEGION
        REPORT_LEGION_WARNING(LEGION_WARNING_NEW_PROJECTION_FUNCTORS, 
                              "THERE ARE NEW METHODS FOR PROJECTION FUNCTORS "
                              "THAT MUST BE OVERRIDEN! CALLING DEPRECATED "
                              "METHODS FOR NOW!");
#endif
        switch (mappable->get_mappable_type())
        {
          case LEGION_TASK_MAPPABLE:
            return project(0/*dummy ctx*/, 
                           const_cast<Task*>(mappable->as_task()),
                           index, upper_bound, point);
          default:
            REPORT_LEGION_ERROR(ERROR_UNKNOWN_MAPPABLE, 
                                "Unknown mappable type passed to projection "
                                "functor! You must override the default "
                                "implementations of the non-deprecated "
                                "'project' methods!");
                assert(false);
        }
      }
      return LogicalRegion::NO_REGION;
    }
#ifdef __GNUC__
#pragma GCC diagnostic pop
#endif
#ifdef __clang__
#pragma clang diagnostic pop
#endif

    //--------------------------------------------------------------------------
    LogicalRegion ProjectionFunctor::project(LogicalRegion upper_bound,
                          const DomainPoint &point, const Domain &launch_domain)
    //--------------------------------------------------------------------------
    {
      REPORT_LEGION_ERROR(ERROR_DEPRECATED_PROJECTION, 
                          "INVOCATION OF DEPRECATED PROJECTION "
                          "FUNCTOR METHOD WITHOUT AN OVERRIDE!");
      return LogicalRegion::NO_REGION;
    }

    //--------------------------------------------------------------------------
    LogicalRegion ProjectionFunctor::project(LogicalPartition upper_bound,
                          const DomainPoint &point, const Domain &launch_domain)
    //--------------------------------------------------------------------------
    {
      REPORT_LEGION_ERROR(ERROR_DEPRECATED_PROJECTION, 
                          "INVOCATION OF DEPRECATED PROJECTION "
                          "FUNCTOR METHOD WITHOUT AN OVERRIDE!");
      return LogicalRegion::NO_REGION;
    }

    //--------------------------------------------------------------------------
    LogicalRegion ProjectionFunctor::project(Context ctx, Task *task,
            unsigned index, LogicalRegion upper_bound, const DomainPoint &point)
    //--------------------------------------------------------------------------
    {
      REPORT_LEGION_ERROR(ERROR_DEPRECATED_PROJECTION, 
                          "INVOCATION OF DEPRECATED PROJECTION "
                          "FUNCTOR METHOD WITHOUT AN OVERRIDE!");
      return LogicalRegion::NO_REGION;
    }

    //--------------------------------------------------------------------------
    LogicalRegion ProjectionFunctor::project(Context ctx, Task *task,
         unsigned index, LogicalPartition upper_bound, const DomainPoint &point)
    //--------------------------------------------------------------------------
    {
      REPORT_LEGION_ERROR(ERROR_DEPRECATED_PROJECTION, 
                          "INVOCATION OF DEPRECATED PROJECTION "
                          "FUNCTOR METHOD WITHOUT AN OVERRIDE!");
      return LogicalRegion::NO_REGION;
    }

    //--------------------------------------------------------------------------
    void ProjectionFunctor::invert(LogicalRegion region, LogicalRegion upper, 
          const Domain &launch_domain, std::vector<DomainPoint> &ordered_points)
    //--------------------------------------------------------------------------
    {
      // Must be override by derived classes
      assert(false);
    }

    //--------------------------------------------------------------------------
    void ProjectionFunctor::invert(LogicalRegion region, LogicalPartition upper, 
          const Domain &launch_domain, std::vector<DomainPoint> &ordered_points)
    //--------------------------------------------------------------------------
    {
      // Must be override by derived classes
      assert(false);
    }

    //--------------------------------------------------------------------------
    bool ProjectionFunctor::is_complete(LogicalRegion upper_bound,
                                        const Domain &launch_domain)
    //--------------------------------------------------------------------------
    {
      return false;
    }

    //--------------------------------------------------------------------------
    bool ProjectionFunctor::is_complete(LogicalPartition upper_bound,
                                        const Domain &launch_domain)
    //--------------------------------------------------------------------------
    {
      return false;
    }

    //--------------------------------------------------------------------------
    bool ProjectionFunctor::is_complete(Mappable *mappable, unsigned index,
                         LogicalRegion upper_bound, const Domain &launch_domain)
    //--------------------------------------------------------------------------
    {
      return false;
    }

    //--------------------------------------------------------------------------
    bool ProjectionFunctor::is_complete(Mappable *mappable, unsigned index,
                      LogicalPartition upper_bound, const Domain &launch_domain)
    //--------------------------------------------------------------------------
    {
      return false;
    }

    /////////////////////////////////////////////////////////////
    // ShardingFunctor 
    /////////////////////////////////////////////////////////////

    //--------------------------------------------------------------------------
    ShardingFunctor::ShardingFunctor(void)
    //--------------------------------------------------------------------------
    {
    }

    //--------------------------------------------------------------------------
    ShardingFunctor::~ShardingFunctor(void)
    //--------------------------------------------------------------------------
    {
    }

    //--------------------------------------------------------------------------
    ShardID ShardingFunctor::shard(const DomainPoint &index_point,
                                   const Domain &index_domain,
                                   const size_t total_shards)
    //--------------------------------------------------------------------------
    {
      REPORT_LEGION_ERROR(ERROR_DEPRECATED_SHARDING,
          "Invocation of 'ShardingFunctor::shard' method "
          "without a user-provided override");
      return 0;
    }

    //--------------------------------------------------------------------------
    DomainPoint ShardingFunctor::shard_points(const DomainPoint &index_point,
                                   const Domain &index_domain,
                                   const std::vector<DomainPoint> &shard_points,
                                   const Domain &shard_domain)
    //--------------------------------------------------------------------------
    {
      REPORT_LEGION_ERROR(ERROR_DEPRECATED_SHARDING,
          "Invocation of 'ShardingFunctor::shard_points' method "
          "without a user-provided override");
      return DomainPoint();
    }

    //--------------------------------------------------------------------------
    void ShardingFunctor::invert(ShardID shard,
                                 const Domain &sharding_domain,
                                 const Domain &index_domain,
                                 const size_t total_shards,
                                 std::vector<DomainPoint> &points)
    //--------------------------------------------------------------------------
    {
      REPORT_LEGION_ERROR(ERROR_DEPRECATED_SHARDING,
          "Invocation of 'ShardingFunctor::invert' method "
          "without a user-provided override");
    }

    //--------------------------------------------------------------------------
    void ShardingFunctor::invert_points(const DomainPoint &shard_point,
                                 const std::vector<DomainPoint> &shard_points,
                                 const Domain &shard_domain,
                                 const Domain &index_domain,
                                 const Domain &sharding_domain,
                                 std::vector<DomainPoint> &index_points)
    //--------------------------------------------------------------------------
    {
      REPORT_LEGION_ERROR(ERROR_DEPRECATED_SHARDING,
          "Invocation of 'ShardingFunctor::invert_points' method "
          "without a user-provided override");
    }
    
    /////////////////////////////////////////////////////////////
    // Coloring Serializer 
    /////////////////////////////////////////////////////////////

    //--------------------------------------------------------------------------
    ColoringSerializer::ColoringSerializer(const Coloring &c)
      : coloring(c)
    //--------------------------------------------------------------------------
    {
    }

    //--------------------------------------------------------------------------
    size_t ColoringSerializer::legion_buffer_size(void) const
    //--------------------------------------------------------------------------
    {
      size_t result = sizeof(size_t); // number of elements
      for (Coloring::const_iterator it = coloring.begin();
            it != coloring.end(); it++)
      {
        result += sizeof(Color);
        result += 2*sizeof(size_t); // number of each kind of pointer
        result += (it->second.points.size() * sizeof(ptr_t));
        result += (it->second.ranges.size() * 2 * sizeof(ptr_t));
      }
      return result;
    }

    //--------------------------------------------------------------------------
    size_t ColoringSerializer::legion_serialize(void *buffer) const
    //--------------------------------------------------------------------------
    {
      char *target = (char*)buffer; 
      *((size_t*)target) = coloring.size();
      target += sizeof(size_t);
      for (Coloring::const_iterator it = coloring.begin();
            it != coloring.end(); it++)
      {
        *((Color*)target) = it->first;
        target += sizeof(it->first);
        *((size_t*)target) = it->second.points.size();
        target += sizeof(size_t);
        for (std::set<ptr_t>::const_iterator ptr_it = it->second.points.begin();
              ptr_it != it->second.points.end(); ptr_it++)
        {
          *((ptr_t*)target) = *ptr_it;
          target += sizeof(ptr_t);
        }
        *((size_t*)target) = it->second.ranges.size();
        target += sizeof(size_t);
        for (std::set<std::pair<ptr_t,ptr_t> >::const_iterator range_it = 
              it->second.ranges.begin(); range_it != it->second.ranges.end();
              range_it++)
        {
          *((ptr_t*)target) = range_it->first;
          target += sizeof(range_it->first);
          *((ptr_t*)target) = range_it->second;
          target += sizeof(range_it->second);
        }
      }
      return (size_t(target) - size_t(buffer));
    }

    //--------------------------------------------------------------------------
    size_t ColoringSerializer::legion_deserialize(const void *buffer)
    //--------------------------------------------------------------------------
    {
      const char *source = (const char*)buffer;
      size_t num_colors = *((const size_t*)source);
      source += sizeof(num_colors);
      for (unsigned idx = 0; idx < num_colors; idx++)
      {
        Color c = *((const Color*)source);
        source += sizeof(c);
        coloring[c]; // Force coloring to exist even if empty.
        size_t num_points = *((const size_t*)source);
        source += sizeof(num_points);
        for (unsigned p = 0; p < num_points; p++)
        {
          ptr_t ptr = *((const ptr_t*)source);
          source += sizeof(ptr);
          coloring[c].points.insert(ptr);
        }
        size_t num_ranges = *((const size_t*)source);
        source += sizeof(num_ranges);
        for (unsigned r = 0; r < num_ranges; r++)
        {
          ptr_t start = *((const ptr_t*)source);
          source += sizeof(start);
          ptr_t stop = *((const ptr_t*)source);
          source += sizeof(stop);
          coloring[c].ranges.insert(std::pair<ptr_t,ptr_t>(start,stop));
        }
      }
      // Return the number of bytes consumed
      return (size_t(source) - size_t(buffer));
    }

    /////////////////////////////////////////////////////////////
    // Domain Coloring Serializer 
    /////////////////////////////////////////////////////////////

    //--------------------------------------------------------------------------
    DomainColoringSerializer::DomainColoringSerializer(const DomainColoring &d)
      : coloring(d)
    //--------------------------------------------------------------------------
    {
    }

    //--------------------------------------------------------------------------
    size_t DomainColoringSerializer::legion_buffer_size(void) const
    //--------------------------------------------------------------------------
    {
      size_t result = sizeof(size_t); // number of elements
      result += (coloring.size() * (sizeof(Color) + sizeof(Domain)));
      return result;
    }

    //--------------------------------------------------------------------------
    size_t DomainColoringSerializer::legion_serialize(void *buffer) const
    //--------------------------------------------------------------------------
    {
      char *target = (char*)buffer;
      *((size_t*)target) = coloring.size();
      target += sizeof(size_t);
      for (DomainColoring::const_iterator it = coloring.begin();
            it != coloring.end(); it++)
      {
        *((Color*)target) = it->first; 
        target += sizeof(it->first);
        *((Domain*)target) = it->second;
        target += sizeof(it->second);
      }
      return (size_t(target) - size_t(buffer));
    }

    //--------------------------------------------------------------------------
    size_t DomainColoringSerializer::legion_deserialize(const void *buffer)
    //--------------------------------------------------------------------------
    {
      const char *source = (const char*)buffer;
      size_t num_elements = *((const size_t*)source);
      source += sizeof(size_t);
      for (unsigned idx = 0; idx < num_elements; idx++)
      {
        Color c = *((const Color*)source);
        source += sizeof(c);
        Domain d = *((const Domain*)source);
        source += sizeof(d);
        coloring[c] = d;
      }
      // Return the number of bytes consumed
      return (size_t(source) - size_t(buffer));
    }

    /////////////////////////////////////////////////////////////
    // Legion Runtime 
    /////////////////////////////////////////////////////////////

    //--------------------------------------------------------------------------
    Runtime::Runtime(Internal::Runtime *rt)
      : runtime(rt)
    //--------------------------------------------------------------------------
    {
    }

    //--------------------------------------------------------------------------
    IndexSpace Runtime::create_index_space(Context ctx, size_t max_num_elmts)
    //--------------------------------------------------------------------------
    {
      const Rect<1,coord_t> bounds((Point<1,coord_t>(0)),
                                   (Point<1,coord_t>(max_num_elmts-1)));
      const Domain domain(bounds);
      return create_index_space(ctx, domain, TYPE_TAG_1D, NULL/*provenance*/);
    }

    //--------------------------------------------------------------------------
    IndexSpace Runtime::create_index_space(Context ctx, const Domain &domain,
                                           TypeTag type_tag, const char *prov)
    //--------------------------------------------------------------------------
    {
      Internal::AutoProvenance provenance(prov);
      switch (domain.get_dim())
      {
#define DIMFUNC(DIM) \
        case DIM:                       \
          {                             \
            if (type_tag == 0) \
              type_tag = TYPE_TAG_##DIM##D; \
            return ctx->create_index_space(domain, type_tag, provenance); \
          }
        LEGION_FOREACH_N(DIMFUNC)
#undef DIMFUNC
        default:
          assert(false);
      }
      return IndexSpace::NO_SPACE;
    }

    //--------------------------------------------------------------------------
    IndexSpace Runtime::create_index_space(Context ctx, size_t dimensions,
                       const Future &future, TypeTag type_tag, const char *prov)
    //--------------------------------------------------------------------------
    {
      Internal::AutoProvenance provenance(prov);
      if (type_tag == 0)
      {
        switch (dimensions)
        {
#define DIMFUNC(DIM) \
        case DIM:                       \
          {                             \
            type_tag = TYPE_TAG_##DIM##D; \
            break; \
          }
        LEGION_FOREACH_N(DIMFUNC)
#undef DIMFUNC
        default:
          assert(false);
        }
      }
      return ctx->create_index_space(future, type_tag, provenance);
    }

    //--------------------------------------------------------------------------
    IndexSpace Runtime::create_index_space(Context ctx, 
                                           const std::set<Domain> &domains)
    //--------------------------------------------------------------------------
    {
      std::vector<Domain> rects(domains.begin(), domains.end());
      return create_index_space(ctx, rects, NULL/*provenance*/); 
    }

    //--------------------------------------------------------------------------
    IndexSpace Runtime::create_index_space(Context ctx,
                       const std::vector<DomainPoint> &points, const char *prov)
    //--------------------------------------------------------------------------
    {
      Internal::AutoProvenance provenance(prov);
      return ctx->create_index_space(points, provenance); 
    }

    //--------------------------------------------------------------------------
    IndexSpace Runtime::create_index_space(Context ctx,
                              const std::vector<Domain> &rects, const char *prov)
    //--------------------------------------------------------------------------
    {
      Internal::AutoProvenance provenance(prov);
      return ctx->create_index_space(rects, provenance); 
    }

    //--------------------------------------------------------------------------
    IndexSpace Runtime::union_index_spaces(Context ctx,
                        const std::vector<IndexSpace> &spaces, const char *prov)
    //--------------------------------------------------------------------------
    {
      Internal::AutoProvenance provenance(prov);
      return ctx->union_index_spaces(spaces, provenance);
    }

    //--------------------------------------------------------------------------
    IndexSpace Runtime::intersect_index_spaces(Context ctx,
                        const std::vector<IndexSpace> &spaces, const char *prov)
    //--------------------------------------------------------------------------
    {
      Internal::AutoProvenance provenance(prov);
      return ctx->intersect_index_spaces(spaces, provenance);
    }

    //--------------------------------------------------------------------------
    IndexSpace Runtime::subtract_index_spaces(Context ctx,
                            IndexSpace left, IndexSpace right, const char *prov)
    //--------------------------------------------------------------------------
    {
      Internal::AutoProvenance provenance(prov);
      return ctx->subtract_index_spaces(left, right, provenance);
    }

    //--------------------------------------------------------------------------
    void Runtime::create_shared_ownership(Context ctx, IndexSpace handle)
    //--------------------------------------------------------------------------
    {
      ctx->create_shared_ownership(handle);
    }

    //--------------------------------------------------------------------------
    void Runtime::destroy_index_space(Context ctx, IndexSpace handle,
                     const bool unordered, const bool recurse, const char *prov)
    //--------------------------------------------------------------------------
    {
      Internal::AutoProvenance provenance(prov);
      ctx->destroy_index_space(handle, unordered, recurse, provenance);
    } 

    //--------------------------------------------------------------------------
    IndexPartition Runtime::create_index_partition(Context ctx,
                                          IndexSpace parent,
                                          const Domain &color_space,
                                          const PointColoring &coloring,
                                          PartitionKind part_kind,
                                          Color color, bool allocable)
    //--------------------------------------------------------------------------
    {
      if (allocable)
        Internal::log_run.warning("WARNING: allocable index partitions are "
                                  "no longer supported");
      std::map<DomainPoint,Domain> domains;
      for (PointColoring::const_iterator cit = 
            coloring.begin(); cit != coloring.end(); cit++)
      {
        if (cit->second.ranges.empty())
        {
          std::vector<Realm::Point<1,coord_t> > 
            points(cit->second.points.size());
          unsigned index = 0;
          for (std::set<ptr_t>::const_iterator it = 
                cit->second.points.begin(); it != 
                cit->second.points.end(); it++)
            points[index++] = Realm::Point<1,coord_t>(*it);
          const Realm::IndexSpace<1,coord_t> space(points);
          domains[cit->first] = DomainT<1,coord_t>(space);
        }
        else
        {
          std::vector<Realm::Rect<1,coord_t> >
            ranges(cit->second.points.size() + cit->second.ranges.size());
          unsigned index = 0;
          for (std::set<ptr_t>::const_iterator it = 
                cit->second.points.begin(); it != 
                cit->second.points.end(); it++)
          {
            Realm::Point<1,coord_t> point(*it);
            ranges[index++] = Realm::Rect<1,coord_t>(point, point);
          }
          for (std::set<std::pair<ptr_t,ptr_t> >::iterator it = 
                cit->second.ranges.begin(); it !=
                cit->second.ranges.end(); it++)
          {
            Realm::Point<1,coord_t> lo(it->first);
            Realm::Point<1,coord_t> hi(it->second);
            ranges[index++] = Realm::Rect<1,coord_t>(lo, hi);
          }
          const Realm::IndexSpace<1,coord_t> space(ranges);
          domains[cit->first] = DomainT<1,coord_t>(space);
        }
      }
      // Make an index space for the color space
      IndexSpace index_color_space = create_index_space(ctx, color_space);
      IndexPartition result = create_partition_by_domain(ctx, parent, domains,
          index_color_space, true/*perform intersections*/, part_kind, color);
      return result;
    }

    //--------------------------------------------------------------------------
    IndexPartition Runtime::create_index_partition(
                                          Context ctx, IndexSpace parent,
                                          const Coloring &coloring,
                                          bool disjoint,
                                          Color part_color)
    //--------------------------------------------------------------------------
    {
      std::map<DomainPoint,Domain> domains;
      Color lower_bound = UINT_MAX, upper_bound = 0;
      for (Coloring::const_iterator cit = 
            coloring.begin(); cit != coloring.end(); cit++)
      {
        if (cit->first < lower_bound)
          lower_bound = cit->first;
        if (cit->first > upper_bound)
          upper_bound = cit->first;
        const DomainPoint color = Point<1,coord_t>(cit->first);
        if (cit->second.ranges.empty())
        {
          std::vector<Realm::Point<1,coord_t> > 
            points(cit->second.points.size());
          unsigned index = 0;
          for (std::set<ptr_t>::const_iterator it = 
                cit->second.points.begin(); it != 
                cit->second.points.end(); it++)
            points[index++] = Realm::Point<1,coord_t>(*it);
          const Realm::IndexSpace<1,coord_t> space(points);
          domains[color] = DomainT<1,coord_t>(space);
        }
        else
        {
          std::vector<Realm::Rect<1,coord_t> >
            ranges(cit->second.points.size() + cit->second.ranges.size());
          unsigned index = 0;
          for (std::set<ptr_t>::const_iterator it = 
                cit->second.points.begin(); it != 
                cit->second.points.end(); it++)
          {
            Realm::Point<1,coord_t> point(*it);
            ranges[index++] = Realm::Rect<1,coord_t>(point, point);
          }
          for (std::set<std::pair<ptr_t,ptr_t> >::iterator it = 
                cit->second.ranges.begin(); it !=
                cit->second.ranges.end(); it++)
          {
            Realm::Point<1,coord_t> lo(it->first);
            Realm::Point<1,coord_t> hi(it->second);
            ranges[index++] = Realm::Rect<1,coord_t>(lo, hi);
          }
          const Realm::IndexSpace<1,coord_t> space(ranges);
          domains[color] = DomainT<1,coord_t>(space);
        }
      }
#ifdef DEBUG_LEGION
      assert(lower_bound <= upper_bound);
#endif
      // Make the color space
      Rect<1,coord_t> 
        color_space((Point<1,coord_t>(lower_bound)),
                    (Point<1,coord_t>(upper_bound)));
      // Make an index space for the color space
      IndexSpaceT<1,coord_t> index_color_space = 
                                  create_index_space(ctx, color_space);
      IndexPartition result = create_partition_by_domain(ctx, parent, domains,
          index_color_space, true/*perform intersections*/,
          (disjoint ? LEGION_DISJOINT_KIND : LEGION_ALIASED_KIND), part_color);
      return result;
    }

    //--------------------------------------------------------------------------
    IndexPartition Runtime::create_index_partition(Context ctx,
                                          IndexSpace parent, 
                                          const Domain &color_space,
                                          const DomainPointColoring &coloring,
                                          PartitionKind part_kind, Color color)
    //--------------------------------------------------------------------------
    {
      // Make an index space for the color space
      IndexSpace index_color_space = create_index_space(ctx, color_space);
      IndexPartition result = create_partition_by_domain(ctx, parent, coloring,
          index_color_space, true/*perform intersections*/, part_kind, color);
      return result;
    }

    //--------------------------------------------------------------------------
    IndexPartition Runtime::create_index_partition(
                                          Context ctx, IndexSpace parent,
                                          Domain color_space,
                                          const DomainColoring &coloring,
                                          bool disjoint, Color part_color)
    //--------------------------------------------------------------------------
    {
      std::map<DomainPoint,Domain> domains;
      for (DomainColoring::const_iterator it = 
            coloring.begin(); it != coloring.end(); it++)
      {
        Point<1,coord_t> color(it->first);
        domains[color] = it->second;
      }
      // Make an index space for the color space
      IndexSpace index_color_space = create_index_space(ctx, color_space);
      IndexPartition result = create_partition_by_domain(ctx, parent, domains,
          index_color_space, true/*perform intersections*/,
          (disjoint ? LEGION_DISJOINT_KIND : LEGION_ALIASED_KIND), part_color);
      return result;
    }

    //--------------------------------------------------------------------------
    IndexPartition Runtime::create_index_partition(Context ctx,
                                       IndexSpace parent,
                                       const Domain &color_space,
                                       const MultiDomainPointColoring &coloring,
                                       PartitionKind part_kind, Color color)
    //--------------------------------------------------------------------------
    {
      const int dim = parent.get_dim();
      std::map<DomainPoint,Domain> domains;
      Realm::ProfilingRequestSet no_reqs;
      switch (dim)
      {
#define DIMFUNC(DIM) \
        case DIM:                                                       \
          {                                                             \
            for (MultiDomainPointColoring::const_iterator cit =         \
                  coloring.begin(); cit != coloring.end(); cit++)       \
            {                                                           \
              std::vector<Realm::IndexSpace<DIM,coord_t> >              \
                  subspaces(cit->second.size());                        \
              unsigned index = 0;                                       \
              for (std::set<Domain>::const_iterator it =                \
                    cit->second.begin(); it != cit->second.end(); it++) \
              {                                                         \
                const DomainT<DIM,coord_t> domaint = *it;               \
                subspaces[index++] = domaint;                           \
              }                                                         \
              Realm::IndexSpace<DIM,coord_t> summary;                   \
              Internal::LgEvent wait_on(                                \
                  Realm::IndexSpace<DIM,coord_t>::compute_union(        \
                    subspaces, summary, no_reqs));                      \
              if (wait_on.exists())                                     \
                wait_on.wait();                                         \
              summary = summary.tighten();                              \
              domains[cit->first] = DomainT<DIM,coord_t>(summary);      \
            }                                                           \
            break;                                                      \
          }
        LEGION_FOREACH_N(DIMFUNC)
#undef DIMFUNC
        default:
          assert(false);
      }
      // Make an index space for the color space
      IndexSpace index_color_space = create_index_space(ctx, color_space);
      IndexPartition result = create_partition_by_domain(ctx, parent, domains,
        index_color_space, true/*perform intersections*/, part_kind, color);
      return result;
    }

    //--------------------------------------------------------------------------
    IndexPartition Runtime::create_index_partition(
                                          Context ctx, IndexSpace parent,
                                          Domain color_space,
                                          const MultiDomainColoring &coloring,
                                          bool disjoint, Color part_color)
    //--------------------------------------------------------------------------
    {
      const int dim = parent.get_dim();
      std::map<DomainPoint,Domain> domains;
      Realm::ProfilingRequestSet no_reqs;
      switch (dim)
      {
#define DIMFUNC(DIM) \
        case DIM:                                                       \
          {                                                             \
            for (MultiDomainColoring::const_iterator cit =              \
                  coloring.begin(); cit != coloring.end(); cit++)       \
            {                                                           \
              std::vector<Realm::IndexSpace<DIM,coord_t> >              \
                  subspaces(cit->second.size());                        \
              unsigned index = 0;                                       \
              for (std::set<Domain>::const_iterator it =                \
                    cit->second.begin(); it != cit->second.end(); it++) \
              {                                                         \
                const DomainT<DIM,coord_t> domaint = *it;               \
                subspaces[index++] = domaint;                           \
              }                                                         \
              Realm::IndexSpace<DIM,coord_t> summary;                   \
              Internal::LgEvent wait_on(                                \
                  Realm::IndexSpace<DIM,coord_t>::compute_union(        \
                    subspaces, summary, no_reqs));                      \
              const Point<1,coord_t> color(cit->first);                 \
              if (wait_on.exists())                                     \
                wait_on.wait();                                         \
              summary = summary.tighten();                              \
              domains[color] = DomainT<DIM,coord_t>(summary);           \
            }                                                           \
            break;                                                      \
          }
        LEGION_FOREACH_N(DIMFUNC)
#undef DIMFUNC
        default:
          assert(false);
      }
      // Make an index space for the color space
      IndexSpace index_color_space = create_index_space(ctx, color_space);
      IndexPartition result = create_partition_by_domain(ctx, parent, domains,
        index_color_space, true/*perform intersections*/, 
        (disjoint ? LEGION_DISJOINT_KIND : LEGION_ALIASED_KIND), part_color);
      return result;
    }

    //--------------------------------------------------------------------------
    IndexPartition Runtime::create_index_partition(
                                          Context ctx, IndexSpace parent,
    LegionRuntime::Accessor::RegionAccessor<
      LegionRuntime::Accessor::AccessorType::Generic> field_accessor,
                                                      Color part_color)
    //--------------------------------------------------------------------------
    {
      Internal::log_run.error("Call to deprecated 'create_index_partition' "
                    "method with an accessor in task %s (UID %lld) should be "
                    "replaced with a call to create_partition_by_field.",
                    ctx->get_task_name(), ctx->get_unique_id());
      assert(false);
      return IndexPartition::NO_PART;
    }

    //--------------------------------------------------------------------------
    void Runtime::create_shared_ownership(Context ctx, IndexPartition handle)
    //--------------------------------------------------------------------------
    {
      ctx->create_shared_ownership(handle);
    }

    //--------------------------------------------------------------------------
    void Runtime::destroy_index_partition(Context ctx, IndexPartition handle,
                     const bool unordered, const bool recurse, const char *prov)
    //--------------------------------------------------------------------------
    {
      Internal::AutoProvenance provenance(prov);
      ctx->destroy_index_partition(handle, unordered, recurse, provenance);
    }

    //--------------------------------------------------------------------------
    IndexPartition Runtime::create_equal_partition(Context ctx, 
                                                   IndexSpace parent,
                                                   IndexSpace color_space,
                                                   size_t granularity,
                                                   Color color,
                                                   const char *prov)
    //--------------------------------------------------------------------------
    {
      Internal::AutoProvenance provenance(prov);
      return ctx->create_equal_partition(parent, color_space, granularity,
                                         color, provenance);
    }

    //--------------------------------------------------------------------------
    IndexPartition Runtime::create_partition_by_weights(Context ctx,
                                       IndexSpace parent,
                                       const std::map<DomainPoint,int> &weights,
                                       IndexSpace color_space,
                                       size_t granularity, Color color,
                                       const char *prov)
    //--------------------------------------------------------------------------
    {
      Internal::AutoProvenance provenance(prov);
      ArgumentMap argmap;
      for (std::map<DomainPoint,int>::const_iterator it = 
            weights.begin(); it != weights.end(); it++)
        argmap.set_point(it->first,
            UntypedBuffer(&it->second, sizeof(it->second)));
      FutureMap future_map(argmap.impl->freeze(ctx, provenance));
      return ctx->create_partition_by_weights(parent, future_map, color_space,
                                              granularity, color, provenance);
    }

    //--------------------------------------------------------------------------
    IndexPartition Runtime::create_partition_by_weights(Context ctx,
                                    IndexSpace parent,
                                    const std::map<DomainPoint,size_t> &weights,
                                    IndexSpace color_space,
                                    size_t granularity, Color color,
                                    const char *prov)
    //--------------------------------------------------------------------------
    {
      Internal::AutoProvenance provenance(prov);
      ArgumentMap argmap;
      for (std::map<DomainPoint,size_t>::const_iterator it = 
            weights.begin(); it != weights.end(); it++)
        argmap.set_point(it->first,
            UntypedBuffer(&it->second, sizeof(it->second)));
      FutureMap future_map(argmap.impl->freeze(ctx, provenance));
      return ctx->create_partition_by_weights(parent, future_map, color_space,
                                              granularity, color, provenance);
    }

    //--------------------------------------------------------------------------
    IndexPartition Runtime::create_partition_by_weights(Context ctx,
                                                IndexSpace parent,
                                                const FutureMap &weights,
                                                IndexSpace color_space,
                                                size_t granularity, Color color,
                                                const char *prov)
    //--------------------------------------------------------------------------
    {
      Internal::AutoProvenance provenance(prov);
      return ctx->create_partition_by_weights(parent, weights, color_space, 
                                              granularity, color, provenance);
    }

    //--------------------------------------------------------------------------
    IndexPartition Runtime::create_partition_by_union(Context ctx,
                                    IndexSpace parent, IndexPartition handle1,
                                    IndexPartition handle2, 
                                    IndexSpace color_space, PartitionKind kind,
                                    Color color, const char *prov)
    //--------------------------------------------------------------------------
    {
      Internal::AutoProvenance provenance(prov);
      return ctx->create_partition_by_union(parent, handle1, handle2, 
                                color_space, kind, color, provenance);
    }

    //--------------------------------------------------------------------------
    IndexPartition Runtime::create_partition_by_intersection(
                                                Context ctx, IndexSpace parent,
                                                IndexPartition handle1, 
                                                IndexPartition handle2,
                                                IndexSpace color_space,
                                                PartitionKind kind, Color color,
                                                const char *prov) 
    //--------------------------------------------------------------------------
    {
      Internal::AutoProvenance provenance(prov);
      return ctx->create_partition_by_intersection(parent, handle1, handle2, 
                                       color_space, kind, color, provenance);
    }

    //--------------------------------------------------------------------------
    IndexPartition Runtime::create_partition_by_intersection(Context ctx,
                           IndexSpace parent, IndexPartition partition,
                           PartitionKind part_kind, Color color, 
                           bool dominates, const char *prov)
    //--------------------------------------------------------------------------
    {
      Internal::AutoProvenance provenance(prov);
      return ctx->create_partition_by_intersection(parent, partition, part_kind,
                                                   color, dominates,provenance);
    }

    //--------------------------------------------------------------------------
    IndexPartition Runtime::create_partition_by_difference(
                                                Context ctx, IndexSpace parent,
                                                IndexPartition handle1,
                                                IndexPartition handle2,
                                                IndexSpace color_space,
                                                PartitionKind kind, Color color,
                                                const char *prov)
    //--------------------------------------------------------------------------
    {
      Internal::AutoProvenance provenance(prov);
      return ctx->create_partition_by_difference(parent, handle1, handle2, 
                                     color_space, kind, color, provenance);
    }

    //--------------------------------------------------------------------------
    Color Runtime::create_cross_product_partitions(Context ctx,
                              IndexPartition handle1, IndexPartition handle2,
                              std::map<IndexSpace,IndexPartition> &handles,
                              PartitionKind kind, Color color, const char *prov)
    //--------------------------------------------------------------------------
    {
      Internal::AutoProvenance provenance(prov);
      return ctx->create_cross_product_partitions(handle1, handle2, handles, 
                                                  kind, color, provenance);
    }

    //--------------------------------------------------------------------------
    void Runtime::create_association(Context ctx,
                                     LogicalRegion domain,
                                     LogicalRegion domain_parent,
                                     FieldID domain_fid,
                                     IndexSpace range,
                                     MapperID id, MappingTagID tag,
                                     UntypedBuffer marg, const char *prov)
    //--------------------------------------------------------------------------
    {
      Internal::AutoProvenance provenance(prov);
      ctx->create_association(domain, domain_parent, domain_fid, range,
                              id, tag, marg, provenance);
    }

    //--------------------------------------------------------------------------
    void Runtime::create_bidirectional_association(Context ctx,
                                      LogicalRegion domain,
                                      LogicalRegion domain_parent,
                                      FieldID domain_fid,
                                      LogicalRegion range,
                                      LogicalRegion range_parent,
                                      FieldID range_fid,
                                      MapperID id, MappingTagID tag,
                                      UntypedBuffer marg,const char *provenance)
    //--------------------------------------------------------------------------
    {
      // Realm guarantees that creating association in either direction
      // will produce the same result, so we can do these separately
      create_association(ctx, domain, domain_parent, domain_fid, 
                         range.get_index_space(), id, tag, marg, provenance);
      create_association(ctx, range, range_parent, range_fid, 
                         domain.get_index_space(), id, tag, marg, provenance);
    }

    //--------------------------------------------------------------------------
    IndexPartition Runtime::create_partition_by_restriction(Context ctx,
                                                        IndexSpace par,
                                                        IndexSpace cs,
                                                        DomainTransform tran,
                                                        Domain ext,
                                                        PartitionKind part_kind,
                                                        Color color,
                                                        const char *provenance)
    //--------------------------------------------------------------------------
    {
      switch ((ext.get_dim()-1) * LEGION_MAX_DIM + (tran.n-1))
      {
#define DIMFUNC(D1,D2) \
        case (D1-1)*LEGION_MAX_DIM+(D2-1): \
          { \
            const IndexSpaceT<D1,coord_t> parent(par); \
            const Rect<D1,coord_t> extent(ext); \
            const Transform<D1,D2> transform(tran); \
            const IndexSpaceT<D2,coord_t> color_space(cs); \
            return create_partition_by_restriction<D1,D2,coord_t>(ctx, parent, \
              color_space, transform, extent, part_kind, color, provenance); \
          }
        LEGION_FOREACH_NN(DIMFUNC)
#undef DIMFUNC
      }
      return IndexPartition::NO_PART;
    }

    //--------------------------------------------------------------------------
    IndexPartition Runtime::create_partition_by_blockify(Context ctx,
                                                         IndexSpace par,
                                                         DomainPoint bf,
                                                         Color color,
                                                         const char *provenance)
    //--------------------------------------------------------------------------
    {
      switch (bf.get_dim())
      {
#define DIMFUNC(DIM) \
        case DIM: \
          { \
            const IndexSpaceT<DIM,coord_t> parent(par); \
            const Point<DIM,coord_t> blocking_factor(bf); \
            return create_partition_by_blockify<DIM,coord_t>(ctx, parent, \
                                      blocking_factor, color, provenance); \
          }
        LEGION_FOREACH_N(DIMFUNC)
#undef DIMFUNC
        default:
          assert(false);
      }
      return IndexPartition::NO_PART;
    }

    //--------------------------------------------------------------------------
    IndexPartition Runtime::create_partition_by_blockify(Context ctx,
                                                         IndexSpace par,
                                                         DomainPoint bf,
                                                         DomainPoint orig,
                                                         Color color,
                                                         const char *provenance)
    //--------------------------------------------------------------------------
    {
      switch (bf.get_dim())
      {
#define DIMFUNC(DIM) \
        case DIM: \
          { \
            const IndexSpaceT<DIM,coord_t> parent(par); \
            const Point<DIM,coord_t> blocking_factor(bf); \
            const Point<DIM,coord_t> origin(orig); \
            return create_partition_by_blockify<DIM,coord_t>(ctx, parent, \
                              blocking_factor, origin, color, provenance); \
          }
        LEGION_FOREACH_N(DIMFUNC)
#undef DIMFUNC
        default:
          assert(false);
      }
      return IndexPartition::NO_PART;
    }

    //--------------------------------------------------------------------------
    IndexPartition Runtime::create_restricted_partition(Context ctx,
                                                        IndexSpace parent, 
                                                        IndexSpace color_space,
                                                        const void *transform,
                                                        size_t transform_size,
                                                        const void *extent, 
                                                        size_t extent_size,
                                                        PartitionKind part_kind,
                                                        Color color,
                                                        const char *prov)
    //--------------------------------------------------------------------------
    {
      Internal::AutoProvenance provenance(prov);
      return ctx->create_restricted_partition(parent, color_space, transform, 
            transform_size, extent, extent_size, part_kind, color, provenance);
    }

    //--------------------------------------------------------------------------
    IndexPartition Runtime::create_partition_by_domain(Context ctx,
                 IndexSpace parent, const std::map<DomainPoint,Domain> &domains,
                 IndexSpace color_space, bool perform_intersections,
                 PartitionKind part_kind, Color color, const char *prov)
    //--------------------------------------------------------------------------
    {
      Internal::AutoProvenance provenance(prov);
      return ctx->create_partition_by_domain(parent, domains, color_space,
                      perform_intersections, part_kind, color, provenance);
    }

    //--------------------------------------------------------------------------
    IndexPartition Runtime::create_partition_by_domain(Context ctx,
                         IndexSpace parent, const FutureMap &domains,
                         IndexSpace color_space, bool perform_intersections,
                         PartitionKind part_kind, Color color, const char *prov)
    //--------------------------------------------------------------------------
    {
      Internal::AutoProvenance provenance(prov);
      return ctx->create_partition_by_domain(parent, domains, color_space, 
                           perform_intersections, part_kind, color, provenance);
    }

    //--------------------------------------------------------------------------
    IndexPartition Runtime::create_partition_by_field(Context ctx,
                  LogicalRegion handle, LogicalRegion parent, FieldID fid, 
                  IndexSpace color_space, Color color, MapperID id,
                  MappingTagID tag, PartitionKind part_kind, 
                  UntypedBuffer marg, const char *prov)
    //--------------------------------------------------------------------------
    {
      Internal::AutoProvenance provenance(prov);
      return ctx->create_partition_by_field(handle, parent, fid, color_space, 
                                color, id, tag, part_kind, marg, provenance);
    }

    //--------------------------------------------------------------------------
    IndexPartition Runtime::create_partition_by_image(Context ctx,
                  IndexSpace handle, LogicalPartition projection,
                  LogicalRegion parent, FieldID fid, IndexSpace color_space,
                  PartitionKind part_kind, Color color, MapperID id,
                  MappingTagID tag, UntypedBuffer marg, const char *prov)
    //--------------------------------------------------------------------------
    {
      Internal::AutoProvenance provenance(prov);
      return ctx->create_partition_by_image(handle, projection, parent, fid, 
                  color_space, part_kind, color, id, tag, marg, provenance);
    }

    //--------------------------------------------------------------------------
    IndexPartition Runtime::create_partition_by_image_range(Context ctx,
                  IndexSpace handle, LogicalPartition projection,
                  LogicalRegion parent, FieldID fid, IndexSpace color_space,
                  PartitionKind part_kind, Color color, MapperID id,
                  MappingTagID tag, UntypedBuffer marg, const char *prov)
    //--------------------------------------------------------------------------
    {
      Internal::AutoProvenance provenance(prov);
      return ctx->create_partition_by_image_range(handle, projection, parent, 
              fid, color_space, part_kind, color, id, tag, marg, provenance);
    }

    //--------------------------------------------------------------------------
    IndexPartition Runtime::create_partition_by_preimage(Context ctx,
                  IndexPartition projection, LogicalRegion handle,
                  LogicalRegion parent, FieldID fid, IndexSpace color_space,
                  PartitionKind part_kind, Color color, MapperID id, 
                  MappingTagID tag, UntypedBuffer marg, const char *prov)
    //--------------------------------------------------------------------------
    {
      Internal::AutoProvenance provenance(prov);
      return ctx->create_partition_by_preimage(projection, handle, parent,
            fid, color_space, part_kind, color, id, tag, marg, provenance);
    }

    //--------------------------------------------------------------------------
    IndexPartition Runtime::create_partition_by_preimage_range(Context ctx,
                  IndexPartition projection, LogicalRegion handle,
                  LogicalRegion parent, FieldID fid, IndexSpace color_space,
                  PartitionKind part_kind, Color color, MapperID id,
                  MappingTagID tag, UntypedBuffer marg, const char *prov)
    //--------------------------------------------------------------------------
    {
      Internal::AutoProvenance provenance(prov);
      return ctx->create_partition_by_preimage_range(projection, handle, parent,
                 fid, color_space, part_kind, color, id, tag, marg, provenance);
    } 

    //--------------------------------------------------------------------------
    IndexPartition Runtime::create_pending_partition(Context ctx,
                             IndexSpace parent, IndexSpace color_space, 
                             PartitionKind part_kind, Color color,
                             const char *prov)
    //--------------------------------------------------------------------------
    {
      Internal::AutoProvenance provenance(prov);
      return ctx->create_pending_partition(parent, color_space,
                                           part_kind, color, provenance);
    }

    //--------------------------------------------------------------------------
    IndexSpace Runtime::create_index_space_union(Context ctx,
                      IndexPartition parent, const DomainPoint &color,
                      const std::vector<IndexSpace> &handles, const char *prov) 
    //--------------------------------------------------------------------------
    {
      Internal::AutoProvenance provenance(prov);
      switch (color.get_dim())
      {
#define DIMFUNC(DIM) \
        case DIM: \
          { \
            Point<DIM,coord_t> point = color; \
            return ctx->create_index_space_union(parent, &point, sizeof(point),\
                                      TYPE_TAG_##DIM##D, handles, provenance); \
          }
        LEGION_FOREACH_N(DIMFUNC)
#undef DIMFUNC
        default:
          assert(false);
      }
      return IndexSpace::NO_SPACE;
    }

    //--------------------------------------------------------------------------
    IndexSpace Runtime::create_index_space_union_internal(Context ctx,
                    IndexPartition parent, const void *color, size_t color_size,
                    TypeTag type_tag, const char *prov,
                    const std::vector<IndexSpace> &handles)
    //--------------------------------------------------------------------------
    {
      Internal::AutoProvenance provenance(prov);
      return ctx->create_index_space_union(parent, color, color_size, 
                                           type_tag, handles, provenance);
    }

    //--------------------------------------------------------------------------
    IndexSpace Runtime::create_index_space_union(Context ctx,
                                IndexPartition parent, const DomainPoint &color,
                                IndexPartition handle, const char *prov)
    //--------------------------------------------------------------------------
    {
      Internal::AutoProvenance provenance(prov);
      switch (color.get_dim())
      {
#define DIMFUNC(DIM) \
        case DIM: \
          { \
            Point<DIM,coord_t> point = color; \
            return ctx->create_index_space_union(parent, &point, sizeof(point),\
                                       TYPE_TAG_##DIM##D, handle, provenance); \
          }
        LEGION_FOREACH_N(DIMFUNC)
#undef DIMFUNC
        default:
          assert(false);
      }
      return IndexSpace::NO_SPACE;
    }

    //--------------------------------------------------------------------------
    IndexSpace Runtime::create_index_space_union_internal(Context ctx,
                        IndexPartition parent, const void *realm_color, 
                        size_t size, TypeTag type_tag,
                        const char *prov, IndexPartition handle)
    //--------------------------------------------------------------------------
    {
      Internal::AutoProvenance provenance(prov);
      return ctx->create_index_space_union(parent, realm_color, size,
                                           type_tag, handle, provenance);
    }

    //--------------------------------------------------------------------------
    IndexSpace Runtime::create_index_space_intersection(Context ctx,
                      IndexPartition parent, const DomainPoint &color,
                      const std::vector<IndexSpace> &handles,
                      const char *prov) 
    //--------------------------------------------------------------------------
    {
      Internal::AutoProvenance provenance(prov);
      switch (color.get_dim())
      {
#define DIMFUNC(DIM) \
      case DIM: \
        { \
          Point<DIM,coord_t> point = color; \
          return ctx->create_index_space_intersection(parent, &point, \
              sizeof(point), TYPE_TAG_##DIM##D, handles, provenance); \
        }
        LEGION_FOREACH_N(DIMFUNC)
#undef DIMFUNC
        default:
          assert(false);
      }
      return IndexSpace::NO_SPACE;
    }

    //--------------------------------------------------------------------------
    IndexSpace Runtime::create_index_space_intersection_internal(Context ctx,
                    IndexPartition parent, const void *color, size_t color_size,
                    TypeTag type_tag, const char *prov,
                    const std::vector<IndexSpace> &handles)
    //--------------------------------------------------------------------------
    {
      Internal::AutoProvenance provenance(prov);
      return ctx->create_index_space_intersection(parent, color, color_size, 
                                              type_tag, handles, provenance);
    }

    //--------------------------------------------------------------------------
    IndexSpace Runtime::create_index_space_intersection(Context ctx,
                      IndexPartition parent, const DomainPoint &color,
                      IndexPartition handle, const char *prov)
    //--------------------------------------------------------------------------
    {
      Internal::AutoProvenance provenance(prov);
      switch (color.get_dim())
      {
#define DIMFUNC(DIM) \
      case DIM: \
        { \
          Point<DIM,coord_t> point = color; \
          return ctx->create_index_space_intersection(parent, &point, \
                sizeof(point), TYPE_TAG_##DIM##D, handle, provenance); \
        }
        LEGION_FOREACH_N(DIMFUNC)
#undef DIMFUNC
        default:
          assert(false);
      }
      return IndexSpace::NO_SPACE;
    }

    //--------------------------------------------------------------------------
    IndexSpace Runtime::create_index_space_intersection_internal(Context ctx,
                     IndexPartition parent, const void *realm_color, 
                     size_t color_size, TypeTag type_tag,
                     const char *prov, IndexPartition handle)
    //--------------------------------------------------------------------------
    {
      Internal::AutoProvenance provenance(prov);
      return ctx->create_index_space_intersection(parent, realm_color, 
                            color_size, type_tag, handle, provenance);
    }

    //--------------------------------------------------------------------------
    IndexSpace Runtime::create_index_space_difference(Context ctx,
          IndexPartition parent, const DomainPoint &color, IndexSpace initial, 
          const std::vector<IndexSpace> &handles, const char *prov)
    //--------------------------------------------------------------------------
    {
      Internal::AutoProvenance provenance(prov);
      switch (color.get_dim())
      {
#define DIMFUNC(DIM) \
      case DIM: \
        { \
          Point<DIM,coord_t> point = color; \
          return ctx->create_index_space_difference(parent, &point, \
            sizeof(point), TYPE_TAG_##DIM##D, initial, handles, provenance); \
        }
        LEGION_FOREACH_N(DIMFUNC)
#undef DIMFUNC
        default:
          assert(false);
      }
      return IndexSpace::NO_SPACE;
    }

    //--------------------------------------------------------------------------
    IndexSpace Runtime::create_index_space_difference_internal(Context ctx,
        IndexPartition parent, const void *realm_color, size_t color_size,
        TypeTag type_tag, const char *prov, IndexSpace initial, 
        const std::vector<IndexSpace> &handles)
    //--------------------------------------------------------------------------
    {
      Internal::AutoProvenance provenance(prov);
      return ctx->create_index_space_difference(parent, realm_color, color_size,
                                        type_tag, initial, handles, provenance);
    }

    //--------------------------------------------------------------------------
    IndexPartition Runtime::get_index_partition(Context ctx, 
                                                IndexSpace parent, Color color)
    //--------------------------------------------------------------------------
    {
      return runtime->get_index_partition(ctx, parent, color);
    }

    //--------------------------------------------------------------------------
    IndexPartition Runtime::get_index_partition(Context ctx,
                                    IndexSpace parent, const DomainPoint &color)
    //--------------------------------------------------------------------------
    {
      return get_index_partition(ctx, parent, color.get_color());
    }

    //--------------------------------------------------------------------------
    IndexPartition Runtime::get_index_partition(IndexSpace parent, Color color)
    //--------------------------------------------------------------------------
    {
      return runtime->get_index_partition(parent, color);
    }

    //--------------------------------------------------------------------------
    IndexPartition Runtime::get_index_partition(IndexSpace parent,
                                                const DomainPoint &color)
    //--------------------------------------------------------------------------
    {
      return get_index_partition(parent, color.get_color());
    }

    //--------------------------------------------------------------------------
    bool Runtime::has_index_partition(Context ctx, IndexSpace parent, Color c)
    //--------------------------------------------------------------------------
    {
      return runtime->has_index_partition(ctx, parent, c);
    }

    //--------------------------------------------------------------------------
    bool Runtime::has_index_partition(Context ctx, IndexSpace parent,
                                               const DomainPoint &color)
    //--------------------------------------------------------------------------
    {
      return runtime->has_index_partition(ctx, parent, color.get_color());
    }

    //--------------------------------------------------------------------------
    bool Runtime::has_index_partition(IndexSpace parent, Color c)
    //--------------------------------------------------------------------------
    {
      return runtime->has_index_partition(parent, c);
    }

    //--------------------------------------------------------------------------
    bool Runtime::has_index_partition(IndexSpace parent,
                                      const DomainPoint &color)
    //--------------------------------------------------------------------------
    {
      return runtime->has_index_partition(parent, color.get_color());
    }

    //--------------------------------------------------------------------------
    IndexSpace Runtime::get_index_subspace(Context ctx, 
                                                  IndexPartition p, Color color)
    //--------------------------------------------------------------------------
    {
      Point<1,coord_t> point = color;
      return runtime->get_index_subspace(ctx, p, &point, TYPE_TAG_1D);
    }

    //--------------------------------------------------------------------------
    IndexSpace Runtime::get_index_subspace(Context ctx,
                                     IndexPartition p, const DomainPoint &color)
    //--------------------------------------------------------------------------
    {
      switch (color.get_dim())
      {
#define DIMFUNC(DIM) \
    case DIM: \
      { \
        Point<DIM,coord_t> point = color; \
        return runtime->get_index_subspace(ctx, p, &point, TYPE_TAG_##DIM##D); \
      }
        LEGION_FOREACH_N(DIMFUNC)
#undef DIMFUNC
        default:
          assert(false);
      }
      return IndexSpace::NO_SPACE;
    }

    //--------------------------------------------------------------------------
    IndexSpace Runtime::get_index_subspace(IndexPartition p, Color color)
    //--------------------------------------------------------------------------
    {
      Point<1,coord_t> point = color;
      return runtime->get_index_subspace(p, &point, TYPE_TAG_1D);
    }

    //--------------------------------------------------------------------------
    IndexSpace Runtime::get_index_subspace(IndexPartition p, 
                                           const DomainPoint &color)
    //--------------------------------------------------------------------------
    {
      switch (color.get_dim())
      {
#define DIMFUNC(DIM) \
        case DIM: \
          { \
            Point<DIM,coord_t> point = color; \
            return runtime->get_index_subspace(p, &point, TYPE_TAG_##DIM##D); \
          }
        LEGION_FOREACH_N(DIMFUNC)
#undef DIMFUNC
        default:
          assert(false);
      }
      return IndexSpace::NO_SPACE;
    }

    //--------------------------------------------------------------------------
    IndexSpace Runtime::get_index_subspace_internal(IndexPartition p,
                                      const void *realm_color, TypeTag type_tag)
    //--------------------------------------------------------------------------
    {
      return runtime->get_index_subspace(p, realm_color, type_tag);
    }

    //--------------------------------------------------------------------------
    bool Runtime::has_index_subspace(Context ctx, 
                                     IndexPartition p, const DomainPoint &color)
    //--------------------------------------------------------------------------
    {
      switch (color.get_dim())
      {
#define DIMFUNC(DIM) \
    case DIM: \
      { \
        Point<DIM,coord_t> point = color; \
        return runtime->has_index_subspace(ctx, p, &point, TYPE_TAG_##DIM##D); \
      }
        LEGION_FOREACH_N(DIMFUNC)
#undef DIMFUNC
        default:
          assert(false);
      }
      return false;
    }

    //--------------------------------------------------------------------------
    bool Runtime::has_index_subspace(IndexPartition p, const DomainPoint &color)
    //--------------------------------------------------------------------------
    {
      switch (color.get_dim())
      {
#define DIMFUNC(DIM) \
        case DIM: \
          { \
            Point<DIM,coord_t> point = color; \
            return runtime->has_index_subspace(p, &point, TYPE_TAG_##DIM##D); \
          }
        LEGION_FOREACH_N(DIMFUNC)
#undef DIMFUNC
        default:
          assert(false);
      }
      return false;
    }

    //--------------------------------------------------------------------------
    bool Runtime::has_index_subspace_internal(IndexPartition p,
                                      const void *realm_color, TypeTag type_tag)
    //--------------------------------------------------------------------------
    {
      return runtime->has_index_subspace(p, realm_color, type_tag);
    }

    //--------------------------------------------------------------------------
    bool Runtime::has_multiple_domains(Context ctx, IndexSpace handle)
    //--------------------------------------------------------------------------
    {
      // Multiple domains supported implicitly
      return false;
    }

    //--------------------------------------------------------------------------
    bool Runtime::has_multiple_domains(IndexSpace handle)
    //--------------------------------------------------------------------------
    {
      // Multiple domains supported implicitly
      return false;
    }

    //--------------------------------------------------------------------------
    Domain Runtime::get_index_space_domain(Context ctx, IndexSpace handle)
    //--------------------------------------------------------------------------
    {
      const TypeTag type_tag = handle.get_type_tag();
      switch (Internal::NT_TemplateHelper::get_dim(type_tag))
      {
#define DIMFUNC(DIM) \
        case DIM: \
          { \
            DomainT<DIM,coord_t> realm_is; \
            runtime->get_index_space_domain(ctx, handle, &realm_is, type_tag); \
            return Domain(realm_is); \
          }
        LEGION_FOREACH_N(DIMFUNC)
#undef DIMFUNC
        default:
          assert(false);
      }
      return Domain::NO_DOMAIN;
    }

    //--------------------------------------------------------------------------
    Domain Runtime::get_index_space_domain(IndexSpace handle)
    //--------------------------------------------------------------------------
    {
      const TypeTag type_tag = handle.get_type_tag();
      switch (Internal::NT_TemplateHelper::get_dim(type_tag))
      {
#define DIMFUNC(DIM) \
        case DIM: \
          { \
            DomainT<DIM,coord_t> realm_is; \
            runtime->get_index_space_domain(handle, &realm_is, type_tag); \
            return Domain(realm_is); \
          }
        LEGION_FOREACH_N(DIMFUNC)
#undef DIMFUNC
        default:
          assert(false);
      }
      return Domain::NO_DOMAIN;
    }

    //--------------------------------------------------------------------------
    void Runtime::get_index_space_domain_internal(IndexSpace handle,
                                         void *realm_is, TypeTag type_tag)
    //--------------------------------------------------------------------------
    {
      runtime->get_index_space_domain(handle, realm_is, type_tag);
    }

    //--------------------------------------------------------------------------
    void Runtime::get_index_space_domains(Context ctx, 
                                IndexSpace handle, std::vector<Domain> &domains)
    //--------------------------------------------------------------------------
    {
      domains.push_back(get_index_space_domain(ctx, handle));
    }

    //--------------------------------------------------------------------------
    void Runtime::get_index_space_domains(IndexSpace handle,
                                          std::vector<Domain> &domains)
    //--------------------------------------------------------------------------
    {
      domains.push_back(get_index_space_domain(handle));
    }

    //--------------------------------------------------------------------------
    Domain Runtime::get_index_partition_color_space(Context ctx, 
                                                    IndexPartition p)
    //--------------------------------------------------------------------------
    {
      return runtime->get_index_partition_color_space(ctx, p);
    }

    //--------------------------------------------------------------------------
    Domain Runtime::get_index_partition_color_space(IndexPartition p)
    //--------------------------------------------------------------------------
    {
      return runtime->get_index_partition_color_space(p);
    }

    //--------------------------------------------------------------------------
    void Runtime::get_index_partition_color_space_internal(IndexPartition p,
                                               void *realm_is, TypeTag type_tag)
    //--------------------------------------------------------------------------
    {
      runtime->get_index_partition_color_space(p, realm_is, type_tag);
    }

    //--------------------------------------------------------------------------
    IndexSpace Runtime::get_index_partition_color_space_name(Context ctx,
                                                             IndexPartition p)
    //--------------------------------------------------------------------------
    {
      return runtime->get_index_partition_color_space_name(ctx, p);
    }

    //--------------------------------------------------------------------------
    IndexSpace Runtime::get_index_partition_color_space_name(IndexPartition p)
    //--------------------------------------------------------------------------
    {
      return runtime->get_index_partition_color_space_name(p);
    }

    //--------------------------------------------------------------------------
    void Runtime::get_index_space_partition_colors(Context ctx, IndexSpace sp,
                                                        std::set<Color> &colors)
    //--------------------------------------------------------------------------
    {
      runtime->get_index_space_partition_colors(ctx, sp, colors);
    }

    //--------------------------------------------------------------------------
    void Runtime::get_index_space_partition_colors(Context ctx, IndexSpace sp,
                                                  std::set<DomainPoint> &colors)
    //--------------------------------------------------------------------------
    {
      std::set<Color> temp_colors;
      runtime->get_index_space_partition_colors(ctx, sp, temp_colors);
      for (std::set<Color>::const_iterator it = temp_colors.begin();
            it != temp_colors.end(); it++)
        colors.insert(DomainPoint(*it));
    }
    
    //--------------------------------------------------------------------------
    void Runtime::get_index_space_partition_colors(IndexSpace sp,
                                                   std::set<Color> &colors)
    //--------------------------------------------------------------------------
    {
      runtime->get_index_space_partition_colors(sp, colors);
    }

    //--------------------------------------------------------------------------
    void Runtime::get_index_space_partition_colors(IndexSpace sp,
                                                  std::set<DomainPoint> &colors)
    //--------------------------------------------------------------------------
    {
      std::set<Color> temp_colors;
      runtime->get_index_space_partition_colors(sp, temp_colors);
      for (std::set<Color>::const_iterator it = temp_colors.begin();
            it != temp_colors.end(); it++)
        colors.insert(DomainPoint(*it));
    }

    //--------------------------------------------------------------------------
    bool Runtime::is_index_partition_disjoint(Context ctx, IndexPartition p)
    //--------------------------------------------------------------------------
    {
      return runtime->is_index_partition_disjoint(ctx, p);
    }

    //--------------------------------------------------------------------------
    bool Runtime::is_index_partition_disjoint(IndexPartition p)
    //--------------------------------------------------------------------------
    {
      return runtime->is_index_partition_disjoint(p);
    }

    //--------------------------------------------------------------------------
    bool Runtime::is_index_partition_complete(Context ctx, IndexPartition p)
    //--------------------------------------------------------------------------
    {
      return runtime->is_index_partition_complete(ctx, p);
    }

    //--------------------------------------------------------------------------
    bool Runtime::is_index_partition_complete(IndexPartition p)
    //--------------------------------------------------------------------------
    {
      return runtime->is_index_partition_complete(p);
    }

    //--------------------------------------------------------------------------
    Color Runtime::get_index_space_color(Context ctx, 
                                                  IndexSpace handle)
    //--------------------------------------------------------------------------
    {
      Point<1,coord_t> point;
      runtime->get_index_space_color_point(ctx, handle, &point, TYPE_TAG_1D);
      return point[0];
    }

    //--------------------------------------------------------------------------
    Color Runtime::get_index_space_color(IndexSpace handle)
    //--------------------------------------------------------------------------
    {
      Point<1,coord_t> point;
      runtime->get_index_space_color_point(handle, &point, TYPE_TAG_1D);
      return point[0];
    }

    //--------------------------------------------------------------------------
    DomainPoint Runtime::get_index_space_color_point(Context ctx,
                                                              IndexSpace handle)
    //--------------------------------------------------------------------------
    {
      return runtime->get_index_space_color_point(ctx, handle); 
    }

    //--------------------------------------------------------------------------
    DomainPoint Runtime::get_index_space_color_point(IndexSpace handle)
    //--------------------------------------------------------------------------
    {
      return runtime->get_index_space_color_point(handle);
    }

    //--------------------------------------------------------------------------
    void Runtime::get_index_space_color_internal(IndexSpace handle,
                                            void *realm_color, TypeTag type_tag)
    //--------------------------------------------------------------------------
    {
      runtime->get_index_space_color_point(handle, realm_color, type_tag);
    }

    //--------------------------------------------------------------------------
    Color Runtime::get_index_partition_color(Context ctx,
                                                      IndexPartition handle)
    //--------------------------------------------------------------------------
    {
      return runtime->get_index_partition_color(ctx, handle);
    }

    //--------------------------------------------------------------------------
    Color Runtime::get_index_partition_color(IndexPartition handle)
    //--------------------------------------------------------------------------
    {
      return runtime->get_index_partition_color(handle);
    }

    //--------------------------------------------------------------------------
    DomainPoint Runtime::get_index_partition_color_point(Context ctx,
                                                          IndexPartition handle)
    //--------------------------------------------------------------------------
    {
      return DomainPoint(runtime->get_index_partition_color(ctx, handle));
    }
    
    //--------------------------------------------------------------------------
    DomainPoint Runtime::get_index_partition_color_point(IndexPartition handle)
    //--------------------------------------------------------------------------
    {
      return DomainPoint(runtime->get_index_partition_color(handle));
    }

    //--------------------------------------------------------------------------
    IndexSpace Runtime::get_parent_index_space(Context ctx,
                                                        IndexPartition handle)
    //--------------------------------------------------------------------------
    {
      return runtime->get_parent_index_space(ctx, handle);
    }

    //--------------------------------------------------------------------------
    IndexSpace Runtime::get_parent_index_space(IndexPartition handle)
    //--------------------------------------------------------------------------
    {
      return runtime->get_parent_index_space(handle);
    }

    //--------------------------------------------------------------------------
    bool Runtime::has_parent_index_partition(Context ctx,
                                                      IndexSpace handle)
    //--------------------------------------------------------------------------
    {
      return runtime->has_parent_index_partition(ctx, handle);
    }

    //--------------------------------------------------------------------------
    bool Runtime::has_parent_index_partition(IndexSpace handle)
    //--------------------------------------------------------------------------
    {
      return runtime->has_parent_index_partition(handle);
    }

    //--------------------------------------------------------------------------
    IndexPartition Runtime::get_parent_index_partition(Context ctx,
                                                              IndexSpace handle)
    //--------------------------------------------------------------------------
    {
      return runtime->get_parent_index_partition(ctx, handle);
    }

    //--------------------------------------------------------------------------
    IndexPartition Runtime::get_parent_index_partition(IndexSpace handle)
    //--------------------------------------------------------------------------
    {
      return runtime->get_parent_index_partition(handle);
    }

    //--------------------------------------------------------------------------
    unsigned Runtime::get_index_space_depth(Context ctx, IndexSpace handle)
    //--------------------------------------------------------------------------
    {
      return runtime->get_index_space_depth(ctx, handle);
    }

    //--------------------------------------------------------------------------
    unsigned Runtime::get_index_space_depth(IndexSpace handle)
    //--------------------------------------------------------------------------
    {
      return runtime->get_index_space_depth(handle);
    }

    //--------------------------------------------------------------------------
    unsigned Runtime::get_index_partition_depth(Context ctx,  
                                                IndexPartition handle)
    //--------------------------------------------------------------------------
    {
      return runtime->get_index_partition_depth(ctx, handle);
    }

    //--------------------------------------------------------------------------
    unsigned Runtime::get_index_partition_depth(IndexPartition handle)
    //--------------------------------------------------------------------------
    {
      return runtime->get_index_partition_depth(handle);
    }

    //--------------------------------------------------------------------------
    ptr_t Runtime::safe_cast(Context ctx, ptr_t pointer, 
                                      LogicalRegion region)
    //--------------------------------------------------------------------------
    {
      if (pointer.is_null())
        return pointer;
      Point<1,coord_t> p(pointer.value);
      if (runtime->safe_cast(ctx, region, &p, TYPE_TAG_1D))
        return pointer;
      return ptr_t::nil();
    }

    //--------------------------------------------------------------------------
    DomainPoint Runtime::safe_cast(Context ctx, DomainPoint point, 
                                            LogicalRegion region)
    //--------------------------------------------------------------------------
    {
      switch (point.get_dim())
      {
#define DIMFUNC(DIM) \
        case DIM: \
          { \
            Point<DIM,coord_t> p(point); \
            if (runtime->safe_cast(ctx, region, &p, TYPE_TAG_##DIM##D)) \
              return point; \
            break; \
          }
        LEGION_FOREACH_N(DIMFUNC)
#undef DIMFUNC
        default:
          assert(false);
      }
      return DomainPoint::nil();
    }

    //--------------------------------------------------------------------------
    bool Runtime::safe_cast_internal(Context ctx, LogicalRegion region,
                                     const void *realm_point, TypeTag type_tag) 
    //--------------------------------------------------------------------------
    {
      return runtime->safe_cast(ctx, region, realm_point, type_tag);
    }

    //--------------------------------------------------------------------------
    FieldSpace Runtime::create_field_space(Context ctx, const char *prov)
    //--------------------------------------------------------------------------
    {
      Internal::AutoProvenance provenance(prov);
      return ctx->create_field_space(provenance);
    }

    //--------------------------------------------------------------------------
    FieldSpace Runtime::create_field_space(Context ctx,
                                         const std::vector<size_t> &field_sizes,
                                         std::vector<FieldID> &resulting_fields,
                                         CustomSerdezID serdez_id, 
                                         const char *prov)
    //--------------------------------------------------------------------------
    {
      Internal::AutoProvenance provenance(prov);
      return ctx->create_field_space(field_sizes, resulting_fields,
                                     serdez_id, provenance);
    }

    //--------------------------------------------------------------------------
    FieldSpace Runtime::create_field_space(Context ctx,
                                         const std::vector<Future> &field_sizes,
                                         std::vector<FieldID> &resulting_fields,
                                         CustomSerdezID serdez_id,
                                         const char *prov)
    //--------------------------------------------------------------------------
    {
      Internal::AutoProvenance provenance(prov);
      return ctx->create_field_space(field_sizes, resulting_fields,
                                     serdez_id, provenance);
    }

    //--------------------------------------------------------------------------
    void Runtime::create_shared_ownership(Context ctx, FieldSpace handle)
    //--------------------------------------------------------------------------
    {
      ctx->create_shared_ownership(handle);
    }

    //--------------------------------------------------------------------------
    void Runtime::destroy_field_space(Context ctx, FieldSpace handle,
                                      const bool unordered, const char *prov)
    //--------------------------------------------------------------------------
    {
      Internal::AutoProvenance provenance(prov);
      ctx->destroy_field_space(handle, unordered, provenance);
    }

    //--------------------------------------------------------------------------
    size_t Runtime::get_field_size(Context ctx, FieldSpace handle,
                                            FieldID fid)
    //--------------------------------------------------------------------------
    {
      return runtime->get_field_size(ctx, handle, fid);
    }

    //--------------------------------------------------------------------------
    size_t Runtime::get_field_size(FieldSpace handle, FieldID fid)
    //--------------------------------------------------------------------------
    {
      return runtime->get_field_size(handle, fid);
    }

    //--------------------------------------------------------------------------
    void Runtime::get_field_space_fields(Context ctx, FieldSpace handle,
                                         std::vector<FieldID> &fields)
    //--------------------------------------------------------------------------
    {
      runtime->get_field_space_fields(ctx, handle, fields);
    }

    //--------------------------------------------------------------------------
    void Runtime::get_field_space_fields(FieldSpace handle,
                                         std::vector<FieldID> &fields)
    //--------------------------------------------------------------------------
    {
      runtime->get_field_space_fields(handle, fields);
    }

    //--------------------------------------------------------------------------
    void Runtime::get_field_space_fields(Context ctx, FieldSpace handle,
                                         std::set<FieldID> &fields)
    //--------------------------------------------------------------------------
    {
      std::vector<FieldID> local;
      runtime->get_field_space_fields(ctx, handle, local);
      fields.insert(local.begin(), local.end());
    }

    //--------------------------------------------------------------------------
    void Runtime::get_field_space_fields(FieldSpace handle,
                                         std::set<FieldID> &fields)
    //--------------------------------------------------------------------------
    {
      std::vector<FieldID> local;
      runtime->get_field_space_fields(handle, local);
      fields.insert(local.begin(), local.end());
    }

    //--------------------------------------------------------------------------
    LogicalRegion Runtime::create_logical_region(Context ctx, 
                           IndexSpace index, FieldSpace fields,
                           bool task_local, const char *prov)
    //--------------------------------------------------------------------------
    {
      Internal::AutoProvenance provenance(prov);
      return ctx->create_logical_region(index, fields, task_local, provenance);
    }

    //--------------------------------------------------------------------------
    void Runtime::create_shared_ownership(Context ctx, LogicalRegion handle)
    //--------------------------------------------------------------------------
    {
      ctx->create_shared_ownership(handle);
    }

    //--------------------------------------------------------------------------
    void Runtime::destroy_logical_region(Context ctx, LogicalRegion handle,
                                         const bool unordered, const char *prov)
    //--------------------------------------------------------------------------
    {
      Internal::AutoProvenance provenance(prov);
      ctx->destroy_logical_region(handle, unordered, provenance);
    }

    //--------------------------------------------------------------------------
    void Runtime::destroy_logical_partition(Context ctx,LogicalPartition handle,
                                            const bool unordered)
    //--------------------------------------------------------------------------
    {
      // This is a no-op now
    }

    //--------------------------------------------------------------------------
    void Runtime::advise_analysis_subtree(Context ctx, LogicalRegion parent,
                                        const std::set<LogicalRegion> &regions,
                                        const std::set<LogicalPartition> &parts,
                                        const std::set<FieldID> &fields)
    //--------------------------------------------------------------------------
    {
      ctx->advise_analysis_subtree(parent, regions, parts, fields);
    }

    //--------------------------------------------------------------------------
    LogicalPartition Runtime::get_logical_partition(Context ctx, 
                                    LogicalRegion parent, IndexPartition handle)
    //--------------------------------------------------------------------------
    {
      return runtime->get_logical_partition(ctx, parent, handle);
    }

    //--------------------------------------------------------------------------
    LogicalPartition Runtime::get_logical_partition(LogicalRegion parent, 
                                                    IndexPartition handle)
    //--------------------------------------------------------------------------
    {
      return runtime->get_logical_partition(parent, handle);
    }

    //--------------------------------------------------------------------------
    LogicalPartition Runtime::get_logical_partition_by_color(
                                    Context ctx, LogicalRegion parent, Color c)
    //--------------------------------------------------------------------------
    {
      return runtime->get_logical_partition_by_color(ctx, parent, c);
    }

    //--------------------------------------------------------------------------
    LogicalPartition Runtime::get_logical_partition_by_color(
                        Context ctx, LogicalRegion parent, const DomainPoint &c)
    //--------------------------------------------------------------------------
    {
      return runtime->get_logical_partition_by_color(ctx, parent,c.get_color());
    }

    //--------------------------------------------------------------------------
    LogicalPartition Runtime::get_logical_partition_by_color(
                                                  LogicalRegion parent, Color c)
    //--------------------------------------------------------------------------
    {
      return runtime->get_logical_partition_by_color(parent, c);
    }

    //--------------------------------------------------------------------------
    LogicalPartition Runtime::get_logical_partition_by_color(
                                     LogicalRegion parent, const DomainPoint &c)
    //--------------------------------------------------------------------------
    {
      return runtime->get_logical_partition_by_color(parent, c.get_color());
    }

    //--------------------------------------------------------------------------
    bool Runtime::has_logical_partition_by_color(Context ctx,
                                     LogicalRegion parent, const DomainPoint &c)
    //--------------------------------------------------------------------------
    {
      return runtime->has_logical_partition_by_color(ctx, parent,c.get_color());
    }

    //--------------------------------------------------------------------------
    bool Runtime::has_logical_partition_by_color(LogicalRegion parent, 
                                                 const DomainPoint &c)
    //--------------------------------------------------------------------------
    {
      return runtime->has_logical_partition_by_color(parent, c.get_color());
    }

    //--------------------------------------------------------------------------
    LogicalPartition Runtime::get_logical_partition_by_tree(
                                            Context ctx, IndexPartition handle, 
                                            FieldSpace fspace, RegionTreeID tid) 
    //--------------------------------------------------------------------------
    {
      return runtime->get_logical_partition_by_tree(ctx, handle, fspace, tid);
    }

    //--------------------------------------------------------------------------
    LogicalPartition Runtime::get_logical_partition_by_tree(
                                            IndexPartition handle, 
                                            FieldSpace fspace, RegionTreeID tid) 
    //--------------------------------------------------------------------------
    {
      return runtime->get_logical_partition_by_tree(handle, fspace, tid);
    }

    //--------------------------------------------------------------------------
    LogicalRegion Runtime::get_logical_subregion(Context ctx, 
                                    LogicalPartition parent, IndexSpace handle)
    //--------------------------------------------------------------------------
    {
      return runtime->get_logical_subregion(ctx, parent, handle);
    }

    //--------------------------------------------------------------------------
    LogicalRegion Runtime::get_logical_subregion(LogicalPartition parent, 
                                                 IndexSpace handle)
    //--------------------------------------------------------------------------
    {
      return runtime->get_logical_subregion(parent, handle);
    }

    //--------------------------------------------------------------------------
    LogicalRegion Runtime::get_logical_subregion_by_color(Context ctx, 
                                             LogicalPartition parent, Color c)
    //--------------------------------------------------------------------------
    {
      Point<1,coord_t> point(c);
      return runtime->get_logical_subregion_by_color(ctx, parent, 
                                                     &point, TYPE_TAG_1D);
    }

    //--------------------------------------------------------------------------
    LogicalRegion Runtime::get_logical_subregion_by_color(Context ctx,
                                  LogicalPartition parent, const DomainPoint &c)
    //--------------------------------------------------------------------------
    {
      switch (c.get_dim())
      {
#define DIMFUNC(DIM) \
        case DIM: \
          { \
            Point<DIM,coord_t> point(c); \
            return runtime->get_logical_subregion_by_color(ctx, parent,  \
                                             &point, TYPE_TAG_##DIM##D); \
          }
        LEGION_FOREACH_N(DIMFUNC)
#undef DIMFUNC
        default:
          assert(false);
      }
      return LogicalRegion::NO_REGION;
    }

    //--------------------------------------------------------------------------
    LogicalRegion Runtime::get_logical_subregion_by_color(
                                               LogicalPartition parent, Color c)
    //--------------------------------------------------------------------------
    {
      Point<1,coord_t> point(c);
      return runtime->get_logical_subregion_by_color(parent,&point,TYPE_TAG_1D);
    }

    //--------------------------------------------------------------------------
    LogicalRegion Runtime::get_logical_subregion_by_color(
                                  LogicalPartition parent, const DomainPoint &c)
    //--------------------------------------------------------------------------
    {
      switch (c.get_dim())
      {
#define DIMFUNC(DIM) \
        case DIM: \
          { \
            Point<DIM,coord_t> point(c); \
            return runtime->get_logical_subregion_by_color(parent, &point, \
                                                       TYPE_TAG_##DIM##D); \
          }
        LEGION_FOREACH_N(DIMFUNC)
#undef DIMFUNC
        default:
          assert(false);
      }
      return LogicalRegion::NO_REGION;
    }

    //--------------------------------------------------------------------------
    LogicalRegion Runtime::get_logical_subregion_by_color_internal(
             LogicalPartition parent, const void *realm_color, TypeTag type_tag)
    //--------------------------------------------------------------------------
    {
      return runtime->get_logical_subregion_by_color(parent, 
                                                     realm_color, type_tag);
    }
    
    //--------------------------------------------------------------------------
    bool Runtime::has_logical_subregion_by_color(Context ctx,
                                  LogicalPartition parent, const DomainPoint &c)
    //--------------------------------------------------------------------------
    {
      switch (c.get_dim())
      {
#define DIMFUNC(DIM) \
      case DIM: \
        { \
          Point<DIM,coord_t> point(c); \
          return runtime->has_logical_subregion_by_color(ctx, parent, &point, \
                                                         TYPE_TAG_##DIM##D); \
        }
        LEGION_FOREACH_N(DIMFUNC)
#undef DIMFUNC
        default:
          assert(false);
      }
      return false;
    }

    //--------------------------------------------------------------------------
    bool Runtime::has_logical_subregion_by_color(LogicalPartition parent, 
                                                 const DomainPoint &c)
    //--------------------------------------------------------------------------
    {
      switch (c.get_dim())
      {
#define DIMFUNC(DIM) \
        case DIM: \
          { \
            Point<DIM,coord_t> point(c); \
            return runtime->has_logical_subregion_by_color(parent, &point, \
                                                       TYPE_TAG_##DIM##D); \
          }
        LEGION_FOREACH_N(DIMFUNC)
#undef DIMFUNC
        default:
          assert(false);
      }
      return false;
    }

    //--------------------------------------------------------------------------
    bool Runtime::has_logical_subregion_by_color_internal(
             LogicalPartition parent, const void *realm_color, TypeTag type_tag)
    //--------------------------------------------------------------------------
    {
      return runtime->has_logical_subregion_by_color(parent, 
                                                     realm_color, type_tag);
    }

    //--------------------------------------------------------------------------
    LogicalRegion Runtime::get_logical_subregion_by_tree(Context ctx, 
                        IndexSpace handle, FieldSpace fspace, RegionTreeID tid)
    //--------------------------------------------------------------------------
    {
      return runtime->get_logical_subregion_by_tree(ctx, handle, fspace, tid);
    }

    //--------------------------------------------------------------------------
    LogicalRegion Runtime::get_logical_subregion_by_tree(IndexSpace handle, 
                                            FieldSpace fspace, RegionTreeID tid)
    //--------------------------------------------------------------------------
    {
      return runtime->get_logical_subregion_by_tree(handle, fspace, tid);
    }

    //--------------------------------------------------------------------------
    Color Runtime::get_logical_region_color(Context ctx, LogicalRegion handle)
    //--------------------------------------------------------------------------
    {
      Point<1,coord_t> point;
      runtime->get_logical_region_color(ctx, handle, &point, TYPE_TAG_1D);
      return point[0];
    }

    //--------------------------------------------------------------------------
    DomainPoint Runtime::get_logical_region_color_point(Context ctx,
                                                        LogicalRegion handle)
    //--------------------------------------------------------------------------
    {
      return runtime->get_logical_region_color_point(ctx, handle); 
    }

    //--------------------------------------------------------------------------
    Color Runtime::get_logical_region_color(LogicalRegion handle)
    //--------------------------------------------------------------------------
    {
      Point<1,coord_t> point;
      runtime->get_logical_region_color(handle, &point, TYPE_TAG_1D);
      return point[0];
    }

    //--------------------------------------------------------------------------
    DomainPoint Runtime::get_logical_region_color_point(LogicalRegion handle)
    //--------------------------------------------------------------------------
    {
      return runtime->get_logical_region_color_point(handle); 
    }

    //--------------------------------------------------------------------------
    Color Runtime::get_logical_partition_color(Context ctx,
                                                        LogicalPartition handle)
    //--------------------------------------------------------------------------
    {
      return runtime->get_logical_partition_color(ctx, handle);
    }

    //--------------------------------------------------------------------------
    DomainPoint Runtime::get_logical_partition_color_point(Context ctx,
                                                        LogicalPartition handle)
    //--------------------------------------------------------------------------
    {
      return DomainPoint(runtime->get_logical_partition_color(ctx, handle));
    }

    //--------------------------------------------------------------------------
    Color Runtime::get_logical_partition_color(LogicalPartition handle)
    //--------------------------------------------------------------------------
    {
      return runtime->get_logical_partition_color(handle);
    }

    //--------------------------------------------------------------------------
    DomainPoint Runtime::get_logical_partition_color_point(
                                                        LogicalPartition handle)
    //--------------------------------------------------------------------------
    {
      return DomainPoint(runtime->get_logical_partition_color(handle));
    }

    //--------------------------------------------------------------------------
    LogicalRegion Runtime::get_parent_logical_region(Context ctx,
                                                        LogicalPartition handle)
    //--------------------------------------------------------------------------
    {
      return runtime->get_parent_logical_region(ctx, handle);
    }

    //--------------------------------------------------------------------------
    LogicalRegion Runtime::get_parent_logical_region(LogicalPartition handle)
    //--------------------------------------------------------------------------
    {
      return runtime->get_parent_logical_region(handle);
    }

    //--------------------------------------------------------------------------
    bool Runtime::has_parent_logical_partition(Context ctx,
                                                        LogicalRegion handle)
    //--------------------------------------------------------------------------
    {
      return runtime->has_parent_logical_partition(ctx, handle);
    }

    //--------------------------------------------------------------------------
    bool Runtime::has_parent_logical_partition(LogicalRegion handle)
    //--------------------------------------------------------------------------
    {
      return runtime->has_parent_logical_partition(handle);
    }

    //--------------------------------------------------------------------------
    LogicalPartition Runtime::get_parent_logical_partition(Context ctx,
                                                           LogicalRegion handle)
    //--------------------------------------------------------------------------
    {
      return runtime->get_parent_logical_partition(ctx, handle);
    }

    //--------------------------------------------------------------------------
    LogicalPartition Runtime::get_parent_logical_partition(LogicalRegion handle)
    //--------------------------------------------------------------------------
    {
      return runtime->get_parent_logical_partition(handle);
    }

#ifdef __GNUC__
#pragma GCC diagnostic push
#pragma GCC diagnostic ignored "-Wdeprecated-declarations"
#endif
#ifdef __clang__
#pragma clang diagnostic push
#pragma clang diagnostic ignored "-Wdeprecated-declarations"
#endif
    //--------------------------------------------------------------------------
    IndexAllocator Runtime::create_index_allocator(Context ctx, IndexSpace is)
    //--------------------------------------------------------------------------
    {
      Internal::log_run.warning("Dynamic index space allocation is no longer "
                                "supported. You can only make one allocator "
                                "per index space and it must always be in the "
                                "same task that created the index space.");
      return IndexAllocator(is, IndexIterator(this, ctx, is));
    }
#ifdef __GNUC__
#pragma GCC diagnostic pop
#endif
#ifdef __clang__
#pragma clang diagnostic pop
#endif

    //--------------------------------------------------------------------------
    FieldAllocator Runtime::create_field_allocator(Context ctx,FieldSpace space)
    //--------------------------------------------------------------------------
    {
      return FieldAllocator(
          ctx->create_field_allocator(space, false/*unordered*/));
    }

    //--------------------------------------------------------------------------
    ArgumentMap Runtime::create_argument_map(Context ctx)
    //--------------------------------------------------------------------------
    {
      return runtime->create_argument_map();
    }

    //--------------------------------------------------------------------------
    Future Runtime::execute_task(Context ctx, const TaskLauncher &launcher,
                             std::vector<OutputRequirement> *outputs /*= NULL*/)
    //--------------------------------------------------------------------------
    {
      return runtime->execute_task(ctx, launcher, outputs);
    }

    //--------------------------------------------------------------------------
    FutureMap Runtime::execute_index_space(
                             Context ctx, const IndexTaskLauncher &launcher,
                             std::vector<OutputRequirement> *outputs /*= NULL*/)
    //--------------------------------------------------------------------------
    {
      return runtime->execute_index_space(ctx, launcher, outputs);
    }

    //--------------------------------------------------------------------------
    Future Runtime::execute_index_space(
                             Context ctx, const IndexTaskLauncher &launcher,
                             ReductionOpID redop, bool deterministic,
                             std::vector<OutputRequirement> *outputs /*= NULL*/)
    //--------------------------------------------------------------------------
    {
      return runtime->execute_index_space(
                                  ctx, launcher, redop, deterministic, outputs);
    }

    //--------------------------------------------------------------------------
    Future Runtime::reduce_future_map(Context ctx, const FutureMap &future_map,
                                      ReductionOpID redop, bool deterministic,
                                      MapperID map, MappingTagID tag,
                                      const char *prov,
                                      Future initial_value)
    //--------------------------------------------------------------------------
    {
      Internal::AutoProvenance provenance(prov);
      return ctx->reduce_future_map(future_map, redop, deterministic,
                                    map, tag, provenance, initial_value);
    }

    //--------------------------------------------------------------------------
    FutureMap Runtime::construct_future_map(Context ctx, IndexSpace domain,
                                const std::map<DomainPoint,UntypedBuffer> &data,
                                bool collective, ShardingID sid, bool implicit,
                                const char *prov)
    //--------------------------------------------------------------------------
    {
      Internal::AutoProvenance provenance(prov);
      return ctx->construct_future_map(domain, data, provenance,
                                       collective, sid, implicit);
    }

    //--------------------------------------------------------------------------
    FutureMap Runtime::construct_future_map(Context ctx, const Domain &domain,
                                const std::map<DomainPoint,UntypedBuffer> &data,
                                bool collective, ShardingID sid, bool implicit)
    //--------------------------------------------------------------------------
    {
      return ctx->construct_future_map(domain, data, collective, sid, implicit);
    }

    //--------------------------------------------------------------------------
    FutureMap Runtime::construct_future_map(Context ctx, IndexSpace domain,
                                 const std::map<DomainPoint,Future> &futures,
                                 bool collective, ShardingID sid, bool implicit,
                                 const char *prov)
    //--------------------------------------------------------------------------
    {
      Internal::AutoProvenance provenance(prov);
      return ctx->construct_future_map(domain, futures, provenance, false,
                                       collective, sid, implicit);
    }

    //--------------------------------------------------------------------------
    FutureMap Runtime::construct_future_map(Context ctx, const Domain &domain,
                                 const std::map<DomainPoint,Future> &futures,
                                 bool collective, ShardingID sid, bool implicit)
    //--------------------------------------------------------------------------
    {
      return ctx->construct_future_map(domain, futures, false/*internal*/,
                                       collective, sid, implicit);
    }

    //--------------------------------------------------------------------------
    FutureMap Runtime::transform_future_map(Context ctx, const FutureMap &fm,
             IndexSpace new_domain, PointTransformFnptr fnptr, const char *prov)
    //--------------------------------------------------------------------------
    {
      Internal::AutoProvenance provenance(prov);
      return ctx->transform_future_map(fm, new_domain, fnptr, provenance);
    }

    //--------------------------------------------------------------------------
    FutureMap Runtime::transform_future_map(Context ctx, const FutureMap &fm,
                          IndexSpace new_domain, PointTransformFunctor *functor,
                          bool own, const char *prov)
    //--------------------------------------------------------------------------
    {
      Internal::AutoProvenance provenance(prov);
      return ctx->transform_future_map(fm, new_domain, functor, own,provenance);
    }

    //--------------------------------------------------------------------------
    Future Runtime::execute_task(Context ctx, 
                        TaskID task_id,
                        const std::vector<IndexSpaceRequirement> &indexes,
                        const std::vector<FieldSpaceRequirement> &fields,
                        const std::vector<RegionRequirement> &regions,
                        const UntypedBuffer &arg, 
                        const Predicate &predicate,
                        MapperID id, 
                        MappingTagID tag)
    //--------------------------------------------------------------------------
    {
      TaskLauncher launcher(task_id, arg, predicate, id, tag);
      launcher.index_requirements = indexes;
      launcher.region_requirements = regions;
      return runtime->execute_task(ctx, launcher, NULL);
    }

    //--------------------------------------------------------------------------
    FutureMap Runtime::execute_index_space(Context ctx, 
                        TaskID task_id,
                        const Domain domain,
                        const std::vector<IndexSpaceRequirement> &indexes,
                        const std::vector<FieldSpaceRequirement> &fields,
                        const std::vector<RegionRequirement> &regions,
                        const UntypedBuffer &global_arg, 
                        const ArgumentMap &arg_map,
                        const Predicate &predicate,
                        bool must_parallelism, 
                        MapperID id, 
                        MappingTagID tag)
    //--------------------------------------------------------------------------
    {
      IndexTaskLauncher launcher(task_id, domain, global_arg, arg_map,
                                 predicate, must_parallelism, id, tag);
      launcher.index_requirements = indexes;
      launcher.region_requirements = regions;
      return runtime->execute_index_space(ctx, launcher, NULL);
    }


    //--------------------------------------------------------------------------
    Future Runtime::execute_index_space(Context ctx, 
                        TaskID task_id,
                        const Domain domain,
                        const std::vector<IndexSpaceRequirement> &indexes,
                        const std::vector<FieldSpaceRequirement> &fields,
                        const std::vector<RegionRequirement> &regions,
                        const UntypedBuffer &global_arg, 
                        const ArgumentMap &arg_map,
                        ReductionOpID reduction, 
                        const UntypedBuffer &initial_value,
                        const Predicate &predicate,
                        bool must_parallelism, 
                        MapperID id, 
                        MappingTagID tag)
    //--------------------------------------------------------------------------
    {
      IndexTaskLauncher launcher(task_id, domain, global_arg, arg_map,
                                 predicate, must_parallelism, id, tag);
      launcher.index_requirements = indexes;
      launcher.region_requirements = regions;
      return runtime->execute_index_space(ctx, launcher, reduction, false,NULL);
    }

    //--------------------------------------------------------------------------
    PhysicalRegion Runtime::map_region(Context ctx, 
                                                const InlineLauncher &launcher)
    //--------------------------------------------------------------------------
    {
      return runtime->map_region(ctx, launcher);
    }

    //--------------------------------------------------------------------------
    PhysicalRegion Runtime::map_region(Context ctx, 
                                    const RegionRequirement &req, MapperID id,
                                    MappingTagID tag, const char *provenance)
    //--------------------------------------------------------------------------
    {
      InlineLauncher launcher(req, id, tag);
      if (provenance != NULL)
        launcher.provenance = provenance;
      return runtime->map_region(ctx, launcher);
    }

    //--------------------------------------------------------------------------
    PhysicalRegion Runtime::map_region(Context ctx, unsigned idx, 
                        MapperID id, MappingTagID tag, const char *prov)
    //--------------------------------------------------------------------------
    {
      Internal::AutoProvenance provenance(prov);
      return runtime->map_region(ctx, idx, id, tag, provenance);
    }

    //--------------------------------------------------------------------------
    void Runtime::remap_region(Context ctx, PhysicalRegion region,
                               const char *prov)
    //--------------------------------------------------------------------------
    {
      Internal::AutoProvenance provenance(prov);
      runtime->remap_region(ctx, region, provenance);
    }

    //--------------------------------------------------------------------------
    void Runtime::unmap_region(Context ctx, PhysicalRegion region)
    //--------------------------------------------------------------------------
    {
      runtime->unmap_region(ctx, region);
    }

    //--------------------------------------------------------------------------
    void Runtime::unmap_all_regions(Context ctx)
    //--------------------------------------------------------------------------
    {
      ctx->unmap_all_regions(true/*external*/);
    }

    //--------------------------------------------------------------------------
    OutputRegion Runtime::get_output_region(Context ctx, unsigned index)
    //--------------------------------------------------------------------------
    {
      return ctx->get_output_region(index);
    }

    //--------------------------------------------------------------------------
    void Runtime::get_output_regions(
                                Context ctx, std::vector<OutputRegion> &regions)
    //--------------------------------------------------------------------------
    {
      regions = ctx->get_output_regions();
    }

    //--------------------------------------------------------------------------
    void Runtime::fill_field(Context ctx, LogicalRegion handle,
                                      LogicalRegion parent, FieldID fid,
                                      const void *value, size_t size,
                                      Predicate pred)
    //--------------------------------------------------------------------------
    {
      FillLauncher launcher(handle, parent, UntypedBuffer(value, size), pred);
      launcher.add_field(fid);
      runtime->fill_fields(ctx, launcher);
    }

    //--------------------------------------------------------------------------
    void Runtime::fill_field(Context ctx, LogicalRegion handle,
                                      LogicalRegion parent, FieldID fid,
                                      Future f, Predicate pred)
    //--------------------------------------------------------------------------
    {
      FillLauncher launcher(handle, parent, UntypedBuffer(), pred);
      launcher.set_future(f);
      launcher.add_field(fid);
      runtime->fill_fields(ctx, launcher);
    }

    //--------------------------------------------------------------------------
    void Runtime::fill_fields(Context ctx, LogicalRegion handle,
                                       LogicalRegion parent,
                                       const std::set<FieldID> &fields,
                                       const void *value, size_t size,
                                       Predicate pred)
    //--------------------------------------------------------------------------
    {
      FillLauncher launcher(handle, parent, UntypedBuffer(value, size), pred);
      launcher.fields = fields;
      runtime->fill_fields(ctx, launcher);
    }

    //--------------------------------------------------------------------------
    void Runtime::fill_fields(Context ctx, LogicalRegion handle,
                                       LogicalRegion parent, 
                                       const std::set<FieldID> &fields,
                                       Future f, Predicate pred)
    //--------------------------------------------------------------------------
    {
      FillLauncher launcher(handle, parent, UntypedBuffer(), pred);
      launcher.set_future(f);
      launcher.fields = fields;
      runtime->fill_fields(ctx, launcher);
    }

    //--------------------------------------------------------------------------
    void Runtime::fill_fields(Context ctx, const FillLauncher &launcher)
    //--------------------------------------------------------------------------
    {
      runtime->fill_fields(ctx, launcher);
    }

    //--------------------------------------------------------------------------
    void Runtime::fill_fields(Context ctx, const IndexFillLauncher &launcher)
    //--------------------------------------------------------------------------
    {
      runtime->fill_fields(ctx, launcher);
    }

    //--------------------------------------------------------------------------
    void Runtime::discard_fields(Context ctx, const DiscardLauncher &launcher)
    //--------------------------------------------------------------------------
    {
      ctx->discard_fields(launcher);
    }

    //--------------------------------------------------------------------------
    PhysicalRegion Runtime::attach_external_resource(Context ctx, 
                                                 const AttachLauncher &launcher)
    //--------------------------------------------------------------------------
    {
      if (launcher.mapped)
      {
        PhysicalRegion region = ctx->attach_resource(launcher);
        Internal::AutoProvenance provenance(launcher.provenance);
        ctx->remap_region(region, provenance);
        return region;
      }
      else
        return ctx->attach_resource(launcher);
    }

    //--------------------------------------------------------------------------
    ExternalResources Runtime::attach_external_resources(Context ctx,
                                            const IndexAttachLauncher &launcher)
    //--------------------------------------------------------------------------
    {
      return ctx->attach_resources(launcher);
    }

    //--------------------------------------------------------------------------
    Future Runtime::detach_external_resource(Context ctx, PhysicalRegion region,
                                             const bool flush /*= true*/,
                                             const bool unordered/*= false*/,
                                             const char *prov)
    //--------------------------------------------------------------------------
    {
      Internal::AutoProvenance provenance(prov);
      return ctx->detach_resource(region, flush, unordered, provenance);
    }

    //--------------------------------------------------------------------------
    Future Runtime::detach_external_resources(Context ctx,
                                              ExternalResources resources,
                                              const bool flush /*= true*/,
                                              const bool unordered /*= false*/,
                                              const char *prov)
    //--------------------------------------------------------------------------
    {
      Internal::AutoProvenance provenance(prov);
      return ctx->detach_resources(resources, flush, unordered, provenance);
    }

    //--------------------------------------------------------------------------
    void Runtime::progress_unordered_operations(Context ctx)
    //--------------------------------------------------------------------------
    {
      ctx->progress_unordered_operations();
    }

    //--------------------------------------------------------------------------
    PhysicalRegion Runtime::attach_hdf5(Context ctx, 
                                                 const char *file_name,
                                                 LogicalRegion handle,
                                                 LogicalRegion parent,
                                 const std::map<FieldID,const char*> &field_map,
                                                 LegionFileMode mode)
    //--------------------------------------------------------------------------
    {
      AttachLauncher launcher(LEGION_EXTERNAL_HDF5_FILE, handle, parent);
      launcher.attach_hdf5(file_name, field_map, mode);
      PhysicalRegion region = ctx->attach_resource(launcher);
      if (launcher.mapped)
        ctx->remap_region(region, NULL/*no provenance because deprecated*/);
      return region;
    }

    //--------------------------------------------------------------------------
    void Runtime::detach_hdf5(Context ctx, PhysicalRegion region)
    //--------------------------------------------------------------------------
    {
      ctx->detach_resource(region, true/*flush*/, false/*unordered*/);
    }

    //--------------------------------------------------------------------------
    PhysicalRegion Runtime::attach_file(Context ctx,
                                                 const char *file_name,
                                                 LogicalRegion handle,
                                                 LogicalRegion parent,
                                 const std::vector<FieldID> &field_vec,
                                                 LegionFileMode mode)
    //--------------------------------------------------------------------------
    {
      AttachLauncher launcher(LEGION_EXTERNAL_POSIX_FILE, handle, parent);
      launcher.attach_file(file_name, field_vec, mode);
      PhysicalRegion region = ctx->attach_resource(launcher);
      if (launcher.mapped)
        ctx->remap_region(region, NULL/*no provenance because deprecated*/);
      return region;
    }

    //--------------------------------------------------------------------------
    void Runtime::detach_file(Context ctx, PhysicalRegion region)
    //--------------------------------------------------------------------------
    {
      ctx->detach_resource(region, true/*flush*/, false/*unordered*/);
    }
    
    //--------------------------------------------------------------------------
    void Runtime::issue_copy_operation(Context ctx,const CopyLauncher &launcher)
    //--------------------------------------------------------------------------
    {
      runtime->issue_copy_operation(ctx, launcher);
    }

    //--------------------------------------------------------------------------
    void Runtime::issue_copy_operation(Context ctx,
                                       const IndexCopyLauncher &launcher)
    //--------------------------------------------------------------------------
    {
      runtime->issue_copy_operation(ctx, launcher);
    }

    //--------------------------------------------------------------------------
    Predicate Runtime::create_predicate(Context ctx, const Future &f,
                                        const char *prov)
    //--------------------------------------------------------------------------
    {
      Internal::AutoProvenance provenance(prov);
      return ctx->create_predicate(f, provenance);
    }

    //--------------------------------------------------------------------------
    Predicate Runtime::predicate_not(Context ctx, const Predicate &p,
                                     const char *prov) 
    //--------------------------------------------------------------------------
    {
      Internal::AutoProvenance provenance(prov);
      return ctx->predicate_not(p, provenance);
    }

    //--------------------------------------------------------------------------
    Predicate Runtime::predicate_and(Context ctx, 
                                     const Predicate &p1, const Predicate &p2,
                                     const char *provenance)
    //--------------------------------------------------------------------------
    {
      PredicateLauncher launcher(true/*and*/);
      launcher.add_predicate(p1);
      launcher.add_predicate(p2);
      if (provenance != NULL)
        launcher.provenance.assign(provenance);
      return ctx->create_predicate(launcher);
    }

    //--------------------------------------------------------------------------
    Predicate Runtime::predicate_or(Context ctx,
                                    const Predicate &p1, const Predicate &p2,
                                    const char *provenance)  
    //--------------------------------------------------------------------------
    {
      PredicateLauncher launcher(false/*and*/);
      launcher.add_predicate(p1);
      launcher.add_predicate(p2);
      if (provenance != NULL)
        launcher.provenance.assign(provenance);
      return ctx->create_predicate(launcher);
    }

    //--------------------------------------------------------------------------
    Predicate Runtime::create_predicate(Context ctx, 
                                        const PredicateLauncher &launcher)
    //--------------------------------------------------------------------------
    {
      return ctx->create_predicate(launcher);
    }

    //--------------------------------------------------------------------------
    Future Runtime::get_predicate_future(Context ctx, const Predicate &p,
                                         const char *prov)
    //--------------------------------------------------------------------------
    {
      Internal::AutoProvenance provenance(prov);
      return ctx->get_predicate_future(p, provenance);
    }

    //--------------------------------------------------------------------------
    Lock Runtime::create_lock(Context ctx)
    //--------------------------------------------------------------------------
    {
      return ctx->create_lock();
    }

    //--------------------------------------------------------------------------
    void Runtime::destroy_lock(Context ctx, Lock l)
    //--------------------------------------------------------------------------
    {
      ctx->destroy_lock(l);
    }

    //--------------------------------------------------------------------------
    Grant Runtime::acquire_grant(Context ctx,
                                      const std::vector<LockRequest> &requests)
    //--------------------------------------------------------------------------
    {
      return ctx->acquire_grant(requests);
    }

    //--------------------------------------------------------------------------
    void Runtime::release_grant(Context ctx, Grant grant)
    //--------------------------------------------------------------------------
    {
      ctx->release_grant(grant);
    }

    //--------------------------------------------------------------------------
    PhaseBarrier Runtime::create_phase_barrier(Context ctx, 
                                                        unsigned arrivals)
    //--------------------------------------------------------------------------
    {
      return ctx->create_phase_barrier(arrivals);
    }

    //--------------------------------------------------------------------------
    void Runtime::destroy_phase_barrier(Context ctx, PhaseBarrier pb)
    //--------------------------------------------------------------------------
    {
      ctx->destroy_phase_barrier(pb);
    }

    //--------------------------------------------------------------------------
    PhaseBarrier Runtime::advance_phase_barrier(Context ctx, 
                                                         PhaseBarrier pb)
    //--------------------------------------------------------------------------
    {
      return ctx->advance_phase_barrier(pb);
    }

    //--------------------------------------------------------------------------
    DynamicCollective Runtime::create_dynamic_collective(Context ctx,
                                                        unsigned arrivals,
                                                        ReductionOpID redop,
                                                        const void *init_value,
                                                        size_t init_size)
    //--------------------------------------------------------------------------
    {
      return ctx->create_dynamic_collective(arrivals, redop, 
                                            init_value, init_size);
    }
    
    //--------------------------------------------------------------------------
    void Runtime::destroy_dynamic_collective(Context ctx, 
                                                      DynamicCollective dc)
    //--------------------------------------------------------------------------
    {
      ctx->destroy_dynamic_collective(dc);
    }

    //--------------------------------------------------------------------------
    void Runtime::arrive_dynamic_collective(Context ctx,
                                                     DynamicCollective dc,
                                                     const void *buffer,
                                                     size_t size, 
                                                     unsigned count)
    //--------------------------------------------------------------------------
    {
      ctx->arrive_dynamic_collective(dc, buffer, size, count);
    }

    //--------------------------------------------------------------------------
    void Runtime::defer_dynamic_collective_arrival(Context ctx,
                                                   DynamicCollective dc,
                                                   const Future &f, 
                                                   unsigned count)
    //--------------------------------------------------------------------------
    {
      ctx->defer_dynamic_collective_arrival(dc, f, count);
    }

    //--------------------------------------------------------------------------
    Future Runtime::get_dynamic_collective_result(Context ctx,
                                         DynamicCollective dc, const char *prov)
    //--------------------------------------------------------------------------
    {
      Internal::AutoProvenance provenance(prov);
      return ctx->get_dynamic_collective_result(dc, provenance);
    }

    //--------------------------------------------------------------------------
    DynamicCollective Runtime::advance_dynamic_collective(Context ctx,
                                                           DynamicCollective dc)
    //--------------------------------------------------------------------------
    {
      return ctx->advance_dynamic_collective(dc);
    }

    //--------------------------------------------------------------------------
    void Runtime::issue_acquire(Context ctx,
                                         const AcquireLauncher &launcher)
    //--------------------------------------------------------------------------
    {
      runtime->issue_acquire(ctx, launcher);
    }

    //--------------------------------------------------------------------------
    void Runtime::issue_release(Context ctx,
                                         const ReleaseLauncher &launcher)
    //--------------------------------------------------------------------------
    {
      runtime->issue_release(ctx, launcher);
    }

    //--------------------------------------------------------------------------
    Future Runtime::issue_mapping_fence(Context ctx, const char *prov)
    //--------------------------------------------------------------------------
    {
      Internal::AutoProvenance provenance(prov);
      return ctx->issue_mapping_fence(provenance);
    }

    //--------------------------------------------------------------------------
    Future Runtime::issue_execution_fence(Context ctx, const char *prov)
    //--------------------------------------------------------------------------
    {
      Internal::AutoProvenance provenance(prov);
      return ctx->issue_execution_fence(provenance);
    }

    //--------------------------------------------------------------------------
    void Runtime::begin_trace(
       Context ctx, TraceID tid, bool logical_only /*= false*/,
       bool static_trace, const std::set<RegionTreeID> *trees, const char *prov)
    //--------------------------------------------------------------------------
    {
      Internal::AutoProvenance provenance(prov);
      ctx->begin_trace(tid, logical_only, static_trace, trees, 
                       false/*dep*/, provenance);
    }

    //--------------------------------------------------------------------------
    void Runtime::end_trace(Context ctx, TraceID tid, const char *prov)
    //--------------------------------------------------------------------------
    {
      Internal::AutoProvenance provenance(prov);
      ctx->end_trace(tid, false/*deprecated*/, provenance);
    }

    //--------------------------------------------------------------------------
    void Runtime::begin_static_trace(Context ctx,
                                     const std::set<RegionTreeID> *managed)
    //--------------------------------------------------------------------------
    {
      ctx->begin_trace(0, true/*logical only*/, true/*static*/, managed,
                       true/*deprecated*/, NULL/*provenance*/);
    }

    //--------------------------------------------------------------------------
    void Runtime::end_static_trace(Context ctx)
    //--------------------------------------------------------------------------
    {
      ctx->end_trace(0, true/*deprecated*/, NULL/*provenance*/);
    }

    //--------------------------------------------------------------------------
    TraceID Runtime::generate_dynamic_trace_id(void)
    //--------------------------------------------------------------------------
    {
      return runtime->generate_dynamic_trace_id();
    }

    //--------------------------------------------------------------------------
    TraceID Runtime::generate_library_trace_ids(const char *name, size_t count)
    //--------------------------------------------------------------------------
    {
      return runtime->generate_library_trace_ids(name, count);
    }

    //--------------------------------------------------------------------------
    /*static*/ TraceID Runtime::generate_static_trace_id(void)
    //--------------------------------------------------------------------------
    {
      return Internal::Runtime::generate_static_trace_id();
    }

    //--------------------------------------------------------------------------
    void Runtime::complete_frame(Context ctx, const char *prov)
    //--------------------------------------------------------------------------
    {
      Internal::AutoProvenance provenance(prov);
      ctx->complete_frame(provenance);
    }

    //--------------------------------------------------------------------------
    FutureMap Runtime::execute_must_epoch(Context ctx,
                                              const MustEpochLauncher &launcher)
    //--------------------------------------------------------------------------
    {
      return runtime->execute_must_epoch(ctx, launcher);
    }

    //--------------------------------------------------------------------------
    Future Runtime::select_tunable_value(Context ctx, TunableID tid,
                                         MapperID mid, MappingTagID tag,
                                         const void *args, size_t argsize)
    //--------------------------------------------------------------------------
    {
      TunableLauncher launcher(tid, mid, tag);
      launcher.arg = UntypedBuffer(args, argsize);
      return select_tunable_value(ctx, launcher);
    }

    //--------------------------------------------------------------------------
    Future Runtime::select_tunable_value(Context ctx, 
                                         const TunableLauncher &launcher)
    //--------------------------------------------------------------------------
    {
      return ctx->select_tunable_value(launcher);
    }

    //--------------------------------------------------------------------------
    int Runtime::get_tunable_value(Context ctx, TunableID tid,
                                            MapperID mid, MappingTagID tag)
    //--------------------------------------------------------------------------
    {
      TunableLauncher launcher(tid, mid, tag);
      Future f = select_tunable_value(ctx, launcher);
      return f.get_result<int>();
    }

    //--------------------------------------------------------------------------
    const Task* Runtime::get_local_task(Context ctx)
    //--------------------------------------------------------------------------
    {
      return ctx->get_task();
    }

    //--------------------------------------------------------------------------
    void* Runtime::get_local_task_variable_untyped(Context ctx,
                                                   LocalVariableID id)
    //--------------------------------------------------------------------------
    {
      return runtime->get_local_task_variable(ctx, id);
    }

    //--------------------------------------------------------------------------
    void Runtime::set_local_task_variable_untyped(Context ctx,
               LocalVariableID id, const void* value, void (*destructor)(void*))
    //--------------------------------------------------------------------------
    {
      runtime->set_local_task_variable(ctx, id, value, destructor);
    }

    //--------------------------------------------------------------------------
    Future Runtime::get_current_time(Context ctx, Future precondition)
    //--------------------------------------------------------------------------
    {
      TimingLauncher launcher(LEGION_MEASURE_SECONDS);
      launcher.add_precondition(precondition);
      return runtime->issue_timing_measurement(ctx, launcher);
    }

    //--------------------------------------------------------------------------
    Future Runtime::get_current_time_in_microseconds(Context ctx, Future pre)
    //--------------------------------------------------------------------------
    {
      TimingLauncher launcher(LEGION_MEASURE_MICRO_SECONDS);
      launcher.add_precondition(pre);
      return runtime->issue_timing_measurement(ctx, launcher);
    }

    //--------------------------------------------------------------------------
    Future Runtime::get_current_time_in_nanoseconds(Context ctx, Future pre)
    //--------------------------------------------------------------------------
    {
      TimingLauncher launcher(LEGION_MEASURE_NANO_SECONDS);
      launcher.add_precondition(pre);
      return runtime->issue_timing_measurement(ctx, launcher);
    }

    //--------------------------------------------------------------------------
    Future Runtime::issue_timing_measurement(Context ctx, 
                                             const TimingLauncher &launcher)
    //--------------------------------------------------------------------------
    {
      return runtime->issue_timing_measurement(ctx, launcher);
    }

    //--------------------------------------------------------------------------
    /*static*/ long long Runtime::get_zero_time(void)
    //--------------------------------------------------------------------------
    {
      return Realm::Clock::get_zero_time();
    }

    //--------------------------------------------------------------------------
    Mapping::Mapper* Runtime::get_mapper(Context ctx, MapperID id,
                                         Processor target)
    //--------------------------------------------------------------------------
    {
      return runtime->get_mapper(ctx, id, target);
    }

    //--------------------------------------------------------------------------
    Mapping::MapperContext Runtime::begin_mapper_call(Context ctx, MapperID id,
                                                      Processor target)
    //--------------------------------------------------------------------------
    {
      return runtime->begin_mapper_call(ctx, id, target);
    }

    //--------------------------------------------------------------------------
    void Runtime::end_mapper_call(Mapping::MapperContext ctx)
    //--------------------------------------------------------------------------
    {
      runtime->end_mapper_call(ctx);
    }

    //--------------------------------------------------------------------------
    Processor Runtime::get_executing_processor(Context ctx)
    //--------------------------------------------------------------------------
    {
      return ctx->get_executing_processor();
    }

    //--------------------------------------------------------------------------
    const Task* Runtime::get_current_task(Context ctx)
    //--------------------------------------------------------------------------
    {
      if (ctx == DUMMY_CONTEXT)
        return NULL;
      return ctx->get_task();
    }

    //--------------------------------------------------------------------------
    void Runtime::raise_region_exception(Context ctx, 
                                         PhysicalRegion region, bool nuclear)
    //--------------------------------------------------------------------------
    {
      ctx->raise_region_exception(region, nuclear);
    }

    //--------------------------------------------------------------------------
    void Runtime::yield(Context ctx)
    //--------------------------------------------------------------------------
    {
      ctx->yield();
    }

    //--------------------------------------------------------------------------
    bool Runtime::is_MPI_interop_configured(void)
    //--------------------------------------------------------------------------
    {
      return runtime->is_MPI_interop_configured();
    }

    //--------------------------------------------------------------------------
    const std::map<int,AddressSpace>& 
                                Runtime::find_forward_MPI_mapping(void)
    //--------------------------------------------------------------------------
    {
      return runtime->find_forward_MPI_mapping();
    }

    //--------------------------------------------------------------------------
    const std::map<AddressSpace,int>&
                                Runtime::find_reverse_MPI_mapping(void)
    //--------------------------------------------------------------------------
    {
      return runtime->find_reverse_MPI_mapping();
    }

    //--------------------------------------------------------------------------
    int Runtime::find_local_MPI_rank(void)
    //--------------------------------------------------------------------------
    {
      return runtime->find_local_MPI_rank();
    }

    //--------------------------------------------------------------------------
    Mapping::MapperRuntime* Runtime::get_mapper_runtime(void)
    //--------------------------------------------------------------------------
    {
      return runtime->get_mapper_runtime();
    }

    //--------------------------------------------------------------------------
    MapperID Runtime::generate_dynamic_mapper_id(void)
    //--------------------------------------------------------------------------
    {
      return runtime->generate_dynamic_mapper_id();
    }

    //--------------------------------------------------------------------------
    MapperID Runtime::generate_library_mapper_ids(const char *name, size_t cnt)
    //--------------------------------------------------------------------------
    {
      return runtime->generate_library_mapper_ids(name, cnt);
    }

    //--------------------------------------------------------------------------
    /*static*/ MapperID Runtime::generate_static_mapper_id(void)
    //--------------------------------------------------------------------------
    {
      return Internal::Runtime::generate_static_mapper_id();
    }

    //--------------------------------------------------------------------------
    void Runtime::add_mapper(MapperID map_id, Mapping::Mapper *mapper, 
                             Processor proc)
    //--------------------------------------------------------------------------
    {
      runtime->add_mapper(map_id, mapper, proc);
    }

    //--------------------------------------------------------------------------
    void Runtime::replace_default_mapper(Mapping::Mapper *mapper,Processor proc)
    //--------------------------------------------------------------------------
    {
      runtime->replace_default_mapper(mapper, proc);
    }

    //--------------------------------------------------------------------------
    ProjectionID Runtime::generate_dynamic_projection_id(void)
    //--------------------------------------------------------------------------
    {
      return runtime->generate_dynamic_projection_id();
    }

    //--------------------------------------------------------------------------
    ProjectionID Runtime::generate_library_projection_ids(const char *name,
                                                          size_t count)
    //--------------------------------------------------------------------------
    {
      return runtime->generate_library_projection_ids(name, count);
    }

    //--------------------------------------------------------------------------
    /*static*/ ProjectionID Runtime::generate_static_projection_id(void)
    //--------------------------------------------------------------------------
    {
      return Internal::Runtime::generate_static_projection_id();
    }

    //--------------------------------------------------------------------------
    void Runtime::register_projection_functor(ProjectionID pid,
                                              ProjectionFunctor *func,
                                              bool silence_warnings,
                                              const char *warning_string)
    //--------------------------------------------------------------------------
    {
      runtime->register_projection_functor(pid, func, true/*need zero check*/,
                                           silence_warnings, warning_string);
    }

    //--------------------------------------------------------------------------
    /*static*/ void Runtime::preregister_projection_functor(ProjectionID pid,
                                                        ProjectionFunctor *func)
    //--------------------------------------------------------------------------
    {
      Internal::Runtime::preregister_projection_functor(pid, func);
    }

    //--------------------------------------------------------------------------
    /*static*/ ProjectionFunctor* Runtime::get_projection_functor(
                                                               ProjectionID pid)
    //--------------------------------------------------------------------------
    {
      return Internal::Runtime::get_projection_functor(pid);
    }

    //--------------------------------------------------------------------------
    ShardingID Runtime::generate_dynamic_sharding_id(void)
    //--------------------------------------------------------------------------
    {
      return runtime->generate_dynamic_sharding_id();
    }

    //--------------------------------------------------------------------------
    ShardingID Runtime::generate_library_sharding_ids(const char *name,
                                                      size_t count)
    //--------------------------------------------------------------------------
    {
      return runtime->generate_library_sharding_ids(name, count);
    }

    //--------------------------------------------------------------------------
    /*static*/ ShardingID Runtime::generate_static_sharding_id(void)
    //--------------------------------------------------------------------------
    {
      return Internal::Runtime::generate_static_sharding_id();
    }

    //--------------------------------------------------------------------------
    void Runtime::register_sharding_functor(ShardingID sid,
                                            ShardingFunctor *functor,
                                            bool silence_warnings,
                                            const char *warning_string)
    //--------------------------------------------------------------------------
    {
      runtime->register_sharding_functor(sid, functor, true/*need zero check*/,
                                         silence_warnings, warning_string);
    }

    //--------------------------------------------------------------------------
    /*static*/ void Runtime::preregister_sharding_functor(ShardingID sid,
                                                          ShardingFunctor *func)
    //--------------------------------------------------------------------------
    {
      Internal::Runtime::preregister_sharding_functor(sid, func);
    }

    //--------------------------------------------------------------------------
    /*static*/ ShardingFunctor* Runtime::get_sharding_functor(ShardingID sid)
    //--------------------------------------------------------------------------
    {
      return Internal::Runtime::get_sharding_functor(sid);
    }

    //--------------------------------------------------------------------------
    void Runtime::attach_semantic_information(TaskID task_id, SemanticTag tag,
                       const void *buffer, size_t size, bool is_mut, bool local)
    //--------------------------------------------------------------------------
    {
      runtime->attach_semantic_information(task_id, tag, buffer, size, 
                                           is_mut, !local);
    }

    //--------------------------------------------------------------------------
    void Runtime::attach_semantic_information(IndexSpace handle,
                                                       SemanticTag tag,
                                                       const void *buffer,
                                                       size_t size, bool is_mut)
    //--------------------------------------------------------------------------
    {
      runtime->attach_semantic_information(handle, tag, buffer, size, is_mut);
    }

    //--------------------------------------------------------------------------
    void Runtime::attach_semantic_information(IndexPartition handle,
                                                       SemanticTag tag,
                                                       const void *buffer,
                                                       size_t size, bool is_mut)
    //--------------------------------------------------------------------------
    {
      runtime->attach_semantic_information(handle, tag, buffer, size, is_mut);
    }

    //--------------------------------------------------------------------------
    void Runtime::attach_semantic_information(FieldSpace handle,
                                                       SemanticTag tag,
                                                       const void *buffer,
                                                       size_t size, bool is_mut)
    //--------------------------------------------------------------------------
    {
      runtime->attach_semantic_information(handle, tag, buffer, size, is_mut);
    }

    //--------------------------------------------------------------------------
    void Runtime::attach_semantic_information(FieldSpace handle,
                                                       FieldID fid,
                                                       SemanticTag tag,
                                                       const void *buffer,
                                                       size_t size, bool is_mut)
    //--------------------------------------------------------------------------
    {
      runtime->attach_semantic_information(handle, fid, tag, buffer, 
                                           size, is_mut);
    }

    //--------------------------------------------------------------------------
    void Runtime::attach_semantic_information(LogicalRegion handle,
                                                       SemanticTag tag,
                                                       const void *buffer,
                                                       size_t size, bool is_mut)
    //--------------------------------------------------------------------------
    {
      runtime->attach_semantic_information(handle, tag, buffer, size, is_mut);
    }

    //--------------------------------------------------------------------------
    void Runtime::attach_semantic_information(LogicalPartition handle,
                                                       SemanticTag tag,
                                                       const void *buffer,
                                                       size_t size, bool is_mut)
    //--------------------------------------------------------------------------
    {
      runtime->attach_semantic_information(handle, tag, buffer, size, is_mut);
    }

    //--------------------------------------------------------------------------
    void Runtime::attach_name(TaskID task_id, const char *name, 
                              bool is_mutable, bool local_only)
    //--------------------------------------------------------------------------
    {
      Runtime::attach_semantic_information(task_id, LEGION_NAME_SEMANTIC_TAG, 
                              name, strlen(name) + 1, is_mutable, local_only);
    }

    //--------------------------------------------------------------------------
    void Runtime::attach_name(IndexSpace handle, const char *name, bool is_mut)
    //--------------------------------------------------------------------------
    {
      Runtime::attach_semantic_information(handle, LEGION_NAME_SEMANTIC_TAG, 
                                           name, strlen(name) + 1, is_mut);
    }

    //--------------------------------------------------------------------------
    void Runtime::attach_name(IndexPartition handle, const char *name, bool ism)
    //--------------------------------------------------------------------------
    {
      Runtime::attach_semantic_information(handle, LEGION_NAME_SEMANTIC_TAG, 
                                           name, strlen(name) + 1, ism);
    }

    //--------------------------------------------------------------------------
    void Runtime::attach_name(FieldSpace handle, const char *name, bool is_mut)
    //--------------------------------------------------------------------------
    {
      Runtime::attach_semantic_information(handle, LEGION_NAME_SEMANTIC_TAG, 
                                           name, strlen(name) + 1, is_mut);
    }

    //--------------------------------------------------------------------------
    void Runtime::attach_name(FieldSpace handle,
                                       FieldID fid,
                                       const char *name, bool is_mutable)
    //--------------------------------------------------------------------------
    {
      Runtime::attach_semantic_information(handle, fid, 
          LEGION_NAME_SEMANTIC_TAG, name, strlen(name) + 1, is_mutable);
    }

    //--------------------------------------------------------------------------
    void Runtime::attach_name(LogicalRegion handle, const char *name, bool ism)
    //--------------------------------------------------------------------------
    {
      Runtime::attach_semantic_information(handle,
          LEGION_NAME_SEMANTIC_TAG, name, strlen(name) + 1, ism);
    }

    //--------------------------------------------------------------------------
    void Runtime::attach_name(LogicalPartition handle, const char *name, bool m)
    //--------------------------------------------------------------------------
    {
      Runtime::attach_semantic_information(handle,
          LEGION_NAME_SEMANTIC_TAG, name, strlen(name) + 1, m);
    }

    //--------------------------------------------------------------------------
    bool Runtime::retrieve_semantic_information(TaskID task_id, SemanticTag tag,
                                              const void *&result, size_t &size,
                                                bool can_fail, bool wait_until)
    //--------------------------------------------------------------------------
    {
      return runtime->retrieve_semantic_information(task_id, tag, result, size,
                                                    can_fail, wait_until);
    }

    //--------------------------------------------------------------------------
    bool Runtime::retrieve_semantic_information(IndexSpace handle,
                                                         SemanticTag tag,
                                                         const void *&result,
                                                         size_t &size,
                                                         bool can_fail,
                                                         bool wait_until)
    //--------------------------------------------------------------------------
    {
      return runtime->retrieve_semantic_information(handle, tag, result, size,
                                                    can_fail, wait_until);
    }

    //--------------------------------------------------------------------------
    bool Runtime::retrieve_semantic_information(IndexPartition handle,
                                                         SemanticTag tag,
                                                         const void *&result,
                                                         size_t &size,
                                                         bool can_fail,
                                                         bool wait_until)
    //--------------------------------------------------------------------------
    {
      return runtime->retrieve_semantic_information(handle, tag, result, size,
                                                    can_fail, wait_until);
    }

    //--------------------------------------------------------------------------
    bool Runtime::retrieve_semantic_information(FieldSpace handle,
                                                         SemanticTag tag,
                                                         const void *&result,
                                                         size_t &size,
                                                         bool can_fail,
                                                         bool wait_until)
    //--------------------------------------------------------------------------
    {
      return runtime->retrieve_semantic_information(handle, tag, result, size,
                                                    can_fail, wait_until);
    }

    //--------------------------------------------------------------------------
    bool Runtime::retrieve_semantic_information(FieldSpace handle,
                                                         FieldID fid,
                                                         SemanticTag tag,
                                                         const void *&result,
                                                         size_t &size,
                                                         bool can_fail,
                                                         bool wait_until)
    //--------------------------------------------------------------------------
    {
      return runtime->retrieve_semantic_information(handle, fid, tag, result, 
                                                    size, can_fail, wait_until);
    }

    //--------------------------------------------------------------------------
    bool Runtime::retrieve_semantic_information(LogicalRegion handle,
                                                         SemanticTag tag,
                                                         const void *&result,
                                                         size_t &size,
                                                         bool can_fail,
                                                         bool wait_until)
    //--------------------------------------------------------------------------
    {
      return runtime->retrieve_semantic_information(handle, tag, result, size,
                                                    can_fail, wait_until);
    }

    //--------------------------------------------------------------------------
    bool Runtime::retrieve_semantic_information(LogicalPartition part,
                                                         SemanticTag tag,
                                                         const void *&result,
                                                         size_t &size,
                                                         bool can_fail,
                                                         bool wait_until)
    //--------------------------------------------------------------------------
    {
      return runtime->retrieve_semantic_information(part, tag, result, size,
                                                    can_fail, wait_until);
    }

    //--------------------------------------------------------------------------
    void Runtime::retrieve_name(TaskID task_id, const char *&result)
    //--------------------------------------------------------------------------
    {
      const void* dummy_ptr; size_t dummy_size;
      Runtime::retrieve_semantic_information(task_id, LEGION_NAME_SEMANTIC_TAG,
                                         dummy_ptr, dummy_size, false, false);
      static_assert(sizeof(dummy_ptr) == sizeof(result), "Fuck c++");
      memcpy(&result, &dummy_ptr, sizeof(result));
    }

    //--------------------------------------------------------------------------
    void Runtime::retrieve_name(IndexSpace handle, const char *&result)
    //--------------------------------------------------------------------------
    {
      const void* dummy_ptr; size_t dummy_size;
      Runtime::retrieve_semantic_information(handle,
          LEGION_NAME_SEMANTIC_TAG, dummy_ptr, dummy_size, false, false);
      static_assert(sizeof(dummy_ptr) == sizeof(result), "Fuck c++");
      memcpy(&result, &dummy_ptr, sizeof(result));
    }

    //--------------------------------------------------------------------------
    void Runtime::retrieve_name(IndexPartition handle, const char *&result)
    //--------------------------------------------------------------------------
    {
      const void* dummy_ptr; size_t dummy_size;
      Runtime::retrieve_semantic_information(handle,
          LEGION_NAME_SEMANTIC_TAG, dummy_ptr, dummy_size, false, false);
      static_assert(sizeof(dummy_ptr) == sizeof(result), "Fuck c++");
      memcpy(&result, &dummy_ptr, sizeof(result));
    }

    //--------------------------------------------------------------------------
    void Runtime::retrieve_name(FieldSpace handle, const char *&result)
    //--------------------------------------------------------------------------
    {
      const void* dummy_ptr; size_t dummy_size;
      Runtime::retrieve_semantic_information(handle,
          LEGION_NAME_SEMANTIC_TAG, dummy_ptr, dummy_size, false, false);
      static_assert(sizeof(dummy_ptr) == sizeof(result), "Fuck c++");
      memcpy(&result, &dummy_ptr, sizeof(result));
    }

    //--------------------------------------------------------------------------
    void Runtime::retrieve_name(FieldSpace handle,
                                         FieldID fid,
                                         const char *&result)
    //--------------------------------------------------------------------------
    {
      const void* dummy_ptr; size_t dummy_size;
      Runtime::retrieve_semantic_information(handle, fid,
          LEGION_NAME_SEMANTIC_TAG, dummy_ptr, dummy_size, false, false);
      static_assert(sizeof(dummy_ptr) == sizeof(result), "Fuck c++");
      memcpy(&result, &dummy_ptr, sizeof(result));
    }

    //--------------------------------------------------------------------------
    void Runtime::retrieve_name(LogicalRegion handle,
                                         const char *&result)
    //--------------------------------------------------------------------------
    {
      const void* dummy_ptr; size_t dummy_size;
      Runtime::retrieve_semantic_information(handle,
          LEGION_NAME_SEMANTIC_TAG, dummy_ptr, dummy_size, false, false);
      static_assert(sizeof(dummy_ptr) == sizeof(result), "Fuck c++");
      memcpy(&result, &dummy_ptr, sizeof(result));
    }

    //--------------------------------------------------------------------------
    void Runtime::retrieve_name(LogicalPartition part,
                                         const char *&result)
    //--------------------------------------------------------------------------
    {
      const void* dummy_ptr; size_t dummy_size;
      Runtime::retrieve_semantic_information(part,
          LEGION_NAME_SEMANTIC_TAG, dummy_ptr, dummy_size, false, false);
      static_assert(sizeof(dummy_ptr) == sizeof(result), "Fuck c++");
      memcpy(&result, &dummy_ptr, sizeof(result));
    }

    //--------------------------------------------------------------------------
    void Runtime::print_once(Context ctx, FILE *f, const char *message)
    //--------------------------------------------------------------------------
    {
      runtime->print_once(ctx, f, message);
    }

    //--------------------------------------------------------------------------
    void Runtime::log_once(Context ctx, Realm::LoggerMessage &message)
    //--------------------------------------------------------------------------
    {
      runtime->log_once(ctx, message);
    }

    //--------------------------------------------------------------------------
    Realm::RegionInstance Runtime::create_task_local_instance(Memory memory,
                                           Realm::InstanceLayoutGeneric *layout)
    //--------------------------------------------------------------------------
    {
      if (Internal::implicit_context == NULL)
        REPORT_LEGION_ERROR(ERROR_DEFERRED_ALLOCATION_FAILURE,
            "It is illegal to request the creation of DeferredBuffer, Deferred"
            "Value, or DeferredReduction objects outside of Legion tasks.")
      return 
         Internal::implicit_context->create_task_local_instance(memory, layout);
    }

    //--------------------------------------------------------------------------
    void Runtime::destroy_task_local_instance(Realm::RegionInstance instance)
    //--------------------------------------------------------------------------
    {
      if (Internal::implicit_context == NULL)
        REPORT_LEGION_ERROR(ERROR_DEFERRED_ALLOCATION_FAILURE,
            "It is illegal to request the destruction of DeferredBuffer, "
            "Deferred Value, or DeferredReduction objects outside of "
            "Legion tasks.")
      return
         Internal::implicit_context->destroy_task_local_instance(instance);
    }

    //--------------------------------------------------------------------------
    /*static*/ const char* Runtime::get_legion_version(void)
    //--------------------------------------------------------------------------
    {
      static const char *legion_runtime_version = LEGION_VERSION;
      return legion_runtime_version;
    }

    //--------------------------------------------------------------------------
    /*static*/ int Runtime::start(int argc, char **argv, bool background,
                                  bool default_mapper, bool filter)
    //--------------------------------------------------------------------------
    {
      return Internal::Runtime::start(argc, argv, background, 
                                      default_mapper, filter);
    }

    //--------------------------------------------------------------------------
    /*static*/ void Runtime::initialize(int *argc, char ***argv, 
                                        bool filter, bool parse)
    //--------------------------------------------------------------------------
    {
      Internal::Runtime::initialize(argc, argv, parse, filter);
    }

    //--------------------------------------------------------------------------
    /*static*/ int Runtime::wait_for_shutdown(void)
    //--------------------------------------------------------------------------
    {
      return Internal::Runtime::wait_for_shutdown();
    } 

    //--------------------------------------------------------------------------
    /*static*/ void Runtime::set_return_code(int return_code)
    //--------------------------------------------------------------------------
    {
      Internal::Runtime::set_return_code(return_code);
    }

    //--------------------------------------------------------------------------
    Future Runtime::launch_top_level_task(const TaskLauncher &launcher)
    //--------------------------------------------------------------------------
    {
      return runtime->launch_top_level_task(launcher);
    }

    //--------------------------------------------------------------------------
    Context Runtime::begin_implicit_task(TaskID top_task_id,
                                         MapperID top_mapper_id,
                                         Processor::Kind proc_kind,
                                         const char *task_name,
                                         bool control_replicable,
                                         unsigned shard_per_address_space,
                                         int shard_id, DomainPoint point)
    //--------------------------------------------------------------------------
    {
      return runtime->begin_implicit_task(top_task_id, top_mapper_id, proc_kind,
       task_name, control_replicable, shard_per_address_space, shard_id, point);
    }

    //--------------------------------------------------------------------------
    void Runtime::unbind_implicit_task_from_external_thread(Context ctx)
    //--------------------------------------------------------------------------
    {
      runtime->unbind_implicit_task_from_external_thread(ctx);
    }

    //--------------------------------------------------------------------------
    void Runtime::bind_implicit_task_to_external_thread(Context ctx)
    //--------------------------------------------------------------------------
    {
      runtime->bind_implicit_task_to_external_thread(ctx);
    }

    //--------------------------------------------------------------------------
    void Runtime::finish_implicit_task(Context ctx, Realm::Event effects)
    //--------------------------------------------------------------------------
    {
      runtime->finish_implicit_task(ctx, Internal::ApEvent(effects));
    } 

    //--------------------------------------------------------------------------
    /*static*/ void Runtime::set_top_level_task_id(TaskID top_id)
    //--------------------------------------------------------------------------
    {
      Internal::Runtime::set_top_level_task_id(top_id);
    }

    //--------------------------------------------------------------------------
    /*static*/ void Runtime::set_top_level_task_mapper_id(MapperID mapper_id)
    //--------------------------------------------------------------------------
    {
      Internal::Runtime::set_top_level_task_mapper_id(mapper_id);
    }

    //--------------------------------------------------------------------------
    /*static*/ size_t Runtime::get_maximum_dimension(void)
    //--------------------------------------------------------------------------
    {
      return LEGION_MAX_DIM;
    }

    //--------------------------------------------------------------------------
    /*static*/ void Runtime::configure_MPI_interoperability(int rank)
    //--------------------------------------------------------------------------
    {
      Internal::Runtime::configure_MPI_interoperability(rank);
    }

    //--------------------------------------------------------------------------
    /*static*/ LegionHandshake Runtime::create_external_handshake(
                bool init_in_ext, int ext_participants, int legion_participants)
    //--------------------------------------------------------------------------
    {
#ifdef DEBUG_LEGION
      assert(ext_participants > 0);
      assert(legion_participants > 0);
#endif
      LegionHandshake result(
          new Internal::LegionHandshakeImpl(init_in_ext,
                                       ext_participants, legion_participants));
      Internal::Runtime::register_handshake(result);
      return result;
    }

    //--------------------------------------------------------------------------
    /*static*/ MPILegionHandshake Runtime::create_handshake(bool init_in_MPI,
                                                        int mpi_participants,
                                                        int legion_participants)
    //--------------------------------------------------------------------------
    {
#ifdef DEBUG_LEGION
      assert(mpi_participants > 0);
      assert(legion_participants > 0);
#endif
      MPILegionHandshake result(
          new Internal::LegionHandshakeImpl(init_in_MPI,
                                       mpi_participants, legion_participants));
      Internal::Runtime::register_handshake(result);
      return result;
    }

    //--------------------------------------------------------------------------
    /*static*/ void Runtime::register_reduction_op(ReductionOpID redop_id,
                                                   ReductionOp *redop,
                                                   SerdezInitFnptr init_fnptr,
                                                   SerdezFoldFnptr fold_fnptr,
                                                   bool permit_duplicates)
    //--------------------------------------------------------------------------
    {
      Internal::Runtime::register_reduction_op(redop_id, redop, init_fnptr, 
                                               fold_fnptr, permit_duplicates);
    }

    //--------------------------------------------------------------------------
    /*static*/ const ReductionOp* Runtime::get_reduction_op(
                                                        ReductionOpID redop_id)
    //--------------------------------------------------------------------------
    {
      return Internal::Runtime::get_reduction_op(redop_id);
    }

    //--------------------------------------------------------------------------
    /*static*/ void Runtime::register_custom_serdez_op(CustomSerdezID serdez_id,
                                                       SerdezOp *serdez_op,
                                                       bool permit_duplicates)
    //--------------------------------------------------------------------------
    {
      Internal::Runtime::register_serdez_op(serdez_id, serdez_op,
                                            permit_duplicates);
    }

    //--------------------------------------------------------------------------
    /*static*/ const SerdezOp* Runtime::get_serdez_op(CustomSerdezID serdez_id)
    //--------------------------------------------------------------------------
    {
      return Internal::Runtime::get_serdez_op(serdez_id);
    } 

    //--------------------------------------------------------------------------
    /*static*/ void Runtime::add_registration_callback(
                                             RegistrationCallbackFnptr callback,
                                             bool dedup, size_t dedup_tag)
    //--------------------------------------------------------------------------
    {
      Internal::Runtime::add_registration_callback(callback, dedup, dedup_tag);
    }

    //--------------------------------------------------------------------------
    /*static*/ void Runtime::add_registration_callback(
                       RegistrationWithArgsCallbackFnptr callback, 
                       const UntypedBuffer &buffer, bool dedup, size_t dedup_tag)
    //--------------------------------------------------------------------------
    {
      Internal::Runtime::add_registration_callback(callback, buffer, 
                                                   dedup, dedup_tag);
    }

    //--------------------------------------------------------------------------
    void Runtime::perform_registration_callback(
                                RegistrationCallbackFnptr callback, bool global,
                                bool deduplicate, size_t dedup_tag)
    //--------------------------------------------------------------------------
    {
      Internal::Runtime::perform_dynamic_registration_callback(callback,
                                        global, deduplicate, dedup_tag);
    }

    //--------------------------------------------------------------------------
    void Runtime::perform_registration_callback(
                                     RegistrationWithArgsCallbackFnptr callback,
                                     const UntypedBuffer &buffer, bool global,
                                     bool deduplicate, size_t dedup_tag)
    //--------------------------------------------------------------------------
    {
      Internal::Runtime::perform_dynamic_registration_callback(callback, buffer,
                                                global, deduplicate, dedup_tag);
    }

    //--------------------------------------------------------------------------
    /*static*/ void Runtime::set_registration_callback(
                                            RegistrationCallbackFnptr callback)
    //--------------------------------------------------------------------------
    {
      Internal::Runtime::add_registration_callback(callback, true/*dedup*/, 0);
    }

    //--------------------------------------------------------------------------
    /*static*/ const InputArgs& Runtime::get_input_args(void)
    //--------------------------------------------------------------------------
    {
      if (!Internal::Runtime::runtime_started)
        REPORT_LEGION_ERROR(ERROR_DYNAMIC_CALL_PRE_RUNTIME_START,
            "Illegal call to 'get_input_args' before the runtime is started")
      if (Internal::implicit_runtime != NULL)
        return Internal::implicit_runtime->input_args;
      // Otherwise this is not from a Legion task, so fallback to the_runtime
      return Internal::Runtime::the_runtime->input_args;
    }

    //--------------------------------------------------------------------------
    /*static*/ bool Runtime::has_runtime(void)
    //--------------------------------------------------------------------------
    {
      return Internal::Runtime::runtime_started;
    }

    //--------------------------------------------------------------------------
    /*static*/ Runtime* Runtime::get_runtime(Processor p)
    //--------------------------------------------------------------------------
    {
      if (!Internal::Runtime::runtime_started)
        REPORT_LEGION_ERROR(ERROR_DYNAMIC_CALL_PRE_RUNTIME_START,
            "Illegal call to 'get_runtime' before the runtime is started")
      // If we have an implicit runtime we use that
      if (Internal::implicit_runtime != NULL)
        return Internal::implicit_runtime->external;
      // Otherwise this is not from a Legion task, so fallback to the_runtime
      return Internal::Runtime::the_runtime->external;
    }

    //--------------------------------------------------------------------------
    /*static*/ bool Runtime::has_context(void)
    //--------------------------------------------------------------------------
    {
      return (Internal::implicit_context != NULL);
    }

    //--------------------------------------------------------------------------
    /*static*/ Context Runtime::get_context(void)
    //--------------------------------------------------------------------------
    {
      return Internal::implicit_context;
    } 

    //--------------------------------------------------------------------------
    /*static*/ const Task* Runtime::get_context_task(Context ctx)
    //--------------------------------------------------------------------------
    {
      return ctx->get_owner_task();
    }

    //--------------------------------------------------------------------------
    TaskID Runtime::generate_dynamic_task_id(void)
    //--------------------------------------------------------------------------
    {
      return runtime->generate_dynamic_task_id();
    }

    //--------------------------------------------------------------------------
    TaskID Runtime::generate_library_task_ids(const char *name, size_t count)
    //--------------------------------------------------------------------------
    {
      return runtime->generate_library_task_ids(name, count);
    }

    //--------------------------------------------------------------------------
    /*static*/ TaskID Runtime::generate_static_task_id(void)
    //--------------------------------------------------------------------------
    {
      return Internal::Runtime::generate_static_task_id();
    }

    //--------------------------------------------------------------------------
    ReductionOpID Runtime::generate_dynamic_reduction_id(void)
    //--------------------------------------------------------------------------
    {
      return runtime->generate_dynamic_reduction_id();
    }

    //--------------------------------------------------------------------------
    ReductionOpID Runtime::generate_library_reduction_ids(const char *name,
                                                          size_t count)
    //--------------------------------------------------------------------------
    {
      return runtime->generate_library_reduction_ids(name, count);
    }

    //--------------------------------------------------------------------------
    /*static*/ ReductionOpID Runtime::generate_static_reduction_id(void)
    //--------------------------------------------------------------------------
    {
      return Internal::Runtime::generate_static_reduction_id();
    }

    //--------------------------------------------------------------------------
    CustomSerdezID Runtime::generate_dynamic_serdez_id(void)
    //--------------------------------------------------------------------------
    {
      return runtime->generate_dynamic_serdez_id();
    }

    //--------------------------------------------------------------------------
    CustomSerdezID Runtime::generate_library_serdez_ids(const char *name,
                                                        size_t count)
    //--------------------------------------------------------------------------
    {
      return runtime->generate_library_serdez_ids(name, count);
    }

    //--------------------------------------------------------------------------
    /*static*/ CustomSerdezID Runtime::generate_static_serdez_id(void)
    //--------------------------------------------------------------------------
    {
      return Internal::Runtime::generate_static_serdez_id();
    }

    //--------------------------------------------------------------------------
    VariantID Runtime::register_task_variant(
                                    const TaskVariantRegistrar &registrar,
                                    const CodeDescriptor &realm_desc,
                                    const void *user_data /*= NULL*/,
                                    size_t user_len /*= 0*/,
                                    size_t return_type_size/*=MAX_RETURN_SIZE*/,
                                    VariantID vid /*= AUTO_GENERATE_ID*/,
                                    bool has_return_type_size /*= true*/)
    //--------------------------------------------------------------------------
    {
      return runtime->register_variant(registrar, user_data, user_len, 
             realm_desc, return_type_size, has_return_type_size, vid);
    }

    //--------------------------------------------------------------------------
    /*static*/ VariantID Runtime::preregister_task_variant(
              const TaskVariantRegistrar &registrar,
	      const CodeDescriptor &realm_desc,
	      const void *user_data /*= NULL*/,
	      size_t user_len /*= 0*/,
	      const char *task_name /*= NULL*/,
              VariantID vid /*=AUTO_GENERATE_ID*/,
              size_t return_type_size /*=MAX_RETURN_SIZE*/,
              bool has_return_type_size /*=true*/,
              bool check_task_id/*=true*/)
    //--------------------------------------------------------------------------
    {
      // Make a copy of the descriptor here
      return Internal::Runtime::preregister_variant(registrar, user_data, 
             user_len, realm_desc, return_type_size, has_return_type_size,
             task_name, vid, check_task_id);
    }

    //--------------------------------------------------------------------------
    /*static*/ void Runtime::legion_task_preamble(
                                       const void *data, size_t datalen,
                                       Processor p, const Task *& task,
                                       const std::vector<PhysicalRegion> *& reg,
                                       Context& ctx, Runtime *& runtime)
    //--------------------------------------------------------------------------
    {
      // Read the context out of the buffer
#ifdef DEBUG_LEGION
      assert(datalen == sizeof(Context));
#endif
      ctx = *((const Context*)data);
      task = ctx->get_task();
      const Processor exec_proc = Processor::get_executing_processor();
#ifdef DEBUG_LEGION
      assert(exec_proc.exists());
#endif
      reg = &ctx->begin_task(exec_proc);
      runtime = Internal::implicit_runtime->external;
    }

    //--------------------------------------------------------------------------
    /*static*/ void Runtime::legion_task_postamble(Context ctx,
                                                 const void *retvalptr,
                                                 size_t retvalsize, bool owned,
                                                 Realm::RegionInstance inst,
                                                 const void *metadataptr,
                                                 size_t metadatasize)
    //--------------------------------------------------------------------------
    {
      ctx->end_task(retvalptr, retvalsize, owned, inst, NULL/*functor*/,
          NULL/*resource*/, NULL/*freefunc*/, metadataptr, metadatasize,
          Internal::ApEvent::NO_AP_EVENT);
    }

    //--------------------------------------------------------------------------
    /*static*/ void Runtime::legion_task_postamble(Context ctx,
                                    FutureFunctor *callback_functor, bool owned)
    //--------------------------------------------------------------------------
    {
      ctx->end_task(NULL, 0, owned, Realm::RegionInstance::NO_INST,
          callback_functor, NULL/*resource*/, NULL/*freefunc*/, NULL, 0,
          Internal::ApEvent::NO_AP_EVENT);
    }

    //--------------------------------------------------------------------------
    /*static*/ void Runtime::legion_task_postamble(Context ctx,
        const void *ptr, size_t size, bool owned,
        const Realm::ExternalInstanceResource &resource,
        void (*freefunc)(const Realm::ExternalInstanceResource&),
        const void *metadataptr, size_t metadatasize)
    //--------------------------------------------------------------------------
    {
      ctx->end_task(ptr, size, owned, Realm::RegionInstance::NO_INST,
          NULL/*functor*/, &resource, freefunc, metadataptr, metadatasize,
          Internal::ApEvent::NO_AP_EVENT);
    }

    //--------------------------------------------------------------------------
    ShardID Runtime::get_shard_id(Context ctx, bool I_know_what_I_am_doing)
    //--------------------------------------------------------------------------
    {
      if (!I_know_what_I_am_doing)
        REPORT_LEGION_ERROR(ERROR_CONFUSED_USER, "User does not know what "
            "they are doing asking for the shard ID in task %s (UID %lld)",
            ctx->get_task_name(), ctx->get_unique_id())
      const Task *task = get_local_task(ctx);
      return task->get_shard_id();
    }

    //--------------------------------------------------------------------------
    size_t Runtime::get_num_shards(Context ctx, bool I_know_what_I_am_doing)
    //--------------------------------------------------------------------------
    {
      if (!I_know_what_I_am_doing)
        REPORT_LEGION_ERROR(ERROR_CONFUSED_USER, "User does not know what they"
            " are doing asking for the number of shards in task %s (UID %lld)",
            ctx->get_task_name(), ctx->get_unique_id())
      const Task *task = get_local_task(ctx);
      return task->get_total_shards();
    }

    //--------------------------------------------------------------------------
    Future Runtime::consensus_match(Context ctx, const void *input,void *output,
                     size_t num_elements, size_t element_size, const char *prov)
    //--------------------------------------------------------------------------
    {
      Internal::AutoProvenance provenance(prov);
      return ctx->consensus_match(input, output, num_elements, 
                                  element_size, provenance);
    }

    //--------------------------------------------------------------------------
    /*static*/ void Runtime::enable_profiling(void)
    //--------------------------------------------------------------------------
    {
    }

    //--------------------------------------------------------------------------
    /*static*/ void Runtime::disable_profiling(void)
    //--------------------------------------------------------------------------
    {
    }

    //--------------------------------------------------------------------------
    /*static*/ void Runtime::dump_profiling(void)
    //--------------------------------------------------------------------------
    {
    }

    //--------------------------------------------------------------------------
    LayoutConstraintID Runtime::register_layout(
                                     const LayoutConstraintRegistrar &registrar)
    //--------------------------------------------------------------------------
    {
      return runtime->register_layout(registrar, LEGION_AUTO_GENERATE_ID);
    }

    //--------------------------------------------------------------------------
    void Runtime::release_layout(LayoutConstraintID layout_id)
    //--------------------------------------------------------------------------
    {
      runtime->release_layout(layout_id);
    }

    //--------------------------------------------------------------------------
    /*static*/ LayoutConstraintID Runtime::preregister_layout(
                                     const LayoutConstraintRegistrar &registrar,
                                     LayoutConstraintID layout_id)
    //--------------------------------------------------------------------------
    {
      return Internal::Runtime::preregister_layout(registrar, layout_id);
    }

    //--------------------------------------------------------------------------
    FieldSpace Runtime::get_layout_constraint_field_space(
                                                   LayoutConstraintID layout_id)
    //--------------------------------------------------------------------------
    {
      return runtime->get_layout_constraint_field_space(layout_id);
    }

    //--------------------------------------------------------------------------
    void Runtime::get_layout_constraints(LayoutConstraintID layout_id,
                                        LayoutConstraintSet &layout_constraints)
    //--------------------------------------------------------------------------
    {
      runtime->get_layout_constraints(layout_id, layout_constraints);
    }

    //--------------------------------------------------------------------------
    const char* Runtime::get_layout_constraints_name(LayoutConstraintID id)
    //--------------------------------------------------------------------------
    {
      return runtime->get_layout_constraints_name(id);
    }

}; // namespace Legion

// EOF<|MERGE_RESOLUTION|>--- conflicted
+++ resolved
@@ -3185,7 +3185,6 @@
     }
 
     //--------------------------------------------------------------------------
-<<<<<<< HEAD
     ExternalResources::ExternalResources(Internal::ExternalResourcesImpl *i)
       : impl(i)
     //--------------------------------------------------------------------------
@@ -3195,10 +3194,7 @@
     }
 
     //--------------------------------------------------------------------------
-    ExternalResources::ExternalResources(ExternalResources &&rhs)
-=======
     ExternalResources::ExternalResources(ExternalResources &&rhs) noexcept
->>>>>>> cb36552b
       : impl(rhs.impl)
     //--------------------------------------------------------------------------
     {
