/* Copyright 2019 Stanford University, NVIDIA Corporation
 *
 * Licensed under the Apache License, Version 2.0 (the "License");
 * you may not use this file except in compliance with the License.
 * You may obtain a copy of the License at
 *
 *     http://www.apache.org/licenses/LICENSE-2.0
 *
 * Unless required by applicable law or agreed to in writing, software
 * distributed under the License is distributed on an "AS IS" BASIS,
 * WITHOUT WARRANTIES OR CONDITIONS OF ANY KIND, either express or implied.
 * See the License for the specific language governing permissions and
 * limitations under the License.
 */

#include "legion.h"
#include "legion/runtime.h"
#include "legion/legion_ops.h"
#include "legion/legion_tasks.h"
#include "legion/legion_context.h"
#include "legion/legion_profiling.h"
#include "legion/legion_allocation.h"

namespace Legion {
#ifndef DISABLE_PARTITION_SHIM
  namespace PartitionShim {

    template<int COLOR_DIM>
    /*static*/ TaskID ColorPoints<COLOR_DIM>::TASK_ID;
    template<int COLOR_DIM, int RANGE_DIM>
    /*static*/ TaskID ColorRects<COLOR_DIM,RANGE_DIM>::TASK_ID;
    
    //--------------------------------------------------------------------------
    template<int CDIM>
    ColorPoints<CDIM>::ColorPoints(const Coloring &coloring, 
        LogicalRegion region, FieldID color_field, FieldID pointer_field)
      : TaskLauncher(TASK_ID, TaskArgument(), Predicate::TRUE_PRED,
                     PARTITION_SHIM_MAPPER_ID)
    //--------------------------------------------------------------------------
    {
      add_region_requirement(
          RegionRequirement(region, WRITE_DISCARD, EXCLUSIVE, region));
      add_field(0/*index*/, color_field);
      add_field(0/*index*/, pointer_field);
      // Serialize the coloring into the argument buffer 
      assert(CDIM == 1);
      rez.serialize<size_t>(coloring.size());
      for (Coloring::const_iterator cit = coloring.begin(); 
            cit != coloring.end(); cit++)
      {
        const Point<CDIM,coord_t> color = DomainPoint(cit->first); 
        rez.serialize(color);
        rez.serialize<size_t>(cit->second.points.size());
        for (std::set<ptr_t>::const_iterator it = cit->second.points.begin();
              it != cit->second.points.end(); it++)
        {
          const Point<1,coord_t> point = it->value;
          rez.serialize(point);
        }
        // No need to do ranges since we know that they are all empty
      }
      argument = TaskArgument(rez.get_buffer(), rez.get_used_bytes()); 
    }

    //--------------------------------------------------------------------------
    template<int CDIM>
    ColorPoints<CDIM>::ColorPoints(const PointColoring &coloring, 
        LogicalRegion region, FieldID color_field, FieldID pointer_field)
      : TaskLauncher(TASK_ID, TaskArgument(), Predicate::TRUE_PRED,
                     PARTITION_SHIM_MAPPER_ID)
    //--------------------------------------------------------------------------
    {
      add_region_requirement(
          RegionRequirement(region, WRITE_DISCARD, EXCLUSIVE, region));
      add_field(0/*index*/, color_field);
      add_field(0/*index*/, pointer_field);
      // Serialize the coloring into the argument buffer 
      rez.serialize<size_t>(coloring.size());
      for (PointColoring::const_iterator cit = coloring.begin();
            cit != coloring.end(); cit++)
      {
        const Point<CDIM,coord_t> color = cit->first; 
        rez.serialize(color);
        rez.serialize<size_t>(cit->second.points.size());
        for (std::set<ptr_t>::const_iterator it = cit->second.points.begin();
              it != cit->second.points.end(); it++)
        {
          const Point<1,coord_t> point = it->value;
          rez.serialize(point);
        }
        // No need to do any ranges since we know they are all empty
      }
      argument = TaskArgument(rez.get_buffer(), rez.get_used_bytes());
    }
 
    //--------------------------------------------------------------------------
    template<int CDIM>
    /*static*/ void ColorPoints<CDIM>::register_task(void)
    //--------------------------------------------------------------------------
    {
      TASK_ID = Legion::Runtime::generate_static_task_id();
      char variant_name[128];
      snprintf(variant_name,128,"Color Points <%d>", CDIM);
      TaskVariantRegistrar registrar(TASK_ID, variant_name);
      registrar.add_constraint(ProcessorConstraint(Processor::LOC_PROC));
      registrar.set_leaf();
      Legion::Runtime::preregister_task_variant<
        ColorPoints<CDIM>::cpu_variant>(registrar, variant_name);
    }

    //--------------------------------------------------------------------------
    template<int CDIM>
    /*static*/ void ColorPoints<CDIM>::cpu_variant(const Task *task, 
      const std::vector<PhysicalRegion> &regions, Context ctx, Runtime *runtime)
    //--------------------------------------------------------------------------
    {
      const FieldAccessor<WRITE_DISCARD,Point<CDIM,coord_t>,1,coord_t>
        fa_color(regions[0], task->regions[0].instance_fields[0]);
      const FieldAccessor<WRITE_DISCARD,Point<1,coord_t>,1,coord_t>
        fa_point(regions[0], task->regions[0].instance_fields[1]);
      Deserializer derez(task->args, task->arglen);
      size_t num_colors;
      derez.deserialize(num_colors);
      coord_t next_entry = 0;
      for (unsigned cidx = 0; cidx < num_colors; cidx++)
      {
        Point<CDIM,coord_t> color;
        derez.deserialize(color);
        size_t num_points;
        derez.deserialize(num_points);
        for (unsigned idx = 0; idx < num_points; idx++, next_entry++)
        {
          Point<1,coord_t> point;
          derez.deserialize(point);
          fa_color.write(next_entry, color);
          fa_point.write(next_entry, point);
        }
      }
    }

    //--------------------------------------------------------------------------
    template<int CDIM, int RDIM>
    ColorRects<CDIM,RDIM>::ColorRects(const DomainColoring &coloring, 
        LogicalRegion region, FieldID color_field, FieldID range_field)
      : TaskLauncher(TASK_ID, TaskArgument(), Predicate::TRUE_PRED,
                     PARTITION_SHIM_MAPPER_ID)
    //--------------------------------------------------------------------------
    {
      add_region_requirement(
          RegionRequirement(region, WRITE_DISCARD, EXCLUSIVE, region));
      add_field(0/*index*/, color_field);
      add_field(0/*index*/, range_field);
      // Serialize the coloring into the argument buffer 
      assert(CDIM == 1);
      rez.serialize<size_t>(coloring.size());
      for (DomainColoring::const_iterator cit = coloring.begin();
            cit != coloring.end(); cit++)
      {
        const Point<CDIM,coord_t> color = DomainPoint(cit->first);
        rez.serialize(color);
        rez.serialize<size_t>(1); // number of rects
        const Rect<RDIM,coord_t> rect = cit->second;
        rez.serialize(rect);
      }
      argument = TaskArgument(rez.get_buffer(), rez.get_used_bytes());
    }

    //--------------------------------------------------------------------------
    template<int CDIM, int RDIM>
    ColorRects<CDIM,RDIM>::ColorRects(const MultiDomainColoring &coloring, 
        LogicalRegion region, FieldID color_field, FieldID range_field)
      : TaskLauncher(TASK_ID, TaskArgument(), Predicate::TRUE_PRED,
                     PARTITION_SHIM_MAPPER_ID)
    //--------------------------------------------------------------------------
    {
      add_region_requirement(
          RegionRequirement(region, WRITE_DISCARD, EXCLUSIVE, region));
      add_field(0/*index*/, color_field);
      add_field(0/*index*/, range_field);
      // Serialize the coloring into the argument buffer 
      assert(CDIM == 1);
      rez.serialize<size_t>(coloring.size());
      for (MultiDomainColoring::const_iterator cit = coloring.begin();
            cit != coloring.end(); cit++)
      {
        const Point<CDIM,coord_t> color = DomainPoint(cit->first);
        rez.serialize(color);
        rez.serialize<size_t>(cit->second.size());
        for (std::set<Domain>::const_iterator it = cit->second.begin();
              it != cit->second.end(); it++)
        {
          const Rect<RDIM,coord_t> rect = *it;
          rez.serialize(rect);
        }
      }
      argument = TaskArgument(rez.get_buffer(), rez.get_used_bytes());
    }

    //--------------------------------------------------------------------------
    template<int CDIM, int RDIM>
    ColorRects<CDIM,RDIM>::ColorRects(const DomainPointColoring &coloring, 
        LogicalRegion region, FieldID color_field, FieldID range_field)
      : TaskLauncher(TASK_ID, TaskArgument(), Predicate::TRUE_PRED,
                     PARTITION_SHIM_MAPPER_ID)
    //--------------------------------------------------------------------------
    {
      add_region_requirement(
          RegionRequirement(region, WRITE_DISCARD, EXCLUSIVE, region));
      add_field(0/*index*/, color_field);
      add_field(0/*index*/, range_field);
      // Serialize the coloring into the argument buffer 
      rez.serialize<size_t>(coloring.size());
      for (DomainPointColoring::const_iterator cit = coloring.begin();
            cit != coloring.end(); cit++)
      {
        const Point<CDIM,coord_t> color = cit->first;
        rez.serialize(color);
        rez.serialize<size_t>(1); // number of rects
        const Rect<RDIM,coord_t> rect = cit->second;
        rez.serialize(rect);
      }
      argument = TaskArgument(rez.get_buffer(), rez.get_used_bytes());
    }

    //--------------------------------------------------------------------------
    template<int CDIM, int RDIM>
    ColorRects<CDIM,RDIM>::ColorRects(const MultiDomainPointColoring &coloring,
        LogicalRegion region, FieldID color_field, FieldID range_field)
      : TaskLauncher(TASK_ID, TaskArgument(), Predicate::TRUE_PRED,
                     PARTITION_SHIM_MAPPER_ID)
    //--------------------------------------------------------------------------
    {
      add_region_requirement(
          RegionRequirement(region, WRITE_DISCARD, EXCLUSIVE, region));
      add_field(0/*index*/, color_field);
      add_field(0/*index*/, range_field);
      // Serialize the coloring into the argument buffer 
      rez.serialize<size_t>(coloring.size());
      for (MultiDomainPointColoring::const_iterator cit = coloring.begin();
            cit != coloring.end(); cit++)
      {
        const Point<CDIM,coord_t> color = cit->first;
        rez.serialize(color);
        rez.serialize<size_t>(cit->second.size());
        for (std::set<Domain>::const_iterator it = cit->second.begin();
              it != cit->second.end(); it++)
        {
          const Rect<RDIM,coord_t> rect = *it;
          rez.serialize(rect);
        }
      }
      argument = TaskArgument(rez.get_buffer(), rez.get_used_bytes());
    }

    //--------------------------------------------------------------------------
    template<int CDIM, int RDIM>
    ColorRects<CDIM,RDIM>::ColorRects(const Coloring &coloring, 
                 LogicalRegion region, FieldID color_field, FieldID range_field)
      : TaskLauncher(TASK_ID, TaskArgument(), Predicate::TRUE_PRED,
                     PARTITION_SHIM_MAPPER_ID)
    //--------------------------------------------------------------------------
    {
      add_region_requirement(
          RegionRequirement(region, WRITE_DISCARD, EXCLUSIVE, region));
      add_field(0/*index*/, color_field);
      add_field(0/*index*/, range_field);
      rez.serialize<size_t>(coloring.size());
      for (Coloring::const_iterator cit = coloring.begin(); 
            cit != coloring.end(); cit++)
      {
        const Point<CDIM,coord_t> color = DomainPoint(cit->first); 
        rez.serialize(color);
        // Count how many rectangles there will be
        size_t total_rects = cit->second.points.size();
        for (std::set<std::pair<ptr_t,ptr_t> >::const_iterator it = 
              cit->second.ranges.begin(); it != cit->second.ranges.end(); it++)
        {
          // Skip empty ranges
          if (it->first.value > it->second.value)
            continue;
          total_rects++;
        }
        rez.serialize(total_rects);
        for (std::set<ptr_t>::const_iterator it = 
              cit->second.points.begin(); it != cit->second.points.end(); it++)
        {
          const Point<1,coord_t> point(*it);
          const Rect<1,coord_t> rect(point, point);
          rez.serialize(rect);
        }
        for (std::set<std::pair<ptr_t,ptr_t> >::const_iterator it = 
              cit->second.ranges.begin(); it != cit->second.ranges.end(); it++)
        {
          // Skip empty ranges
          if (it->first.value > it->second.value)
            continue;
          const Point<1,coord_t> lo(it->first.value);
          const Point<1,coord_t> hi(it->second.value);
          const Rect<1,coord_t> rect(lo, hi);
          rez.serialize(rect);
        }
      }
      argument = TaskArgument(rez.get_buffer(), rez.get_used_bytes());
    }

    //--------------------------------------------------------------------------
    template<int CDIM, int RDIM>
    ColorRects<CDIM,RDIM>::ColorRects(const PointColoring &coloring, 
                 LogicalRegion region, FieldID color_field, FieldID range_field)
      : TaskLauncher(TASK_ID, TaskArgument(), Predicate::TRUE_PRED,
                     PARTITION_SHIM_MAPPER_ID)
    //--------------------------------------------------------------------------
    {
      add_region_requirement(
          RegionRequirement(region, WRITE_DISCARD, EXCLUSIVE, region));
      add_field(0/*index*/, color_field);
      add_field(0/*index*/, range_field);
      rez.serialize<size_t>(coloring.size());
      for (PointColoring::const_iterator cit = coloring.begin();
            cit != coloring.end(); cit++)
      {
        const Point<CDIM,coord_t> color = cit->first; 
        rez.serialize(color);
        // Count how many rectangles there will be
        size_t total_rects = cit->second.points.size();
        for (std::set<std::pair<ptr_t,ptr_t> >::const_iterator it = 
              cit->second.ranges.begin(); it != cit->second.ranges.end(); it++)
        {
          // Skip empty ranges
          if (it->first.value > it->second.value)
            continue;
          total_rects++;
        }
        rez.serialize(total_rects);
        for (std::set<ptr_t>::const_iterator it = 
              cit->second.points.begin(); it != cit->second.points.end(); it++)
        {
          const Point<1,coord_t> point(*it);
          const Rect<1,coord_t> rect(point, point);
          rez.serialize(rect);
        }
        for (std::set<std::pair<ptr_t,ptr_t> >::const_iterator it = 
              cit->second.ranges.begin(); it != cit->second.ranges.end(); it++)
        {
          // Skip empty ranges
          if (it->first.value > it->second.value)
            continue;
          const Point<1,coord_t> lo(it->first.value);
          const Point<1,coord_t> hi(it->second.value);
          const Rect<1,coord_t> rect(lo, hi);
          rez.serialize(rect);
        }
      }
      argument = TaskArgument(rez.get_buffer(), rez.get_used_bytes());
    }

    //--------------------------------------------------------------------------
    template<int CDIM, int RDIM>
    /*static*/ void ColorRects<CDIM,RDIM>::register_task(void)
    //--------------------------------------------------------------------------
    {
      TASK_ID = Legion::Runtime::generate_static_task_id();
      char variant_name[128];
      snprintf(variant_name,128,"Color Rects <%d,%d>", CDIM, RDIM);
      TaskVariantRegistrar registrar(TASK_ID, variant_name);
      registrar.add_constraint(ProcessorConstraint(Processor::LOC_PROC));
      registrar.set_leaf();
      Legion::Runtime::preregister_task_variant<
        ColorRects<CDIM,RDIM>::cpu_variant>(registrar, variant_name);
    }

    //--------------------------------------------------------------------------
    template<int CDIM, int RDIM>
    /*static*/ void ColorRects<CDIM,RDIM>::cpu_variant(const Task *task,
      const std::vector<PhysicalRegion> &regions, Context ctx, Runtime *runtime)
    //--------------------------------------------------------------------------
    {
      const FieldAccessor<WRITE_DISCARD,Point<CDIM,coord_t>,1,coord_t>
        fa_color(regions[0], task->regions[0].instance_fields[0]);
      const FieldAccessor<WRITE_DISCARD,Rect<RDIM,coord_t>,1,coord_t>
        fa_range(regions[0], task->regions[0].instance_fields[1]);
      Deserializer derez(task->args, task->arglen);
      size_t num_colors;
      derez.deserialize(num_colors);
      coord_t next_entry = 0;
      for (unsigned cidx = 0; cidx < num_colors; cidx++)
      {
        Point<CDIM,coord_t> color;
        derez.deserialize(color);
        size_t num_ranges;
        derez.deserialize(num_ranges);
        for (unsigned idx = 0; idx < num_ranges; idx++, next_entry++)
        {
          Rect<RDIM,coord_t> range;
          derez.deserialize(range);
          fa_color.write(next_entry, color);
          fa_range.write(next_entry, range);
        }
      }
    }

    // Do the explicit instantiation
#define DIMFUNC(DIM) \
    template class ColorPoints<DIM>;
    LEGION_FOREACH_N(DIMFUNC)
#undef DIMFUNC
#define DIMFUNC(D1,D2) \
    template class ColorRects<D1,D2>;
    LEGION_FOREACH_NN(DIMFUNC)
#undef DIMFUNC
  };
#endif // DISABLE_PARTITION_SHIM

    namespace Internal {
      LEGION_EXTERN_LOGGER_DECLARATIONS
    };

    const LogicalRegion LogicalRegion::NO_REGION = LogicalRegion();
    const LogicalPartition LogicalPartition::NO_PART = LogicalPartition();  
    const Domain Domain::NO_DOMAIN = Domain();

    // Cache static type tags so we don't need to recompute them all the time
#define DIMFUNC(DIM) \
    static const TypeTag TYPE_TAG_##DIM##D = \
      Internal::NT_TemplateHelper::encode_tag<DIM,coord_t>();
    LEGION_FOREACH_N(DIMFUNC)
#undef DIMFUNC

    /////////////////////////////////////////////////////////////
    // Mappable 
    /////////////////////////////////////////////////////////////

    //--------------------------------------------------------------------------
    Mappable::Mappable(void)
      : map_id(0), tag(0), mapper_data(NULL), mapper_data_size(0)
    //--------------------------------------------------------------------------
    {
    }

    /////////////////////////////////////////////////////////////
    // Task 
    /////////////////////////////////////////////////////////////

    //--------------------------------------------------------------------------
    Task::Task(void)
      : Mappable(), args(NULL), arglen(0), local_args(NULL), local_arglen(0),
        parent_task(NULL)
    //--------------------------------------------------------------------------
    {
    }

    /////////////////////////////////////////////////////////////
    // Copy 
    /////////////////////////////////////////////////////////////

    //--------------------------------------------------------------------------
    Copy::Copy(void)
      : Mappable(), parent_task(NULL)
    //--------------------------------------------------------------------------
    {
    }

    /////////////////////////////////////////////////////////////
    // Inline Mapping 
    /////////////////////////////////////////////////////////////

    //--------------------------------------------------------------------------
    InlineMapping::InlineMapping(void)
      : Mappable(), parent_task(NULL)
    //--------------------------------------------------------------------------
    {
    }

    /////////////////////////////////////////////////////////////
    // Acquire 
    /////////////////////////////////////////////////////////////

    //--------------------------------------------------------------------------
    Acquire::Acquire(void)
      : Mappable(), parent_task(NULL)
    //--------------------------------------------------------------------------
    {
    }

    /////////////////////////////////////////////////////////////
    // Release 
    /////////////////////////////////////////////////////////////

    //--------------------------------------------------------------------------
    Release::Release(void)
      : Mappable(), parent_task(NULL)
    //--------------------------------------------------------------------------
    {
    }

    /////////////////////////////////////////////////////////////
    // Close 
    /////////////////////////////////////////////////////////////

    //--------------------------------------------------------------------------
    Close::Close(void)
      : Mappable(), parent_task(NULL)
    //--------------------------------------------------------------------------
    {
    }

    /////////////////////////////////////////////////////////////
    // Fill 
    /////////////////////////////////////////////////////////////

    //--------------------------------------------------------------------------
    Fill::Fill(void)
      : Mappable(), parent_task(NULL)
    //--------------------------------------------------------------------------
    {
    }

    /////////////////////////////////////////////////////////////
    // Partition
    /////////////////////////////////////////////////////////////

    //--------------------------------------------------------------------------
    Partition::Partition(void)
      : Mappable(), parent_task(NULL)
    //--------------------------------------------------------------------------
    {
    }

    /////////////////////////////////////////////////////////////
    // IndexSpace 
    /////////////////////////////////////////////////////////////

    /*static*/ const IndexSpace IndexSpace::NO_SPACE = IndexSpace();

    //--------------------------------------------------------------------------
    IndexSpace::IndexSpace(IndexSpaceID _id, IndexTreeID _tid, TypeTag _tag)
      : id(_id), tid(_tid), type_tag(_tag)
    //--------------------------------------------------------------------------
    {
    }

    //--------------------------------------------------------------------------
    IndexSpace::IndexSpace(void)
      : id(0), tid(0), type_tag(0)
    //--------------------------------------------------------------------------
    {
    }

    //--------------------------------------------------------------------------
    IndexSpace::IndexSpace(const IndexSpace &rhs)
      : id(rhs.id), tid(rhs.tid), type_tag(rhs.type_tag)
    //--------------------------------------------------------------------------
    {
    }

    /////////////////////////////////////////////////////////////
    // IndexPartition 
    /////////////////////////////////////////////////////////////

    /*static*/ const IndexPartition IndexPartition::NO_PART = IndexPartition();

    //--------------------------------------------------------------------------
    IndexPartition::IndexPartition(IndexPartitionID _id, 
                                   IndexTreeID _tid, TypeTag _tag)
      : id(_id), tid(_tid), type_tag(_tag)
    //--------------------------------------------------------------------------
    {
    }

    //--------------------------------------------------------------------------
    IndexPartition::IndexPartition(void)
      : id(0), tid(0), type_tag(0)
    //--------------------------------------------------------------------------
    {
    }

    //--------------------------------------------------------------------------
    IndexPartition::IndexPartition(const IndexPartition &rhs)
      : id(rhs.id), tid(rhs.tid), type_tag(rhs.type_tag)
    //--------------------------------------------------------------------------
    {
    }

    /////////////////////////////////////////////////////////////
    // FieldSpace 
    /////////////////////////////////////////////////////////////

    /*static*/ const FieldSpace FieldSpace::NO_SPACE = FieldSpace(0);

    //--------------------------------------------------------------------------
    FieldSpace::FieldSpace(unsigned _id)
      : id(_id)
    //--------------------------------------------------------------------------
    {
    }

    //--------------------------------------------------------------------------
    FieldSpace::FieldSpace(void)
      : id(0)
    //--------------------------------------------------------------------------
    {
    }
    
    //--------------------------------------------------------------------------
    FieldSpace::FieldSpace(const FieldSpace &rhs)
      : id(rhs.id)
    //--------------------------------------------------------------------------
    {
    }

    /////////////////////////////////////////////////////////////
    // Logical Region  
    /////////////////////////////////////////////////////////////

    //--------------------------------------------------------------------------
    LogicalRegion::LogicalRegion(RegionTreeID tid, IndexSpace index, 
                                 FieldSpace field)
      : tree_id(tid), index_space(index), field_space(field)
    //--------------------------------------------------------------------------
    {
    }

    //--------------------------------------------------------------------------
    LogicalRegion::LogicalRegion(void)
      : tree_id(0), index_space(IndexSpace::NO_SPACE), 
        field_space(FieldSpace::NO_SPACE)
    //--------------------------------------------------------------------------
    {
    }

    //--------------------------------------------------------------------------
    LogicalRegion::LogicalRegion(const LogicalRegion &rhs)
      : tree_id(rhs.tree_id), index_space(rhs.index_space), 
        field_space(rhs.field_space)
    //--------------------------------------------------------------------------
    {
    }

    /////////////////////////////////////////////////////////////
    // Logical Partition 
    /////////////////////////////////////////////////////////////

    //--------------------------------------------------------------------------
    LogicalPartition::LogicalPartition(RegionTreeID tid, IndexPartition pid, 
                                       FieldSpace field)
      : tree_id(tid), index_partition(pid), field_space(field)
    //--------------------------------------------------------------------------
    {
    }

    //--------------------------------------------------------------------------
    LogicalPartition::LogicalPartition(void)
      : tree_id(0), index_partition(IndexPartition::NO_PART), 
        field_space(FieldSpace::NO_SPACE)
    //--------------------------------------------------------------------------
    {
    }

    //--------------------------------------------------------------------------
    LogicalPartition::LogicalPartition(const LogicalPartition &rhs)
      : tree_id(rhs.tree_id), index_partition(rhs.index_partition), 
        field_space(rhs.field_space)
    //--------------------------------------------------------------------------
    {
    }

    /////////////////////////////////////////////////////////////
    // Argument Map 
    /////////////////////////////////////////////////////////////

    //--------------------------------------------------------------------------
    ArgumentMap::ArgumentMap(void)
    //--------------------------------------------------------------------------
    {
      impl = new Internal::ArgumentMapImpl();
#ifdef DEBUG_LEGION
      assert(impl != NULL);
#endif
      impl->add_reference();
    }

    //--------------------------------------------------------------------------
    ArgumentMap::ArgumentMap(const FutureMap &rhs)
    //--------------------------------------------------------------------------
    {
      impl = new Internal::ArgumentMapImpl(rhs);
#ifdef DEBUG_LEGION
      assert(impl != NULL);
#endif
      impl->add_reference();
    }

    //--------------------------------------------------------------------------
    ArgumentMap::ArgumentMap(const ArgumentMap &rhs)
      : impl(rhs.impl)
    //--------------------------------------------------------------------------
    {
      if (impl != NULL)
        impl->add_reference();
    }

    //--------------------------------------------------------------------------
    ArgumentMap::ArgumentMap(Internal::ArgumentMapImpl *i)
      : impl(i)
    //--------------------------------------------------------------------------
    {
      if (impl != NULL)
        impl->add_reference();
    }

    //--------------------------------------------------------------------------
    ArgumentMap::~ArgumentMap(void)
    //--------------------------------------------------------------------------
    {
      if (impl != NULL)
      {
        // Remove our reference and if we were the
        // last reference holder, then delete it
        if (impl->remove_reference())
        {
          delete impl;
        }
        impl = NULL;
      }
    }

    //--------------------------------------------------------------------------
    ArgumentMap& ArgumentMap::operator=(const FutureMap &rhs)
    //--------------------------------------------------------------------------
    {
      // Check to see if our current impl is not NULL,
      // if so remove our reference
      if (impl != NULL)
      {
        if (impl->remove_reference())
        {
          delete impl;
        }
      }
      impl = new Internal::ArgumentMapImpl(rhs);
      impl->add_reference();
      return *this;
    }
    
    //--------------------------------------------------------------------------
    ArgumentMap& ArgumentMap::operator=(const ArgumentMap &rhs)
    //--------------------------------------------------------------------------
    {
      // Check to see if our current impl is not NULL,
      // if so remove our reference
      if (impl != NULL)
      {
        if (impl->remove_reference())
        {
          delete impl;
        }
      }
      impl = rhs.impl;
      // Add our reference to the new impl
      if (impl != NULL)
      {
        impl->add_reference();
      }
      return *this;
    }

    //--------------------------------------------------------------------------
    bool ArgumentMap::has_point(const DomainPoint &point)
    //--------------------------------------------------------------------------
    {
#ifdef DEBUG_LEGION
      assert(impl != NULL);
#endif
      return impl->has_point(point);
    }

    //--------------------------------------------------------------------------
    void ArgumentMap::set_point(const DomainPoint &point, 
                                const TaskArgument &arg, bool replace/*= true*/)
    //--------------------------------------------------------------------------
    {
#ifdef DEBUG_LEGION
      assert(impl != NULL);
#endif
      impl->set_point(point, arg, replace);
    }

    //--------------------------------------------------------------------------
    bool ArgumentMap::remove_point(const DomainPoint &point)
    //--------------------------------------------------------------------------
    {
#ifdef DEBUG_LEGION
      assert(impl != NULL);
#endif
      return impl->remove_point(point);
    }

    //--------------------------------------------------------------------------
    TaskArgument ArgumentMap::get_point(const DomainPoint &point) const
    //--------------------------------------------------------------------------
    {
#ifdef DEBUG_LEGION
      assert(impl != NULL);
#endif
      return impl->get_point(point);
    }

    /////////////////////////////////////////////////////////////
    // Predicate 
    /////////////////////////////////////////////////////////////

    const Predicate Predicate::TRUE_PRED = Predicate(true);
    const Predicate Predicate::FALSE_PRED = Predicate(false);

    //--------------------------------------------------------------------------
    Predicate::Predicate(void)
      : impl(NULL), const_value(true)
    //--------------------------------------------------------------------------
    {
    }

    //--------------------------------------------------------------------------
    Predicate::Predicate(const Predicate &p)
    //--------------------------------------------------------------------------
    {
      const_value = p.const_value;
      impl = p.impl;
      if (impl != NULL)
        impl->add_predicate_reference();
    }

    //--------------------------------------------------------------------------
    Predicate::Predicate(bool value)
      : impl(NULL), const_value(value)
    //--------------------------------------------------------------------------
    {
    }

    //--------------------------------------------------------------------------
    Predicate::Predicate(Internal::PredicateImpl *i)
      : impl(i)
    //--------------------------------------------------------------------------
    {
      if (impl != NULL)
        impl->add_predicate_reference();
    }

    //--------------------------------------------------------------------------
    Predicate::~Predicate(void)
    //--------------------------------------------------------------------------
    {
      if (impl != NULL)
      {
        impl->remove_predicate_reference();
        impl = NULL;
      }
    }

    //--------------------------------------------------------------------------
    Predicate& Predicate::operator=(const Predicate &rhs)
    //--------------------------------------------------------------------------
    {
      if (impl != NULL)
        impl->remove_predicate_reference();
      const_value = rhs.const_value;
      impl = rhs.impl;
      if (impl != NULL)
        impl->add_predicate_reference();
      return *this;
    }

    /////////////////////////////////////////////////////////////
    // Lock 
    /////////////////////////////////////////////////////////////

    //--------------------------------------------------------------------------
    Lock::Lock(void)
      : reservation_lock(Reservation::NO_RESERVATION)
    //--------------------------------------------------------------------------
    {
    }

    //--------------------------------------------------------------------------
    Lock::Lock(Reservation r)
      : reservation_lock(r)
    //--------------------------------------------------------------------------
    {
    }

    //--------------------------------------------------------------------------
    bool Lock::operator<(const Lock &rhs) const
    //--------------------------------------------------------------------------
    {
      return (reservation_lock < rhs.reservation_lock);
    }

    //--------------------------------------------------------------------------
    bool Lock::operator==(const Lock &rhs) const
    //--------------------------------------------------------------------------
    {
      return (reservation_lock == rhs.reservation_lock);
    }

    //--------------------------------------------------------------------------
    void Lock::acquire(unsigned mode /*=0*/, bool exclusive /*=true*/)
    //--------------------------------------------------------------------------
    {
#ifdef DEBUG_LEGION
      assert(reservation_lock.exists());
#endif
      Internal::ApEvent lock_event(reservation_lock.acquire(mode,exclusive));
      lock_event.wait();
    }

    //--------------------------------------------------------------------------
    void Lock::release(void)
    //--------------------------------------------------------------------------
    {
#ifdef DEBUG_LEGION
      assert(reservation_lock.exists());
#endif
      reservation_lock.release();
    }

    /////////////////////////////////////////////////////////////
    // Lock Request
    /////////////////////////////////////////////////////////////

    //--------------------------------------------------------------------------
    LockRequest::LockRequest(Lock l, unsigned m, bool excl)
      : lock(l), mode(m), exclusive(excl)
    //--------------------------------------------------------------------------
    {
    }

    /////////////////////////////////////////////////////////////
    // Grant 
    /////////////////////////////////////////////////////////////

    //--------------------------------------------------------------------------
    Grant::Grant(void)
      : impl(NULL)
    //--------------------------------------------------------------------------
    {
    }

    //--------------------------------------------------------------------------
    Grant::Grant(Internal::GrantImpl *i)
      : impl(i)
    //--------------------------------------------------------------------------
    {
      if (impl != NULL)
        impl->add_reference();
    }

    //--------------------------------------------------------------------------
    Grant::Grant(const Grant &rhs)
      : impl(rhs.impl)
    //--------------------------------------------------------------------------
    {
      if (impl != NULL)
        impl->add_reference();
    }

    //--------------------------------------------------------------------------
    Grant::~Grant(void)
    //--------------------------------------------------------------------------
    {
      if (impl != NULL)
      {
        if (impl->remove_reference())
          delete impl;
        impl = NULL;
      }
    }

    //--------------------------------------------------------------------------
    Grant& Grant::operator=(const Grant &rhs)
    //--------------------------------------------------------------------------
    {
      if (impl != NULL)
      {
        if (impl->remove_reference())
          delete impl;
      }
      impl = rhs.impl;
      if (impl != NULL)
        impl->add_reference();
      return *this;
    }

    /////////////////////////////////////////////////////////////
    // Phase Barrier 
    /////////////////////////////////////////////////////////////

    //--------------------------------------------------------------------------
    PhaseBarrier::PhaseBarrier(void)
      : phase_barrier(Internal::ApBarrier::NO_AP_BARRIER)
    //--------------------------------------------------------------------------
    {
    }

    //--------------------------------------------------------------------------
    PhaseBarrier::PhaseBarrier(Internal::ApBarrier b)
      : phase_barrier(b)
    //--------------------------------------------------------------------------
    {
    }

    //--------------------------------------------------------------------------
    bool PhaseBarrier::operator<(const PhaseBarrier &rhs) const
    //--------------------------------------------------------------------------
    {
      return (phase_barrier < rhs.phase_barrier);
    }

    //--------------------------------------------------------------------------
    bool PhaseBarrier::operator==(const PhaseBarrier &rhs) const
    //--------------------------------------------------------------------------
    {
      return (phase_barrier == rhs.phase_barrier);
    }

    //--------------------------------------------------------------------------
    bool PhaseBarrier::operator!=(const PhaseBarrier &rhs) const
    //--------------------------------------------------------------------------
    {
      return (phase_barrier != rhs.phase_barrier);
    }

    //--------------------------------------------------------------------------
    void PhaseBarrier::arrive(unsigned count /*=1*/)
    //--------------------------------------------------------------------------
    {
#ifdef DEBUG_LEGION
      assert(phase_barrier.exists());
#endif
      Internal::Runtime::phase_barrier_arrive(*this, count);
    }

    //--------------------------------------------------------------------------
    void PhaseBarrier::wait(void)
    //--------------------------------------------------------------------------
    {
#ifdef DEBUG_LEGION
      assert(phase_barrier.exists());
#endif
      Internal::ApEvent e = Internal::Runtime::get_previous_phase(*this);
      e.wait();
    }

    //--------------------------------------------------------------------------
    void PhaseBarrier::alter_arrival_count(int delta)
    //--------------------------------------------------------------------------
    {
      Internal::Runtime::alter_arrival_count(*this, delta);
    }

    //--------------------------------------------------------------------------
    bool PhaseBarrier::exists(void) const
    //--------------------------------------------------------------------------
    {
      return phase_barrier.exists();
    }

    /////////////////////////////////////////////////////////////
    // Dynamic Collective 
    /////////////////////////////////////////////////////////////

    //--------------------------------------------------------------------------
    DynamicCollective::DynamicCollective(void)
      : PhaseBarrier(), redop(0)
    //--------------------------------------------------------------------------
    {
    }

    //--------------------------------------------------------------------------
    DynamicCollective::DynamicCollective(Internal::ApBarrier b, ReductionOpID r)
      : PhaseBarrier(b), redop(r)
    //--------------------------------------------------------------------------
    {
    }

    //--------------------------------------------------------------------------
    void DynamicCollective::arrive(const void *value, size_t size, 
                                   unsigned count /*=1*/)
    //--------------------------------------------------------------------------
    {
      Internal::Runtime::phase_barrier_arrive(*this, count, 
                                  Internal::ApEvent::NO_AP_EVENT, value, size);
    }

    /////////////////////////////////////////////////////////////
    // Region Requirement 
    /////////////////////////////////////////////////////////////

    //--------------------------------------------------------------------------
    RegionRequirement::RegionRequirement(void)
      : region(LogicalRegion::NO_REGION), partition(LogicalPartition::NO_PART),
        privilege(NO_ACCESS), prop(EXCLUSIVE), parent(LogicalRegion::NO_REGION),
        redop(0), tag(0), flags(NO_FLAG), handle_type(SINGULAR), projection(0),
        projection_args(NULL), projection_args_size(0)
    //--------------------------------------------------------------------------
    {
    }

    //--------------------------------------------------------------------------
    RegionRequirement::RegionRequirement(LogicalRegion _handle, 
                                        const std::set<FieldID> &priv_fields,
                                        const std::vector<FieldID> &inst_fields,
                                        PrivilegeMode _priv, 
                                        CoherenceProperty _prop, 
                                        LogicalRegion _parent,
				        MappingTagID _tag, bool _verified)
      : region(_handle), privilege(_priv), prop(_prop), parent(_parent),
        redop(0), tag(_tag), flags(_verified ? VERIFIED_FLAG : NO_FLAG), 
        handle_type(SINGULAR), projection(0), projection_args(NULL),
        projection_args_size(0)
    //--------------------------------------------------------------------------
    { 
      privilege_fields = priv_fields;
      instance_fields = inst_fields;
      // For backwards compatibility with the old encoding
      if (privilege == WRITE_PRIV)
        privilege = WRITE_DISCARD;
#ifdef DEBUG_LEGION
      if (IS_REDUCE(*this)) // Shouldn't use this constructor for reductions
        REPORT_LEGION_ERROR(ERROR_USE_REDUCTION_REGION_REQ, 
                                   "Use different RegionRequirement "
                            "constructor for reductions");
#endif
    }

    //--------------------------------------------------------------------------
    RegionRequirement::RegionRequirement(LogicalPartition pid, 
                ProjectionID _proj, 
                const std::set<FieldID> &priv_fields,
                const std::vector<FieldID> &inst_fields,
                PrivilegeMode _priv, CoherenceProperty _prop,
                LogicalRegion _parent, MappingTagID _tag, bool _verified)
      : partition(pid), privilege(_priv), prop(_prop), parent(_parent),
        redop(0), tag(_tag), flags(_verified ? VERIFIED_FLAG : NO_FLAG),
        handle_type(PART_PROJECTION), projection(_proj), projection_args(NULL),
        projection_args_size(0)
    //--------------------------------------------------------------------------
    { 
      privilege_fields = priv_fields;
      instance_fields = inst_fields;
      // For backwards compatibility with the old encoding
      if (privilege == WRITE_PRIV)
        privilege = WRITE_DISCARD;
#ifdef DEBUG_LEGION
      if (IS_REDUCE(*this))
        REPORT_LEGION_ERROR(ERROR_USE_REDUCTION_REGION_REQ, 
                                   "Use different RegionRequirement "
                            "constructor for reductions");
#endif
    }

    //--------------------------------------------------------------------------
    RegionRequirement::RegionRequirement(LogicalRegion _handle, 
                ProjectionID _proj,
                const std::set<FieldID> &priv_fields,
                const std::vector<FieldID> &inst_fields,
                PrivilegeMode _priv, CoherenceProperty _prop,
                LogicalRegion _parent, MappingTagID _tag, bool _verified)
      : region(_handle), privilege(_priv), prop(_prop), parent(_parent),
        redop(0), tag(_tag), flags(_verified ? VERIFIED_FLAG : NO_FLAG),
        handle_type(REG_PROJECTION), projection(_proj), projection_args(NULL),
        projection_args_size(0)
    //--------------------------------------------------------------------------
    {
      privilege_fields = priv_fields;
      instance_fields = inst_fields;
      // For backwards compatibility with the old encoding
      if (privilege == WRITE_PRIV)
        privilege = WRITE_DISCARD;
#ifdef DEBUG_LEGION
      if (IS_REDUCE(*this))
        REPORT_LEGION_ERROR(ERROR_USE_REDUCTION_REGION_REQ, 
                                   "Use different RegionRequirement "
                                   "constructor for reductions")
#endif
    }

    //--------------------------------------------------------------------------
    RegionRequirement::RegionRequirement(LogicalRegion _handle,  
                                    const std::set<FieldID> &priv_fields,
                                    const std::vector<FieldID> &inst_fields,
                                    ReductionOpID op, CoherenceProperty _prop, 
                                    LogicalRegion _parent, MappingTagID _tag, 
                                    bool _verified)
      : region(_handle), privilege(REDUCE), prop(_prop), parent(_parent),
        redop(op), tag(_tag), flags(_verified ? VERIFIED_FLAG : NO_FLAG), 
        handle_type(SINGULAR), projection(0), projection_args(NULL),
        projection_args_size(0)
    //--------------------------------------------------------------------------
    {
      privilege_fields = priv_fields;
      instance_fields = inst_fields;
#ifdef DEBUG_LEGION
      if (redop == 0)
        REPORT_LEGION_ERROR(ERROR_RESERVED_REDOP_ID, 
                                   "Zero is not a valid ReductionOpID")
#endif
    }

    //--------------------------------------------------------------------------
    RegionRequirement::RegionRequirement(LogicalPartition pid, 
                        ProjectionID _proj,  
                        const std::set<FieldID> &priv_fields,
                        const std::vector<FieldID> &inst_fields,
                        ReductionOpID op, CoherenceProperty _prop,
                        LogicalRegion _parent, MappingTagID _tag, 
                        bool _verified)
      : partition(pid), privilege(REDUCE), prop(_prop), parent(_parent),
        redop(op), tag(_tag), flags(_verified ? VERIFIED_FLAG : NO_FLAG),
        handle_type(PART_PROJECTION), projection(_proj), projection_args(NULL),
        projection_args_size(0)
    //--------------------------------------------------------------------------
    {
      privilege_fields = priv_fields;
      instance_fields = inst_fields;
#ifdef DEBUG_LEGION
      if (redop == 0)
        REPORT_LEGION_ERROR(ERROR_RESERVED_REDOP_ID, 
                                   "Zero is not a valid ReductionOpID")        
#endif
    }

    //--------------------------------------------------------------------------
    RegionRequirement::RegionRequirement(LogicalRegion _handle, 
                        ProjectionID _proj,
                        const std::set<FieldID> &priv_fields,
                        const std::vector<FieldID> &inst_fields,
                        ReductionOpID op, CoherenceProperty _prop,
                        LogicalRegion _parent, MappingTagID _tag, 
                        bool _verified)
      : region(_handle), privilege(REDUCE), prop(_prop), parent(_parent),
        redop(op), tag(_tag), flags(_verified ? VERIFIED_FLAG : NO_FLAG),
        handle_type(REG_PROJECTION), projection(_proj), projection_args(NULL),
        projection_args_size(0)
    //--------------------------------------------------------------------------
    {
      privilege_fields = priv_fields;
      instance_fields = inst_fields;
#ifdef DEBUG_LEGION
      if (redop == 0)
        REPORT_LEGION_ERROR(ERROR_RESERVED_REDOP_ID, 
                                   "Zero is not a valid ReductionOpID")
#endif
    }

    //--------------------------------------------------------------------------
    RegionRequirement::RegionRequirement(LogicalRegion _handle, 
                                         PrivilegeMode _priv, 
                                         CoherenceProperty _prop, 
                                         LogicalRegion _parent,
					 MappingTagID _tag, 
                                         bool _verified)
      : region(_handle), privilege(_priv), prop(_prop), parent(_parent),
        redop(0), tag(_tag), flags(_verified ? VERIFIED_FLAG : NO_FLAG), 
        handle_type(SINGULAR), projection(), projection_args(NULL),
        projection_args_size(0)
    //--------------------------------------------------------------------------
    { 
      // For backwards compatibility with the old encoding
      if (privilege == WRITE_PRIV)
        privilege = WRITE_DISCARD;
#ifdef DEBUG_LEGION
      if (IS_REDUCE(*this)) // Shouldn't use this constructor for reductions
        REPORT_LEGION_ERROR(ERROR_USE_REDUCTION_REGION_REQ, 
                                   "Use different RegionRequirement "
                                   "constructor for reductions")
#endif
    }

    //--------------------------------------------------------------------------
    RegionRequirement::RegionRequirement(LogicalPartition pid, 
                                         ProjectionID _proj, 
                                         PrivilegeMode _priv, 
                                         CoherenceProperty _prop,
                                         LogicalRegion _parent, 
                                         MappingTagID _tag, 
                                         bool _verified)
      : partition(pid), privilege(_priv), prop(_prop), parent(_parent),
        redop(0), tag(_tag), flags(_verified ? VERIFIED_FLAG : NO_FLAG), 
        handle_type(PART_PROJECTION), projection(_proj), projection_args(NULL),
        projection_args_size(0)
    //--------------------------------------------------------------------------
    { 
      // For backwards compatibility with the old encoding
      if (privilege == WRITE_PRIV)
        privilege = WRITE_DISCARD;
#ifdef DEBUG_LEGION
      if (IS_REDUCE(*this))
        REPORT_LEGION_ERROR(ERROR_USE_REDUCTION_REGION_REQ, 
                                   "Use different RegionRequirement "
                                   "constructor for reductions")
#endif
    }

    //--------------------------------------------------------------------------
    RegionRequirement::RegionRequirement(LogicalRegion _handle, 
                                         ProjectionID _proj,
                                         PrivilegeMode _priv, 
                                         CoherenceProperty _prop,
                                         LogicalRegion _parent, 
                                         MappingTagID _tag, 
                                         bool _verified)
      : region(_handle), privilege(_priv), prop(_prop), parent(_parent),
        redop(0), tag(_tag), flags(_verified ? VERIFIED_FLAG : NO_FLAG), 
        handle_type(REG_PROJECTION), projection(_proj), projection_args(NULL),
        projection_args_size(0)
    //--------------------------------------------------------------------------
    {
      // For backwards compatibility with the old encoding
      if (privilege == WRITE_PRIV)
        privilege = WRITE_DISCARD;
#ifdef DEBUG_LEGION
      if (IS_REDUCE(*this))
        REPORT_LEGION_ERROR(ERROR_USE_REDUCTION_REGION_REQ, 
                                   "Use different RegionRequirement "
                                   "constructor for reductions")
#endif
    }

    //--------------------------------------------------------------------------
    RegionRequirement::RegionRequirement(LogicalRegion _handle,  
                                         ReductionOpID op, 
                                         CoherenceProperty _prop, 
                                         LogicalRegion _parent, 
                                         MappingTagID _tag, 
                                         bool _verified)
      : region(_handle), privilege(REDUCE), prop(_prop), parent(_parent),
        redop(op), tag(_tag), flags(_verified ? VERIFIED_FLAG : NO_FLAG), 
        handle_type(SINGULAR), projection(0), projection_args(NULL),
        projection_args_size(0)
    //--------------------------------------------------------------------------
    {
#ifdef DEBUG_LEGION
      if (redop == 0)
        REPORT_LEGION_ERROR(ERROR_RESERVED_REDOP_ID, 
                                   "Zero is not a valid ReductionOpID")        
#endif
    }

    //--------------------------------------------------------------------------
    RegionRequirement::RegionRequirement(LogicalPartition pid, 
                                         ProjectionID _proj,  
                                         ReductionOpID op, 
                                         CoherenceProperty _prop,
                                         LogicalRegion _parent, 
                                         MappingTagID _tag, 
                                         bool _verified)
      : partition(pid), privilege(REDUCE), prop(_prop), parent(_parent),
        redop(op), tag(_tag), flags(_verified ? VERIFIED_FLAG : NO_FLAG), 
        handle_type(PART_PROJECTION), projection(_proj), projection_args(NULL),
        projection_args_size(0)
    //--------------------------------------------------------------------------
    {
#ifdef DEBUG_LEGION
      if (redop == 0)
        REPORT_LEGION_ERROR(ERROR_RESERVED_REDOP_ID, 
                                   "Zero is not a valid ReductionOpID")
#endif
    }

    //--------------------------------------------------------------------------
    RegionRequirement::RegionRequirement(LogicalRegion _handle, 
                                         ProjectionID _proj,
                                         ReductionOpID op, 
                                         CoherenceProperty _prop,
                                         LogicalRegion _parent, 
                                         MappingTagID _tag, 
                                         bool _verified)
      : region(_handle), privilege(REDUCE), prop(_prop), parent(_parent),
        redop(op), tag(_tag), flags(_verified ? VERIFIED_FLAG : NO_FLAG), 
        handle_type(REG_PROJECTION), projection(_proj), projection_args(NULL),
        projection_args_size(0)
    //--------------------------------------------------------------------------
    {
#ifdef DEBUG_LEGION
      if (redop == 0)
        REPORT_LEGION_ERROR(ERROR_RESERVED_REDOP_ID, 
                                   "Zero is not a valid ReductionOpID")
#endif
    }

    //--------------------------------------------------------------------------
    RegionRequirement::RegionRequirement(const RegionRequirement &rhs)
      : region(rhs.region), partition(rhs.partition), 
        privilege_fields(rhs.privilege_fields), 
        instance_fields(rhs.instance_fields), privilege(rhs.privilege),
        prop(rhs.prop), parent(rhs.parent), redop(rhs.redop), tag(rhs.tag),
        flags(rhs.flags), handle_type(rhs.handle_type), 
        projection(rhs.projection), projection_args(NULL),
        projection_args_size(rhs.projection_args_size)
    //--------------------------------------------------------------------------
    {
      if (projection_args_size > 0)
      {
        projection_args = malloc(projection_args_size);
        memcpy(projection_args, rhs.projection_args, projection_args_size);
      }
    }

    //--------------------------------------------------------------------------
    RegionRequirement::~RegionRequirement(void)
    //--------------------------------------------------------------------------
    {
      if (projection_args_size > 0)
        free(projection_args);
    }

    //--------------------------------------------------------------------------
    RegionRequirement& RegionRequirement::operator=(
                                                   const RegionRequirement &rhs)
    //--------------------------------------------------------------------------
    {
      region = rhs.region;
      partition = rhs.partition;
      privilege_fields = rhs.privilege_fields;
      instance_fields = rhs.instance_fields;
      privilege = rhs.privilege;
      prop = rhs.prop;
      parent = rhs.parent;
      redop = rhs.redop;
      tag = rhs.tag;
      flags = rhs.flags;
      handle_type = rhs.handle_type;
      projection = rhs.projection;
      projection_args_size = rhs.projection_args_size;
      if (projection_args != NULL)
      {
        free(projection_args);
        projection_args = NULL;
      }
      if (projection_args_size > 0)
      {
        projection_args = malloc(projection_args_size);
        memcpy(projection_args, rhs.projection_args, projection_args_size);
      }
      return *this;
    }

    //--------------------------------------------------------------------------
    bool RegionRequirement::operator==(const RegionRequirement &rhs) const
    //--------------------------------------------------------------------------
    {
      if ((handle_type == rhs.handle_type) && (privilege == rhs.privilege) &&
          (prop == rhs.prop) && (parent == rhs.parent) && (redop == rhs.redop)
          && (tag == rhs.tag) && (flags == rhs.flags))
      {
        if (((handle_type == SINGULAR) && (region == rhs.region)) ||
            ((handle_type == PART_PROJECTION) && (partition == rhs.partition) &&
             (projection == rhs.projection)) ||
            ((handle_type == REG_PROJECTION) && (region == rhs.region)))
        {
          if ((privilege_fields.size() == rhs.privilege_fields.size()) &&
              (instance_fields.size() == rhs.instance_fields.size()))
          {
            if (projection_args_size == rhs.projection_args_size)
            {
              if ((projection_args_size == 0) ||
                  (memcmp(projection_args, rhs.projection_args, 
                          projection_args_size) == 0))
              {
                return ((privilege_fields == rhs.privilege_fields) 
                    && (instance_fields == rhs.instance_fields));
              }
            }
          }
        }
      }
      return false;
    }

    //--------------------------------------------------------------------------
    bool RegionRequirement::operator<(const RegionRequirement &rhs) const
    //--------------------------------------------------------------------------
    {
      if (handle_type < rhs.handle_type)
        return true;
      else if (handle_type > rhs.handle_type)
        return false;
      else
      {
        if (privilege < rhs.privilege)
          return true;
        else if (privilege > rhs.privilege)
          return false;
        else
        {
          if (prop < rhs.prop)
            return true;
          else if (prop > rhs.prop)
            return false;
          else
          {
            if (parent < rhs.parent)
              return true;
            else if (!(parent == rhs.parent)) // therefore greater than
              return false;
            else
            {
              if (redop < rhs.redop)
                return true;
              else if (redop > rhs.redop)
                return false;
              else
              {
                if (tag < rhs.tag)
                  return true;
                else if (tag > rhs.tag)
                  return false;
                else
                {
                  if (flags < rhs.flags)
                    return true;
                  else if (flags > rhs.flags)
                    return false;
                  else
                  {
                    if (privilege_fields < rhs.privilege_fields)
                      return true;
                    else if (privilege_fields > rhs.privilege_fields)
                      return false;
                    else
                    {
                      if (instance_fields < rhs.instance_fields)
                        return true;
                      else if (instance_fields > rhs.instance_fields)
                        return false;
                      else
                      {
                        if (handle_type == SINGULAR)
                          return (region < rhs.region);
                        else if (projection_args_size < 
                                  rhs.projection_args_size)
                          return true;
                        else if (projection_args_size > 
                                  rhs.projection_args_size)
                          return false;
                        else if ((projection_args_size > 0) &&
                            (memcmp(projection_args, rhs.projection_args, 
                                    projection_args_size) < 0))
                          return true;
                        else if ((projection_args_size > 0) && 
                            (memcmp(projection_args, rhs.projection_args,
                                    projection_args_size) > 0))
                          return false;
                        else if (handle_type == PART_PROJECTION)
                        {
                          if (partition < rhs.partition)
                            return true;
                          // therefore greater than
                          else if (partition != rhs.partition) 
                            return false;
                          else
                            return (projection < rhs.projection);
                        }
                        else
                        {
                          if (region < rhs.region)
                            return true;
                          else if (region != rhs.region)
                            return false;
                          else
                            return (projection < rhs.projection);
                        }
                      }
                    }
                  }
                }
              }
            }
          }
        }
      }
    }

#ifdef PRIVILEGE_CHECKS
    //--------------------------------------------------------------------------
    unsigned RegionRequirement::get_accessor_privilege(void) const
    //--------------------------------------------------------------------------
    {
      switch (privilege)
      {
        case NO_ACCESS:
          return LegionRuntime::ACCESSOR_NONE;
        case READ_ONLY:
          return LegionRuntime::ACCESSOR_READ;
        case READ_WRITE:
        case WRITE_DISCARD:
          return LegionRuntime::ACCESSOR_ALL;
        case REDUCE:
          return LegionRuntime::ACCESSOR_REDUCE;
        default:
          assert(false);
      }
      return LegionRuntime::ACCESSOR_NONE;
    }
#endif

    //--------------------------------------------------------------------------
    bool RegionRequirement::has_field_privilege(FieldID fid) const
    //--------------------------------------------------------------------------
    {
      return (privilege_fields.find(fid) != privilege_fields.end());
    }

    //--------------------------------------------------------------------------
    const void* RegionRequirement::get_projection_args(size_t *size) const
    //--------------------------------------------------------------------------
    {
      if (size != NULL)
        *size = projection_args_size;
      return projection_args;
    }

    //--------------------------------------------------------------------------
    void RegionRequirement::set_projection_args(const void *args, size_t size,
                                                bool own)
    //--------------------------------------------------------------------------
    {
      if (projection_args_size > 0)
      {
        free(projection_args);
        projection_args = NULL;
      }
      projection_args_size = size;
      if (projection_args_size > 0)
      {
        if (!own)
        {
          projection_args = malloc(projection_args_size);
          memcpy(projection_args, args, projection_args_size);
        }
        else
          projection_args = const_cast<void*>(args);
      }
    }

    /////////////////////////////////////////////////////////////
    // Index Space Requirement 
    /////////////////////////////////////////////////////////////

    //--------------------------------------------------------------------------
    IndexSpaceRequirement::IndexSpaceRequirement(void)
      : handle(IndexSpace::NO_SPACE), privilege(NO_MEMORY), 
        parent(IndexSpace::NO_SPACE), verified(false)
    //--------------------------------------------------------------------------
    {
    }

    //--------------------------------------------------------------------------
    IndexSpaceRequirement::IndexSpaceRequirement(IndexSpace _handle, 
                                                 AllocateMode _priv,
                                                 IndexSpace _parent, 
                                                 bool _verified /*=false*/)
      : handle(_handle), privilege(_priv), parent(_parent), verified(_verified)
    //--------------------------------------------------------------------------
    {
    }

    //--------------------------------------------------------------------------
    bool IndexSpaceRequirement::operator<(
                                        const IndexSpaceRequirement &rhs) const
    //--------------------------------------------------------------------------
    {
      if (handle < rhs.handle)
        return true;
      else if (handle != rhs.handle) // therefore greater than
        return false;
      else
      {
        if (privilege < rhs.privilege)
          return true;
        else if (privilege > rhs.privilege)
          return false;
        else
        {
          if (parent < rhs.parent)
            return true;
          else if (parent != rhs.parent) // therefore greater than
            return false;
          else
            return verified < rhs.verified;
        }
      }
    }

    //--------------------------------------------------------------------------
    bool IndexSpaceRequirement::operator==(
                                        const IndexSpaceRequirement &rhs) const
    //--------------------------------------------------------------------------
    {
      return (handle == rhs.handle) && (privilege == rhs.privilege) &&
             (parent == rhs.parent) && (verified == rhs.verified);
    }

    /////////////////////////////////////////////////////////////
    // Field Space Requirement 
    /////////////////////////////////////////////////////////////

    //--------------------------------------------------------------------------
    FieldSpaceRequirement::FieldSpaceRequirement(void)
      : handle(FieldSpace::NO_SPACE), privilege(NO_MEMORY), verified(false)
    //--------------------------------------------------------------------------
    {
    }

    //--------------------------------------------------------------------------
    FieldSpaceRequirement::FieldSpaceRequirement(FieldSpace _handle, 
                                                 AllocateMode _priv,
                                                 bool _verified /*=false*/)
      : handle(_handle), privilege(_priv), verified(_verified)
    //--------------------------------------------------------------------------
    {
    }

    //--------------------------------------------------------------------------
    bool FieldSpaceRequirement::operator<(
                                        const FieldSpaceRequirement &rhs) const
    //--------------------------------------------------------------------------
    {
      if (handle < rhs.handle)
        return true;
      else if (!(handle == rhs.handle)) // therefore greater than
        return false;
      else
      {
        if (privilege < rhs.privilege)
          return true;
        else if (privilege > rhs.privilege)
          return false;
        else
          return verified < rhs.verified;
      }
    }

    //--------------------------------------------------------------------------
    bool FieldSpaceRequirement::operator==(
                                        const FieldSpaceRequirement &rhs) const
    //--------------------------------------------------------------------------
    {
      return (handle == rhs.handle) && 
              (privilege == rhs.privilege) && (verified == rhs.verified);
    }

    /////////////////////////////////////////////////////////////
    // StaticDependence 
    /////////////////////////////////////////////////////////////

    //--------------------------------------------------------------------------
    StaticDependence::StaticDependence(void)
      : previous_offset(0), previous_req_index(0), current_req_index(0),
        dependence_type(NO_DEPENDENCE), validates(false), shard_only(false)
    //--------------------------------------------------------------------------
    {
    }

    //--------------------------------------------------------------------------
    StaticDependence::StaticDependence(unsigned prev, unsigned prev_req,
               unsigned current_req, DependenceType dtype, bool val, bool shard)
      : previous_offset(prev), previous_req_index(prev_req),
        current_req_index(current_req), dependence_type(dtype), 
        validates(val), shard_only(shard)
    //--------------------------------------------------------------------------
    {
    }

    /////////////////////////////////////////////////////////////
    // TaskLauncher 
    /////////////////////////////////////////////////////////////

    //--------------------------------------------------------------------------
    TaskLauncher::TaskLauncher(void)
      : task_id(0), argument(TaskArgument()), predicate(Predicate::TRUE_PRED),
        map_id(0), tag(0), point(DomainPoint()), static_dependences(NULL),
        enable_inlining(false), independent_requirements(false), 
        silence_warnings(false)
    //--------------------------------------------------------------------------
    {
    }

    //--------------------------------------------------------------------------
    TaskLauncher::TaskLauncher(TaskID tid, TaskArgument arg,
                               Predicate pred /*= Predicate::TRUE_PRED*/,
                               MapperID mid /*=0*/, MappingTagID t /*=0*/)
      : task_id(tid), argument(arg), predicate(pred), map_id(mid), tag(t), 
        point(DomainPoint()), static_dependences(NULL), enable_inlining(false),
        independent_requirements(false), silence_warnings(false)
    //--------------------------------------------------------------------------
    {
    }

    /////////////////////////////////////////////////////////////
    // IndexTaskLauncher 
    /////////////////////////////////////////////////////////////

    //--------------------------------------------------------------------------
    IndexTaskLauncher::IndexTaskLauncher(void)
      : task_id(0), launch_domain(Domain::NO_DOMAIN), 
        launch_space(IndexSpace::NO_SPACE), global_arg(TaskArgument()), 
        argument_map(ArgumentMap()), predicate(Predicate::TRUE_PRED), 
        must_parallelism(false), map_id(0), tag(0), static_dependences(NULL), 
        enable_inlining(false), independent_requirements(false), 
        silence_warnings(false)
    //--------------------------------------------------------------------------
    {
    }

    //--------------------------------------------------------------------------
    IndexTaskLauncher::IndexTaskLauncher(TaskID tid, Domain dom,
                                     TaskArgument global,
                                     ArgumentMap map,
                                     Predicate pred /*= Predicate::TRUE_PRED*/,
                                     bool must /*=false*/, MapperID mid /*=0*/,
                                     MappingTagID t /*=0*/)
      : task_id(tid), launch_domain(dom), launch_space(IndexSpace::NO_SPACE),
        global_arg(global), argument_map(map), predicate(pred), 
        must_parallelism(must), map_id(mid), tag(t), static_dependences(NULL),
        enable_inlining(false), independent_requirements(false), 
        silence_warnings(false)
    //--------------------------------------------------------------------------
    {
    }

    //--------------------------------------------------------------------------
    IndexTaskLauncher::IndexTaskLauncher(TaskID tid, 
                                     IndexSpace space,
                                     TaskArgument global,
                                     ArgumentMap map,
                                     Predicate pred /*= Predicate::TRUE_PRED*/,
                                     bool must /*=false*/, MapperID mid /*=0*/,
                                     MappingTagID t /*=0*/)
      : task_id(tid), launch_domain(Domain::NO_DOMAIN), launch_space(space),
        global_arg(global), argument_map(map), predicate(pred), 
        must_parallelism(must), map_id(mid), tag(t), static_dependences(NULL),
        enable_inlining(false), independent_requirements(false), 
        silence_warnings(false)
    //--------------------------------------------------------------------------
    {
    }

    /////////////////////////////////////////////////////////////
    // InlineLauncher 
    /////////////////////////////////////////////////////////////

    //--------------------------------------------------------------------------
    InlineLauncher::InlineLauncher(void)
      : map_id(0), tag(0), layout_constraint_id(0), static_dependences(NULL)
    //--------------------------------------------------------------------------
    {
    }

    //--------------------------------------------------------------------------
    InlineLauncher::InlineLauncher(const RegionRequirement &req,
                                   MapperID mid /*=0*/, MappingTagID t /*=0*/,
                                   LayoutConstraintID lay_id /*=0*/)
      : requirement(req), map_id(mid), tag(t), layout_constraint_id(lay_id),
        static_dependences(NULL)
    //--------------------------------------------------------------------------
    {
    }

    /////////////////////////////////////////////////////////////
    // CopyLauncher 
    /////////////////////////////////////////////////////////////

    //--------------------------------------------------------------------------
    CopyLauncher::CopyLauncher(Predicate pred /*= Predicate::TRUE_PRED*/,
                               MapperID mid /*=0*/, MappingTagID t /*=0*/)
      : predicate(pred), map_id(mid), tag(t), static_dependences(NULL), 
        silence_warnings(false)
    //--------------------------------------------------------------------------
    {
    }

    /////////////////////////////////////////////////////////////
    // IndexCopyLauncher 
    /////////////////////////////////////////////////////////////

    //--------------------------------------------------------------------------
    IndexCopyLauncher::IndexCopyLauncher(void) 
      : launch_domain(Domain::NO_DOMAIN), launch_space(IndexSpace::NO_SPACE),
        predicate(Predicate::TRUE_PRED), map_id(0), tag(0),
        static_dependences(NULL), silence_warnings(false)
    //--------------------------------------------------------------------------
    {
    }

    //--------------------------------------------------------------------------
    IndexCopyLauncher::IndexCopyLauncher(Domain dom, 
                                    Predicate pred /*= Predicate::TRUE_PRED*/,
                                    MapperID mid /*=0*/, MappingTagID t /*=0*/) 
      : launch_domain(dom), launch_space(IndexSpace::NO_SPACE), predicate(pred),
        map_id(mid),tag(t), static_dependences(NULL), silence_warnings(false)
    //--------------------------------------------------------------------------
    {
    }

    //--------------------------------------------------------------------------
    IndexCopyLauncher::IndexCopyLauncher(IndexSpace space, 
                                    Predicate pred /*= Predicate::TRUE_PRED*/,
                                    MapperID mid /*=0*/, MappingTagID t /*=0*/) 
      : launch_domain(Domain::NO_DOMAIN), launch_space(space), predicate(pred),
        map_id(mid), tag(t), static_dependences(NULL), silence_warnings(false)
    //--------------------------------------------------------------------------
    {
    }

    /////////////////////////////////////////////////////////////
    // AcquireLauncher 
    /////////////////////////////////////////////////////////////

    //--------------------------------------------------------------------------
    AcquireLauncher::AcquireLauncher(LogicalRegion reg, LogicalRegion par,
                                     PhysicalRegion phy,
                                     Predicate pred /*= Predicate::TRUE_PRED*/,
                                     MapperID id /*=0*/, MappingTagID t /*=0*/)
      : logical_region(reg), parent_region(par), physical_region(phy), 
        predicate(pred), map_id(id), tag(t), static_dependences(NULL),
        silence_warnings(false)
    //--------------------------------------------------------------------------
    {
    }

    /////////////////////////////////////////////////////////////
    // ReleaseLauncher 
    /////////////////////////////////////////////////////////////

    //--------------------------------------------------------------------------
    ReleaseLauncher::ReleaseLauncher(LogicalRegion reg, LogicalRegion par,
                                     PhysicalRegion phy,
                                     Predicate pred /*= Predicate::TRUE_PRED*/,
                                     MapperID id /*=0*/, MappingTagID t /*=0*/)
      : logical_region(reg), parent_region(par), physical_region(phy), 
        predicate(pred), map_id(id), tag(t), static_dependences(NULL),
        silence_warnings(false)
    //--------------------------------------------------------------------------
    {
    }

    /////////////////////////////////////////////////////////////
    // FillLauncher 
    /////////////////////////////////////////////////////////////

    //--------------------------------------------------------------------------
    FillLauncher::FillLauncher(void)
      : handle(LogicalRegion::NO_REGION), parent(LogicalRegion::NO_REGION),
        map_id(0), tag(0), static_dependences(NULL), silence_warnings(false)
    //--------------------------------------------------------------------------
    {
    }

    //--------------------------------------------------------------------------
    FillLauncher::FillLauncher(LogicalRegion h, LogicalRegion p,
                               TaskArgument arg, 
                               Predicate pred /*= Predicate::TRUE_PRED*/,
                               MapperID id /*=0*/, MappingTagID t /*=0*/)
      : handle(h), parent(p), argument(arg), predicate(pred), map_id(id), 
        tag(t), static_dependences(NULL), silence_warnings(false)
    //--------------------------------------------------------------------------
    {
    }

    //--------------------------------------------------------------------------
    FillLauncher::FillLauncher(LogicalRegion h, LogicalRegion p, Future f,
                               Predicate pred /*= Predicate::TRUE_PRED*/,
                               MapperID id /*=0*/, MappingTagID t /*=0*/)
      : handle(h), parent(p), future(f), predicate(pred), map_id(id), tag(t), 
        static_dependences(NULL), silence_warnings(false) 
    //--------------------------------------------------------------------------
    {
    }

    /////////////////////////////////////////////////////////////
    // IndexFillLauncher 
    /////////////////////////////////////////////////////////////

    //--------------------------------------------------------------------------
    IndexFillLauncher::IndexFillLauncher(void)
      : launch_domain(Domain::NO_DOMAIN), launch_space(IndexSpace::NO_SPACE),
        region(LogicalRegion::NO_REGION), partition(LogicalPartition::NO_PART), 
        projection(0), map_id(0), tag(0), static_dependences(NULL), 
        silence_warnings(false) 
    //--------------------------------------------------------------------------
    {
    }

    //--------------------------------------------------------------------------
    IndexFillLauncher::IndexFillLauncher(Domain dom, LogicalRegion h, 
                               LogicalRegion p, TaskArgument arg, 
                               ProjectionID proj, Predicate pred,
                               MapperID id /*=0*/, MappingTagID t /*=0*/)
      : launch_domain(dom), launch_space(IndexSpace::NO_SPACE), region(h), 
        partition(LogicalPartition::NO_PART), parent(p), projection(proj), 
        argument(arg), predicate(pred), map_id(id), tag(t), 
        static_dependences(NULL), silence_warnings(false)
    //--------------------------------------------------------------------------
    {
    }

    //--------------------------------------------------------------------------
    IndexFillLauncher::IndexFillLauncher(Domain dom, LogicalRegion h,
                                LogicalRegion p, Future f,
                                ProjectionID proj, Predicate pred,
                                MapperID id /*=0*/, MappingTagID t /*=0*/)
      : launch_domain(dom), launch_space(IndexSpace::NO_SPACE), region(h), 
        partition(LogicalPartition::NO_PART), parent(p), projection(proj), 
        future(f), predicate(pred), map_id(id), tag(t), 
        static_dependences(NULL), silence_warnings(false)
    //--------------------------------------------------------------------------
    {
    }

    //--------------------------------------------------------------------------
    IndexFillLauncher::IndexFillLauncher(IndexSpace space, LogicalRegion h, 
                               LogicalRegion p, TaskArgument arg, 
                               ProjectionID proj, Predicate pred,
                               MapperID id /*=0*/, MappingTagID t /*=0*/)
      : launch_domain(Domain::NO_DOMAIN), launch_space(space), region(h), 
        partition(LogicalPartition::NO_PART), parent(p), projection(proj), 
        argument(arg), predicate(pred), map_id(id), tag(t), 
        static_dependences(NULL), silence_warnings(false)
    //--------------------------------------------------------------------------
    {
    }

    //--------------------------------------------------------------------------
    IndexFillLauncher::IndexFillLauncher(IndexSpace space, LogicalRegion h,
                                LogicalRegion p, Future f,
                                ProjectionID proj, Predicate pred,
                                MapperID id /*=0*/, MappingTagID t /*=0*/)
      : launch_domain(Domain::NO_DOMAIN), launch_space(space), region(h), 
        partition(LogicalPartition::NO_PART), parent(p), projection(proj), 
        future(f), predicate(pred), map_id(id), tag(t), 
        static_dependences(NULL), silence_warnings(false)
    //--------------------------------------------------------------------------
    {
    }

    //--------------------------------------------------------------------------
    IndexFillLauncher::IndexFillLauncher(Domain dom, LogicalPartition h,
                                         LogicalRegion p, TaskArgument arg,
                                         ProjectionID proj, Predicate pred,
                                         MapperID id /*=0*/, 
                                         MappingTagID t /*=0*/)
      : launch_domain(dom), launch_space(IndexSpace::NO_SPACE), 
        region(LogicalRegion::NO_REGION), partition(h),
        parent(p), projection(proj), argument(arg), predicate(pred),
        map_id(id), tag(t), static_dependences(NULL), silence_warnings(false)
    //--------------------------------------------------------------------------
    {
    }

    //--------------------------------------------------------------------------
    IndexFillLauncher::IndexFillLauncher(Domain dom, LogicalPartition h,
                                         LogicalRegion p, Future f,
                                         ProjectionID proj, Predicate pred,
                                         MapperID id /*=0*/, 
                                         MappingTagID t /*=0*/)
      : launch_domain(dom), launch_space(IndexSpace::NO_SPACE), 
        region(LogicalRegion::NO_REGION), partition(h),
        parent(p), projection(proj), future(f), predicate(pred),
        map_id(id), tag(t), static_dependences(NULL), silence_warnings(false)
    //--------------------------------------------------------------------------
    {
    }

    //--------------------------------------------------------------------------
    IndexFillLauncher::IndexFillLauncher(IndexSpace space, LogicalPartition h,
                                         LogicalRegion p, TaskArgument arg,
                                         ProjectionID proj, Predicate pred,
                                         MapperID id /*=0*/, 
                                         MappingTagID t /*=0*/)
      : launch_domain(Domain::NO_DOMAIN), launch_space(space), 
        region(LogicalRegion::NO_REGION), partition(h),
        parent(p), projection(proj), argument(arg), predicate(pred),
        map_id(id), tag(t), static_dependences(NULL), silence_warnings(false)
    //--------------------------------------------------------------------------
    {
    }

    //--------------------------------------------------------------------------
    IndexFillLauncher::IndexFillLauncher(IndexSpace space, LogicalPartition h,
                                         LogicalRegion p, Future f,
                                         ProjectionID proj, Predicate pred,
                                         MapperID id /*=0*/, 
                                         MappingTagID t /*=0*/)
      : launch_domain(Domain::NO_DOMAIN), launch_space(space), 
        region(LogicalRegion::NO_REGION), partition(h),
        parent(p), projection(proj), future(f), predicate(pred),
        map_id(id), tag(t), static_dependences(NULL), silence_warnings(false)
    //--------------------------------------------------------------------------
    {
    }

    /////////////////////////////////////////////////////////////
    // AttachLauncher
    /////////////////////////////////////////////////////////////

    //--------------------------------------------------------------------------
    AttachLauncher::AttachLauncher(ExternalResource r, 
<<<<<<< HEAD
                                   LogicalRegion h, LogicalRegion p,
                                   const bool restr/*= true*/)
      : resource(r), handle(h), parent(p), restricted(restr),
        file_name(NULL), mode(LEGION_FILE_READ_ONLY), footprint(0),
        static_dependences(NULL)
=======
                                   LogicalRegion h, LogicalRegion p)
      : resource(r), handle(h), parent(p), mapped(true), file_name(NULL), 
        mode(LEGION_FILE_READ_ONLY), footprint(0), static_dependences(NULL)
>>>>>>> da96599f
    //--------------------------------------------------------------------------
    {
    }

    /////////////////////////////////////////////////////////////
    // PredicateLauncher
    /////////////////////////////////////////////////////////////


    //--------------------------------------------------------------------------
    PredicateLauncher::PredicateLauncher(bool and_)
      : and_op(and_)
    //--------------------------------------------------------------------------
    {
    }

    /////////////////////////////////////////////////////////////
    // TimingLauncher
    /////////////////////////////////////////////////////////////

    //--------------------------------------------------------------------------
    TimingLauncher::TimingLauncher(TimingMeasurement m)
      : measurement(m)
    //--------------------------------------------------------------------------
    {
    }

    /////////////////////////////////////////////////////////////
    // MustEpochLauncher 
    /////////////////////////////////////////////////////////////

    //--------------------------------------------------------------------------
    MustEpochLauncher::MustEpochLauncher(MapperID id /*= 0*/,   
                                         MappingTagID tag/*= 0*/)
      : map_id(id), mapping_tag(tag), silence_warnings(false)
    //--------------------------------------------------------------------------
    {
    }

    /////////////////////////////////////////////////////////////
    // LayoutConstraintRegistrar
    /////////////////////////////////////////////////////////////

    //--------------------------------------------------------------------------
    LayoutConstraintRegistrar::LayoutConstraintRegistrar(void)
      : handle(FieldSpace::NO_SPACE), layout_name(NULL)
    //--------------------------------------------------------------------------
    {
    }

    //--------------------------------------------------------------------------
    LayoutConstraintRegistrar::LayoutConstraintRegistrar(FieldSpace h,
                                                  const char *layout/*= NULL*/)
      : handle(h), layout_name(layout)
    //--------------------------------------------------------------------------
    {
    }

    /////////////////////////////////////////////////////////////
    // TaskVariantRegistrar 
    /////////////////////////////////////////////////////////////

    //--------------------------------------------------------------------------
    TaskVariantRegistrar::TaskVariantRegistrar(void)
      : task_id(0), global_registration(true), 
        task_variant_name(NULL), leaf_variant(false), 
        inner_variant(false), idempotent_variant(false)
    //--------------------------------------------------------------------------
    {
    }

    //--------------------------------------------------------------------------
    TaskVariantRegistrar::TaskVariantRegistrar(TaskID task_id, bool global,
                                               const char *variant_name)
      : task_id(task_id), global_registration(global), 
        task_variant_name(variant_name), leaf_variant(false), 
        inner_variant(false), idempotent_variant(false)
    //--------------------------------------------------------------------------
    {
    }

    //--------------------------------------------------------------------------
    TaskVariantRegistrar::TaskVariantRegistrar(TaskID task_id,
					       const char *variant_name,
					       bool global/*=true*/)
      : task_id(task_id), global_registration(global), 
        task_variant_name(variant_name), leaf_variant(false), 
        inner_variant(false), idempotent_variant(false)
    //--------------------------------------------------------------------------
    {
    }

    /////////////////////////////////////////////////////////////
    // MPILegionHandshake 
    /////////////////////////////////////////////////////////////

    //--------------------------------------------------------------------------
    MPILegionHandshake::MPILegionHandshake(void)
      : impl(NULL)
    //--------------------------------------------------------------------------
    {
    }

    //--------------------------------------------------------------------------
    MPILegionHandshake::MPILegionHandshake(const MPILegionHandshake &rhs)
      : impl(rhs.impl)
    //--------------------------------------------------------------------------
    {
      if (impl != NULL)
        impl->add_reference();
    }

    //--------------------------------------------------------------------------
    MPILegionHandshake::~MPILegionHandshake(void)
    //--------------------------------------------------------------------------
    {
      if (impl != NULL)
      {
        if (impl->remove_reference())
          delete impl;
        impl = NULL;
      }
    }

    //--------------------------------------------------------------------------
    MPILegionHandshake::MPILegionHandshake(Internal::MPILegionHandshakeImpl *i)
      : impl(i)
    //--------------------------------------------------------------------------
    {
      if (impl != NULL)
        impl->add_reference();
    }

    //--------------------------------------------------------------------------
    MPILegionHandshake& MPILegionHandshake::operator=(
                                                  const MPILegionHandshake &rhs)
    //--------------------------------------------------------------------------
    {
      if (impl != NULL)
      {
        if (impl->remove_reference())
          delete impl;
      }
      impl = rhs.impl;
      if (impl != NULL)
        impl->add_reference();
      return *this;
    }

    //--------------------------------------------------------------------------
    void MPILegionHandshake::mpi_handoff_to_legion(void) const
    //--------------------------------------------------------------------------
    {
#ifdef DEBUG_LEGION
      assert(impl != NULL);
#endif
      impl->mpi_handoff_to_legion();
    }

    //--------------------------------------------------------------------------
    void MPILegionHandshake::mpi_wait_on_legion(void) const
    //--------------------------------------------------------------------------
    {
#ifdef DEBUG_LEGION
      assert(impl != NULL);
#endif
      impl->mpi_wait_on_legion();
    }

    //--------------------------------------------------------------------------
    void MPILegionHandshake::legion_handoff_to_mpi(void) const
    //--------------------------------------------------------------------------
    {
#ifdef DEBUG_LEGION
      assert(impl != NULL);
#endif
      impl->legion_handoff_to_mpi();
    }

    //--------------------------------------------------------------------------
    void MPILegionHandshake::legion_wait_on_mpi(void) const
    //--------------------------------------------------------------------------
    {
#ifdef DEBUG_LEGION
      assert(impl != NULL);
#endif
      impl->legion_wait_on_mpi();
    }

    //--------------------------------------------------------------------------
    PhaseBarrier MPILegionHandshake::get_legion_wait_phase_barrier(void) const
    //--------------------------------------------------------------------------
    {
#ifdef DEBUG_LEGION
      assert(impl != NULL);
#endif
      return impl->get_legion_wait_phase_barrier();
    }

    //--------------------------------------------------------------------------
    PhaseBarrier MPILegionHandshake::get_legion_arrive_phase_barrier(void) const
    //--------------------------------------------------------------------------
    {
#ifdef DEBUG_LEGION
      assert(impl != NULL);
#endif
      return impl->get_legion_arrive_phase_barrier();
    }
    
    //--------------------------------------------------------------------------
    void MPILegionHandshake::advance_legion_handshake(void) const
    //--------------------------------------------------------------------------
    {
#ifdef DEBUG_LEGION
      assert(impl != NULL);
#endif
      impl->advance_legion_handshake();
    }

    /////////////////////////////////////////////////////////////
    // Future 
    /////////////////////////////////////////////////////////////

    //--------------------------------------------------------------------------
    Future::Future(void)
      : impl(NULL)
    //--------------------------------------------------------------------------
    {
    }

    //--------------------------------------------------------------------------
    Future::Future(const Future &rhs)
      : impl(rhs.impl)
    //--------------------------------------------------------------------------
    {
      if (impl != NULL)
        impl->add_base_gc_ref(Internal::FUTURE_HANDLE_REF);
    }

    //--------------------------------------------------------------------------
    Future::~Future(void)
    //--------------------------------------------------------------------------
    {
      if (impl != NULL)
      {
        if (impl->remove_base_gc_ref(Internal::FUTURE_HANDLE_REF))
          delete impl;
        impl = NULL;
      }
    }

    //--------------------------------------------------------------------------
    Future::Future(Internal::FutureImpl *i, bool need_reference)
      : impl(i)
    //--------------------------------------------------------------------------
    {
      if ((impl != NULL) && need_reference)
        impl->add_base_gc_ref(Internal::FUTURE_HANDLE_REF);
    }

    //--------------------------------------------------------------------------
    Future& Future::operator=(const Future &rhs)
    //--------------------------------------------------------------------------
    {
      if (impl != NULL)
      {
        if (impl->remove_base_gc_ref(Internal::FUTURE_HANDLE_REF))
          delete impl;
      }
      impl = rhs.impl;
      if (impl != NULL)
        impl->add_base_gc_ref(Internal::FUTURE_HANDLE_REF);
      return *this;
    }

    //--------------------------------------------------------------------------
    void Future::get_void_result(bool silence_warnings,
                                 const char *warning_string) const
    //--------------------------------------------------------------------------
    {
      if (impl != NULL)
        impl->get_void_result(silence_warnings);
    }

    //--------------------------------------------------------------------------
    bool Future::is_empty(bool block /*= true*/, 
                          bool silence_warnings/*=false*/,
                          const char *warning_string /*=NULL*/) const
    //--------------------------------------------------------------------------
    {
      if (impl != NULL)
        return impl->is_empty(block, silence_warnings, warning_string);
      return true;
    }

    //--------------------------------------------------------------------------
    bool Future::is_ready(void) const
    //--------------------------------------------------------------------------
    {
      if (impl != NULL)
        return impl->is_ready();
      return true; // Empty futures are always ready
    }

    //--------------------------------------------------------------------------
    void* Future::get_untyped_result(bool silence_warnings,
                                     const char *warning_string) const
    //--------------------------------------------------------------------------
    {
      if (impl == NULL)
        REPORT_LEGION_ERROR(ERROR_REQUEST_FOR_EMPTY_FUTURE, 
                          "Illegal request for future value from empty future")
      return impl->get_untyped_result(silence_warnings, warning_string);
    }

    //--------------------------------------------------------------------------
    size_t Future::get_untyped_size(void)
    //--------------------------------------------------------------------------
    {
      if (impl == NULL)
        REPORT_LEGION_ERROR(ERROR_REQUEST_FOR_EMPTY_FUTURE, 
                          "Illegal request for future size from empty future");
      return impl->get_untyped_size();
    }

    /////////////////////////////////////////////////////////////
    // Future Map 
    /////////////////////////////////////////////////////////////

    //--------------------------------------------------------------------------
    FutureMap::FutureMap(void)
      : impl(NULL)
    //--------------------------------------------------------------------------
    {
    }

    //--------------------------------------------------------------------------
    FutureMap::FutureMap(const FutureMap &map)
      : impl(map.impl)
    //--------------------------------------------------------------------------
    {
      if (impl != NULL)
        impl->add_base_gc_ref(Internal::FUTURE_HANDLE_REF);
    }

    //--------------------------------------------------------------------------
    FutureMap::FutureMap(Internal::FutureMapImpl *i, bool need_reference)
      : impl(i)
    //--------------------------------------------------------------------------
    {
      if ((impl != NULL) && need_reference)
        impl->add_base_gc_ref(Internal::FUTURE_HANDLE_REF);
    }

    //--------------------------------------------------------------------------
    FutureMap::~FutureMap(void)
    //--------------------------------------------------------------------------
    {
      if (impl != NULL)
      {
        if (impl->remove_base_gc_ref(Internal::FUTURE_HANDLE_REF))
          delete impl;
        impl = NULL;
      }
    }

    //--------------------------------------------------------------------------
    FutureMap& FutureMap::operator=(const FutureMap &rhs)
    //--------------------------------------------------------------------------
    {
      if (impl != NULL)
      {
        if (impl->remove_base_gc_ref(Internal::FUTURE_HANDLE_REF))
          delete impl;
      }
      impl = rhs.impl;
      if (impl != NULL)
        impl->add_base_gc_ref(Internal::FUTURE_HANDLE_REF);
      return *this;
    }

    //--------------------------------------------------------------------------
    Future FutureMap::get_future(const DomainPoint &point)
    //--------------------------------------------------------------------------
    {
#ifdef DEBUG_LEGION
      assert(impl != NULL);
#endif
      return impl->get_future(point);
    }

    //--------------------------------------------------------------------------
    void FutureMap::get_void_result(const DomainPoint &point, 
                                    bool silence_warnings,
                                    const char *warning_string)
    //--------------------------------------------------------------------------
    {
      if (impl != NULL)
        impl->get_void_result(point, silence_warnings, warning_string);
    }

    //--------------------------------------------------------------------------
    void FutureMap::wait_all_results(bool silence_warnings,
                                     const char *warning_string)
    //--------------------------------------------------------------------------
    {
      if (impl != NULL)
        impl->wait_all_results(silence_warnings, warning_string);
    }

    /////////////////////////////////////////////////////////////
    // Physical Region 
    /////////////////////////////////////////////////////////////

    //--------------------------------------------------------------------------
    PhysicalRegion::PhysicalRegion(void)
      : impl(NULL)
    //--------------------------------------------------------------------------
    {
    }

    //--------------------------------------------------------------------------
    PhysicalRegion::PhysicalRegion(const PhysicalRegion &rhs)
      : impl(rhs.impl)
    //--------------------------------------------------------------------------
    {
      if (impl != NULL)
        impl->add_reference();
    }

    //--------------------------------------------------------------------------
    PhysicalRegion::PhysicalRegion(Internal::PhysicalRegionImpl *i)
      : impl(i)
    //--------------------------------------------------------------------------
    {
      if (impl != NULL)
        impl->add_reference();
    }

    //--------------------------------------------------------------------------
    PhysicalRegion::~PhysicalRegion(void)
    //--------------------------------------------------------------------------
    {
      if (impl != NULL)
      {
        if (impl->remove_reference())
          delete impl;
        impl = NULL;
      }
    }

    //--------------------------------------------------------------------------
    PhysicalRegion& PhysicalRegion::operator=(const PhysicalRegion &rhs)
    //--------------------------------------------------------------------------
    {
      if (impl != NULL)
      {
        if (impl->remove_reference())
          delete impl;
      }
      impl = rhs.impl;
      if (impl != NULL)
        impl->add_reference();
      return *this;
    }

    //--------------------------------------------------------------------------
    bool PhysicalRegion::is_mapped(void) const
    //--------------------------------------------------------------------------
    {
      if (impl == NULL)
        return false;
      return impl->is_mapped();
    }

    //--------------------------------------------------------------------------
    void PhysicalRegion::wait_until_valid(bool silence_warnings,
                                          const char *warning_string)
    //--------------------------------------------------------------------------
    {
#ifdef DEBUG_LEGION
      assert(impl != NULL);
#endif
      impl->wait_until_valid(silence_warnings, warning_string);
    }

    //--------------------------------------------------------------------------
    bool PhysicalRegion::is_valid(void) const
    //--------------------------------------------------------------------------
    {
#ifdef DEBUG_LEGION
      assert(impl != NULL);
#endif
      return impl->is_valid();
    }

    //--------------------------------------------------------------------------
    LogicalRegion PhysicalRegion::get_logical_region(void) const
    //--------------------------------------------------------------------------
    {
#ifdef DEBUG_LEGION
      assert(impl != NULL);
#endif
      return impl->get_logical_region();
    }

    //--------------------------------------------------------------------------
    LegionRuntime::Accessor::RegionAccessor<
      LegionRuntime::Accessor::AccessorType::Generic>
        PhysicalRegion::get_accessor(bool silence_warnings) const
    //--------------------------------------------------------------------------
    {
#ifdef DEBUG_LEGION
      assert(impl != NULL);
#endif
      return impl->get_accessor(silence_warnings);
    }

    //--------------------------------------------------------------------------
    LegionRuntime::Accessor::RegionAccessor<
      LegionRuntime::Accessor::AccessorType::Generic>
        PhysicalRegion::get_field_accessor(FieldID fid, 
                                           bool silence_warnings) const
    //--------------------------------------------------------------------------
    {
#ifdef DEBUG_LEGION
      assert(impl != NULL);
#endif
      return impl->get_field_accessor(fid, silence_warnings);
    }

    //--------------------------------------------------------------------------
    void PhysicalRegion::get_memories(std::set<Memory>& memories) const
    //--------------------------------------------------------------------------
    {
      impl->get_memories(memories);
    }

    //--------------------------------------------------------------------------
    void PhysicalRegion::get_fields(std::vector<FieldID>& fields) const
    //--------------------------------------------------------------------------
    {
      impl->get_fields(fields);
    }

    //--------------------------------------------------------------------------
    void PhysicalRegion::get_bounds(void *realm_is, TypeTag type_tag) const 
    //--------------------------------------------------------------------------
    {
      impl->get_bounds(realm_is, type_tag);
    }

    //--------------------------------------------------------------------------
    Realm::RegionInstance PhysicalRegion::get_instance_info(PrivilegeMode mode,
                              FieldID fid, size_t field_size, void *realm_is, 
                              TypeTag type_tag, const char *warning_string,
                              bool silence_warnings, bool generic_accessor, 
                              bool check_field_size, ReductionOpID redop) const
    //--------------------------------------------------------------------------
    {
      return impl->get_instance_info(mode, fid, field_size, realm_is, type_tag, 
                                     warning_string, silence_warnings, 
                                     generic_accessor, check_field_size, redop);
    }

    //--------------------------------------------------------------------------
    void PhysicalRegion::fail_bounds_check(DomainPoint p, FieldID fid,
                                           PrivilegeMode mode) const
    //--------------------------------------------------------------------------
    {
      impl->fail_bounds_check(p, fid, mode);
    }

    //--------------------------------------------------------------------------
    void PhysicalRegion::fail_bounds_check(Domain d, FieldID fid,
                                           PrivilegeMode mode) const
    //--------------------------------------------------------------------------
    {
      impl->fail_bounds_check(d, fid, mode);
    }

#ifdef __GNUC__
#pragma GCC diagnostic push
#pragma GCC diagnostic ignored "-Wdeprecated-declarations"
#endif
#ifdef __clang__
#pragma clang diagnostic push
#pragma clang diagnostic ignored "-Wdeprecated-declarations"
#endif
    /////////////////////////////////////////////////////////////
    // Index Iterator  
    /////////////////////////////////////////////////////////////

    //--------------------------------------------------------------------------
    IndexIterator::IndexIterator(void)
    //--------------------------------------------------------------------------
    {
    }

    //--------------------------------------------------------------------------
    IndexIterator::IndexIterator(const Domain &dom, ptr_t start)
    //--------------------------------------------------------------------------
    {
#ifdef DEBUG_LEGION
      assert(dom.get_dim() == 1);
#endif
      const DomainT<1,coord_t> is = dom;
      is_iterator = Realm::IndexSpaceIterator<1,coord_t>(is);
    }

    //--------------------------------------------------------------------------
    IndexIterator::IndexIterator(Runtime *rt, Context ctx,
                                 IndexSpace space, ptr_t start)
    //--------------------------------------------------------------------------
    {
      Domain dom = rt->get_index_space_domain(ctx, space);
#ifdef DEBUG_LEGION
      assert(dom.get_dim() == 1);
#endif
      const DomainT<1,coord_t> is = dom;
      is_iterator = Realm::IndexSpaceIterator<1,coord_t>(is);
    }

    //--------------------------------------------------------------------------
    IndexIterator::IndexIterator(Runtime *rt, Context ctx,
                                 LogicalRegion handle, ptr_t start)
    //--------------------------------------------------------------------------
    {
      Domain dom = rt->get_index_space_domain(ctx, handle.get_index_space());
#ifdef DEBUG_LEGION
      assert(dom.get_dim() == 1);
#endif
      const DomainT<1,coord_t> is = dom;
      is_iterator = Realm::IndexSpaceIterator<1,coord_t>(is);
    }

    //--------------------------------------------------------------------------
    IndexIterator::IndexIterator(Runtime *rt, IndexSpace space, ptr_t start)
    //--------------------------------------------------------------------------
    {
      Domain dom = rt->get_index_space_domain(space);
#ifdef DEBUG_LEGION
      assert(dom.get_dim() == 1);
#endif
      const DomainT<1,coord_t> is = dom;
      is_iterator = Realm::IndexSpaceIterator<1,coord_t>(is);
    }

    //--------------------------------------------------------------------------
    IndexIterator::IndexIterator(const IndexIterator &rhs)
      : is_iterator(rhs.is_iterator), rect_iterator(rhs.rect_iterator)
    //--------------------------------------------------------------------------
    {
    }

    //--------------------------------------------------------------------------
    IndexIterator::~IndexIterator(void)
    //--------------------------------------------------------------------------
    {
    }

    //--------------------------------------------------------------------------
    IndexIterator& IndexIterator::operator=(const IndexIterator &rhs)
    //--------------------------------------------------------------------------
    {
      is_iterator = rhs.is_iterator;
      rect_iterator = rhs.rect_iterator;
      return *this;
    }

    /////////////////////////////////////////////////////////////
    // IndexAllocator 
    /////////////////////////////////////////////////////////////

    //--------------------------------------------------------------------------
    IndexAllocator::IndexAllocator(void)
      : index_space(IndexSpace::NO_SPACE)
    //--------------------------------------------------------------------------
    {
    }

    //--------------------------------------------------------------------------
    IndexAllocator::IndexAllocator(const IndexAllocator &rhs)
      : index_space(rhs.index_space), iterator(rhs.iterator)
    //--------------------------------------------------------------------------
    {
    }

    //--------------------------------------------------------------------------
    IndexAllocator::IndexAllocator(IndexSpace is, IndexIterator itr)
      : index_space(is), iterator(itr)
    //--------------------------------------------------------------------------
    {
    }

    //--------------------------------------------------------------------------
    IndexAllocator::~IndexAllocator(void)
    //--------------------------------------------------------------------------
    {
    }

    //--------------------------------------------------------------------------
    IndexAllocator& IndexAllocator::operator=(const IndexAllocator &rhs)
    //--------------------------------------------------------------------------
    {
      index_space = rhs.index_space;
      iterator = rhs.iterator;
      return *this;
    }

    //--------------------------------------------------------------------------
    ptr_t IndexAllocator::alloc(unsigned num_elements)
    //--------------------------------------------------------------------------
    {
      size_t allocated = 0;
      ptr_t result = iterator.next_span(allocated, num_elements);
      if (allocated == num_elements)
        return result;
      else
        return ptr_t::nil();
    }

    //--------------------------------------------------------------------------
    void IndexAllocator::free(ptr_t ptr, unsigned num_elements)
    //--------------------------------------------------------------------------
    {
      Internal::log_run.error("Dynamic free of index space points is "
                              "no longer supported");
      assert(false);
    }
#ifdef __GNUC__
#pragma GCC diagnostic pop
#endif
#ifdef __clang__
#pragma clang diagnostic pop
#endif

    /////////////////////////////////////////////////////////////
    // Field Allocator
    /////////////////////////////////////////////////////////////

    //--------------------------------------------------------------------------
    FieldAllocator::FieldAllocator(void)
      : impl(NULL)
    //--------------------------------------------------------------------------
    {
    }
    
    //--------------------------------------------------------------------------
    FieldAllocator::FieldAllocator(const FieldAllocator &rhs)
      : impl(rhs.impl)
    //--------------------------------------------------------------------------
    {
      if (impl != NULL)
        impl->add_reference();
    }

    //--------------------------------------------------------------------------
    FieldAllocator::~FieldAllocator(void)
    //--------------------------------------------------------------------------
    {
      if (impl != NULL)
      {
        if (impl->remove_reference())
          delete impl;
        impl = NULL;
      }
    }

    //--------------------------------------------------------------------------
    FieldAllocator::FieldAllocator(Internal::FieldAllocatorImpl *i)
      : impl(i)
    //--------------------------------------------------------------------------
    {
      if (impl != NULL)
        impl->add_reference();
    }

    //--------------------------------------------------------------------------
    FieldAllocator& FieldAllocator::operator=(const FieldAllocator &rhs)
    //--------------------------------------------------------------------------
    {
      if ((impl != NULL) && impl->remove_reference())
        delete impl;
      impl = rhs.impl;
      if (impl != NULL)
        impl->add_reference();
      return *this;
    }

    //--------------------------------------------------------------------------
    FieldID FieldAllocator::allocate_field(size_t field_size,
                                           FieldID desired_fieldid,
                                           CustomSerdezID serdez_id, bool local)
    //--------------------------------------------------------------------------
    {
#ifdef DEBUG_LEGION
      assert(impl != NULL);
#endif
      return impl->allocate_field(field_size, desired_fieldid, serdez_id,local);
    }

    //--------------------------------------------------------------------------
    void FieldAllocator::free_field(FieldID fid)
    //--------------------------------------------------------------------------
    {
#ifdef DEBUG_LEGION
      assert(impl != NULL);
#endif     
      impl->free_field(fid);
    }

    //--------------------------------------------------------------------------
    FieldID FieldAllocator::allocate_local_field(size_t field_size,
                                                 FieldID desired_fieldid,
                                                 CustomSerdezID serdez_id)
    //--------------------------------------------------------------------------
    {
#ifdef DEBUG_LEGION
      assert(impl != NULL);
#endif
      return impl->allocate_field(field_size, desired_fieldid, 
                                  serdez_id, true/*local*/);
    }

    //--------------------------------------------------------------------------
    void FieldAllocator::allocate_fields(const std::vector<size_t> &field_sizes,
                                         std::vector<FieldID> &resulting_fields,
                                         CustomSerdezID serdez_id, bool local)
    //--------------------------------------------------------------------------
    {
#ifdef DEBUG_LEGION
      assert(impl != NULL);
#endif
      impl->allocate_fields(field_sizes, resulting_fields, serdez_id, local);
    }

    //--------------------------------------------------------------------------
    void FieldAllocator::free_fields(const std::set<FieldID> &to_free)
    //--------------------------------------------------------------------------
    {
#ifdef DEBUG_LEGION
      assert(impl != NULL);
#endif
      impl->free_fields(to_free);
    }

    //--------------------------------------------------------------------------
    void FieldAllocator::allocate_local_fields(
                                        const std::vector<size_t> &field_sizes,
                                        std::vector<FieldID> &resulting_fields,
                                        CustomSerdezID serdez_id)
    //--------------------------------------------------------------------------
    {
#ifdef DEBUG_LEGION
      assert(impl != NULL);
#endif
      impl->allocate_fields(field_sizes, resulting_fields, 
                            serdez_id, true/*local*/); 
    }

    //--------------------------------------------------------------------------
    FieldSpace FieldAllocator::get_field_space(void) const
    //--------------------------------------------------------------------------
    {
      if (impl == NULL)
        return FieldSpace::NO_SPACE;
      else
        return impl->get_field_space();
    }

    /////////////////////////////////////////////////////////////
    // Task Config Options 
    /////////////////////////////////////////////////////////////

    //--------------------------------------------------------------------------
    TaskConfigOptions::TaskConfigOptions(bool l /*=false*/,
                                         bool in /*=false*/,
                                         bool idem /*=false*/)
      : leaf(l), inner(in), idempotent(idem)
    //--------------------------------------------------------------------------
    {
    }

    /////////////////////////////////////////////////////////////
    // ProjectionFunctor 
    /////////////////////////////////////////////////////////////

    //--------------------------------------------------------------------------
    ProjectionFunctor::ProjectionFunctor(void)
      : runtime(NULL)
    //--------------------------------------------------------------------------
    {
    }

    //--------------------------------------------------------------------------
    ProjectionFunctor::ProjectionFunctor(Runtime *rt)
      : runtime(rt)
    //--------------------------------------------------------------------------
    {
    }

    //--------------------------------------------------------------------------
    ProjectionFunctor::~ProjectionFunctor(void)
    //--------------------------------------------------------------------------
    {
    }

// FIXME: This exists for backwards compatibility but it is tripping
// over our own deprecation warnings. Turn those off inside this method.
#pragma GCC diagnostic push
#pragma GCC diagnostic ignored "-Wdeprecated-declarations"
    //--------------------------------------------------------------------------
    LogicalRegion ProjectionFunctor::project(const Mappable *mappable, 
            unsigned index, LogicalRegion upper_bound, const DomainPoint &point)
    //--------------------------------------------------------------------------
    {
      if (is_functional())
      {
        switch (mappable->get_mappable_type())
        {
          case Mappable::TASK_MAPPABLE:
            {
              const Task *task = mappable->as_task();
              return project(upper_bound, point, task->index_domain);
            }
          case Mappable::COPY_MAPPABLE:
            {
              const Copy *copy = mappable->as_copy();
              return project(upper_bound, point, copy->index_domain);
            }
          case Mappable::INLINE_MAPPABLE:
          case Mappable::ACQUIRE_MAPPABLE:
          case Mappable::RELEASE_MAPPABLE:
          case Mappable::CLOSE_MAPPABLE:
          case Mappable::DYNAMIC_COLLECTIVE_MAPPABLE:
            {
              const Domain launch_domain(point, point);
              return project(upper_bound, point, launch_domain);
            }
          case Mappable::FILL_MAPPABLE:
            {
              const Fill *fill = mappable->as_fill();
              return project(upper_bound, point, fill->index_domain);
            }
          case Mappable::PARTITION_MAPPABLE:
            {
              const Partition *part = mappable->as_partition();
              return project(upper_bound, point, part->index_domain);
            }
          case Mappable::MUST_EPOCH_MAPPABLE:
            {
              const MustEpoch *must = mappable->as_must_epoch();
              return project(upper_bound, point, must->launch_domain);
            }
          default:
            REPORT_LEGION_ERROR(ERROR_UNKNOWN_MAPPABLE, 
                                "Unknown mappable type passed to projection "
                                "functor! You must override the default "
                                "implementations of the non-deprecated "
                                "'project' methods!");
        }
      }
      else
      {
#ifdef DEBUG_LEGION
        REPORT_LEGION_WARNING(LEGION_WARNING_NEW_PROJECTION_FUNCTORS, 
                              "THERE ARE NEW METHODS FOR PROJECTION FUNCTORS "
                              "THAT MUST BE OVERRIDEN! CALLING DEPRECATED "
                              "METHODS FOR NOW!");
#endif
        switch (mappable->get_mappable_type())
        {
          case Mappable::TASK_MAPPABLE:
            return project(0/*dummy ctx*/, 
                           const_cast<Task*>(mappable->as_task()),
                           index, upper_bound, point);
          default:
            REPORT_LEGION_ERROR(ERROR_UNKNOWN_MAPPABLE, 
                                "Unknown mappable type passed to projection "
                                "functor! You must override the default "
                                "implementations of the non-deprecated "
                                "'project' methods!");
        }
      }
      return LogicalRegion::NO_REGION;
    }
#pragma GCC diagnostic pop

// FIXME: This exists for backwards compatibility but it is tripping
// over our own deprecation warnings. Turn those off inside this method.
#pragma GCC diagnostic push
#pragma GCC diagnostic ignored "-Wdeprecated-declarations"
    //--------------------------------------------------------------------------
    LogicalRegion ProjectionFunctor::project(const Mappable *mappable,
         unsigned index, LogicalPartition upper_bound, const DomainPoint &point)
    //--------------------------------------------------------------------------
    {
      if (is_functional())
      {
        switch (mappable->get_mappable_type())
        {
          case Mappable::TASK_MAPPABLE:
            {
              const Task *task = mappable->as_task();
              return project(upper_bound, point, task->index_domain);
            }
          case Mappable::COPY_MAPPABLE:
            {
              const Copy *copy = mappable->as_copy();
              return project(upper_bound, point, copy->index_domain);
            }
          case Mappable::INLINE_MAPPABLE:
          case Mappable::ACQUIRE_MAPPABLE:
          case Mappable::RELEASE_MAPPABLE:
          case Mappable::CLOSE_MAPPABLE:
          case Mappable::DYNAMIC_COLLECTIVE_MAPPABLE:
            {
              const Domain launch_domain(point, point);
              return project(upper_bound, point, launch_domain);
            }
          case Mappable::FILL_MAPPABLE:
            {
              const Fill *fill = mappable->as_fill();
              return project(upper_bound, point, fill->index_domain);
            }
          case Mappable::PARTITION_MAPPABLE:
            {
              const Partition *part = mappable->as_partition();
              return project(upper_bound, point, part->index_domain);
            }
          case Mappable::MUST_EPOCH_MAPPABLE:
            {
              const MustEpoch *must = mappable->as_must_epoch();
              return project(upper_bound, point, must->launch_domain);
            }
          default:
            REPORT_LEGION_ERROR(ERROR_UNKNOWN_MAPPABLE, 
                                "Unknown mappable type passed to projection "
                                "functor! You must override the default "
                                "implementations of the non-deprecated "
                                "'project' methods!");
        }
      }
      else
      {
#ifdef DEBUG_LEGION
        REPORT_LEGION_WARNING(LEGION_WARNING_NEW_PROJECTION_FUNCTORS, 
                              "THERE ARE NEW METHODS FOR PROJECTION FUNCTORS "
                              "THAT MUST BE OVERRIDEN! CALLING DEPRECATED "
                              "METHODS FOR NOW!");
#endif
        switch (mappable->get_mappable_type())
        {
          case Mappable::TASK_MAPPABLE:
            return project(0/*dummy ctx*/, 
                           const_cast<Task*>(mappable->as_task()),
                           index, upper_bound, point);
          default:
            REPORT_LEGION_ERROR(ERROR_UNKNOWN_MAPPABLE, 
                                "Unknown mappable type passed to projection "
                                "functor! You must override the default "
                                "implementations of the non-deprecated "
                                "'project' methods!");
                assert(false);
        }
      }
      return LogicalRegion::NO_REGION;
    }
#pragma GCC diagnostic pop

    //--------------------------------------------------------------------------
    LogicalRegion ProjectionFunctor::project(LogicalRegion upper_bound,
                                             const DomainPoint &point,
                                             const Domain &launch_domain)
    //--------------------------------------------------------------------------
    {
      REPORT_LEGION_ERROR(ERROR_DEPRECATED_PROJECTION, 
                          "INVOCATION OF DEPRECATED PROJECTION "
                          "FUNCTOR METHOD WITHOUT AN OVERRIDE!");
      return LogicalRegion::NO_REGION;
    }

    //--------------------------------------------------------------------------
    LogicalRegion ProjectionFunctor::project(LogicalPartition upper_bound,
                                             const DomainPoint &point,
                                             const Domain &launch_domain)
    //--------------------------------------------------------------------------
    {
      REPORT_LEGION_ERROR(ERROR_DEPRECATED_PROJECTION, 
                          "INVOCATION OF DEPRECATED PROJECTION "
                          "FUNCTOR METHOD WITHOUT AN OVERRIDE!");
      return LogicalRegion::NO_REGION;
    }

    //--------------------------------------------------------------------------
    LogicalRegion ProjectionFunctor::project(Context ctx, Task *task,
            unsigned index, LogicalRegion upper_bound, const DomainPoint &point)
    //--------------------------------------------------------------------------
    {
      REPORT_LEGION_ERROR(ERROR_DEPRECATED_PROJECTION, 
                          "INVOCATION OF DEPRECATED PROJECTION "
                          "FUNCTOR METHOD WITHOUT AN OVERRIDE!");
      return LogicalRegion::NO_REGION;
    }

    //--------------------------------------------------------------------------
    LogicalRegion ProjectionFunctor::project(Context ctx, Task *task,
         unsigned index, LogicalPartition upper_bound, const DomainPoint &point)
    //--------------------------------------------------------------------------
    {
      REPORT_LEGION_ERROR(ERROR_DEPRECATED_PROJECTION, 
                          "INVOCATION OF DEPRECATED PROJECTION "
                          "FUNCTOR METHOD WITHOUT AN OVERRIDE!");
      return LogicalRegion::NO_REGION;
    }
    
    /////////////////////////////////////////////////////////////
    // Coloring Serializer 
    /////////////////////////////////////////////////////////////

    //--------------------------------------------------------------------------
    ColoringSerializer::ColoringSerializer(const Coloring &c)
      : coloring(c)
    //--------------------------------------------------------------------------
    {
    }

    //--------------------------------------------------------------------------
    size_t ColoringSerializer::legion_buffer_size(void) const
    //--------------------------------------------------------------------------
    {
      size_t result = sizeof(size_t); // number of elements
      for (Coloring::const_iterator it = coloring.begin();
            it != coloring.end(); it++)
      {
        result += sizeof(Color);
        result += 2*sizeof(size_t); // number of each kind of pointer
        result += (it->second.points.size() * sizeof(ptr_t));
        result += (it->second.ranges.size() * 2 * sizeof(ptr_t));
      }
      return result;
    }

    //--------------------------------------------------------------------------
    size_t ColoringSerializer::legion_serialize(void *buffer) const
    //--------------------------------------------------------------------------
    {
      char *target = (char*)buffer; 
      *((size_t*)target) = coloring.size();
      target += sizeof(size_t);
      for (Coloring::const_iterator it = coloring.begin();
            it != coloring.end(); it++)
      {
        *((Color*)target) = it->first;
        target += sizeof(it->first);
        *((size_t*)target) = it->second.points.size();
        target += sizeof(size_t);
        for (std::set<ptr_t>::const_iterator ptr_it = it->second.points.begin();
              ptr_it != it->second.points.end(); ptr_it++)
        {
          *((ptr_t*)target) = *ptr_it;
          target += sizeof(ptr_t);
        }
        *((size_t*)target) = it->second.ranges.size();
        target += sizeof(size_t);
        for (std::set<std::pair<ptr_t,ptr_t> >::const_iterator range_it = 
              it->second.ranges.begin(); range_it != it->second.ranges.end();
              range_it++)
        {
          *((ptr_t*)target) = range_it->first;
          target += sizeof(range_it->first);
          *((ptr_t*)target) = range_it->second;
          target += sizeof(range_it->second);
        }
      }
      return (size_t(target) - size_t(buffer));
    }

    //--------------------------------------------------------------------------
    size_t ColoringSerializer::legion_deserialize(const void *buffer)
    //--------------------------------------------------------------------------
    {
      const char *source = (const char*)buffer;
      size_t num_colors = *((const size_t*)source);
      source += sizeof(num_colors);
      for (unsigned idx = 0; idx < num_colors; idx++)
      {
        Color c = *((const Color*)source);
        source += sizeof(c);
        coloring[c]; // Force coloring to exist even if empty.
        size_t num_points = *((const size_t*)source);
        source += sizeof(num_points);
        for (unsigned p = 0; p < num_points; p++)
        {
          ptr_t ptr = *((const ptr_t*)source);
          source += sizeof(ptr);
          coloring[c].points.insert(ptr);
        }
        size_t num_ranges = *((const size_t*)source);
        source += sizeof(num_ranges);
        for (unsigned r = 0; r < num_ranges; r++)
        {
          ptr_t start = *((const ptr_t*)source);
          source += sizeof(start);
          ptr_t stop = *((const ptr_t*)source);
          source += sizeof(stop);
          coloring[c].ranges.insert(std::pair<ptr_t,ptr_t>(start,stop));
        }
      }
      // Return the number of bytes consumed
      return (size_t(source) - size_t(buffer));
    }

    /////////////////////////////////////////////////////////////
    // Domain Coloring Serializer 
    /////////////////////////////////////////////////////////////

    //--------------------------------------------------------------------------
    DomainColoringSerializer::DomainColoringSerializer(const DomainColoring &d)
      : coloring(d)
    //--------------------------------------------------------------------------
    {
    }

    //--------------------------------------------------------------------------
    size_t DomainColoringSerializer::legion_buffer_size(void) const
    //--------------------------------------------------------------------------
    {
      size_t result = sizeof(size_t); // number of elements
      result += (coloring.size() * (sizeof(Color) + sizeof(Domain)));
      return result;
    }

    //--------------------------------------------------------------------------
    size_t DomainColoringSerializer::legion_serialize(void *buffer) const
    //--------------------------------------------------------------------------
    {
      char *target = (char*)buffer;
      *((size_t*)target) = coloring.size();
      target += sizeof(size_t);
      for (DomainColoring::const_iterator it = coloring.begin();
            it != coloring.end(); it++)
      {
        *((Color*)target) = it->first; 
        target += sizeof(it->first);
        *((Domain*)target) = it->second;
        target += sizeof(it->second);
      }
      return (size_t(target) - size_t(buffer));
    }

    //--------------------------------------------------------------------------
    size_t DomainColoringSerializer::legion_deserialize(const void *buffer)
    //--------------------------------------------------------------------------
    {
      const char *source = (const char*)buffer;
      size_t num_elements = *((const size_t*)source);
      source += sizeof(size_t);
      for (unsigned idx = 0; idx < num_elements; idx++)
      {
        Color c = *((const Color*)source);
        source += sizeof(c);
        Domain d = *((const Domain*)source);
        source += sizeof(d);
        coloring[c] = d;
      }
      // Return the number of bytes consumed
      return (size_t(source) - size_t(buffer));
    }

    /////////////////////////////////////////////////////////////
    // Legion Runtime 
    /////////////////////////////////////////////////////////////

    //--------------------------------------------------------------------------
    Runtime::Runtime(Internal::Runtime *rt)
      : runtime(rt)
    //--------------------------------------------------------------------------
    {
    }

    //--------------------------------------------------------------------------
    IndexSpace Runtime::create_index_space(Context ctx,
                                                    size_t max_num_elmts)
    //--------------------------------------------------------------------------
    {
      Rect<1,coord_t> bounds((Point<1,coord_t>(0)),
                             (Point<1,coord_t>(max_num_elmts-1)));
      DomainT<1,coord_t> realm_index_space(bounds);
      return create_index_space_internal(ctx, &realm_index_space, TYPE_TAG_1D);
    }

    //--------------------------------------------------------------------------
    IndexSpace Runtime::create_index_space(Context ctx, Domain domain)
    //--------------------------------------------------------------------------
    {
      switch (domain.get_dim())
      {
#define DIMFUNC(DIM) \
    case DIM:                       \
      {                             \
        Rect<DIM,coord_t> bounds = domain; \
        DomainT<DIM,coord_t> realm_is(bounds); \
        return create_index_space_internal(ctx, &realm_is, TYPE_TAG_##DIM##D); \
      }
        LEGION_FOREACH_N(DIMFUNC)
#undef DIMFUNC
        default:
          assert(false);
      }
      return IndexSpace::NO_SPACE;
    }

    //--------------------------------------------------------------------------
    IndexSpace Runtime::create_index_space(Context ctx, 
                                           const std::set<Domain> &domains)
    //--------------------------------------------------------------------------
    {
      std::vector<Domain> rects(domains.begin(), domains.end());
      return create_index_space(ctx, rects); 
    }

    //--------------------------------------------------------------------------
    IndexSpace Runtime::create_index_space(Context ctx,
                                         const std::vector<DomainPoint> &points)
    //--------------------------------------------------------------------------
    {
      switch (points[0].get_dim())
      {
#define DIMFUNC(DIM) \
    case DIM: \
      { \
        std::vector<Realm::Point<DIM,coord_t> > realm_points(points.size()); \
        for (unsigned idx = 0; idx < points.size(); idx++) \
          realm_points[idx] = Point<DIM,coord_t>(points[idx]); \
        DomainT<DIM,coord_t> realm_is( \
            (Realm::IndexSpace<DIM,coord_t>(realm_points))); \
        return runtime->create_index_space(ctx, &realm_is, TYPE_TAG_##DIM##D); \
      }
        LEGION_FOREACH_N(DIMFUNC)
#undef DIMFUNC
        default:
          assert(false);
      }
      return IndexSpace::NO_SPACE;
    }

    //--------------------------------------------------------------------------
    IndexSpace Runtime::create_index_space(Context ctx,
                                           const std::vector<Domain> &rects)
    //--------------------------------------------------------------------------
    {
      switch (rects[0].get_dim())
      {
#define DIMFUNC(DIM) \
    case DIM: \
      { \
        std::vector<Realm::Rect<DIM,coord_t> > realm_rects(rects.size()); \
        for (unsigned idx = 0; idx < rects.size(); idx++) \
          realm_rects[idx] = Rect<DIM,coord_t>(rects[idx]); \
        DomainT<DIM,coord_t> realm_is( \
            (Realm::IndexSpace<DIM,coord_t>(realm_rects))); \
        return runtime->create_index_space(ctx, &realm_is, TYPE_TAG_##DIM##D); \
      }
        LEGION_FOREACH_N(DIMFUNC)
#undef DIMFUNC
        default:
          assert(false);
      }
      return IndexSpace::NO_SPACE;
    }

    //--------------------------------------------------------------------------
    IndexSpace Runtime::create_index_space_internal(Context ctx, 
                                         const void *realm_is, TypeTag type_tag)
    //--------------------------------------------------------------------------
    {
      return runtime->create_index_space(ctx, realm_is, type_tag);
    }

    //--------------------------------------------------------------------------
    IndexSpace Runtime::union_index_spaces(Context ctx,
                                          const std::vector<IndexSpace> &spaces)
    //--------------------------------------------------------------------------
    {
      return runtime->union_index_spaces(ctx, spaces);
    }

    //--------------------------------------------------------------------------
    IndexSpace Runtime::intersect_index_spaces(Context ctx,
                                          const std::vector<IndexSpace> &spaces)
    //--------------------------------------------------------------------------
    {
      return runtime->intersect_index_spaces(ctx, spaces);
    }

    //--------------------------------------------------------------------------
    IndexSpace Runtime::subtract_index_spaces(Context ctx,
                                              IndexSpace left, IndexSpace right)
    //--------------------------------------------------------------------------
    {
      return runtime->subtract_index_spaces(ctx, left, right);
    }

    //--------------------------------------------------------------------------
    void Runtime::destroy_index_space(Context ctx, IndexSpace handle)
    //--------------------------------------------------------------------------
    {
      runtime->destroy_index_space(ctx, handle);
    } 

    //--------------------------------------------------------------------------
    IndexPartition Runtime::create_index_partition(Context ctx,
                                          IndexSpace parent,
                                          const Domain &color_space,
                                          const PointColoring &coloring,
                                          PartitionKind part_kind,
                                          Color color, bool allocable)
    //--------------------------------------------------------------------------
    {
#ifndef DISABLE_PARTITION_SHIM
      if (allocable)
        Internal::log_run.warning("WARNING: allocable index partitions are "
                                  "no longer supported");
      // Count how many entries there are in the coloring
      coord_t num_entries = 0;
      bool do_ranges = false;
      for (PointColoring::const_iterator cit = coloring.begin(); 
            cit != coloring.end(); cit++)
      {
#ifdef DEBUG_LEGION
        assert(cit->first.get_dim() == color_space.get_dim());
#endif
        num_entries += cit->second.points.size();
        for (std::set<std::pair<ptr_t,ptr_t> >::const_iterator it = 
              cit->second.ranges.begin(); it != cit->second.ranges.end(); it++)
        {
          // Skip empty ranges
          if (it->first.value > it->second.value)
            continue;
          num_entries++;
          do_ranges = true;
        }
      }
      // Now make a temporary logical region with two fields to handle
      // the colors and points
      Rect<1,coord_t> bounds(Point<1,coord_t>(0),
                                     Point<1,coord_t>(num_entries-1));
      IndexSpaceT<1,coord_t> temp_is = create_index_space(ctx, bounds);
      FieldSpace temp_fs = create_field_space(ctx);
      const FieldID color_fid = 1;
      const FieldID pointer_fid = 2;
      {
        FieldAllocator allocator = create_field_allocator(ctx,temp_fs);
        switch (color_space.get_dim())
        {
#define DIMFUNC(DIM) \
          case DIM: \
            { \
              allocator.allocate_field( \
                  sizeof(Point<DIM,coord_t>), color_fid); \
              break; \
            }
          LEGION_FOREACH_N(DIMFUNC)
#undef DIMFUNC
          default:
            assert(false);
        }
        if (do_ranges)
          allocator.allocate_field(sizeof(Rect<1,coord_t>), 
                                   pointer_fid);
        else
          allocator.allocate_field(sizeof(Point<1,coord_t>), 
                                   pointer_fid);
      }
      LogicalRegionT<1,coord_t> temp_lr = create_logical_region(ctx,
                                            temp_is, temp_fs, true);
      // Fill in the logical region with the data
      // Do this with a task launch to maintain deferred execution
      switch (color_space.get_dim())
      {
#define DIMFUNC(DIM) \
    case DIM: \
      { \
        if (do_ranges) \
        { \
          PartitionShim::ColorRects<DIM,1> launcher(coloring, temp_lr, \
                                            color_fid, pointer_fid); \
          runtime->execute_task(ctx, launcher); \
        } \
        else \
        { \
          PartitionShim::ColorPoints<DIM> launcher(coloring, temp_lr, \
                                            color_fid, pointer_fid); \
          runtime->execute_task(ctx, launcher); \
        } \
        break; \
      }
        LEGION_FOREACH_N(DIMFUNC)
#undef DIMFUNC
        default:
          assert(false);
      }
      // Make an index space for the color space
      IndexSpace index_color_space = create_index_space(ctx, color_space);
      // Partition the logical region by the color field
      IndexPartition temp_ip = create_partition_by_field(ctx, temp_lr, 
                                    temp_lr, color_fid, index_color_space,
                                    AUTO_GENERATE_ID, PARTITION_SHIM_MAPPER_ID);
      // Then project the partition image through the pointer field
      LogicalPartition temp_lp = get_logical_partition(temp_lr, temp_ip);
      IndexPartition result;
      if (do_ranges)
        result = create_partition_by_image_range(ctx, parent, temp_lp,
                    temp_lr, pointer_fid, index_color_space, part_kind, color,
                    PARTITION_SHIM_MAPPER_ID);
      else
        result = create_partition_by_image(ctx, parent, temp_lp, 
                    temp_lr, pointer_fid, index_color_space, part_kind, color,
                    PARTITION_SHIM_MAPPER_ID);
      // Clean everything up
      destroy_logical_region(ctx, temp_lr);
      destroy_field_space(ctx, temp_fs);
      destroy_index_space(ctx, temp_is);
      destroy_index_space(ctx, index_color_space);
      return result;
#else // DISABLE_PARTITION_SHIM
      log_run.error("THE PARTITION SHIM HAS BEEN DISABLED!");
      assert(false);
      return IndexPartition::NO_PART;
#endif
    }

    //--------------------------------------------------------------------------
    IndexPartition Runtime::create_index_partition(
                                          Context ctx, IndexSpace parent,
                                          const Coloring &coloring,
                                          bool disjoint,
                                          Color part_color)
    //--------------------------------------------------------------------------
    {
#ifndef DISABLE_PARTITION_SHIM
      // Count how many entries there are in the coloring
      coord_t num_entries = 0;
      bool do_ranges = false;
      Color lower_bound = UINT_MAX, upper_bound = 0;
      for (Coloring::const_iterator cit = coloring.begin(); 
            cit != coloring.end(); cit++)
      {
        if (cit->first < lower_bound)
          lower_bound = cit->first;
        if (cit->first > upper_bound)
          upper_bound = cit->first;
        num_entries += cit->second.points.size();
        for (std::set<std::pair<ptr_t,ptr_t> >::const_iterator it = 
              cit->second.ranges.begin(); it != cit->second.ranges.end(); it++)
        {
          // Skip empty ranges
          if (it->first.value > it->second.value)
            continue;
          num_entries++;
          do_ranges = true;
        }
      }
#ifdef DEBUG_LEGION
      assert(lower_bound <= upper_bound);
#endif
      // Make the color space
      Rect<1,coord_t> 
        color_space((Point<1,coord_t>(lower_bound)),
                    (Point<1,coord_t>(upper_bound)));
      // Now make a temporary logical region with two fields to handle
      // the colors and points
      Rect<1,coord_t> bounds(Point<1,coord_t>(0),
                                     Point<1,coord_t>(num_entries-1));
      IndexSpaceT<1,coord_t> temp_is = create_index_space(ctx, bounds);
      FieldSpace temp_fs = create_field_space(ctx);
      const FieldID color_fid = 1;
      const FieldID pointer_fid = 2;
      {
        FieldAllocator allocator = create_field_allocator(ctx,temp_fs);
        allocator.allocate_field(sizeof(Point<1,coord_t>), color_fid);
        if (do_ranges)
          allocator.allocate_field(sizeof(Rect<1,coord_t>),
                                   pointer_fid);
        else
          allocator.allocate_field(sizeof(Point<1,coord_t>), 
                                   pointer_fid);
      }
      LogicalRegionT<1,coord_t> temp_lr = create_logical_region(ctx,
                                            temp_is, temp_fs, true);
      // Fill in the logical region with the data
      // Do this with a task launch to maintain deferred execution
      if (do_ranges)
      {
        PartitionShim::ColorRects<1,1> launcher(coloring, temp_lr, 
                                              color_fid, pointer_fid);
        runtime->execute_task(ctx, launcher);
      }
      else
      {
        PartitionShim::ColorPoints<1> launcher(coloring, temp_lr, 
                                               color_fid, pointer_fid);
        runtime->execute_task(ctx, launcher);
      }
      
      // Make an index space for the color space
      IndexSpaceT<1,coord_t> index_color_space = 
                                  create_index_space(ctx, color_space);
      // Partition the logical region by the color field
      IndexPartitionT<1,coord_t> temp_ip = create_partition_by_field(ctx,
                            temp_lr, temp_lr, color_fid, index_color_space,
                            AUTO_GENERATE_ID, PARTITION_SHIM_MAPPER_ID);
      // Then project the partition image through the pointer field
      LogicalPartitionT<1,coord_t> temp_lp = 
                                     get_logical_partition(temp_lr, temp_ip);
      IndexPartitionT<1,coord_t> result;
      if (do_ranges)
        result = create_partition_by_image_range(ctx, 
            IndexSpaceT<1,coord_t>(parent), temp_lp, temp_lr, pointer_fid,
            index_color_space, (disjoint ? DISJOINT_KIND : ALIASED_KIND),
            part_color, PARTITION_SHIM_MAPPER_ID);
      else
        result = create_partition_by_image(ctx,
            IndexSpaceT<1,coord_t>(parent), temp_lp, temp_lr, pointer_fid, 
            index_color_space, (disjoint ? DISJOINT_KIND : ALIASED_KIND), 
            part_color, PARTITION_SHIM_MAPPER_ID);
      // Clean everything up
      destroy_logical_region(ctx, temp_lr);
      destroy_field_space(ctx, temp_fs);
      destroy_index_space(ctx, temp_is);
      destroy_index_space(ctx, index_color_space);
      return result;
#else // DISABLE_PARTITION_SHIM
      log_run.error("THE PARTITION SHIM HAS BEEN DISABLED!");
      assert(false);
      return IndexPartition::NO_PART;
#endif
    }

    //--------------------------------------------------------------------------
    IndexPartition Runtime::create_index_partition(Context ctx,
                                          IndexSpace parent, 
                                          const Domain &color_space,
                                          const DomainPointColoring &coloring,
                                          PartitionKind part_kind, Color color)
    //--------------------------------------------------------------------------
    {
#ifndef DISABLE_PARTITION_SHIM
      // Count how many entries there are in the coloring
      const coord_t num_entries = coloring.size();
      // Now make a temporary logical region with two fields to handle
      // the colors and points
      Rect<1,coord_t> bounds(Point<1,coord_t>(0),
                                     Point<1,coord_t>(num_entries-1));
      IndexSpaceT<1,coord_t> temp_is = create_index_space(ctx, bounds);
      FieldSpace temp_fs = create_field_space(ctx);
      const FieldID color_fid = 1;
      const FieldID range_fid = 2;
      const int color_dim = color_space.get_dim();
      const int range_dim = coloring.begin()->second.get_dim();
      {
        FieldAllocator allocator = create_field_allocator(ctx,temp_fs);
        switch (color_dim)
        {
#define DIMFUNC(DIM) \
          case DIM: \
            { \
              allocator.allocate_field( \
                  sizeof(Point<DIM,coord_t>), color_fid); \
              break; \
            }
          LEGION_FOREACH_N(DIMFUNC)
#undef DIMFUNC
          default:
            assert(false);
        }
        switch (range_dim)
        {
#define DIMFUNC(DIM) \
          case DIM: \
            { \
              allocator.allocate_field( \
                  sizeof(Rect<DIM,coord_t>), range_fid); \
              break; \
            }
          LEGION_FOREACH_N(DIMFUNC)
#undef DIMFUNC
          default:
            assert(false);
        }
      }
      LogicalRegionT<1,coord_t> temp_lr = create_logical_region(ctx,
                                            temp_is, temp_fs, true);
      // Fill in the logical region with the data
      // Do this with a task launch to maintain deferred execution
      switch ((color_dim-1) * LEGION_MAX_DIM + (range_dim-1))
      {
#define DIMFUNC(D1,D2) \
        case ((D1-1)*LEGION_MAX_DIM+(D2-1)): \
          { \
            PartitionShim::ColorRects<D1,D2> launcher(coloring, \
                temp_lr, color_fid, range_fid); \
            runtime->execute_task(ctx, launcher); \
            break; \
          }
        LEGION_FOREACH_NN(DIMFUNC)
#undef DIMFUNC
      }
      // Make an index space for the color space
      IndexSpace index_color_space = create_index_space(ctx, color_space);
      // Partition the logical region by the color field
      IndexPartition temp_ip = create_partition_by_field(ctx, temp_lr, 
                                temp_lr, color_fid, index_color_space,
                                AUTO_GENERATE_ID, PARTITION_SHIM_MAPPER_ID);
      // Then project the partition image through the range field
      LogicalPartition temp_lp = get_logical_partition(temp_lr, temp_ip);
      IndexPartition result = create_partition_by_image_range(ctx, parent, 
                           temp_lp, temp_lr, range_fid, index_color_space, 
                           part_kind, color, PARTITION_SHIM_MAPPER_ID);
      // Clean everything up
      destroy_logical_region(ctx, temp_lr);
      destroy_field_space(ctx, temp_fs);
      destroy_index_space(ctx, temp_is);
      destroy_index_space(ctx, index_color_space);
      return result;
#else // DISABLE_PARTITION_SHIM
      log_run.error("THE PARTITION SHIM HAS BEEN DISABLED!");
      assert(false);
      return IndexPartition::NO_PART;
#endif
    }

    //--------------------------------------------------------------------------
    IndexPartition Runtime::create_index_partition(
                                          Context ctx, IndexSpace parent,
                                          Domain color_space,
                                          const DomainColoring &coloring,
                                          bool disjoint, Color part_color)
    //--------------------------------------------------------------------------
    {
#ifndef DISABLE_PARTITION_SHIM
      // Count how many entries there are in the coloring
      const coord_t num_entries = coloring.size();
      // Now make a temporary logical region with two fields to handle
      // the colors and points
      Rect<1,coord_t> bounds(Point<1,coord_t>(0),
                                     Point<1,coord_t>(num_entries-1));
      IndexSpaceT<1,coord_t> temp_is = create_index_space(ctx, bounds);
      FieldSpace temp_fs = create_field_space(ctx);
      const FieldID color_fid = 1;
      const FieldID range_fid = 2;
      const int range_dim = coloring.begin()->second.get_dim();
      {
        FieldAllocator allocator = create_field_allocator(ctx,temp_fs);
        allocator.allocate_field(sizeof(Point<1,coord_t>), color_fid);
        switch (range_dim)
        {
#define DIMFUNC(DIM) \
          case DIM: \
            { \
              allocator.allocate_field( \
                  sizeof(Rect<DIM,coord_t>), range_fid); \
              break; \
            }
          LEGION_FOREACH_N(DIMFUNC)
#undef DIMFUNC
          default:
            assert(false);
        }
      }
      LogicalRegionT<1,coord_t> temp_lr = create_logical_region(ctx,
                                            temp_is, temp_fs, true);
      // Fill in the logical region with the data
      // Do this with a task launch to maintain deferred execution
      switch (range_dim)
      {
#define DIMFUNC(DIM) \
        case DIM: \
          { \
            PartitionShim::ColorRects<1,DIM> launcher(coloring, \
                temp_lr, color_fid, range_fid); \
            runtime->execute_task(ctx, launcher); \
            break; \
          } 
        LEGION_FOREACH_N(DIMFUNC)
#undef DIMFUNC
        default:
          assert(false);
      }

      IndexSpaceT<1,coord_t> index_color_space = 
                            create_index_space<1,coord_t>(ctx, color_space);
      // Partition the logical region by the color field
      IndexPartition temp_ip = create_partition_by_field(ctx, temp_lr,
                                    temp_lr, color_fid, index_color_space,
                                    AUTO_GENERATE_ID, PARTITION_SHIM_MAPPER_ID);
      // Then project the partition image through the pointer field
      LogicalPartition temp_lp = get_logical_partition(temp_lr, temp_ip);
      IndexPartition result = create_partition_by_image_range(ctx,
          parent, temp_lp, temp_lr, range_fid, index_color_space, 
          (disjoint ? DISJOINT_KIND : ALIASED_KIND), part_color,
          PARTITION_SHIM_MAPPER_ID);
      // Clean everything up
      destroy_logical_region(ctx, temp_lr);
      destroy_field_space(ctx, temp_fs);
      destroy_index_space(ctx, temp_is);
      destroy_index_space(ctx, index_color_space);
      return result;
#else // DISABLE_PARTITION_SHIM
      log_run.error("THE PARTITION SHIM HAS BEEN DISABLED!");
      assert(false);
      return IndexPartition::NO_PART;
#endif
    }

    //--------------------------------------------------------------------------
    IndexPartition Runtime::create_index_partition(Context ctx,
                                       IndexSpace parent,
                                       const Domain &color_space,
                                       const MultiDomainPointColoring &coloring,
                                       PartitionKind part_kind, Color color)
    //--------------------------------------------------------------------------
    {
#ifndef DISABLE_PARTITION_SHIM
      // Count how many entries there are in the coloring
      coord_t num_entries = 0;
      for (MultiDomainPointColoring::const_iterator it = coloring.begin();
            it != coloring.end(); it++)
        num_entries += it->second.size(); 
      // Now make a temporary logical region with two fields to handle
      // the colors and points
      Rect<1,coord_t> bounds(Point<1,coord_t>(0),
                                     Point<1,coord_t>(num_entries-1));
      IndexSpaceT<1,coord_t> temp_is = create_index_space(ctx, bounds);
      FieldSpace temp_fs = create_field_space(ctx);
      const FieldID color_fid = 1;
      const FieldID range_fid = 2;
      const int color_dim = color_space.get_dim();
      const int range_dim = coloring.begin()->second.begin()->get_dim();
      {
        FieldAllocator allocator = create_field_allocator(ctx,temp_fs);
        switch (color_dim)
        {
#define DIMFUNC(DIM) \
          case DIM: \
            { \
              allocator.allocate_field( \
                  sizeof(Point<DIM,coord_t>), color_fid); \
              break; \
            }
          LEGION_FOREACH_N(DIMFUNC)
#undef DIMFUNC
          default:
            assert(false);
        }
        switch (range_dim)
        {
#define DIMFUNC(DIM) \
          case DIM: \
            { \
              allocator.allocate_field( \
                  sizeof(Rect<DIM,coord_t>), range_fid); \
              break; \
            }
          LEGION_FOREACH_N(DIMFUNC)
#undef DIMFUNC
          default:
            assert(false);
        }
      }
      LogicalRegionT<1,coord_t> temp_lr = create_logical_region(ctx,
                                            temp_is, temp_fs, true);
      // Fill in the logical region with the data
      // Do this with a task launch to maintain deferred execution
      switch ((color_dim-1) * LEGION_MAX_DIM + (range_dim-1))
      {
#define DIMFUNC(D1,D2) \
        case ((D1-1)*LEGION_MAX_DIM+(D2-1)): \
          { \
            PartitionShim::ColorRects<D1,D2> launcher(coloring, \
                temp_lr, color_fid, range_fid); \
            runtime->execute_task(ctx, launcher); \
            break; \
          }
        LEGION_FOREACH_NN(DIMFUNC)
#undef DIMFUNC
      }
      // Make an index space for the color space
      IndexSpace index_color_space = create_index_space(ctx, color_space);
      // Partition the logical region by the color field
      IndexPartition temp_ip = create_partition_by_field(ctx, temp_lr, 
                                    temp_lr, color_fid, index_color_space,
                                    AUTO_GENERATE_ID, PARTITION_SHIM_MAPPER_ID);
      // Then project the partition image through the range field
      LogicalPartition temp_lp = get_logical_partition(temp_lr, temp_ip);
      IndexPartition result = create_partition_by_image_range(ctx, parent, 
            temp_lp, temp_lr, range_fid, index_color_space, part_kind, color,
            PARTITION_SHIM_MAPPER_ID);
      // Clean everything up
      destroy_logical_region(ctx, temp_lr);
      destroy_field_space(ctx, temp_fs);
      destroy_index_space(ctx, temp_is);
      destroy_index_space(ctx, index_color_space);
      return result;
#else // DISABLE_PARTITION_SHIM
      log_run.error("THE PARTITION SHIM HAS BEEN DISABLED!");
      assert(false);
      return IndexPartition::NO_PART;
#endif
    }

    //--------------------------------------------------------------------------
    IndexPartition Runtime::create_index_partition(
                                          Context ctx, IndexSpace parent,
                                          Domain color_space,
                                          const MultiDomainColoring &coloring,
                                          bool disjoint, Color part_color)
    //--------------------------------------------------------------------------
    {
#ifndef DISABLE_PARTITION_SHIM
      // Count how many entries there are in the coloring
      coord_t num_entries = 0;
      for (MultiDomainColoring::const_iterator it = coloring.begin();
            it != coloring.end(); it++)
        num_entries += it->second.size();
      // Now make a temporary logical region with two fields to handle
      // the colors and points
      Rect<1,coord_t> bounds(Point<1,coord_t>(0),
                                     Point<1,coord_t>(num_entries-1));
      IndexSpaceT<1,coord_t> temp_is = create_index_space(ctx, bounds);
      FieldSpace temp_fs = create_field_space(ctx);
      const FieldID color_fid = 1;
      const FieldID range_fid = 2;
      const int range_dim = coloring.begin()->second.begin()->get_dim();
      {
        FieldAllocator allocator = create_field_allocator(ctx,temp_fs);
        allocator.allocate_field(sizeof(Point<1,coord_t>), color_fid);
        switch (range_dim)
        {
#define DIMFUNC(DIM) \
          case DIM: \
            { \
              allocator.allocate_field( \
                  sizeof(Rect<DIM,coord_t>), range_fid); \
              break; \
            }
          LEGION_FOREACH_N(DIMFUNC)
#undef DIMFUNC
          default:
            assert(false);
        }
      }
      LogicalRegionT<1,coord_t> temp_lr = create_logical_region(ctx,
                                            temp_is, temp_fs, true);
      // Fill in the logical region with the data
      // Do this with a task launch to maintain deferred execution
      switch (range_dim)
      {
#define DIMFUNC(DIM) \
        case DIM: \
          { \
            PartitionShim::ColorRects<1,DIM> launcher(coloring, \
                temp_lr, color_fid, range_fid); \
            runtime->execute_task(ctx, launcher); \
            break; \
          }
        LEGION_FOREACH_N(DIMFUNC)
#undef DIMFUNC
        default:
          assert(false);
      }
      IndexSpaceT<1,coord_t> index_color_space = 
                            create_index_space<1,coord_t>(ctx, color_space);
      // Partition the logical region by the color field
      IndexPartition temp_ip = create_partition_by_field(ctx, temp_lr,
                                    temp_lr, color_fid, index_color_space,
                                    AUTO_GENERATE_ID, PARTITION_SHIM_MAPPER_ID);
      // Then project the partition image through the pointer field
      LogicalPartition temp_lp = get_logical_partition(temp_lr, temp_ip);
      IndexPartition result = create_partition_by_image_range(ctx,
          parent, temp_lp, temp_lr, range_fid, index_color_space, 
          (disjoint ? DISJOINT_KIND : ALIASED_KIND), part_color,
          PARTITION_SHIM_MAPPER_ID);
      // Clean everything up
      destroy_logical_region(ctx, temp_lr);
      destroy_field_space(ctx, temp_fs);
      destroy_index_space(ctx, temp_is);
      destroy_index_space(ctx, index_color_space);
      return result;
#else // DISABLE_PARTITION_SHIM
      log_run.error("THE PARTITION SHIM HAS BEEN DISABLED!");
      assert(false);
      return IndexPartition::NO_PART; 
#endif
    }

    //--------------------------------------------------------------------------
    IndexPartition Runtime::create_index_partition(
                                          Context ctx, IndexSpace parent,
    LegionRuntime::Accessor::RegionAccessor<
      LegionRuntime::Accessor::AccessorType::Generic> field_accessor,
                                                      Color part_color)
    //--------------------------------------------------------------------------
    {
      Internal::log_run.error("Call to deprecated 'create_index_partition' "
                    "method with an accessor in task %s (UID %lld) should be "
                    "replaced with a call to create_partition_by_field.",
                    ctx->get_task_name(), ctx->get_unique_id());
      assert(false);
      return IndexPartition::NO_PART;
    }

    //--------------------------------------------------------------------------
    void Runtime::destroy_index_partition(Context ctx, 
                                                   IndexPartition handle)
    //--------------------------------------------------------------------------
    {
      runtime->destroy_index_partition(ctx, handle);
    }

    //--------------------------------------------------------------------------
    IndexPartition Runtime::create_equal_partition(Context ctx, 
                                                      IndexSpace parent,
                                                      IndexSpace color_space,
                                                      size_t granularity,
                                                      Color color)
    //--------------------------------------------------------------------------
    {
      return runtime->create_equal_partition(ctx, parent, color_space,
                                             granularity, color);
    }

    //--------------------------------------------------------------------------
    IndexPartition Runtime::create_partition_by_union(Context ctx,
                                    IndexSpace parent, IndexPartition handle1,
                                    IndexPartition handle2, 
                                    IndexSpace color_space, PartitionKind kind,
                                    Color color)
    //--------------------------------------------------------------------------
    {
      return runtime->create_partition_by_union(ctx, parent, handle1, handle2, 
                                                color_space, kind, color);
    }

    //--------------------------------------------------------------------------
    IndexPartition Runtime::create_partition_by_intersection(
                                                Context ctx, IndexSpace parent,
                                                IndexPartition handle1, 
                                                IndexPartition handle2,
                                                IndexSpace color_space,
                                                PartitionKind kind, Color color) 
    //--------------------------------------------------------------------------
    {
      return runtime->create_partition_by_intersection(ctx, parent, handle1,
                                                       handle2, color_space,
                                                       kind, color);
    }

    //--------------------------------------------------------------------------
    IndexPartition Runtime::create_partition_by_intersection(Context ctx,
                           IndexSpace parent, IndexPartition partition,
                           PartitionKind part_kind, Color color, bool dominates)
    //--------------------------------------------------------------------------
    {
      return runtime->create_partition_by_intersection(ctx, parent, partition,
                                                  part_kind, color, dominates);
    }

    //--------------------------------------------------------------------------
    IndexPartition Runtime::create_partition_by_difference(
                                                Context ctx, IndexSpace parent,
                                                IndexPartition handle1,
                                                IndexPartition handle2,
                                                IndexSpace color_space,
                                                PartitionKind kind, Color color)
    //--------------------------------------------------------------------------
    {
      return runtime->create_partition_by_difference(ctx, parent, handle1,
                                                     handle2, color_space,
                                                     kind, color);
    }

    //--------------------------------------------------------------------------
    Color Runtime::create_cross_product_partitions(Context ctx,
                                IndexPartition handle1, IndexPartition handle2,
                                std::map<IndexSpace,IndexPartition> &handles,
                                PartitionKind kind, Color color)
    //--------------------------------------------------------------------------
    {
      return runtime->create_cross_product_partitions(ctx, handle1, handle2, 
                                                      handles, kind, color);
    }

    //--------------------------------------------------------------------------
    void Runtime::create_association(Context ctx,
                                     LogicalRegion domain,
                                     LogicalRegion domain_parent,
                                     FieldID domain_fid,
                                     IndexSpace range,
                                     MapperID id, MappingTagID tag)
    //--------------------------------------------------------------------------
    {
      runtime->create_association(ctx, domain, domain_parent, domain_fid,
                                  range, id, tag);
    }

    //--------------------------------------------------------------------------
    void Runtime::create_bidirectional_association(Context ctx,
                                      LogicalRegion domain,
                                      LogicalRegion domain_parent,
                                      FieldID domain_fid,
                                      LogicalRegion range,
                                      LogicalRegion range_parent,
                                      FieldID range_fid,
                                      MapperID id, MappingTagID tag)
    //--------------------------------------------------------------------------
    {
      // Realm guarantees that creating association in either direction
      // will produce the same result, so we can do these separately
      create_association(ctx, domain, domain_parent, domain_fid, 
                         range.get_index_space(), id, tag);
      create_association(ctx, range, range_parent, range_fid, 
                         domain.get_index_space(), id, tag);
    }

    //--------------------------------------------------------------------------
    IndexPartition Runtime::create_partition_by_restriction(Context ctx,
                                                        IndexSpace par,
                                                        IndexSpace cs,
                                                        DomainTransform tran,
                                                        Domain ext,
                                                        PartitionKind part_kind,
                                                        Color color)
    //--------------------------------------------------------------------------
    {
      switch ((ext.get_dim()-1) * LEGION_MAX_DIM + (tran.n-1))
      {
#define DIMFUNC(D1,D2) \
        case (D1-1)*LEGION_MAX_DIM+(D2-1): \
          { \
            const IndexSpaceT<D1,coord_t> parent(par); \
            const Rect<D1,coord_t> extent(ext); \
            const Transform<D1,D2> transform(tran); \
            const IndexSpaceT<D2,coord_t> color_space(cs); \
            return create_partition_by_restriction<D1,D2,coord_t>(ctx, \
                parent, color_space, transform, extent, part_kind, color); \
          }
        LEGION_FOREACH_NN(DIMFUNC)
#undef DIMFUNC
      }
      return IndexPartition::NO_PART;
    }

    //--------------------------------------------------------------------------
    IndexPartition Runtime::create_partition_by_blockify(Context ctx,
                                                         IndexSpace par,
                                                         DomainPoint bf,
                                                         Color color)
    //--------------------------------------------------------------------------
    {
      switch (bf.get_dim())
      {
#define DIMFUNC(DIM) \
        case DIM: \
          { \
            const IndexSpaceT<DIM,coord_t> parent(par); \
            const Point<DIM,coord_t> blocking_factor(bf); \
            return create_partition_by_blockify<DIM,coord_t>(ctx, parent, \
                                                blocking_factor, color); \
          }
        LEGION_FOREACH_N(DIMFUNC)
#undef DIMFUNC
        default:
          assert(false);
      }
      return IndexPartition::NO_PART;
    }

    //--------------------------------------------------------------------------
    IndexPartition Runtime::create_partition_by_blockify(Context ctx,
                                                         IndexSpace par,
                                                         DomainPoint bf,
                                                         DomainPoint orig,
                                                         Color color)
    //--------------------------------------------------------------------------
    {
      switch (bf.get_dim())
      {
#define DIMFUNC(DIM) \
        case DIM: \
          { \
            const IndexSpaceT<DIM,coord_t> parent(par); \
            const Point<DIM,coord_t> blocking_factor(bf); \
            const Point<DIM,coord_t> origin(orig); \
            return create_partition_by_blockify<DIM,coord_t>(ctx, parent, \
                                        blocking_factor, origin, color); \
          }
        LEGION_FOREACH_N(DIMFUNC)
#undef DIMFUNC
        default:
          assert(false);
      }
      return IndexPartition::NO_PART;
    }

    //--------------------------------------------------------------------------
    IndexPartition Runtime::create_restricted_partition(Context ctx,
                                                        IndexSpace parent, 
                                                        IndexSpace color_space,
                                                        const void *transform,
                                                        size_t transform_size,
                                                        const void *extent, 
                                                        size_t extent_size,
                                                        PartitionKind part_kind,
                                                        Color color)
    //--------------------------------------------------------------------------
    {
      return runtime->create_restricted_partition(ctx, parent, color_space,
                            transform, transform_size, extent, extent_size,
                            part_kind, color);
    }

    //--------------------------------------------------------------------------
    IndexPartition Runtime::create_partition_by_field(Context ctx,
                   LogicalRegion handle, LogicalRegion parent, FieldID fid, 
                   IndexSpace color_space, Color color, 
                   MapperID id, MappingTagID tag)
    //--------------------------------------------------------------------------
    {
      return runtime->create_partition_by_field(ctx, handle, parent, fid,
                                                color_space, color, id, tag);
    }

    //--------------------------------------------------------------------------
    IndexPartition Runtime::create_partition_by_image(Context ctx,
                  IndexSpace handle, LogicalPartition projection,
                  LogicalRegion parent, FieldID fid, IndexSpace color_space,
                  PartitionKind part_kind, Color color,
                  MapperID id, MappingTagID tag)
    //--------------------------------------------------------------------------
    {
      return runtime->create_partition_by_image(ctx, handle, projection,
                                                parent, fid, color_space,
                                                part_kind, color, id, tag);
    }

    //--------------------------------------------------------------------------
    IndexPartition Runtime::create_partition_by_image_range(Context ctx,
                  IndexSpace handle, LogicalPartition projection,
                  LogicalRegion parent, FieldID fid, IndexSpace color_space,
                  PartitionKind part_kind, Color color, 
                  MapperID id, MappingTagID tag)
    //--------------------------------------------------------------------------
    {
      return runtime->create_partition_by_image_range(ctx, handle, projection,
                                                      parent, fid, color_space,
                                                      part_kind, color, id,tag);
    }

    //--------------------------------------------------------------------------
    IndexPartition Runtime::create_partition_by_preimage(Context ctx,
                  IndexPartition projection, LogicalRegion handle,
                  LogicalRegion parent, FieldID fid, IndexSpace color_space,
                  PartitionKind part_kind, Color color,
                  MapperID id, MappingTagID tag)
    //--------------------------------------------------------------------------
    {
      return runtime->create_partition_by_preimage(ctx, projection, handle,
                                                   parent, fid, color_space,
                                                   part_kind, color, id, tag);
    }

    //--------------------------------------------------------------------------
    IndexPartition Runtime::create_partition_by_preimage_range(Context ctx,
                  IndexPartition projection, LogicalRegion handle,
                  LogicalRegion parent, FieldID fid, IndexSpace color_space,
                  PartitionKind part_kind, Color color,
                  MapperID id, MappingTagID tag)
    //--------------------------------------------------------------------------
    {
      return runtime->create_partition_by_preimage_range(ctx, projection,handle,
                                                       parent, fid, color_space,
                                                       part_kind, color,id,tag);
    } 

    //--------------------------------------------------------------------------
    IndexPartition Runtime::create_pending_partition(Context ctx,
                             IndexSpace parent, IndexSpace color_space, 
                             PartitionKind part_kind, Color color)
    //--------------------------------------------------------------------------
    {
      return runtime->create_pending_partition(ctx, parent, color_space, 
                                               part_kind, color);
    }

    //--------------------------------------------------------------------------
    IndexSpace Runtime::create_index_space_union(Context ctx,
                      IndexPartition parent, const DomainPoint &color,
                      const std::vector<IndexSpace> &handles) 
    //--------------------------------------------------------------------------
    {
      switch (color.get_dim())
      {
#define DIMFUNC(DIM) \
        case DIM: \
          { \
            Point<DIM,coord_t> point = color; \
            return runtime->create_index_space_union(ctx, parent, &point, \
                                             TYPE_TAG_##DIM##D, handles); \
          }
        LEGION_FOREACH_N(DIMFUNC)
#undef DIMFUNC
        default:
          assert(false);
      }
      return IndexSpace::NO_SPACE;
    }

    //--------------------------------------------------------------------------
    IndexSpace Runtime::create_index_space_union_internal(Context ctx,
                    IndexPartition parent, const void *color, TypeTag type_tag,
                    const std::vector<IndexSpace> &handles)
    //--------------------------------------------------------------------------
    {
      return runtime->create_index_space_union(ctx, parent, 
                                               color, type_tag, handles);
    }

    //--------------------------------------------------------------------------
    IndexSpace Runtime::create_index_space_union(Context ctx,
                      IndexPartition parent, const DomainPoint &color,
                      IndexPartition handle)
    //--------------------------------------------------------------------------
    {
      switch (color.get_dim())
      {
#define DIMFUNC(DIM) \
        case DIM: \
          { \
            Point<DIM,coord_t> point = color; \
            return runtime->create_index_space_union(ctx, parent, &point, \
                                               TYPE_TAG_##DIM##D, handle); \
          }
        LEGION_FOREACH_N(DIMFUNC)
#undef DIMFUNC
        default:
          assert(false);
      }
      return IndexSpace::NO_SPACE;
    }

    //--------------------------------------------------------------------------
    IndexSpace Runtime::create_index_space_union_internal(Context ctx,
                        IndexPartition parent, const void *realm_color, 
                        TypeTag type_tag, IndexPartition handle)
    //--------------------------------------------------------------------------
    {
      return runtime->create_index_space_union(ctx, parent, realm_color,
                                               type_tag, handle);
    }

    //--------------------------------------------------------------------------
    IndexSpace Runtime::create_index_space_intersection(Context ctx,
                      IndexPartition parent, const DomainPoint &color,
                      const std::vector<IndexSpace> &handles) 
    //--------------------------------------------------------------------------
    {
      switch (color.get_dim())
      {
#define DIMFUNC(DIM) \
      case DIM: \
        { \
          Point<DIM,coord_t> point = color; \
          return runtime->create_index_space_intersection(ctx, parent, &point, \
                                                  TYPE_TAG_##DIM##D, handles); \
        }
        LEGION_FOREACH_N(DIMFUNC)
#undef DIMFUNC
        default:
          assert(false);
      }
      return IndexSpace::NO_SPACE;
    }

    //--------------------------------------------------------------------------
    IndexSpace Runtime::create_index_space_intersection_internal(Context ctx,
                    IndexPartition parent, const void *color, TypeTag type_tag,
                    const std::vector<IndexSpace> &handles)
    //--------------------------------------------------------------------------
    {
      return runtime->create_index_space_intersection(ctx, parent, 
                                                      color, type_tag, handles);
    }

    //--------------------------------------------------------------------------
    IndexSpace Runtime::create_index_space_intersection(Context ctx,
                      IndexPartition parent, const DomainPoint &color,
                      IndexPartition handle)
    //--------------------------------------------------------------------------
    {
      switch (color.get_dim())
      {
#define DIMFUNC(DIM) \
      case DIM: \
        { \
          Point<DIM,coord_t> point = color; \
          return runtime->create_index_space_intersection(ctx, parent, &point, \
                                                   TYPE_TAG_##DIM##D, handle); \
        }
        LEGION_FOREACH_N(DIMFUNC)
#undef DIMFUNC
        default:
          assert(false);
      }
      return IndexSpace::NO_SPACE;
    }

    //--------------------------------------------------------------------------
    IndexSpace Runtime::create_index_space_intersection_internal(Context ctx,
                        IndexPartition parent, const void *realm_color, 
                        TypeTag type_tag, IndexPartition handle)
    //--------------------------------------------------------------------------
    {
      return runtime->create_index_space_intersection(ctx, parent, realm_color,
                                                      type_tag, handle);
    }

    //--------------------------------------------------------------------------
    IndexSpace Runtime::create_index_space_difference(Context ctx,
          IndexPartition parent, const DomainPoint &color, IndexSpace initial, 
          const std::vector<IndexSpace> &handles)
    //--------------------------------------------------------------------------
    {
      switch (color.get_dim())
      {
#define DIMFUNC(DIM) \
      case DIM: \
        { \
          Point<DIM,coord_t> point = color; \
          return runtime->create_index_space_difference(ctx, parent, &point, \
                                        TYPE_TAG_##DIM##D, initial, handles); \
        }
        LEGION_FOREACH_N(DIMFUNC)
#undef DIMFUNC
        default:
          assert(false);
      }
      return IndexSpace::NO_SPACE;
    }

    //--------------------------------------------------------------------------
    IndexSpace Runtime::create_index_space_difference_internal(Context ctx,
        IndexPartition parent, const void *realm_color, TypeTag type_tag,
        IndexSpace initial, const std::vector<IndexSpace> &handles)
    //--------------------------------------------------------------------------
    {
      return runtime->create_index_space_difference(ctx, parent,
                        realm_color, type_tag, initial, handles);
    }

    //--------------------------------------------------------------------------
    IndexPartition Runtime::get_index_partition(Context ctx, 
                                                IndexSpace parent, Color color)
    //--------------------------------------------------------------------------
    {
      return runtime->get_index_partition(ctx, parent, color);
    }

    //--------------------------------------------------------------------------
    IndexPartition Runtime::get_index_partition(Context ctx,
                                    IndexSpace parent, const DomainPoint &color)
    //--------------------------------------------------------------------------
    {
      return get_index_partition(ctx, parent, color.get_color());
    }

    //--------------------------------------------------------------------------
    IndexPartition Runtime::get_index_partition(IndexSpace parent, Color color)
    //--------------------------------------------------------------------------
    {
      return runtime->get_index_partition(parent, color);
    }

    //--------------------------------------------------------------------------
    IndexPartition Runtime::get_index_partition(IndexSpace parent,
                                                const DomainPoint &color)
    //--------------------------------------------------------------------------
    {
      return get_index_partition(parent, color.get_color());
    }

    //--------------------------------------------------------------------------
    bool Runtime::has_index_partition(Context ctx, IndexSpace parent, Color c)
    //--------------------------------------------------------------------------
    {
      return runtime->has_index_partition(ctx, parent, c);
    }

    //--------------------------------------------------------------------------
    bool Runtime::has_index_partition(Context ctx, IndexSpace parent,
                                               const DomainPoint &color)
    //--------------------------------------------------------------------------
    {
      return runtime->has_index_partition(ctx, parent, color.get_color());
    }

    //--------------------------------------------------------------------------
    bool Runtime::has_index_partition(IndexSpace parent, Color c)
    //--------------------------------------------------------------------------
    {
      return runtime->has_index_partition(parent, c);
    }

    //--------------------------------------------------------------------------
    bool Runtime::has_index_partition(IndexSpace parent,
                                      const DomainPoint &color)
    //--------------------------------------------------------------------------
    {
      return runtime->has_index_partition(parent, color.get_color());
    }

    //--------------------------------------------------------------------------
    IndexSpace Runtime::get_index_subspace(Context ctx, 
                                                  IndexPartition p, Color color)
    //--------------------------------------------------------------------------
    {
      Point<1,coord_t> point = color;
      return runtime->get_index_subspace(ctx, p, &point, TYPE_TAG_1D);
    }

    //--------------------------------------------------------------------------
    IndexSpace Runtime::get_index_subspace(Context ctx,
                                     IndexPartition p, const DomainPoint &color)
    //--------------------------------------------------------------------------
    {
      switch (color.get_dim())
      {
#define DIMFUNC(DIM) \
    case DIM: \
      { \
        Point<DIM,coord_t> point = color; \
        return runtime->get_index_subspace(ctx, p, &point, TYPE_TAG_##DIM##D); \
      }
        LEGION_FOREACH_N(DIMFUNC)
#undef DIMFUNC
        default:
          assert(false);
      }
      return IndexSpace::NO_SPACE;
    }

    //--------------------------------------------------------------------------
    IndexSpace Runtime::get_index_subspace(IndexPartition p, Color color)
    //--------------------------------------------------------------------------
    {
      Point<1,coord_t> point = color;
      return runtime->get_index_subspace(p, &point, TYPE_TAG_1D);
    }

    //--------------------------------------------------------------------------
    IndexSpace Runtime::get_index_subspace(IndexPartition p, 
                                           const DomainPoint &color)
    //--------------------------------------------------------------------------
    {
      switch (color.get_dim())
      {
#define DIMFUNC(DIM) \
        case DIM: \
          { \
            Point<DIM,coord_t> point = color; \
            return runtime->get_index_subspace(p, &point, TYPE_TAG_##DIM##D); \
          }
        LEGION_FOREACH_N(DIMFUNC)
#undef DIMFUNC
        default:
          assert(false);
      }
      return IndexSpace::NO_SPACE;
    }

    //--------------------------------------------------------------------------
    IndexSpace Runtime::get_index_subspace_internal(IndexPartition p,
                                      const void *realm_color, TypeTag type_tag)
    //--------------------------------------------------------------------------
    {
      return runtime->get_index_subspace(p, realm_color, type_tag);
    }

    //--------------------------------------------------------------------------
    bool Runtime::has_index_subspace(Context ctx, 
                                     IndexPartition p, const DomainPoint &color)
    //--------------------------------------------------------------------------
    {
      switch (color.get_dim())
      {
#define DIMFUNC(DIM) \
    case DIM: \
      { \
        Point<DIM,coord_t> point = color; \
        return runtime->has_index_subspace(ctx, p, &point, TYPE_TAG_##DIM##D); \
      }
        LEGION_FOREACH_N(DIMFUNC)
#undef DIMFUNC
        default:
          assert(false);
      }
      return false;
    }

    //--------------------------------------------------------------------------
    bool Runtime::has_index_subspace(IndexPartition p, const DomainPoint &color)
    //--------------------------------------------------------------------------
    {
      switch (color.get_dim())
      {
#define DIMFUNC(DIM) \
        case DIM: \
          { \
            Point<DIM,coord_t> point = color; \
            return runtime->has_index_subspace(p, &point, TYPE_TAG_##DIM##D); \
          }
        LEGION_FOREACH_N(DIMFUNC)
#undef DIMFUNC
        default:
          assert(false);
      }
      return false;
    }

    //--------------------------------------------------------------------------
    bool Runtime::has_index_subspace_internal(IndexPartition p,
                                      const void *realm_color, TypeTag type_tag)
    //--------------------------------------------------------------------------
    {
      return runtime->has_index_subspace(p, realm_color, type_tag);
    }

    //--------------------------------------------------------------------------
    bool Runtime::has_multiple_domains(Context ctx, IndexSpace handle)
    //--------------------------------------------------------------------------
    {
      // Multiple domains supported implicitly
      return false;
    }

    //--------------------------------------------------------------------------
    bool Runtime::has_multiple_domains(IndexSpace handle)
    //--------------------------------------------------------------------------
    {
      // Multiple domains supported implicitly
      return false;
    }

    //--------------------------------------------------------------------------
    Domain Runtime::get_index_space_domain(Context ctx, IndexSpace handle)
    //--------------------------------------------------------------------------
    {
      const TypeTag type_tag = handle.get_type_tag();
      switch (Internal::NT_TemplateHelper::get_dim(type_tag))
      {
#define DIMFUNC(DIM) \
        case DIM: \
          { \
            DomainT<DIM,coord_t> realm_is; \
            runtime->get_index_space_domain(ctx, handle, &realm_is, type_tag); \
            return Domain(realm_is); \
          }
        LEGION_FOREACH_N(DIMFUNC)
#undef DIMFUNC
        default:
          assert(false);
      }
      return Domain::NO_DOMAIN;
    }

    //--------------------------------------------------------------------------
    Domain Runtime::get_index_space_domain(IndexSpace handle)
    //--------------------------------------------------------------------------
    {
      const TypeTag type_tag = handle.get_type_tag();
      switch (Internal::NT_TemplateHelper::get_dim(type_tag))
      {
#define DIMFUNC(DIM) \
        case DIM: \
          { \
            DomainT<DIM,coord_t> realm_is; \
            runtime->get_index_space_domain(handle, &realm_is, type_tag); \
            return Domain(realm_is); \
          }
        LEGION_FOREACH_N(DIMFUNC)
#undef DIMFUNC
        default:
          assert(false);
      }
      return Domain::NO_DOMAIN;
    }

    //--------------------------------------------------------------------------
    void Runtime::get_index_space_domain_internal(IndexSpace handle,
                                         void *realm_is, TypeTag type_tag)
    //--------------------------------------------------------------------------
    {
      runtime->get_index_space_domain(handle, realm_is, type_tag);
    }

    //--------------------------------------------------------------------------
    void Runtime::get_index_space_domains(Context ctx, 
                                IndexSpace handle, std::vector<Domain> &domains)
    //--------------------------------------------------------------------------
    {
      domains.push_back(get_index_space_domain(ctx, handle));
    }

    //--------------------------------------------------------------------------
    void Runtime::get_index_space_domains(IndexSpace handle,
                                          std::vector<Domain> &domains)
    //--------------------------------------------------------------------------
    {
      domains.push_back(get_index_space_domain(handle));
    }

    //--------------------------------------------------------------------------
    Domain Runtime::get_index_partition_color_space(Context ctx, 
                                                    IndexPartition p)
    //--------------------------------------------------------------------------
    {
      return runtime->get_index_partition_color_space(ctx, p);
    }

    //--------------------------------------------------------------------------
    Domain Runtime::get_index_partition_color_space(IndexPartition p)
    //--------------------------------------------------------------------------
    {
      return runtime->get_index_partition_color_space(p);
    }

    //--------------------------------------------------------------------------
    void Runtime::get_index_partition_color_space_internal(IndexPartition p,
                                               void *realm_is, TypeTag type_tag)
    //--------------------------------------------------------------------------
    {
      runtime->get_index_partition_color_space(p, realm_is, type_tag);
    }

    //--------------------------------------------------------------------------
    IndexSpace Runtime::get_index_partition_color_space_name(Context ctx,
                                                             IndexPartition p)
    //--------------------------------------------------------------------------
    {
      return runtime->get_index_partition_color_space_name(ctx, p);
    }

    //--------------------------------------------------------------------------
    IndexSpace Runtime::get_index_partition_color_space_name(IndexPartition p)
    //--------------------------------------------------------------------------
    {
      return runtime->get_index_partition_color_space_name(p);
    }

    //--------------------------------------------------------------------------
    void Runtime::get_index_space_partition_colors(Context ctx, IndexSpace sp,
                                                        std::set<Color> &colors)
    //--------------------------------------------------------------------------
    {
      runtime->get_index_space_partition_colors(ctx, sp, colors);
    }

    //--------------------------------------------------------------------------
    void Runtime::get_index_space_partition_colors(Context ctx, IndexSpace sp,
                                                  std::set<DomainPoint> &colors)
    //--------------------------------------------------------------------------
    {
      std::set<Color> temp_colors;
      runtime->get_index_space_partition_colors(ctx, sp, temp_colors);
      for (std::set<Color>::const_iterator it = temp_colors.begin();
            it != temp_colors.end(); it++)
        colors.insert(DomainPoint(*it));
    }
    
    //--------------------------------------------------------------------------
    void Runtime::get_index_space_partition_colors(IndexSpace sp,
                                                   std::set<Color> &colors)
    //--------------------------------------------------------------------------
    {
      runtime->get_index_space_partition_colors(sp, colors);
    }

    //--------------------------------------------------------------------------
    void Runtime::get_index_space_partition_colors(IndexSpace sp,
                                                  std::set<DomainPoint> &colors)
    //--------------------------------------------------------------------------
    {
      std::set<Color> temp_colors;
      runtime->get_index_space_partition_colors(sp, temp_colors);
      for (std::set<Color>::const_iterator it = temp_colors.begin();
            it != temp_colors.end(); it++)
        colors.insert(DomainPoint(*it));
    }

    //--------------------------------------------------------------------------
    bool Runtime::is_index_partition_disjoint(Context ctx, IndexPartition p)
    //--------------------------------------------------------------------------
    {
      return runtime->is_index_partition_disjoint(ctx, p);
    }

    //--------------------------------------------------------------------------
    bool Runtime::is_index_partition_disjoint(IndexPartition p)
    //--------------------------------------------------------------------------
    {
      return runtime->is_index_partition_disjoint(p);
    }

    //--------------------------------------------------------------------------
    bool Runtime::is_index_partition_complete(Context ctx, IndexPartition p)
    //--------------------------------------------------------------------------
    {
      return runtime->is_index_partition_complete(ctx, p);
    }

    //--------------------------------------------------------------------------
    bool Runtime::is_index_partition_complete(IndexPartition p)
    //--------------------------------------------------------------------------
    {
      return runtime->is_index_partition_complete(p);
    }

    //--------------------------------------------------------------------------
    Color Runtime::get_index_space_color(Context ctx, 
                                                  IndexSpace handle)
    //--------------------------------------------------------------------------
    {
      Point<1,coord_t> point;
      runtime->get_index_space_color_point(ctx, handle, &point, TYPE_TAG_1D);
      return point[0];
    }

    //--------------------------------------------------------------------------
    Color Runtime::get_index_space_color(IndexSpace handle)
    //--------------------------------------------------------------------------
    {
      Point<1,coord_t> point;
      runtime->get_index_space_color_point(handle, &point, TYPE_TAG_1D);
      return point[0];
    }

    //--------------------------------------------------------------------------
    DomainPoint Runtime::get_index_space_color_point(Context ctx,
                                                              IndexSpace handle)
    //--------------------------------------------------------------------------
    {
      return runtime->get_index_space_color_point(ctx, handle); 
    }

    //--------------------------------------------------------------------------
    DomainPoint Runtime::get_index_space_color_point(IndexSpace handle)
    //--------------------------------------------------------------------------
    {
      return runtime->get_index_space_color_point(handle);
    }

    //--------------------------------------------------------------------------
    void Runtime::get_index_space_color_internal(IndexSpace handle,
                                            void *realm_color, TypeTag type_tag)
    //--------------------------------------------------------------------------
    {
      runtime->get_index_space_color_point(handle, realm_color, type_tag);
    }

    //--------------------------------------------------------------------------
    Color Runtime::get_index_partition_color(Context ctx,
                                                      IndexPartition handle)
    //--------------------------------------------------------------------------
    {
      return runtime->get_index_partition_color(ctx, handle);
    }

    //--------------------------------------------------------------------------
    Color Runtime::get_index_partition_color(IndexPartition handle)
    //--------------------------------------------------------------------------
    {
      return runtime->get_index_partition_color(handle);
    }

    //--------------------------------------------------------------------------
    DomainPoint Runtime::get_index_partition_color_point(Context ctx,
                                                          IndexPartition handle)
    //--------------------------------------------------------------------------
    {
      return DomainPoint(runtime->get_index_partition_color(ctx, handle));
    }
    
    //--------------------------------------------------------------------------
    DomainPoint Runtime::get_index_partition_color_point(IndexPartition handle)
    //--------------------------------------------------------------------------
    {
      return DomainPoint(runtime->get_index_partition_color(handle));
    }

    //--------------------------------------------------------------------------
    IndexSpace Runtime::get_parent_index_space(Context ctx,
                                                        IndexPartition handle)
    //--------------------------------------------------------------------------
    {
      return runtime->get_parent_index_space(ctx, handle);
    }

    //--------------------------------------------------------------------------
    IndexSpace Runtime::get_parent_index_space(IndexPartition handle)
    //--------------------------------------------------------------------------
    {
      return runtime->get_parent_index_space(handle);
    }

    //--------------------------------------------------------------------------
    bool Runtime::has_parent_index_partition(Context ctx,
                                                      IndexSpace handle)
    //--------------------------------------------------------------------------
    {
      return runtime->has_parent_index_partition(ctx, handle);
    }

    //--------------------------------------------------------------------------
    bool Runtime::has_parent_index_partition(IndexSpace handle)
    //--------------------------------------------------------------------------
    {
      return runtime->has_parent_index_partition(handle);
    }

    //--------------------------------------------------------------------------
    IndexPartition Runtime::get_parent_index_partition(Context ctx,
                                                              IndexSpace handle)
    //--------------------------------------------------------------------------
    {
      return runtime->get_parent_index_partition(ctx, handle);
    }

    //--------------------------------------------------------------------------
    IndexPartition Runtime::get_parent_index_partition(IndexSpace handle)
    //--------------------------------------------------------------------------
    {
      return runtime->get_parent_index_partition(handle);
    }

    //--------------------------------------------------------------------------
    unsigned Runtime::get_index_space_depth(Context ctx, IndexSpace handle)
    //--------------------------------------------------------------------------
    {
      return runtime->get_index_space_depth(ctx, handle);
    }

    //--------------------------------------------------------------------------
    unsigned Runtime::get_index_space_depth(IndexSpace handle)
    //--------------------------------------------------------------------------
    {
      return runtime->get_index_space_depth(handle);
    }

    //--------------------------------------------------------------------------
    unsigned Runtime::get_index_partition_depth(Context ctx,  
                                                IndexPartition handle)
    //--------------------------------------------------------------------------
    {
      return runtime->get_index_partition_depth(ctx, handle);
    }

    //--------------------------------------------------------------------------
    unsigned Runtime::get_index_partition_depth(IndexPartition handle)
    //--------------------------------------------------------------------------
    {
      return runtime->get_index_partition_depth(handle);
    }

    //--------------------------------------------------------------------------
    ptr_t Runtime::safe_cast(Context ctx, ptr_t pointer, 
                                      LogicalRegion region)
    //--------------------------------------------------------------------------
    {
      if (pointer.is_null())
        return pointer;
      Point<1,coord_t> p(pointer.value);
      if (runtime->safe_cast(ctx, region, &p, TYPE_TAG_1D))
        return pointer;
      return ptr_t::nil();
    }

    //--------------------------------------------------------------------------
    DomainPoint Runtime::safe_cast(Context ctx, DomainPoint point, 
                                            LogicalRegion region)
    //--------------------------------------------------------------------------
    {
      switch (point.get_dim())
      {
#define DIMFUNC(DIM) \
        case DIM: \
          { \
            Point<DIM,coord_t> p(point); \
            if (runtime->safe_cast(ctx, region, &p, TYPE_TAG_##DIM##D)) \
              return point; \
            break; \
          }
        LEGION_FOREACH_N(DIMFUNC)
#undef DIMFUNC
        default:
          assert(false);
      }
      return DomainPoint::nil();
    }

    //--------------------------------------------------------------------------
    bool Runtime::safe_cast_internal(Context ctx, LogicalRegion region,
                                     const void *realm_point, TypeTag type_tag) 
    //--------------------------------------------------------------------------
    {
      return runtime->safe_cast(ctx, region, realm_point, type_tag);
    }

    //--------------------------------------------------------------------------
    FieldSpace Runtime::create_field_space(Context ctx)
    //--------------------------------------------------------------------------
    {
      return runtime->create_field_space(ctx);
    }

    //--------------------------------------------------------------------------
    void Runtime::destroy_field_space(Context ctx, FieldSpace handle)
    //--------------------------------------------------------------------------
    {
      runtime->destroy_field_space(ctx, handle);
    }

    //--------------------------------------------------------------------------
    size_t Runtime::get_field_size(Context ctx, FieldSpace handle,
                                            FieldID fid)
    //--------------------------------------------------------------------------
    {
      return runtime->get_field_size(ctx, handle, fid);
    }

    //--------------------------------------------------------------------------
    size_t Runtime::get_field_size(FieldSpace handle, FieldID fid)
    //--------------------------------------------------------------------------
    {
      return runtime->get_field_size(handle, fid);
    }

    //--------------------------------------------------------------------------
    void Runtime::get_field_space_fields(Context ctx, FieldSpace handle,
                                         std::vector<FieldID> &fields)
    //--------------------------------------------------------------------------
    {
      runtime->get_field_space_fields(ctx, handle, fields);
    }

    //--------------------------------------------------------------------------
    void Runtime::get_field_space_fields(FieldSpace handle,
                                         std::vector<FieldID> &fields)
    //--------------------------------------------------------------------------
    {
      runtime->get_field_space_fields(handle, fields);
    }

    //--------------------------------------------------------------------------
    void Runtime::get_field_space_fields(Context ctx, FieldSpace handle,
                                         std::set<FieldID> &fields)
    //--------------------------------------------------------------------------
    {
      std::vector<FieldID> local;
      runtime->get_field_space_fields(ctx, handle, local);
      fields.insert(local.begin(), local.end());
    }

    //--------------------------------------------------------------------------
    void Runtime::get_field_space_fields(FieldSpace handle,
                                         std::set<FieldID> &fields)
    //--------------------------------------------------------------------------
    {
      std::vector<FieldID> local;
      runtime->get_field_space_fields(handle, local);
      fields.insert(local.begin(), local.end());
    }

    //--------------------------------------------------------------------------
    LogicalRegion Runtime::create_logical_region(Context ctx, 
                           IndexSpace index, FieldSpace fields, bool task_local)
    //--------------------------------------------------------------------------
    {
      return runtime->create_logical_region(ctx, index, fields, task_local);
    }

    //--------------------------------------------------------------------------
    void Runtime::destroy_logical_region(Context ctx, 
                                                  LogicalRegion handle)
    //--------------------------------------------------------------------------
    {
      runtime->destroy_logical_region(ctx, handle);
    }

    //--------------------------------------------------------------------------
    void Runtime::destroy_logical_partition(Context ctx, 
                                                     LogicalPartition handle)
    //--------------------------------------------------------------------------
    {
      runtime->destroy_logical_partition(ctx, handle);
    }

    //--------------------------------------------------------------------------
    LogicalPartition Runtime::get_logical_partition(Context ctx, 
                                    LogicalRegion parent, IndexPartition handle)
    //--------------------------------------------------------------------------
    {
      return runtime->get_logical_partition(ctx, parent, handle);
    }

    //--------------------------------------------------------------------------
    LogicalPartition Runtime::get_logical_partition(LogicalRegion parent, 
                                                    IndexPartition handle)
    //--------------------------------------------------------------------------
    {
      return runtime->get_logical_partition(parent, handle);
    }

    //--------------------------------------------------------------------------
    LogicalPartition Runtime::get_logical_partition_by_color(
                                    Context ctx, LogicalRegion parent, Color c)
    //--------------------------------------------------------------------------
    {
      return runtime->get_logical_partition_by_color(ctx, parent, c);
    }

    //--------------------------------------------------------------------------
    LogicalPartition Runtime::get_logical_partition_by_color(
                        Context ctx, LogicalRegion parent, const DomainPoint &c)
    //--------------------------------------------------------------------------
    {
      return runtime->get_logical_partition_by_color(ctx, parent,c.get_color());
    }

    //--------------------------------------------------------------------------
    LogicalPartition Runtime::get_logical_partition_by_color(
                                                  LogicalRegion parent, Color c)
    //--------------------------------------------------------------------------
    {
      return runtime->get_logical_partition_by_color(parent, c);
    }

    //--------------------------------------------------------------------------
    LogicalPartition Runtime::get_logical_partition_by_color(
                                     LogicalRegion parent, const DomainPoint &c)
    //--------------------------------------------------------------------------
    {
      return runtime->get_logical_partition_by_color(parent, c.get_color());
    }

    //--------------------------------------------------------------------------
    bool Runtime::has_logical_partition_by_color(Context ctx,
                                     LogicalRegion parent, const DomainPoint &c)
    //--------------------------------------------------------------------------
    {
      return runtime->has_logical_partition_by_color(ctx, parent,c.get_color());
    }

    //--------------------------------------------------------------------------
    bool Runtime::has_logical_partition_by_color(LogicalRegion parent, 
                                                 const DomainPoint &c)
    //--------------------------------------------------------------------------
    {
      return runtime->has_logical_partition_by_color(parent, c.get_color());
    }

    //--------------------------------------------------------------------------
    LogicalPartition Runtime::get_logical_partition_by_tree(
                                            Context ctx, IndexPartition handle, 
                                            FieldSpace fspace, RegionTreeID tid) 
    //--------------------------------------------------------------------------
    {
      return runtime->get_logical_partition_by_tree(ctx, handle, fspace, tid);
    }

    //--------------------------------------------------------------------------
    LogicalPartition Runtime::get_logical_partition_by_tree(
                                            IndexPartition handle, 
                                            FieldSpace fspace, RegionTreeID tid) 
    //--------------------------------------------------------------------------
    {
      return runtime->get_logical_partition_by_tree(handle, fspace, tid);
    }

    //--------------------------------------------------------------------------
    LogicalRegion Runtime::get_logical_subregion(Context ctx, 
                                    LogicalPartition parent, IndexSpace handle)
    //--------------------------------------------------------------------------
    {
      return runtime->get_logical_subregion(ctx, parent, handle);
    }

    //--------------------------------------------------------------------------
    LogicalRegion Runtime::get_logical_subregion(LogicalPartition parent, 
                                                 IndexSpace handle)
    //--------------------------------------------------------------------------
    {
      return runtime->get_logical_subregion(parent, handle);
    }

    //--------------------------------------------------------------------------
    LogicalRegion Runtime::get_logical_subregion_by_color(Context ctx, 
                                             LogicalPartition parent, Color c)
    //--------------------------------------------------------------------------
    {
      Point<1,coord_t> point(c);
      return runtime->get_logical_subregion_by_color(ctx, parent, 
                                                     &point, TYPE_TAG_1D);
    }

    //--------------------------------------------------------------------------
    LogicalRegion Runtime::get_logical_subregion_by_color(Context ctx,
                                  LogicalPartition parent, const DomainPoint &c)
    //--------------------------------------------------------------------------
    {
      switch (c.get_dim())
      {
#define DIMFUNC(DIM) \
        case DIM: \
          { \
            Point<DIM,coord_t> point(c); \
            return runtime->get_logical_subregion_by_color(ctx, parent,  \
                                             &point, TYPE_TAG_##DIM##D); \
          }
        LEGION_FOREACH_N(DIMFUNC)
#undef DIMFUNC
        default:
          assert(false);
      }
      return LogicalRegion::NO_REGION;
    }

    //--------------------------------------------------------------------------
    LogicalRegion Runtime::get_logical_subregion_by_color(
                                               LogicalPartition parent, Color c)
    //--------------------------------------------------------------------------
    {
      Point<1,coord_t> point(c);
      return runtime->get_logical_subregion_by_color(parent,&point,TYPE_TAG_1D);
    }

    //--------------------------------------------------------------------------
    LogicalRegion Runtime::get_logical_subregion_by_color(
                                  LogicalPartition parent, const DomainPoint &c)
    //--------------------------------------------------------------------------
    {
      switch (c.get_dim())
      {
#define DIMFUNC(DIM) \
        case DIM: \
          { \
            Point<DIM,coord_t> point(c); \
            return runtime->get_logical_subregion_by_color(parent, &point, \
                                                       TYPE_TAG_##DIM##D); \
          }
        LEGION_FOREACH_N(DIMFUNC)
#undef DIMFUNC
        default:
          assert(false);
      }
      return LogicalRegion::NO_REGION;
    }

    //--------------------------------------------------------------------------
    LogicalRegion Runtime::get_logical_subregion_by_color_internal(
             LogicalPartition parent, const void *realm_color, TypeTag type_tag)
    //--------------------------------------------------------------------------
    {
      return runtime->get_logical_subregion_by_color(parent, 
                                                     realm_color, type_tag);
    }
    
    //--------------------------------------------------------------------------
    bool Runtime::has_logical_subregion_by_color(Context ctx,
                                  LogicalPartition parent, const DomainPoint &c)
    //--------------------------------------------------------------------------
    {
      switch (c.get_dim())
      {
#define DIMFUNC(DIM) \
      case DIM: \
        { \
          Point<DIM,coord_t> point(c); \
          return runtime->has_logical_subregion_by_color(ctx, parent, &point, \
                                                         TYPE_TAG_##DIM##D); \
        }
        LEGION_FOREACH_N(DIMFUNC)
#undef DIMFUNC
        default:
          assert(false);
      }
      return false;
    }

    //--------------------------------------------------------------------------
    bool Runtime::has_logical_subregion_by_color(LogicalPartition parent, 
                                                 const DomainPoint &c)
    //--------------------------------------------------------------------------
    {
      switch (c.get_dim())
      {
#define DIMFUNC(DIM) \
        case DIM: \
          { \
            Point<DIM,coord_t> point(c); \
            return runtime->has_logical_subregion_by_color(parent, &point, \
                                                       TYPE_TAG_##DIM##D); \
          }
        LEGION_FOREACH_N(DIMFUNC)
#undef DIMFUNC
        default:
          assert(false);
      }
      return false;
    }

    //--------------------------------------------------------------------------
    bool Runtime::has_logical_subregion_by_color_internal(
             LogicalPartition parent, const void *realm_color, TypeTag type_tag)
    //--------------------------------------------------------------------------
    {
      return runtime->has_logical_subregion_by_color(parent, 
                                                     realm_color, type_tag);
    }

    //--------------------------------------------------------------------------
    LogicalRegion Runtime::get_logical_subregion_by_tree(Context ctx, 
                        IndexSpace handle, FieldSpace fspace, RegionTreeID tid)
    //--------------------------------------------------------------------------
    {
      return runtime->get_logical_subregion_by_tree(ctx, handle, fspace, tid);
    }

    //--------------------------------------------------------------------------
    LogicalRegion Runtime::get_logical_subregion_by_tree(IndexSpace handle, 
                                            FieldSpace fspace, RegionTreeID tid)
    //--------------------------------------------------------------------------
    {
      return runtime->get_logical_subregion_by_tree(handle, fspace, tid);
    }

    //--------------------------------------------------------------------------
    Color Runtime::get_logical_region_color(Context ctx, LogicalRegion handle)
    //--------------------------------------------------------------------------
    {
      Point<1,coord_t> point;
      runtime->get_logical_region_color(ctx, handle, &point, TYPE_TAG_1D);
      return point[0];
    }

    //--------------------------------------------------------------------------
    DomainPoint Runtime::get_logical_region_color_point(Context ctx,
                                                        LogicalRegion handle)
    //--------------------------------------------------------------------------
    {
      return runtime->get_logical_region_color_point(ctx, handle); 
    }

    //--------------------------------------------------------------------------
    Color Runtime::get_logical_region_color(LogicalRegion handle)
    //--------------------------------------------------------------------------
    {
      Point<1,coord_t> point;
      runtime->get_logical_region_color(handle, &point, TYPE_TAG_1D);
      return point[0];
    }

    //--------------------------------------------------------------------------
    DomainPoint Runtime::get_logical_region_color_point(LogicalRegion handle)
    //--------------------------------------------------------------------------
    {
      return runtime->get_logical_region_color_point(handle); 
    }

    //--------------------------------------------------------------------------
    Color Runtime::get_logical_partition_color(Context ctx,
                                                        LogicalPartition handle)
    //--------------------------------------------------------------------------
    {
      return runtime->get_logical_partition_color(ctx, handle);
    }

    //--------------------------------------------------------------------------
    DomainPoint Runtime::get_logical_partition_color_point(Context ctx,
                                                        LogicalPartition handle)
    //--------------------------------------------------------------------------
    {
      return DomainPoint(runtime->get_logical_partition_color(ctx, handle));
    }

    //--------------------------------------------------------------------------
    Color Runtime::get_logical_partition_color(LogicalPartition handle)
    //--------------------------------------------------------------------------
    {
      return runtime->get_logical_partition_color(handle);
    }

    //--------------------------------------------------------------------------
    DomainPoint Runtime::get_logical_partition_color_point(
                                                        LogicalPartition handle)
    //--------------------------------------------------------------------------
    {
      return DomainPoint(runtime->get_logical_partition_color(handle));
    }

    //--------------------------------------------------------------------------
    LogicalRegion Runtime::get_parent_logical_region(Context ctx,
                                                        LogicalPartition handle)
    //--------------------------------------------------------------------------
    {
      return runtime->get_parent_logical_region(ctx, handle);
    }

    //--------------------------------------------------------------------------
    LogicalRegion Runtime::get_parent_logical_region(LogicalPartition handle)
    //--------------------------------------------------------------------------
    {
      return runtime->get_parent_logical_region(handle);
    }

    //--------------------------------------------------------------------------
    bool Runtime::has_parent_logical_partition(Context ctx,
                                                        LogicalRegion handle)
    //--------------------------------------------------------------------------
    {
      return runtime->has_parent_logical_partition(ctx, handle);
    }

    //--------------------------------------------------------------------------
    bool Runtime::has_parent_logical_partition(LogicalRegion handle)
    //--------------------------------------------------------------------------
    {
      return runtime->has_parent_logical_partition(handle);
    }

    //--------------------------------------------------------------------------
    LogicalPartition Runtime::get_parent_logical_partition(Context ctx,
                                                           LogicalRegion handle)
    //--------------------------------------------------------------------------
    {
      return runtime->get_parent_logical_partition(ctx, handle);
    }

    //--------------------------------------------------------------------------
    LogicalPartition Runtime::get_parent_logical_partition(LogicalRegion handle)
    //--------------------------------------------------------------------------
    {
      return runtime->get_parent_logical_partition(handle);
    }

#ifdef __GNUC__
#pragma GCC diagnostic push
#pragma GCC diagnostic ignored "-Wdeprecated-declarations"
#endif
#ifdef __clang__
#pragma clang diagnostic push
#pragma clang diagnostic ignored "-Wdeprecated-declarations"
#endif
    //--------------------------------------------------------------------------
    IndexAllocator Runtime::create_index_allocator(Context ctx, IndexSpace is)
    //--------------------------------------------------------------------------
    {
      Internal::log_run.warning("Dynamic index space allocation is no longer "
                                "supported. You can only make one allocator "
                                "per index space and it must always be in the "
                                "same task that created the index space.");
      return IndexAllocator(is, IndexIterator(this, ctx, is));
    }
#ifdef __GNUC__
#pragma GCC diagnostic pop
#endif
#ifdef __clang__
#pragma clang diagnostic pop
#endif

    //--------------------------------------------------------------------------
    FieldAllocator Runtime::create_field_allocator(Context ctx, 
                                                            FieldSpace handle)
    //--------------------------------------------------------------------------
    {
      return runtime->create_field_allocator(ctx, handle);
    }

    //--------------------------------------------------------------------------
    ArgumentMap Runtime::create_argument_map(Context ctx)
    //--------------------------------------------------------------------------
    {
      return runtime->create_argument_map();
    }

    //--------------------------------------------------------------------------
    Future Runtime::execute_task(Context ctx, 
                                          const TaskLauncher &launcher)
    //--------------------------------------------------------------------------
    {
      return runtime->execute_task(ctx, launcher);
    }

    //--------------------------------------------------------------------------
    FutureMap Runtime::execute_index_space(Context ctx, 
                                              const IndexTaskLauncher &launcher)
    //--------------------------------------------------------------------------
    {
      return runtime->execute_index_space(ctx, launcher);
    }

    //--------------------------------------------------------------------------
    Future Runtime::execute_index_space(Context ctx, 
     const IndexTaskLauncher &launcher, ReductionOpID redop, bool deterministic)
    //--------------------------------------------------------------------------
    {
      return runtime->execute_index_space(ctx, launcher, redop, deterministic);
    }

    //--------------------------------------------------------------------------
    Future Runtime::execute_task(Context ctx, 
                        TaskID task_id,
                        const std::vector<IndexSpaceRequirement> &indexes,
                        const std::vector<FieldSpaceRequirement> &fields,
                        const std::vector<RegionRequirement> &regions,
                        const TaskArgument &arg, 
                        const Predicate &predicate,
                        MapperID id, 
                        MappingTagID tag)
    //--------------------------------------------------------------------------
    {
      TaskLauncher launcher(task_id, arg, predicate, id, tag);
      launcher.index_requirements = indexes;
      launcher.region_requirements = regions;
      return runtime->execute_task(ctx, launcher);
    }

    //--------------------------------------------------------------------------
    FutureMap Runtime::execute_index_space(Context ctx, 
                        TaskID task_id,
                        const Domain domain,
                        const std::vector<IndexSpaceRequirement> &indexes,
                        const std::vector<FieldSpaceRequirement> &fields,
                        const std::vector<RegionRequirement> &regions,
                        const TaskArgument &global_arg, 
                        const ArgumentMap &arg_map,
                        const Predicate &predicate,
                        bool must_parallelism, 
                        MapperID id, 
                        MappingTagID tag)
    //--------------------------------------------------------------------------
    {
      IndexTaskLauncher launcher(task_id, domain, global_arg, arg_map,
                                 predicate, must_parallelism, id, tag);
      launcher.index_requirements = indexes;
      launcher.region_requirements = regions;
      return runtime->execute_index_space(ctx, launcher);
    }


    //--------------------------------------------------------------------------
    Future Runtime::execute_index_space(Context ctx, 
                        TaskID task_id,
                        const Domain domain,
                        const std::vector<IndexSpaceRequirement> &indexes,
                        const std::vector<FieldSpaceRequirement> &fields,
                        const std::vector<RegionRequirement> &regions,
                        const TaskArgument &global_arg, 
                        const ArgumentMap &arg_map,
                        ReductionOpID reduction, 
                        const TaskArgument &initial_value,
                        const Predicate &predicate,
                        bool must_parallelism, 
                        MapperID id, 
                        MappingTagID tag)
    //--------------------------------------------------------------------------
    {
      IndexTaskLauncher launcher(task_id, domain, global_arg, arg_map,
                                 predicate, must_parallelism, id, tag);
      launcher.index_requirements = indexes;
      launcher.region_requirements = regions;
      return runtime->execute_index_space(ctx, launcher, reduction, false);
    }

    //--------------------------------------------------------------------------
    PhysicalRegion Runtime::map_region(Context ctx, 
                                                const InlineLauncher &launcher)
    //--------------------------------------------------------------------------
    {
      return runtime->map_region(ctx, launcher);
    }

    //--------------------------------------------------------------------------
    PhysicalRegion Runtime::map_region(Context ctx, 
                    const RegionRequirement &req, MapperID id, MappingTagID tag)
    //--------------------------------------------------------------------------
    {
      InlineLauncher launcher(req, id, tag);
      return runtime->map_region(ctx, launcher);
    }

    //--------------------------------------------------------------------------
    PhysicalRegion Runtime::map_region(Context ctx, unsigned idx, 
                                                  MapperID id, MappingTagID tag)
    //--------------------------------------------------------------------------
    {
      return runtime->map_region(ctx, idx, id, tag);
    }

    //--------------------------------------------------------------------------
    void Runtime::remap_region(Context ctx, PhysicalRegion region)
    //--------------------------------------------------------------------------
    {
      runtime->remap_region(ctx, region);
    }

    //--------------------------------------------------------------------------
    void Runtime::unmap_region(Context ctx, PhysicalRegion region)
    //--------------------------------------------------------------------------
    {
      runtime->unmap_region(ctx, region);
    }

    //--------------------------------------------------------------------------
    void Runtime::unmap_all_regions(Context ctx)
    //--------------------------------------------------------------------------
    {
      runtime->unmap_all_regions(ctx);
    }

    //--------------------------------------------------------------------------
    void Runtime::fill_field(Context ctx, LogicalRegion handle,
                                      LogicalRegion parent, FieldID fid,
                                      const void *value, size_t size,
                                      Predicate pred)
    //--------------------------------------------------------------------------
    {
      FillLauncher launcher(handle, parent, TaskArgument(value, size), pred);
      launcher.add_field(fid);
      runtime->fill_fields(ctx, launcher);
    }

    //--------------------------------------------------------------------------
    void Runtime::fill_field(Context ctx, LogicalRegion handle,
                                      LogicalRegion parent, FieldID fid,
                                      Future f, Predicate pred)
    //--------------------------------------------------------------------------
    {
      FillLauncher launcher(handle, parent, TaskArgument(), pred);
      launcher.set_future(f);
      launcher.add_field(fid);
      runtime->fill_fields(ctx, launcher);
    }

    //--------------------------------------------------------------------------
    void Runtime::fill_fields(Context ctx, LogicalRegion handle,
                                       LogicalRegion parent,
                                       const std::set<FieldID> &fields,
                                       const void *value, size_t size,
                                       Predicate pred)
    //--------------------------------------------------------------------------
    {
      FillLauncher launcher(handle, parent, TaskArgument(value, size), pred);
      launcher.fields = fields;
      runtime->fill_fields(ctx, launcher);
    }

    //--------------------------------------------------------------------------
    void Runtime::fill_fields(Context ctx, LogicalRegion handle,
                                       LogicalRegion parent, 
                                       const std::set<FieldID> &fields,
                                       Future f, Predicate pred)
    //--------------------------------------------------------------------------
    {
      FillLauncher launcher(handle, parent, TaskArgument(), pred);
      launcher.set_future(f);
      launcher.fields = fields;
      runtime->fill_fields(ctx, launcher);
    }

    //--------------------------------------------------------------------------
    void Runtime::fill_fields(Context ctx, const FillLauncher &launcher)
    //--------------------------------------------------------------------------
    {
      runtime->fill_fields(ctx, launcher);
    }

    //--------------------------------------------------------------------------
    void Runtime::fill_fields(Context ctx, const IndexFillLauncher &launcher)
    //--------------------------------------------------------------------------
    {
      runtime->fill_fields(ctx, launcher);
    }

    //--------------------------------------------------------------------------
    PhysicalRegion Runtime::attach_external_resource(Context ctx, 
                                                 const AttachLauncher &launcher)
    //--------------------------------------------------------------------------
    {
      return runtime->attach_external_resource(ctx, launcher);
    }

    //--------------------------------------------------------------------------
    Future Runtime::detach_external_resource(Context ctx, PhysicalRegion region,
                                             const bool flush /*= true*/)
    //--------------------------------------------------------------------------
    {
      return runtime->detach_external_resource(ctx, region, flush);
    }

    //--------------------------------------------------------------------------
    PhysicalRegion Runtime::attach_hdf5(Context ctx, 
                                                 const char *file_name,
                                                 LogicalRegion handle,
                                                 LogicalRegion parent,
                                 const std::map<FieldID,const char*> &field_map,
                                                 LegionFileMode mode)
    //--------------------------------------------------------------------------
    {
      AttachLauncher launcher(EXTERNAL_HDF5_FILE, handle, parent);
      launcher.attach_hdf5(file_name, field_map, mode);
      return runtime->attach_external_resource(ctx, launcher);
    }

    //--------------------------------------------------------------------------
    void Runtime::detach_hdf5(Context ctx, PhysicalRegion region)
    //--------------------------------------------------------------------------
    {
      runtime->detach_external_resource(ctx, region, true/*flush*/);
    }

    //--------------------------------------------------------------------------
    PhysicalRegion Runtime::attach_file(Context ctx,
                                                 const char *file_name,
                                                 LogicalRegion handle,
                                                 LogicalRegion parent,
                                 const std::vector<FieldID> &field_vec,
                                                 LegionFileMode mode)
    //--------------------------------------------------------------------------
    {
      AttachLauncher launcher(EXTERNAL_POSIX_FILE, handle, parent);
      launcher.attach_file(file_name, field_vec, mode);
      return runtime->attach_external_resource(ctx, launcher);
    }

    //--------------------------------------------------------------------------
    void Runtime::detach_file(Context ctx, PhysicalRegion region)
    //--------------------------------------------------------------------------
    {
      runtime->detach_external_resource(ctx, region, true/*flush*/);
    }
    
    //--------------------------------------------------------------------------
    void Runtime::issue_copy_operation(Context ctx,const CopyLauncher &launcher)
    //--------------------------------------------------------------------------
    {
      runtime->issue_copy_operation(ctx, launcher);
    }

    //--------------------------------------------------------------------------
    void Runtime::issue_copy_operation(Context ctx,
                                       const IndexCopyLauncher &launcher)
    //--------------------------------------------------------------------------
    {
      runtime->issue_copy_operation(ctx, launcher);
    }

    //--------------------------------------------------------------------------
    Predicate Runtime::create_predicate(Context ctx, const Future &f)
    //--------------------------------------------------------------------------
    {
      return runtime->create_predicate(ctx, f);
    }

    //--------------------------------------------------------------------------
    Predicate Runtime::predicate_not(Context ctx, const Predicate &p) 
    //--------------------------------------------------------------------------
    {
      return runtime->predicate_not(ctx, p);
    }

    //--------------------------------------------------------------------------
    Predicate Runtime::predicate_and(Context ctx, 
                                       const Predicate &p1, const Predicate &p2)
    //--------------------------------------------------------------------------
    {
      PredicateLauncher launcher(true/*and*/);
      launcher.add_predicate(p1);
      launcher.add_predicate(p2);
      return runtime->create_predicate(ctx, launcher);
    }

    //--------------------------------------------------------------------------
    Predicate Runtime::predicate_or(Context ctx,
                                       const Predicate &p1, const Predicate &p2)  
    //--------------------------------------------------------------------------
    {
      PredicateLauncher launcher(false/*and*/);
      launcher.add_predicate(p1);
      launcher.add_predicate(p2);
      return runtime->create_predicate(ctx, launcher);
    }

    //--------------------------------------------------------------------------
    Predicate Runtime::create_predicate(Context ctx, 
                                        const PredicateLauncher &launcher)
    //--------------------------------------------------------------------------
    {
      return runtime->create_predicate(ctx, launcher);
    }

    //--------------------------------------------------------------------------
    Future Runtime::get_predicate_future(Context ctx, const Predicate &p)
    //--------------------------------------------------------------------------
    {
      return runtime->get_predicate_future(ctx, p);
    }

    //--------------------------------------------------------------------------
    Lock Runtime::create_lock(Context ctx)
    //--------------------------------------------------------------------------
    {
      return runtime->create_lock(ctx);
    }

    //--------------------------------------------------------------------------
    void Runtime::destroy_lock(Context ctx, Lock l)
    //--------------------------------------------------------------------------
    {
      runtime->destroy_lock(ctx, l);
    }

    //--------------------------------------------------------------------------
    Grant Runtime::acquire_grant(Context ctx,
                                      const std::vector<LockRequest> &requests)
    //--------------------------------------------------------------------------
    {
      return runtime->acquire_grant(ctx, requests);
    }

    //--------------------------------------------------------------------------
    void Runtime::release_grant(Context ctx, Grant grant)
    //--------------------------------------------------------------------------
    {
      runtime->release_grant(ctx, grant);
    }

    //--------------------------------------------------------------------------
    PhaseBarrier Runtime::create_phase_barrier(Context ctx, 
                                                        unsigned arrivals)
    //--------------------------------------------------------------------------
    {
      return runtime->create_phase_barrier(ctx, arrivals);
    }

    //--------------------------------------------------------------------------
    void Runtime::destroy_phase_barrier(Context ctx, PhaseBarrier pb)
    //--------------------------------------------------------------------------
    {
      runtime->destroy_phase_barrier(ctx, pb);
    }

    //--------------------------------------------------------------------------
    PhaseBarrier Runtime::advance_phase_barrier(Context ctx, 
                                                         PhaseBarrier pb)
    //--------------------------------------------------------------------------
    {
      return runtime->advance_phase_barrier(ctx, pb);
    }

    //--------------------------------------------------------------------------
    DynamicCollective Runtime::create_dynamic_collective(Context ctx,
                                                        unsigned arrivals,
                                                        ReductionOpID redop,
                                                        const void *init_value,
                                                        size_t init_size)
    //--------------------------------------------------------------------------
    {
      return runtime->create_dynamic_collective(ctx, arrivals, redop,
                                                init_value, init_size);
    }
    
    //--------------------------------------------------------------------------
    void Runtime::destroy_dynamic_collective(Context ctx, 
                                                      DynamicCollective dc)
    //--------------------------------------------------------------------------
    {
      runtime->destroy_dynamic_collective(ctx, dc);
    }

    //--------------------------------------------------------------------------
    void Runtime::arrive_dynamic_collective(Context ctx,
                                                     DynamicCollective dc,
                                                     const void *buffer,
                                                     size_t size, 
                                                     unsigned count)
    //--------------------------------------------------------------------------
    {
      runtime->arrive_dynamic_collective(ctx, dc, buffer, size, count);
    }

    //--------------------------------------------------------------------------
    void Runtime::defer_dynamic_collective_arrival(Context ctx,
                                                   DynamicCollective dc,
                                                   const Future &f, 
                                                   unsigned count)
    //--------------------------------------------------------------------------
    {
      runtime->defer_dynamic_collective_arrival(ctx, dc, f, count);
    }

    //--------------------------------------------------------------------------
    Future Runtime::get_dynamic_collective_result(Context ctx,
                                                           DynamicCollective dc)
    //--------------------------------------------------------------------------
    {
      return runtime->get_dynamic_collective_result(ctx, dc);
    }

    //--------------------------------------------------------------------------
    DynamicCollective Runtime::advance_dynamic_collective(Context ctx,
                                                           DynamicCollective dc)
    //--------------------------------------------------------------------------
    {
      return runtime->advance_dynamic_collective(ctx, dc);
    }

    //--------------------------------------------------------------------------
    void Runtime::issue_acquire(Context ctx,
                                         const AcquireLauncher &launcher)
    //--------------------------------------------------------------------------
    {
      runtime->issue_acquire(ctx, launcher);
    }

    //--------------------------------------------------------------------------
    void Runtime::issue_release(Context ctx,
                                         const ReleaseLauncher &launcher)
    //--------------------------------------------------------------------------
    {
      runtime->issue_release(ctx, launcher);
    }

    //--------------------------------------------------------------------------
    void Runtime::issue_mapping_fence(Context ctx)
    //--------------------------------------------------------------------------
    {
      return runtime->issue_mapping_fence(ctx);
    }

    //--------------------------------------------------------------------------
    void Runtime::issue_execution_fence(Context ctx)
    //--------------------------------------------------------------------------
    {
      return runtime->issue_execution_fence(ctx);
    }

    //--------------------------------------------------------------------------
    void Runtime::begin_trace(
                        Context ctx, TraceID tid, bool logical_only /*= false*/)
    //--------------------------------------------------------------------------
    {
      runtime->begin_trace(ctx, tid, logical_only);
    }

    //--------------------------------------------------------------------------
    void Runtime::end_trace(Context ctx, TraceID tid)
    //--------------------------------------------------------------------------
    {
      runtime->end_trace(ctx, tid);
    }

    //--------------------------------------------------------------------------
    void Runtime::begin_static_trace(Context ctx,
                                     const std::set<RegionTreeID> *managed)
    //--------------------------------------------------------------------------
    {
      runtime->begin_static_trace(ctx, managed);
    }

    //--------------------------------------------------------------------------
    void Runtime::end_static_trace(Context ctx)
    //--------------------------------------------------------------------------
    {
      runtime->end_static_trace(ctx);
    }

    //--------------------------------------------------------------------------
    void Runtime::complete_frame(Context ctx)
    //--------------------------------------------------------------------------
    {
      runtime->complete_frame(ctx);
    }

    //--------------------------------------------------------------------------
    FutureMap Runtime::execute_must_epoch(Context ctx,
                                              const MustEpochLauncher &launcher)
    //--------------------------------------------------------------------------
    {
      return runtime->execute_must_epoch(ctx, launcher);
    }

    //--------------------------------------------------------------------------
    Future Runtime::select_tunable_value(Context ctx, TunableID tid,
                                         MapperID mid, MappingTagID tag,
                                         const void *args, size_t argsize)
    //--------------------------------------------------------------------------
    {
      return runtime->select_tunable_value(ctx, tid, mid, tag, args, argsize);
    }

    //--------------------------------------------------------------------------
    int Runtime::get_tunable_value(Context ctx, TunableID tid,
                                            MapperID mid, MappingTagID tag)
    //--------------------------------------------------------------------------
    {
      return runtime->get_tunable_value(ctx, tid, mid, tag);
    }

    //--------------------------------------------------------------------------
    const Task* Runtime::get_local_task(Context ctx)
    //--------------------------------------------------------------------------
    {
      return ctx->get_task();
    }

    //--------------------------------------------------------------------------
    void* Runtime::get_local_task_variable_untyped(Context ctx,
                                                   LocalVariableID id)
    //--------------------------------------------------------------------------
    {
      return runtime->get_local_task_variable(ctx, id);
    }

    //--------------------------------------------------------------------------
    void Runtime::set_local_task_variable_untyped(Context ctx,
               LocalVariableID id, const void* value, void (*destructor)(void*))
    //--------------------------------------------------------------------------
    {
      runtime->set_local_task_variable(ctx, id, value, destructor);
    }

    //--------------------------------------------------------------------------
    Future Runtime::get_current_time(Context ctx, Future precondition)
    //--------------------------------------------------------------------------
    {
      TimingLauncher launcher(MEASURE_SECONDS);
      launcher.add_precondition(precondition);
      return runtime->issue_timing_measurement(ctx, launcher);
    }

    //--------------------------------------------------------------------------
    Future Runtime::get_current_time_in_microseconds(Context ctx, Future pre)
    //--------------------------------------------------------------------------
    {
      TimingLauncher launcher(MEASURE_MICRO_SECONDS);
      launcher.add_precondition(pre);
      return runtime->issue_timing_measurement(ctx, launcher);
    }

    //--------------------------------------------------------------------------
    Future Runtime::get_current_time_in_nanoseconds(Context ctx, Future pre)
    //--------------------------------------------------------------------------
    {
      TimingLauncher launcher(MEASURE_NANO_SECONDS);
      launcher.add_precondition(pre);
      return runtime->issue_timing_measurement(ctx, launcher);
    }

    //--------------------------------------------------------------------------
    Future Runtime::issue_timing_measurement(Context ctx, 
                                             const TimingLauncher &launcher)
    //--------------------------------------------------------------------------
    {
      return runtime->issue_timing_measurement(ctx, launcher);
    }

    //--------------------------------------------------------------------------
    /*static*/ long long Runtime::get_zero_time(void)
    //--------------------------------------------------------------------------
    {
      return Realm::Clock::get_zero_time();
    }

    //--------------------------------------------------------------------------
    Mapping::Mapper* Runtime::get_mapper(Context ctx, MapperID id,
                                         Processor target)
    //--------------------------------------------------------------------------
    {
      return runtime->get_mapper(ctx, id, target);
    }

    //--------------------------------------------------------------------------
    Processor Runtime::get_executing_processor(Context ctx)
    //--------------------------------------------------------------------------
    {
      return runtime->get_executing_processor(ctx);
    }

    //--------------------------------------------------------------------------
    const Task* Runtime::get_current_task(Context ctx)
    //--------------------------------------------------------------------------
    {
      if (ctx == DUMMY_CONTEXT)
        return NULL;
      return ctx->get_task();
    }

    //--------------------------------------------------------------------------
    void Runtime::raise_region_exception(Context ctx, 
                                                  PhysicalRegion region,
                                                  bool nuclear)
    //--------------------------------------------------------------------------
    {
      runtime->raise_region_exception(ctx, region, nuclear);
    }

    //--------------------------------------------------------------------------
    const std::map<int,AddressSpace>& 
                                Runtime::find_forward_MPI_mapping(void)
    //--------------------------------------------------------------------------
    {
      return runtime->find_forward_MPI_mapping();
    }

    //--------------------------------------------------------------------------
    const std::map<AddressSpace,int>&
                                Runtime::find_reverse_MPI_mapping(void)
    //--------------------------------------------------------------------------
    {
      return runtime->find_reverse_MPI_mapping();
    }

    //--------------------------------------------------------------------------
    int Runtime::find_local_MPI_rank(void)
    //--------------------------------------------------------------------------
    {
      return runtime->find_local_MPI_rank();
    }

    //--------------------------------------------------------------------------
    bool Runtime::is_MPI_interop_configured(void)
    //--------------------------------------------------------------------------
    {
      return runtime->is_MPI_interop_configured();
    }

    //--------------------------------------------------------------------------
    Mapping::MapperRuntime* Runtime::get_mapper_runtime(void)
    //--------------------------------------------------------------------------
    {
      return runtime->get_mapper_runtime();
    }

    //--------------------------------------------------------------------------
    MapperID Runtime::generate_dynamic_mapper_id(void)
    //--------------------------------------------------------------------------
    {
      return runtime->generate_dynamic_mapper_id();
    }

    //--------------------------------------------------------------------------
    MapperID Runtime::generate_library_mapper_ids(const char *name, size_t cnt)
    //--------------------------------------------------------------------------
    {
      return runtime->generate_library_mapper_ids(name, cnt);
    }

    //--------------------------------------------------------------------------
    /*static*/ MapperID Runtime::generate_static_mapper_id(void)
    //--------------------------------------------------------------------------
    {
      return Internal::Runtime::generate_static_mapper_id();
    }

    //--------------------------------------------------------------------------
    void Runtime::add_mapper(MapperID map_id, Mapping::Mapper *mapper, 
                             Processor proc)
    //--------------------------------------------------------------------------
    {
      runtime->add_mapper(map_id, mapper, proc);
    }

    //--------------------------------------------------------------------------
    void Runtime::replace_default_mapper(Mapping::Mapper *mapper,Processor proc)
    //--------------------------------------------------------------------------
    {
      runtime->replace_default_mapper(mapper, proc);
    }

    //--------------------------------------------------------------------------
    ProjectionID Runtime::generate_dynamic_projection_id(void)
    //--------------------------------------------------------------------------
    {
      return runtime->generate_dynamic_projection_id();
    }

    //--------------------------------------------------------------------------
    ProjectionID Runtime::generate_library_projection_ids(const char *name,
                                                          size_t count)
    //--------------------------------------------------------------------------
    {
      return runtime->generate_library_projection_ids(name, count);
    }

    //--------------------------------------------------------------------------
    /*static*/ ProjectionID Runtime::generate_static_projection_id(void)
    //--------------------------------------------------------------------------
    {
      return Internal::Runtime::generate_static_projection_id();
    }

    //--------------------------------------------------------------------------
    void Runtime::register_projection_functor(ProjectionID pid,
                                              ProjectionFunctor *func,
                                              bool silence_warnings,
                                              const char *warning_string)
    //--------------------------------------------------------------------------
    {
      runtime->register_projection_functor(pid, func, true/*need zero check*/,
                                           silence_warnings, warning_string);
    }

    //--------------------------------------------------------------------------
    /*static*/ void Runtime::preregister_projection_functor(ProjectionID pid,
                                                        ProjectionFunctor *func)
    //--------------------------------------------------------------------------
    {
      Internal::Runtime::preregister_projection_functor(pid, func);
    }

    //--------------------------------------------------------------------------
    ShardingID Runtime::generate_dynamic_sharding_id(void)
    //--------------------------------------------------------------------------
    {
      // Not implemented until control replication
      return 0;  
    }

    //--------------------------------------------------------------------------
    ShardingID Runtime::generate_library_sharding_ids(
                                                 const char *name, size_t count)
    //--------------------------------------------------------------------------
    {
      // Not implemented until control replication
      return 0;
    }

    //--------------------------------------------------------------------------
    ShardingID Runtime::generate_static_sharding_id(void)
    //--------------------------------------------------------------------------
    {
      // Not implemented until control replication
      return 0;
    }

    //--------------------------------------------------------------------------
    void Runtime::register_sharding_functor(ShardingID sid,
                                            ShardingFunctor *functor,
                                            bool silence_warnings,
                                            const char *warning_string)
    //--------------------------------------------------------------------------
    {
      // Not implemented until control replication
    }

    //--------------------------------------------------------------------------
    /*static*/ void Runtime::preregister_sharding_functor(ShardingID sid,
                                                       ShardingFunctor *functor)
    //--------------------------------------------------------------------------
    {
      // Not implemented until control replication
    }

    //--------------------------------------------------------------------------
    void Runtime::attach_semantic_information(TaskID task_id, SemanticTag tag,
                                   const void *buffer, size_t size, bool is_mut)
    //--------------------------------------------------------------------------
    {
      runtime->attach_semantic_information(task_id, tag, buffer, size, is_mut);
    }

    //--------------------------------------------------------------------------
    void Runtime::attach_semantic_information(IndexSpace handle,
                                                       SemanticTag tag,
                                                       const void *buffer,
                                                       size_t size, bool is_mut)
    //--------------------------------------------------------------------------
    {
      runtime->attach_semantic_information(handle, tag, buffer, size, is_mut);
    }

    //--------------------------------------------------------------------------
    void Runtime::attach_semantic_information(IndexPartition handle,
                                                       SemanticTag tag,
                                                       const void *buffer,
                                                       size_t size, bool is_mut)
    //--------------------------------------------------------------------------
    {
      runtime->attach_semantic_information(handle, tag, buffer, size, is_mut);
    }

    //--------------------------------------------------------------------------
    void Runtime::attach_semantic_information(FieldSpace handle,
                                                       SemanticTag tag,
                                                       const void *buffer,
                                                       size_t size, bool is_mut)
    //--------------------------------------------------------------------------
    {
      runtime->attach_semantic_information(handle, tag, buffer, size, is_mut);
    }

    //--------------------------------------------------------------------------
    void Runtime::attach_semantic_information(FieldSpace handle,
                                                       FieldID fid,
                                                       SemanticTag tag,
                                                       const void *buffer,
                                                       size_t size, bool is_mut)
    //--------------------------------------------------------------------------
    {
      runtime->attach_semantic_information(handle, fid, tag, buffer, 
                                           size, is_mut);
    }

    //--------------------------------------------------------------------------
    void Runtime::attach_semantic_information(LogicalRegion handle,
                                                       SemanticTag tag,
                                                       const void *buffer,
                                                       size_t size, bool is_mut)
    //--------------------------------------------------------------------------
    {
      runtime->attach_semantic_information(handle, tag, buffer, size, is_mut);
    }

    //--------------------------------------------------------------------------
    void Runtime::attach_semantic_information(LogicalPartition handle,
                                                       SemanticTag tag,
                                                       const void *buffer,
                                                       size_t size, bool is_mut)
    //--------------------------------------------------------------------------
    {
      runtime->attach_semantic_information(handle, tag, buffer, size, is_mut);
    }

    //--------------------------------------------------------------------------
    void Runtime::attach_name(TaskID task_id, const char *name, bool is_mutable)
    //--------------------------------------------------------------------------
    {
      Runtime::attach_semantic_information(task_id,
          NAME_SEMANTIC_TAG, name, strlen(name) + 1, is_mutable);
    }

    //--------------------------------------------------------------------------
    void Runtime::attach_name(IndexSpace handle, const char *name, bool is_mut)
    //--------------------------------------------------------------------------
    {
      Runtime::attach_semantic_information(handle,
          NAME_SEMANTIC_TAG, name, strlen(name) + 1, is_mut);
    }

    //--------------------------------------------------------------------------
    void Runtime::attach_name(IndexPartition handle, const char *name, bool ism)
    //--------------------------------------------------------------------------
    {
      Runtime::attach_semantic_information(handle,
          NAME_SEMANTIC_TAG, name, strlen(name) + 1, ism);
    }

    //--------------------------------------------------------------------------
    void Runtime::attach_name(FieldSpace handle, const char *name, bool is_mut)
    //--------------------------------------------------------------------------
    {
      Runtime::attach_semantic_information(handle,
          NAME_SEMANTIC_TAG, name, strlen(name) + 1, is_mut);
    }

    //--------------------------------------------------------------------------
    void Runtime::attach_name(FieldSpace handle,
                                       FieldID fid,
                                       const char *name, bool is_mutable)
    //--------------------------------------------------------------------------
    {
      Runtime::attach_semantic_information(handle, fid,
          NAME_SEMANTIC_TAG, name, strlen(name) + 1, is_mutable);
    }

    //--------------------------------------------------------------------------
    void Runtime::attach_name(LogicalRegion handle, const char *name, bool ism)
    //--------------------------------------------------------------------------
    {
      Runtime::attach_semantic_information(handle,
          NAME_SEMANTIC_TAG, name, strlen(name) + 1, ism);
    }

    //--------------------------------------------------------------------------
    void Runtime::attach_name(LogicalPartition handle, const char *name, bool m)
    //--------------------------------------------------------------------------
    {
      Runtime::attach_semantic_information(handle,
          NAME_SEMANTIC_TAG, name, strlen(name) + 1, m);
    }

    //--------------------------------------------------------------------------
    bool Runtime::retrieve_semantic_information(TaskID task_id, SemanticTag tag,
                                              const void *&result, size_t &size,
                                                bool can_fail, bool wait_until)
    //--------------------------------------------------------------------------
    {
      return runtime->retrieve_semantic_information(task_id, tag, result, size,
                                                    can_fail, wait_until);
    }

    //--------------------------------------------------------------------------
    bool Runtime::retrieve_semantic_information(IndexSpace handle,
                                                         SemanticTag tag,
                                                         const void *&result,
                                                         size_t &size,
                                                         bool can_fail,
                                                         bool wait_until)
    //--------------------------------------------------------------------------
    {
      return runtime->retrieve_semantic_information(handle, tag, result, size,
                                                    can_fail, wait_until);
    }

    //--------------------------------------------------------------------------
    bool Runtime::retrieve_semantic_information(IndexPartition handle,
                                                         SemanticTag tag,
                                                         const void *&result,
                                                         size_t &size,
                                                         bool can_fail,
                                                         bool wait_until)
    //--------------------------------------------------------------------------
    {
      return runtime->retrieve_semantic_information(handle, tag, result, size,
                                                    can_fail, wait_until);
    }

    //--------------------------------------------------------------------------
    bool Runtime::retrieve_semantic_information(FieldSpace handle,
                                                         SemanticTag tag,
                                                         const void *&result,
                                                         size_t &size,
                                                         bool can_fail,
                                                         bool wait_until)
    //--------------------------------------------------------------------------
    {
      return runtime->retrieve_semantic_information(handle, tag, result, size,
                                                    can_fail, wait_until);
    }

    //--------------------------------------------------------------------------
    bool Runtime::retrieve_semantic_information(FieldSpace handle,
                                                         FieldID fid,
                                                         SemanticTag tag,
                                                         const void *&result,
                                                         size_t &size,
                                                         bool can_fail,
                                                         bool wait_until)
    //--------------------------------------------------------------------------
    {
      return runtime->retrieve_semantic_information(handle, fid, tag, result, 
                                                    size, can_fail, wait_until);
    }

    //--------------------------------------------------------------------------
    bool Runtime::retrieve_semantic_information(LogicalRegion handle,
                                                         SemanticTag tag,
                                                         const void *&result,
                                                         size_t &size,
                                                         bool can_fail,
                                                         bool wait_until)
    //--------------------------------------------------------------------------
    {
      return runtime->retrieve_semantic_information(handle, tag, result, size,
                                                    can_fail, wait_until);
    }

    //--------------------------------------------------------------------------
    bool Runtime::retrieve_semantic_information(LogicalPartition part,
                                                         SemanticTag tag,
                                                         const void *&result,
                                                         size_t &size,
                                                         bool can_fail,
                                                         bool wait_until)
    //--------------------------------------------------------------------------
    {
      return runtime->retrieve_semantic_information(part, tag, result, size,
                                                    can_fail, wait_until);
    }

    //--------------------------------------------------------------------------
    void Runtime::retrieve_name(TaskID task_id, const char *&result)
    //--------------------------------------------------------------------------
    {
      const void* dummy_ptr; size_t dummy_size;
      Runtime::retrieve_semantic_information(task_id, NAME_SEMANTIC_TAG,
                                         dummy_ptr, dummy_size, false, false);
      result = reinterpret_cast<const char*>(dummy_ptr);
    }

    //--------------------------------------------------------------------------
    void Runtime::retrieve_name(IndexSpace handle, const char *&result)
    //--------------------------------------------------------------------------
    {
      const void* dummy_ptr; size_t dummy_size;
      Runtime::retrieve_semantic_information(handle,
          NAME_SEMANTIC_TAG, dummy_ptr, dummy_size, false, false);
      result = reinterpret_cast<const char*>(dummy_ptr);
    }

    //--------------------------------------------------------------------------
    void Runtime::retrieve_name(IndexPartition handle,
                                         const char *&result)
    //--------------------------------------------------------------------------
    {
      const void* dummy_ptr; size_t dummy_size;
      Runtime::retrieve_semantic_information(handle,
          NAME_SEMANTIC_TAG, dummy_ptr, dummy_size, false, false);
      result = reinterpret_cast<const char*>(dummy_ptr);
    }

    //--------------------------------------------------------------------------
    void Runtime::retrieve_name(FieldSpace handle, const char *&result)
    //--------------------------------------------------------------------------
    {
      const void* dummy_ptr; size_t dummy_size;
      Runtime::retrieve_semantic_information(handle,
          NAME_SEMANTIC_TAG, dummy_ptr, dummy_size, false, false);
      result = reinterpret_cast<const char*>(dummy_ptr);
    }

    //--------------------------------------------------------------------------
    void Runtime::retrieve_name(FieldSpace handle,
                                         FieldID fid,
                                         const char *&result)
    //--------------------------------------------------------------------------
    {
      const void* dummy_ptr; size_t dummy_size;
      Runtime::retrieve_semantic_information(handle, fid,
          NAME_SEMANTIC_TAG, dummy_ptr, dummy_size, false, false);
      result = reinterpret_cast<const char*>(dummy_ptr);
    }

    //--------------------------------------------------------------------------
    void Runtime::retrieve_name(LogicalRegion handle,
                                         const char *&result)
    //--------------------------------------------------------------------------
    {
      const void* dummy_ptr; size_t dummy_size;
      Runtime::retrieve_semantic_information(handle,
          NAME_SEMANTIC_TAG, dummy_ptr, dummy_size, false, false);
      result = reinterpret_cast<const char*>(dummy_ptr);
    }

    //--------------------------------------------------------------------------
    void Runtime::retrieve_name(LogicalPartition part,
                                         const char *&result)
    //--------------------------------------------------------------------------
    {
      const void* dummy_ptr; size_t dummy_size;
      Runtime::retrieve_semantic_information(part,
          NAME_SEMANTIC_TAG, dummy_ptr, dummy_size, false, false);
      result = reinterpret_cast<const char*>(dummy_ptr);
    }

    //--------------------------------------------------------------------------
    void Runtime::print_once(Context ctx, FILE *f, const char *message)
    //--------------------------------------------------------------------------
    {
      fprintf(f, "%s", message);
    }

    //--------------------------------------------------------------------------
    void Runtime::log_once(Context ctx, Realm::LoggerMessage &message)
    //--------------------------------------------------------------------------
    {
      // Do nothing, just don't deactivate it
    }

    //--------------------------------------------------------------------------
    Future Runtime::from_value(const void *value, 
                                        size_t value_size, bool owned)
    //--------------------------------------------------------------------------
    {
      Future result = runtime->help_create_future();
      // Set the future result
      result.impl->set_result(value, value_size, owned);
      // Complete the future right away so that it is always complete
      result.impl->complete_future();
      return result;
    }

    //--------------------------------------------------------------------------
    /*static*/ int Runtime::start(int argc, char **argv, bool background)
    //--------------------------------------------------------------------------
    {
      return Internal::Runtime::start(argc, argv, background);
    }

    //--------------------------------------------------------------------------
    /*static*/ void Runtime::initialize(int *argc, char ***argv)
    //--------------------------------------------------------------------------
    {
      Internal::Runtime::initialize(argc, argv);
    }

    //--------------------------------------------------------------------------
    /*static*/ int Runtime::wait_for_shutdown(void)
    //--------------------------------------------------------------------------
    {
      return Internal::Runtime::wait_for_shutdown();
    }

    //--------------------------------------------------------------------------
    /*static*/ Context Runtime::start_implicit(int argc, char **argv,
                                               TaskID top_task_id,
                                               Processor::Kind proc_kind,
                                               const char *task_name,
                                               bool control_replicable)
    //--------------------------------------------------------------------------
    {
      return Internal::Runtime::start_implicit(argc, argv, top_task_id,
                              proc_kind, task_name, control_replicable);
    }

    //--------------------------------------------------------------------------
    /*static*/ void Runtime::finish_implicit(Context ctx)
    //--------------------------------------------------------------------------
    {
      // this is just a normal finish operation
      ctx->end_task(NULL, 0, false/*owned*/);
    }

    //--------------------------------------------------------------------------
    /*static*/ void Runtime::set_top_level_task_id(TaskID top_id)
    //--------------------------------------------------------------------------
    {
      Internal::Runtime::set_top_level_task_id(top_id);
    }

    //--------------------------------------------------------------------------
    /*static*/ void Runtime::set_top_level_task_mapper_id(MapperID mapper_id)
    //--------------------------------------------------------------------------
    {
      Internal::Runtime::set_top_level_task_mapper_id(mapper_id);
    }

    //--------------------------------------------------------------------------
    /*static*/ size_t Runtime::get_maximum_dimension(void)
    //--------------------------------------------------------------------------
    {
      return LEGION_MAX_DIM;
    }

    //--------------------------------------------------------------------------
    /*static*/ void Runtime::configure_MPI_interoperability(int rank)
    //--------------------------------------------------------------------------
    {
      Internal::Runtime::configure_MPI_interoperability(rank);
    }

    //--------------------------------------------------------------------------
    /*static*/ MPILegionHandshake Runtime::create_handshake(bool init_in_MPI,
                                                        int mpi_participants,
                                                        int legion_participants)
    //--------------------------------------------------------------------------
    {
#ifdef DEBUG_LEGION
      assert(mpi_participants > 0);
      assert(legion_participants > 0);
#endif
      MPILegionHandshake result(
          new Internal::MPILegionHandshakeImpl(init_in_MPI,
                                       mpi_participants, legion_participants));
      Internal::Runtime::register_handshake(result);
      return result;
    }

    //--------------------------------------------------------------------------
    /*static*/ void Runtime::register_reduction_op(ReductionOpID redop_id,
                                                   ReductionOp *redop,
                                                   SerdezInitFnptr init_fnptr,
                                                   SerdezFoldFnptr fold_fnptr,
                                                   bool permit_duplicates)
    //--------------------------------------------------------------------------
    {
      Internal::Runtime::register_reduction_op(redop_id, redop, init_fnptr, 
                                               fold_fnptr, permit_duplicates);
    }

    //--------------------------------------------------------------------------
    /*static*/ const ReductionOp* Runtime::get_reduction_op(
                                                        ReductionOpID redop_id)
    //--------------------------------------------------------------------------
    {
      return Internal::Runtime::get_reduction_op(redop_id);
    }

    //--------------------------------------------------------------------------
    /*static*/ void Runtime::register_custom_serdez_op(CustomSerdezID serdez_id,
                                                       SerdezOp *serdez_op,
                                                       bool permit_duplicates)
    //--------------------------------------------------------------------------
    {
      Internal::Runtime::register_serdez_op(serdez_id, serdez_op,
                                            permit_duplicates);
    }

    //--------------------------------------------------------------------------
    /*static*/ const SerdezOp* Runtime::get_serdez_op(CustomSerdezID serdez_id)
    //--------------------------------------------------------------------------
    {
      return Internal::Runtime::get_serdez_op(serdez_id);
    }

    //--------------------------------------------------------------------------
    /*static*/ void Runtime::add_registration_callback(
                                            RegistrationCallbackFnptr callback)
    //--------------------------------------------------------------------------
    {
      Internal::Runtime::add_registration_callback(callback);
    }

    //--------------------------------------------------------------------------
    /*static*/ void Runtime::set_registration_callback(
                                            RegistrationCallbackFnptr callback)
    //--------------------------------------------------------------------------
    {
      Internal::Runtime::add_registration_callback(callback);
    }

    //--------------------------------------------------------------------------
    /*static*/ const InputArgs& Runtime::get_input_args(void)
    //--------------------------------------------------------------------------
    {
      // If we have an implicit runtime we use that
      if (Internal::implicit_runtime != NULL)
        return Internal::implicit_runtime->input_args;
      // Otherwise this is not from a Legion task, so fallback to the_runtime
      return Internal::Runtime::the_runtime->input_args;
    }

    //--------------------------------------------------------------------------
    /*static*/ Runtime* Runtime::get_runtime(Processor p)
    //--------------------------------------------------------------------------
    {
      // If we have an implicit runtime we use that
      if (Internal::implicit_runtime != NULL)
        return Internal::implicit_runtime->external;
      // Otherwise this is not from a Legion task, so fallback to the_runtime
      return Internal::Runtime::the_runtime->external;
    }

    //--------------------------------------------------------------------------
    /*static*/ Context Runtime::get_context(void)
    //--------------------------------------------------------------------------
    {
      return Internal::implicit_context;
    } 

    //--------------------------------------------------------------------------
    TaskID Runtime::generate_dynamic_task_id(void)
    //--------------------------------------------------------------------------
    {
      return runtime->generate_dynamic_task_id();
    }

    //--------------------------------------------------------------------------
    TaskID Runtime::generate_library_task_ids(const char *name, size_t count)
    //--------------------------------------------------------------------------
    {
      return runtime->generate_library_task_ids(name, count);
    }

    //--------------------------------------------------------------------------
    /*static*/ TaskID Runtime::generate_static_task_id(void)
    //--------------------------------------------------------------------------
    {
      return Internal::Runtime::generate_static_task_id();
    }

    //--------------------------------------------------------------------------
    ReductionOpID Runtime::generate_dynamic_reduction_id(void)
    //--------------------------------------------------------------------------
    {
      return runtime->generate_dynamic_reduction_id();
    }

    //--------------------------------------------------------------------------
    ReductionOpID Runtime::generate_library_reduction_ids(const char *name,
                                                          size_t count)
    //--------------------------------------------------------------------------
    {
      return runtime->generate_library_reduction_ids(name, count);
    }

    //--------------------------------------------------------------------------
    /*static*/ ReductionOpID Runtime::generate_static_reduction_id(void)
    //--------------------------------------------------------------------------
    {
      return Internal::Runtime::generate_static_reduction_id();
    }

    //--------------------------------------------------------------------------
    CustomSerdezID Runtime::generate_dynamic_serdez_id(void)
    //--------------------------------------------------------------------------
    {
      return runtime->generate_dynamic_serdez_id();
    }

    //--------------------------------------------------------------------------
    CustomSerdezID Runtime::generate_library_serdez_ids(const char *name,
                                                        size_t count)
    //--------------------------------------------------------------------------
    {
      return runtime->generate_library_serdez_ids(name, count);
    }

    //--------------------------------------------------------------------------
    /*static*/ CustomSerdezID Runtime::generate_static_serdez_id(void)
    //--------------------------------------------------------------------------
    {
      return Internal::Runtime::generate_static_serdez_id();
    }

    //--------------------------------------------------------------------------
    VariantID Runtime::register_task_variant(
                                    const TaskVariantRegistrar &registrar,
                                    const CodeDescriptor &codedesc,
                                    const void *user_data /*= NULL*/,
                                    size_t user_len /*= 0*/,
                                    bool has_return_type /*= false*/,
                                    VariantID vid /*= AUTO_GENERATE_ID*/)
    //--------------------------------------------------------------------------
    {
      // Make a copy of the descriptor here
      CodeDescriptor *realm_desc = new CodeDescriptor(codedesc);
      return runtime->register_variant(registrar, user_data, user_len, 
                                       realm_desc, has_return_type, vid);
    }

    //--------------------------------------------------------------------------
    /*static*/ VariantID Runtime::preregister_task_variant(
              const TaskVariantRegistrar &registrar,
	      const CodeDescriptor &codedesc,
	      const void *user_data /*= NULL*/,
	      size_t user_len /*= 0*/,
	      const char *task_name /*= NULL*/,
              VariantID vid /*=AUTO_GENERATE_ID*/,
              bool has_return_type/*=false*/,
              bool check_task_id/*=true*/)
    //--------------------------------------------------------------------------
    {
      // Make a copy of the descriptor here
      CodeDescriptor *realm_desc = new CodeDescriptor(codedesc);
      return Internal::Runtime::preregister_variant(registrar, user_data, 
          user_len, realm_desc, has_return_type, task_name, vid, check_task_id);
    }

    //--------------------------------------------------------------------------
    /*static*/ void Runtime::legion_task_preamble(
                                       const void *data, size_t datalen,
                                       Processor p, const Task *& task,
                                       const std::vector<PhysicalRegion> *& reg,
                                       Context& ctx, Runtime *& runtime)
    //--------------------------------------------------------------------------
    {
      // Read the context out of the buffer
#ifdef DEBUG_LEGION
      assert(datalen == sizeof(Context));
#endif
      ctx = *((const Context*)data);
      task = ctx->get_task();

      reg = &ctx->begin_task(runtime);
    }

    //--------------------------------------------------------------------------
    /*static*/ void Runtime::legion_task_postamble(Runtime *runtime,Context ctx,
                                                   const void *retvalptr,
                                                   size_t retvalsize)
    //--------------------------------------------------------------------------
    {
      ctx->end_task(retvalptr, retvalsize, false/*owned*/);
    }

    //--------------------------------------------------------------------------
    /*static*/ void Runtime::enable_profiling(void)
    //--------------------------------------------------------------------------
    {
    }

    //--------------------------------------------------------------------------
    /*static*/ void Runtime::disable_profiling(void)
    //--------------------------------------------------------------------------
    {
    }

    //--------------------------------------------------------------------------
    /*static*/ void Runtime::dump_profiling(void)
    //--------------------------------------------------------------------------
    {
    }

    //--------------------------------------------------------------------------
    LayoutConstraintID Runtime::register_layout(
                                     const LayoutConstraintRegistrar &registrar)
    //--------------------------------------------------------------------------
    {
      return runtime->register_layout(registrar, AUTO_GENERATE_ID);
    }

    //--------------------------------------------------------------------------
    void Runtime::release_layout(LayoutConstraintID layout_id)
    //--------------------------------------------------------------------------
    {
      runtime->release_layout(layout_id);
    }

    //--------------------------------------------------------------------------
    /*static*/ LayoutConstraintID Runtime::preregister_layout(
                                     const LayoutConstraintRegistrar &registrar,
                                     LayoutConstraintID layout_id)
    //--------------------------------------------------------------------------
    {
      return Internal::Runtime::preregister_layout(registrar, layout_id);
    }

    //--------------------------------------------------------------------------
    FieldSpace Runtime::get_layout_constraint_field_space(
                                                   LayoutConstraintID layout_id)
    //--------------------------------------------------------------------------
    {
      return runtime->get_layout_constraint_field_space(layout_id);
    }

    //--------------------------------------------------------------------------
    void Runtime::get_layout_constraints(LayoutConstraintID layout_id,
                                        LayoutConstraintSet &layout_constraints)
    //--------------------------------------------------------------------------
    {
      runtime->get_layout_constraints(layout_id, layout_constraints);
    }

    //--------------------------------------------------------------------------
    const char* Runtime::get_layout_constraints_name(LayoutConstraintID id)
    //--------------------------------------------------------------------------
    {
      return runtime->get_layout_constraints_name(id);
    }

}; // namespace Legion

// EOF
<|MERGE_RESOLUTION|>--- conflicted
+++ resolved
@@ -2105,17 +2105,12 @@
 
     //--------------------------------------------------------------------------
     AttachLauncher::AttachLauncher(ExternalResource r, 
-<<<<<<< HEAD
                                    LogicalRegion h, LogicalRegion p,
-                                   const bool restr/*= true*/)
-      : resource(r), handle(h), parent(p), restricted(restr),
+                                   const bool restr/*= true*/,
+                                   const bool map/*= true*/)
+      : resource(r), handle(h), parent(p), restricted(restr), mapped(map),
         file_name(NULL), mode(LEGION_FILE_READ_ONLY), footprint(0),
         static_dependences(NULL)
-=======
-                                   LogicalRegion h, LogicalRegion p)
-      : resource(r), handle(h), parent(p), mapped(true), file_name(NULL), 
-        mode(LEGION_FILE_READ_ONLY), footprint(0), static_dependences(NULL)
->>>>>>> da96599f
     //--------------------------------------------------------------------------
     {
     }
