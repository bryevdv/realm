/* Copyright 2017 Stanford University
 *
 * Licensed under the Apache License, Version 2.0 (the "License");
 * you may not use this file except in compliance with the License.
 * You may obtain a copy of the License at
 *
 *     http://www.apache.org/licenses/LICENSE-2.0
 *
 * Unless required by applicable law or agreed to in writing, software
 * distributed under the License is distributed on an "AS IS" BASIS,
 * WITHOUT WARRANTIES OR CONDITIONS OF ANY KIND, either express or implied.
 * See the License for the specific language governing permissions and
 * limitations under the License.
 */


#ifndef __LEGION_C_H__
#define __LEGION_C_H__

/**
 * \file legion_c.h
 * Legion C API
 */

// ******************** IMPORTANT **************************
//
// This file is PURE C, **NOT** C++.
//
// ******************** IMPORTANT **************************

#include "legion/legion_config.h"

#include <stdbool.h>
#include <stddef.h>
#include <stdint.h>

#ifdef __cplusplus
extern "C" {
#endif

  // -----------------------------------------------------------------------
  // Proxy Types
  // -----------------------------------------------------------------------

// #define NEW_OPAQUE_TYPE(T) typedef void * T
#define NEW_OPAQUE_TYPE(T) typedef struct T { void *impl; } T
  NEW_OPAQUE_TYPE(legion_runtime_t);
  NEW_OPAQUE_TYPE(legion_context_t);
  NEW_OPAQUE_TYPE(legion_domain_point_iterator_t);
  NEW_OPAQUE_TYPE(legion_coloring_t);
  NEW_OPAQUE_TYPE(legion_domain_coloring_t);
  NEW_OPAQUE_TYPE(legion_point_coloring_t);
  NEW_OPAQUE_TYPE(legion_domain_point_coloring_t);
  NEW_OPAQUE_TYPE(legion_multi_domain_point_coloring_t);
  NEW_OPAQUE_TYPE(legion_index_space_allocator_t);
  NEW_OPAQUE_TYPE(legion_field_allocator_t);
  NEW_OPAQUE_TYPE(legion_argument_map_t);
  NEW_OPAQUE_TYPE(legion_predicate_t);
  NEW_OPAQUE_TYPE(legion_future_t);
  NEW_OPAQUE_TYPE(legion_future_map_t);
  NEW_OPAQUE_TYPE(legion_task_launcher_t);
  NEW_OPAQUE_TYPE(legion_index_launcher_t);
  NEW_OPAQUE_TYPE(legion_inline_launcher_t);
  NEW_OPAQUE_TYPE(legion_copy_launcher_t);
  NEW_OPAQUE_TYPE(legion_acquire_launcher_t);
  NEW_OPAQUE_TYPE(legion_release_launcher_t);
  NEW_OPAQUE_TYPE(legion_must_epoch_launcher_t);
  NEW_OPAQUE_TYPE(legion_physical_region_t);
  NEW_OPAQUE_TYPE(legion_accessor_array_1d_t);
  NEW_OPAQUE_TYPE(legion_accessor_array_2d_t);
  NEW_OPAQUE_TYPE(legion_accessor_array_3d_t);
  NEW_OPAQUE_TYPE(legion_index_iterator_t);
  NEW_OPAQUE_TYPE(legion_task_t);
  NEW_OPAQUE_TYPE(legion_inline_t);
  NEW_OPAQUE_TYPE(legion_mappable_t);
  NEW_OPAQUE_TYPE(legion_region_requirement_t);
  NEW_OPAQUE_TYPE(legion_machine_t);
  NEW_OPAQUE_TYPE(legion_mapper_t);
  NEW_OPAQUE_TYPE(legion_default_mapper_t);
  NEW_OPAQUE_TYPE(legion_processor_query_t);
  NEW_OPAQUE_TYPE(legion_memory_query_t);
  NEW_OPAQUE_TYPE(legion_machine_query_interface_t);
  NEW_OPAQUE_TYPE(legion_execution_constraint_set_t);
  NEW_OPAQUE_TYPE(legion_layout_constraint_set_t);
  NEW_OPAQUE_TYPE(legion_task_layout_constraint_set_t);
  NEW_OPAQUE_TYPE(legion_slice_task_output_t);
  NEW_OPAQUE_TYPE(legion_map_task_input_t);
  NEW_OPAQUE_TYPE(legion_map_task_output_t);
  NEW_OPAQUE_TYPE(legion_physical_instance_t);
  NEW_OPAQUE_TYPE(legion_mapper_runtime_t);
  NEW_OPAQUE_TYPE(legion_mapper_context_t);
  NEW_OPAQUE_TYPE(legion_field_map_t);
#undef NEW_OPAQUE_TYPE

  /**
   * @see ptr_t
   */
  typedef struct legion_ptr_t {
    long long int value;
  } legion_ptr_t;

  typedef legion_coord_t coord_t;

#define NEW_POINT_TYPE(T, DIM) typedef struct T { coord_t x[DIM]; } T
  NEW_POINT_TYPE(legion_point_1d_t, 1);
  NEW_POINT_TYPE(legion_point_2d_t, 2);
  NEW_POINT_TYPE(legion_point_3d_t, 3);
#undef NEW_POINT_TYPE

#define NEW_RECT_TYPE(T, PT) typedef struct T { PT lo, hi; } T
  NEW_RECT_TYPE(legion_rect_1d_t, legion_point_1d_t);
  NEW_RECT_TYPE(legion_rect_2d_t, legion_point_2d_t);
  NEW_RECT_TYPE(legion_rect_3d_t, legion_point_3d_t);
#undef NEW_RECT_TYPE

#define NEW_BLOCKIFY_TYPE(T, PT) \
  typedef struct T { PT block_size; PT offset; } T
  NEW_BLOCKIFY_TYPE(legion_blockify_1d_t, legion_point_1d_t);
  NEW_BLOCKIFY_TYPE(legion_blockify_2d_t, legion_point_2d_t);
  NEW_BLOCKIFY_TYPE(legion_blockify_3d_t, legion_point_3d_t);
#undef NEW_BLOCKIFY_TYPE

  /**
   * @see Legion::Domain
   */
  typedef struct legion_domain_t {
    realm_id_t is_id;
    int dim;
// Hack: Python CFFI isn't smart enough to do constant folding so we
// have to do this by hand here. To avoid this bitrotting, at least
// make the preprocessor check that the value is equal to what we
// expect.
#define MAX_DOMAIN_DIM 6 // 2 * LEGION_MAX_RECT_DIM
#if MAX_DOMAIN_DIM != 2 * LEGION_MAX_RECT_DIM // sanity check value
#error Mismatch in MAX_DOMAIN_DIM
#endif
    coord_t rect_data[MAX_DOMAIN_DIM];
#undef MAX_DOMAIN_DIM
  } legion_domain_t;

  /**
   * @see Legion::DomainPoint
   */
  typedef struct legion_domain_point_t {
    int dim;
    coord_t point_data[MAX_POINT_DIM];
  } legion_domain_point_t;

  /**
   * @see Legion::IndexSpace
   */
  typedef struct legion_index_space_t {
    legion_index_space_id_t id;
    legion_index_tree_id_t tid;
    legion_type_tag_t type_tag;
  } legion_index_space_t;

  /**
   * @see Legion::IndexPartition
   */
  typedef struct legion_index_partition_t {
    legion_index_partition_id_t id;
    legion_index_tree_id_t tid;
    legion_type_tag_t type_tag;
  } legion_index_partition_t;

  /**
   * @see Legion::FieldSpace
   */
  typedef struct legion_field_space_t {
    legion_field_space_id_t id;
  } legion_field_space_t;

  /**
   * @see Legion::LogicalRegion
   */
  typedef struct legion_logical_region_t {
    legion_region_tree_id_t tree_id;
    legion_index_space_t index_space;
    legion_field_space_t field_space;
  } legion_logical_region_t;

  /**
   * @see Legion::LogicalPartition
   */
  typedef struct legion_logical_partition_t {
    legion_region_tree_id_t tree_id;
    legion_index_partition_t index_partition;
    legion_field_space_t field_space;
  } legion_logical_partition_t;

  /**
   * @see Legion::TaskArgument
   */
  typedef struct legion_task_argument_t {
    void *args;
    size_t arglen;
  } legion_task_argument_t;

  typedef struct legion_byte_offset_t {
    int offset;
  } legion_byte_offset_t;

  /**
   * @see Legion::InputArgs
   */
  typedef struct legion_input_args_t {
    char **argv;
    int argc;
  } legion_input_args_t;

  /**
   * @see Legion::TaskConfigOptions
   */
  typedef struct legion_task_config_options_t {
    bool leaf /* = false */;
    bool inner /* = false */;
    bool idempotent /* = false */;
  }  legion_task_config_options_t;

  /**
   * @see Legion::Processor
   */
  typedef struct legion_processor_t {
    realm_id_t id;
  } legion_processor_t;

  /**
   * @see Legion::Memory
   */
  typedef struct legion_memory_t {
    realm_id_t id;
  } legion_memory_t;

  /**
   * @see Legion::Mapper::TaskSlice
   */
  typedef struct legion_task_slice_t {
    legion_domain_t domain;
    legion_processor_t proc;
    bool recurse;
    bool stealable;
  } legion_task_slice_t;

  /**
   * @see Legion::PhaseBarrier
   */
  typedef struct legion_phase_barrier_t {
    // From Realm::Event
    realm_id_t id;
    // From Realm::Barrier
    realm_barrier_timestamp_t timestamp;
  } legion_phase_barrier_t;

  /**
   * @see Legion::DynamicCollective
   */
  typedef struct legion_dynamic_collective_t {
    // From Legion::PhaseBarrier
    //   From Realm::Event
    realm_id_t id;
    //   From Realm::Barrier
    realm_barrier_timestamp_t timestamp;
    // From Legion::DynamicCollective
    legion_reduction_op_id_t redop;
  } legion_dynamic_collective_t;

  /**
   * @see Legion::Mapping::Mapper::TaskOptions
   */
  typedef struct legion_task_options_t {
    legion_processor_t initial_proc;
    bool inline_task;
    bool stealable;
    bool map_locally;
<<<<<<< HEAD
    bool replicate;
=======
    legion_task_priority_t parent_priority;
>>>>>>> 314ac3af
  } legion_task_options_t;

  typedef struct legion_slice_task_input_t {
    legion_domain_t domain;
  } legion_slice_task_input_t;

  /**
   * Interface for a Legion C registration callback.
   */
  typedef
    void (*legion_registration_callback_pointer_t)(
      legion_machine_t /* machine */,
      legion_runtime_t /* runtime */,
      const legion_processor_t * /* local_procs */,
      unsigned /* num_local_procs */);

  /**
   * Interface for a Legion C task that is wrapped (i.e. this is the Realm
   * task interface)
   */
  typedef realm_task_pointer_t legion_task_pointer_wrapped_t;

  /**
   * Interface for a Legion C projection functor (Logical Region
   * upper bound).
   */
  typedef
    legion_logical_region_t (*legion_projection_functor_logical_region_t)(
      legion_runtime_t /* runtime */,
      legion_context_t /* context */,
      legion_task_t /* task */,
      unsigned /* index */,
      legion_logical_region_t /* upper_bound */,
      legion_domain_point_t /* point */);

  /**
   * Interface for a Legion C projection functor (Logical Partition
   * upper bound).
   */
  typedef
    legion_logical_region_t (*legion_projection_functor_logical_partition_t)(
      legion_runtime_t /* runtime */,
      legion_context_t /* context */,
      legion_task_t /* task */,
      unsigned /* index */,
      legion_logical_partition_t /* upper_bound */,
      legion_domain_point_t /* point */);

  // -----------------------------------------------------------------------
  // Pointer Operations
  // -----------------------------------------------------------------------

  /**
   * @see ptr_t::nil()
   */
  legion_ptr_t
  legion_ptr_nil(void);

  /**
   * @see ptr_t::is_null()
   */
  bool
  legion_ptr_is_null(legion_ptr_t ptr);

  /**
   * @see Legion::Runtime::safe_cast(
   *        Context, ptr_t, LogicalRegion)
   */
  legion_ptr_t
  legion_ptr_safe_cast(legion_runtime_t runtime,
                       legion_context_t ctx,
                       legion_ptr_t pointer,
                       legion_logical_region_t region);

  // -----------------------------------------------------------------------
  // Domain Operations
  // -----------------------------------------------------------------------

  /**
   * @see Legion::Domain::from_rect()
   */
  legion_domain_t
  legion_domain_from_rect_1d(legion_rect_1d_t r);

  /**
   * @see Legion::Domain::from_rect()
   */
  legion_domain_t
  legion_domain_from_rect_2d(legion_rect_2d_t r);

  /**
   * @see Legion::Domain::from_rect()
   */
  legion_domain_t
  legion_domain_from_rect_3d(legion_rect_3d_t r);

  /**
   * @see Legion::Domain::Domain(Legion::IndexSpace)
   */
  legion_domain_t
  legion_domain_from_index_space(legion_runtime_t runtime,
                                 legion_index_space_t is);

  /**
   * @see Legion::Domain::get_rect()
   */
  legion_rect_1d_t
  legion_domain_get_rect_1d(legion_domain_t d);

  /**
   * @see Legion::Domain::get_rect()
   */
  legion_rect_2d_t
  legion_domain_get_rect_2d(legion_domain_t d);

  /**
   * @see Legion::Domain::get_rect()
   */
  legion_rect_3d_t
  legion_domain_get_rect_3d(legion_domain_t d);

  bool
  legion_domain_is_dense(legion_domain_t d);

  // These are the same as above but will ignore 
  // the existence of any sparsity map, whereas the 
  // ones above will fail if a sparsity map exists
  legion_rect_1d_t
  legion_domain_get_bounds_1d(legion_domain_t d);

  legion_rect_2d_t
  legion_domain_get_bounds_2d(legion_domain_t d);

  legion_rect_3d_t
  legion_domain_get_bounds_3d(legion_domain_t d);

  /**
   * @see Legion::Domain::get_volume()
   */
  size_t
  legion_domain_get_volume(legion_domain_t d);

  // -----------------------------------------------------------------------
  // Domain Point Operations
  // -----------------------------------------------------------------------

  /**
   * @see Legion::DomainPoint::from_point()
   */
  legion_domain_point_t
  legion_domain_point_from_point_1d(legion_point_1d_t p);

  /**
   * @see Legion::DomainPoint::from_point()
   */
  legion_domain_point_t
  legion_domain_point_from_point_2d(legion_point_2d_t p);

  /**
   * @see Legion::DomainPoint::from_point()
   */
  legion_domain_point_t
  legion_domain_point_from_point_3d(legion_point_3d_t p);

  /**
   * @see Legion::DomainPoint::get_point()
   */
  legion_point_1d_t
  legion_domain_point_get_point_1d(legion_domain_point_t p);

  /**
   * @see Legion::DomainPoint::get_point()
   */
  legion_point_2d_t
  legion_domain_point_get_point_2d(legion_domain_point_t p);

  /**
   * @see Legion::DomainPoint::get_point()
   */
  legion_point_3d_t
  legion_domain_point_get_point_3d(legion_domain_point_t p);

  /**
   * @see Legion::DomainPoint::nil()
   */
  legion_domain_point_t
  legion_domain_point_nil();

  /**
   * @see Legion::DomainPoint::is_null()
   */
  bool
  legion_domain_point_is_null(legion_domain_point_t point);

  /**
   * @see Legion::Runtime::safe_cast(
   *        Context, DomainPoint, LogicalRegion)
   */
  legion_domain_point_t
  legion_domain_point_safe_cast(legion_runtime_t runtime,
                                legion_context_t ctx,
                                legion_domain_point_t point,
                                legion_logical_region_t region);

  // -----------------------------------------------------------------------
  // Domain Point Iterator
  // -----------------------------------------------------------------------

  /**
   * @return Caller takes ownership of return value.
   *
   * @see Legion::Domain::DomainPointIterator::DomainPointIterator()
   */
  legion_domain_point_iterator_t
  legion_domain_point_iterator_create(legion_domain_t handle);

  /**
   * @param handle Caller must have ownership of parameter `handle`.
   *
   * @see Legion::Domain::DomainPointIterator::~DomainPointIterator()
   */
  void
  legion_domain_point_iterator_destroy(legion_domain_point_iterator_t handle);

  /**
   * @see Legion::Domain::DomainPointIterator::any_left
   */
  bool
  legion_domain_point_iterator_has_next(legion_domain_point_iterator_t handle);

  /**
   * @see Legion::Domain::DomainPointIterator::step()
   */
  legion_domain_point_t
  legion_domain_point_iterator_next(legion_domain_point_iterator_t handle);

  // -----------------------------------------------------------------------
  // Coloring Operations
  // -----------------------------------------------------------------------

  /**
   * @return Caller takes ownership of return value.
   *
   * @see Legion::Coloring
   */
  legion_coloring_t
  legion_coloring_create(void);

  /**
   * @param handle Caller must have ownership of parameter `handle`.
   *
   * @see Legion::Coloring
   */
  void
  legion_coloring_destroy(legion_coloring_t handle);

  /**
   * @see Legion::Coloring
   */
  void
  legion_coloring_ensure_color(legion_coloring_t handle,
                               legion_color_t color);

  /**
   * @see Legion::Coloring
   */
  void
  legion_coloring_add_point(legion_coloring_t handle,
                            legion_color_t color,
                            legion_ptr_t point);

  /**
   * @see Legion::Coloring
   */
  void
  legion_coloring_delete_point(legion_coloring_t handle,
                               legion_color_t color,
                               legion_ptr_t point);

  /**
   * @see Legion::Coloring
   */
  bool
  legion_coloring_has_point(legion_coloring_t handle,
                            legion_color_t color,
                            legion_ptr_t point);

  /**
   * @see Legion::Coloring
   */
  void
  legion_coloring_add_range(legion_coloring_t handle,
                            legion_color_t color,
                            legion_ptr_t start,
                            legion_ptr_t end /**< inclusive */);

  // -----------------------------------------------------------------------
  // Domain Coloring Operations
  // -----------------------------------------------------------------------

  /**
   * @return Caller takes ownership of return value.
   *
   * @see Legion::DomainColoring
   */
  legion_domain_coloring_t
  legion_domain_coloring_create(void);

  /**
   * @param handle Caller must have ownership of parameter `handle`.
   *
   * @see Legion::DomainColoring
   */
  void
  legion_domain_coloring_destroy(legion_domain_coloring_t handle);

  /**
   * @see Legion::DomainColoring
   */
  void
  legion_domain_coloring_color_domain(legion_domain_coloring_t handle,
                                      legion_color_t color,
                                      legion_domain_t domain);

  /**
   * @see Legion::DomainColoring
   */
  legion_domain_t
  legion_domain_coloring_get_color_space(legion_domain_coloring_t handle);

  // -----------------------------------------------------------------------
  // Point Coloring Operations
  // -----------------------------------------------------------------------

  /**
   * @return Caller takes ownership of return value.
   *
   * @see Legion::PointColoring
   */
  legion_point_coloring_t
  legion_point_coloring_create(void);

  /**
   * @param handle Caller must have ownership of parameter `handle`.
   *
   * @see Legion::PointColoring
   */
  void
  legion_point_coloring_destroy(
    legion_point_coloring_t handle);

  /**
   * @see Legion::PointColoring
   */
  void
  legion_point_coloring_add_point(legion_point_coloring_t handle,
                                  legion_domain_point_t color,
                                  legion_ptr_t point);

  /**
   * @see Legion::PointColoring
   */
  void
  legion_point_coloring_add_range(legion_point_coloring_t handle,
                                  legion_domain_point_t color,
                                  legion_ptr_t start,
                                  legion_ptr_t end /**< inclusive */);

  // -----------------------------------------------------------------------
  // Domain Point Coloring Operations
  // -----------------------------------------------------------------------

  /**
   * @return Caller takes ownership of return value.
   *
   * @see Legion::DomainPointColoring
   */
  legion_domain_point_coloring_t
  legion_domain_point_coloring_create(void);

  /**
   * @param handle Caller must have ownership of parameter `handle`.
   *
   * @see Legion::DomainPointColoring
   */
  void
  legion_domain_point_coloring_destroy(
    legion_domain_point_coloring_t handle);

  /**
   * @see Legion::DomainPointColoring
   */
  void
  legion_domain_point_coloring_color_domain(
    legion_domain_point_coloring_t handle,
    legion_domain_point_t color,
    legion_domain_t domain);

  // -----------------------------------------------------------------------
  // Multi-Domain Point Coloring Operations
  // -----------------------------------------------------------------------

  /**
   * @return Caller takes ownership of return value.
   *
   * @see Legion::MultiDomainPointColoring
   */
  legion_multi_domain_point_coloring_t
  legion_multi_domain_point_coloring_create(void);

  /**
   * @param handle Caller must have ownership of parameter `handle`.
   *
   * @see Legion::MultiDomainPointColoring
   */
  void
  legion_multi_domain_point_coloring_destroy(
    legion_multi_domain_point_coloring_t handle);

  /**
   * @see Legion::MultiDomainPointColoring
   */
  void
  legion_multi_domain_point_coloring_color_domain(
    legion_multi_domain_point_coloring_t handle,
    legion_domain_point_t color,
    legion_domain_t domain);

  // -----------------------------------------------------------------------
  // Index Space Operations
  // ----------------------------------------------------------------------

  /**
   * @return Caller takes ownership of return value.
   *
   * @see Legion::Runtime::create_index_space(Context, size_t)
   */
  legion_index_space_t
  legion_index_space_create(legion_runtime_t runtime,
                            legion_context_t ctx,
                            size_t max_num_elmts);

  /**
   * @return Caller takes ownership of return value.
   *
   * @see Legion::Runtime::create_index_space(Context, Domain)
   */
  legion_index_space_t
  legion_index_space_create_domain(legion_runtime_t runtime,
                                   legion_context_t ctx,
                                   legion_domain_t domain);

  /**
   * @return Caller takes ownership of return value.
   *
   * @see Legion::Runtime::union_index_spaces
   */
  legion_index_space_t
  legion_index_space_union(legion_runtime_t runtime,
                           legion_context_t ctx,
                           const legion_index_space_t *spaces,
                           size_t num_spaces);

  /**
   * @return Caller takes ownership of return value.
   *
   * @see Legion::Runtime::intersect_index_spaces
   */
  legion_index_space_t
  legion_index_space_intersection(legion_runtime_t runtime,
                                  legion_context_t ctx,
                                  const legion_index_space_t *spaces,
                                  size_t num_spaces);

  /**
   * @see Legion::Runtime::has_multiple_domains().
   */
  bool
  legion_index_space_has_multiple_domains(legion_runtime_t runtime,
                                          legion_index_space_t handle);

  /**
   * @param handle Caller must have ownership of parameter `handle`.
   *
   * @see Legion::Runtime::get_index_space_domain()
   */
  legion_domain_t
  legion_index_space_get_domain(legion_runtime_t runtime,
                                legion_index_space_t handle);

  /**
   * @param handle Caller must have ownership of parameter `handle`.
   *
   * @see Legion::Runtime::get_parent_index_partition()
   */
  legion_index_partition_t
  legion_index_space_get_parent_index_partition(legion_runtime_t runtime,
                                                legion_index_space_t handle);

  /**
   * @param handle Caller must have ownership of parameter `handle`.
   *
   * @see Legion::Runtime::destroy_index_space()
   */
  void
  legion_index_space_destroy(legion_runtime_t runtime,
                             legion_context_t ctx,
                             legion_index_space_t handle);

  /**
   * @see Legion::Runtime::attach_name()
   */
  void
  legion_index_space_attach_name(legion_runtime_t runtime,
                                 legion_index_space_t handle,
                                 const char *name,
                                 bool is_mutable /* = false */);

  /**
   * @see Legion::Runtime::retrieve_name()
   */
  void
  legion_index_space_retrieve_name(legion_runtime_t runtime,
                                   legion_index_space_t handle,
                                   const char **result);

  // -----------------------------------------------------------------------
  // Index Partition Operations
  // -----------------------------------------------------------------------

  /**
   * @return Caller takes ownership of return value.
   *
   * @see Legion::Runtime::create_index_partition(
   *        Context, IndexSpace, Coloring, bool, int)
   */
  legion_index_partition_t
  legion_index_partition_create_coloring(
    legion_runtime_t runtime,
    legion_context_t ctx,
    legion_index_space_t parent,
    legion_coloring_t coloring,
    bool disjoint,
    int part_color /* = AUTO_GENERATE_ID */);

  /**
   * @return Caller takes ownership of return value.
   *
   * @see Legion::Runtime::create_index_partition(
   *        Context, IndexSpace, Domain, DomainColoring, bool, int)
   */
  legion_index_partition_t
  legion_index_partition_create_domain_coloring(
    legion_runtime_t runtime,
    legion_context_t ctx,
    legion_index_space_t parent,
    legion_domain_t color_space,
    legion_domain_coloring_t coloring,
    bool disjoint,
    int part_color /* = AUTO_GENERATE_ID */);

  /**
   * @return Caller takes ownership of return value.
   *
   * @see Legion::Runtime::create_index_partition(
   *        Context, IndexSpace, Domain, PointColoring, PartitionKind, int)
   */
  legion_index_partition_t
  legion_index_partition_create_point_coloring(
    legion_runtime_t runtime,
    legion_context_t ctx,
    legion_index_space_t parent,
    legion_domain_t color_space,
    legion_point_coloring_t coloring,
    legion_partition_kind_t part_kind /* = COMPUTE_KIND */,
    int color /* = AUTO_GENERATE_ID */);

  /**
   * @return Caller takes ownership of return value.
   *
   * @see Legion::Runtime::create_index_partition(
   *        Context, IndexSpace, Domain, DomainPointColoring, PartitionKind, int)
   */
  legion_index_partition_t
  legion_index_partition_create_domain_point_coloring(
    legion_runtime_t runtime,
    legion_context_t ctx,
    legion_index_space_t parent,
    legion_domain_t color_space,
    legion_domain_point_coloring_t coloring,
    legion_partition_kind_t part_kind /* = COMPUTE_KIND */,
    int color /* = AUTO_GENERATE_ID */);

  /**
   * @return Caller takes ownership of return value.
   *
   * @see Legion::Runtime::create_index_partition(
   *        Context, IndexSpace, Domain, MultiDomainPointColoring, PartitionKind, int)
   */
  legion_index_partition_t
  legion_index_partition_create_multi_domain_point_coloring(
    legion_runtime_t runtime,
    legion_context_t ctx,
    legion_index_space_t parent,
    legion_domain_t color_space,
    legion_multi_domain_point_coloring_t coloring,
    legion_partition_kind_t part_kind /* = COMPUTE_KIND */,
    int color /* = AUTO_GENERATE_ID */);

  /**
   * @return Caller takes ownership of return value.
   *
   * @see Legion::Runtime::create_index_partition<T>(
   *        Context, IndexSpace, const T&, int)
   */
  legion_index_partition_t
  legion_index_partition_create_blockify_1d(
    legion_runtime_t runtime,
    legion_context_t ctx,
    legion_index_space_t parent,
    legion_blockify_1d_t blockify,
    int part_color /* = AUTO_GENERATE_ID */);

  /**
   * @return Caller takes ownership of return value.
   *
   * @see Legion::Runtime::create_index_partition<T>(
   *        Context, IndexSpace, const T&, int)
   */
  legion_index_partition_t
  legion_index_partition_create_blockify_2d(
    legion_runtime_t runtime,
    legion_context_t ctx,
    legion_index_space_t parent,
    legion_blockify_2d_t blockify,
    int part_color /* = AUTO_GENERATE_ID */);

  /**
   * @return Caller takes ownership of return value.
   *
   * @see Legion::Runtime::create_index_partition<T>(
   *        Context, IndexSpace, const T&, int)
   */
  legion_index_partition_t
  legion_index_partition_create_blockify_3d(
    legion_runtime_t runtime,
    legion_context_t ctx,
    legion_index_space_t parent,
    legion_blockify_3d_t blockify,
    int part_color /* = AUTO_GENERATE_ID */);

  /**
   * @return Caller takes ownership of return value.
   *
   * @see Legion::Runtime::create_equal_partition()
   */
  legion_index_partition_t
  legion_index_partition_create_equal(legion_runtime_t runtime,
                                      legion_context_t ctx,
                                      legion_index_space_t parent,
                                      legion_index_space_t color_space,
                                      size_t granularity,
                                      int color /* = AUTO_GENERATE_ID */);

  /**
   * @return Caller takes ownership of return value.
   *
   * @see Legion::Runtime::create_partition_by_union()
   */
  legion_index_partition_t
  legion_index_partition_create_by_union(
    legion_runtime_t runtime,
    legion_context_t ctx,
    legion_index_space_t parent,
    legion_index_partition_t handle1,
    legion_index_partition_t handle2,
    legion_index_space_t color_space,
    legion_partition_kind_t part_kind /* = COMPUTE_KIND */,
    int color /* = AUTO_GENERATE_ID */);

  /**
   * @return Caller takes ownership of return value.
   *
   * @see Legion::Runtime::create_partition_by_intersection()
   */
  legion_index_partition_t
  legion_index_partition_create_by_intersection(
    legion_runtime_t runtime,
    legion_context_t ctx,
    legion_index_space_t parent,
    legion_index_partition_t handle1,
    legion_index_partition_t handle2,
    legion_index_space_t color_space,
    legion_partition_kind_t part_kind /* = COMPUTE_KIND */,
    int color /* = AUTO_GENERATE_ID */);

  /**
   * @return Caller takes ownership of return value.
   *
   * @see Legion::Runtime::create_partition_by_difference()
   */
  legion_index_partition_t
  legion_index_partition_create_by_difference(
    legion_runtime_t runtime,
    legion_context_t ctx,
    legion_index_space_t parent,
    legion_index_partition_t handle1,
    legion_index_partition_t handle2,
    legion_index_space_t color_space,
    legion_partition_kind_t part_kind /* = COMPUTE_KIND */,
    int color /* = AUTO_GENERATE_ID */);

  /**
   * @return Caller takes ownership of return value.
   *
   * @see Legion::Runtime::create_partition_by_field()
   */
  legion_index_partition_t
  legion_index_partition_create_by_field(legion_runtime_t runtime,
                                         legion_context_t ctx,
                                         legion_logical_region_t handle,
                                         legion_logical_region_t parent,
                                         legion_field_id_t fid,
                                         legion_index_space_t color_space,
                                         int color /* = AUTO_GENERATE_ID */);

  /**
   * @return Caller takes ownership of return value.
   *
   * @see Legion::Runtime::create_partition_by_image()
   */
  legion_index_partition_t
  legion_index_partition_create_by_image(
    legion_runtime_t runtime,
    legion_context_t ctx,
    legion_index_space_t handle,
    legion_logical_partition_t projection,
    legion_logical_region_t parent,
    legion_field_id_t fid,
    legion_index_space_t color_space,
    legion_partition_kind_t part_kind /* = COMPUTE_KIND */,
    int color /* = AUTO_GENERATE_ID */);

  /**
   * @return Caller takes ownership of return value.
   *
   * @see Legion::Runtime::create_partition_by_preimage()
   */
  legion_index_partition_t
  legion_index_partition_create_by_preimage(
    legion_runtime_t runtime,
    legion_context_t ctx,
    legion_index_partition_t projection,
    legion_logical_region_t handle,
    legion_logical_region_t parent,
    legion_field_id_t fid,
    legion_index_space_t color_space,
    legion_partition_kind_t part_kind /* = COMPUTE_KIND */,
    int color /* = AUTO_GENERATE_ID */);

  /**
   * @see LegionRuntime::HighLevel::Runtime::is_index_partition_disjoint()
   */
  bool
  legion_index_partition_is_disjoint(legion_runtime_t runtime,
                                     legion_index_partition_t handle);

  /**
   * @see LegionRuntime::HighLevel::Runtime::is_index_partition_complete()
   */
  bool
  legion_index_partition_is_complete(legion_runtime_t runtime,
                                     legion_index_partition_t handle);

  /**
   * @return Caller does **NOT** take ownership of return value.
   *
   * @see Legion::Runtime::get_index_subspace()
   */
  legion_index_space_t
  legion_index_partition_get_index_subspace(legion_runtime_t runtime,
                                            legion_index_partition_t handle,
                                            legion_color_t color);

  /**
   * @return Caller does **NOT** take ownership of return value.
   *
   * @see Legion::Runtime::get_index_subspace()
   */
  legion_index_space_t
  legion_index_partition_get_index_subspace_domain_point(
    legion_runtime_t runtime,
    legion_index_partition_t handle,
    legion_domain_point_t color);

  /**
   * @see Legion::Runtime::has_index_subspace()
   */
  bool
  legion_index_partition_has_index_subspace_domain_point(
    legion_runtime_t runtime,
    legion_index_partition_t handle,
    legion_domain_point_t color);

  /**
   * @see Legion::Runtime::get_index_partition_color_space_name()
   */
  legion_index_space_t
  legion_index_partition_get_color_space(legion_runtime_t runtime,
                                         legion_index_partition_t handle);

  /**
   * @see Legion::Runtime::get_index_partition_color()
   */
  legion_color_t
  legion_index_partition_get_color(legion_runtime_t runtime,
                                   legion_index_partition_t handle);

  /**
   * @return Caller does **NOT** take ownership of return value.
   *
   * @see Legion::Runtime::get_parent_index_space()
   */
  legion_index_space_t
  legion_index_partition_get_parent_index_space(legion_runtime_t runtime,
                                                legion_index_partition_t handle);

  /**
   * @param handle Caller must have ownership of parameter `handle`.
   *
   * @see Legion::Runtime::destroy_index_space()
   */
  void
  legion_index_partition_destroy(legion_runtime_t runtime,
                                legion_context_t ctx,
                                 legion_index_partition_t handle);

  /**
   * @see Legion::Runtime::attach_name()
   */
  void
  legion_index_partition_attach_name(legion_runtime_t runtime,
                                     legion_index_partition_t handle,
                                     const char *name,
                                     bool is_mutable /* = false */);

  /**
   * @see Legion::Runtime::retrieve_name()
   */
  void
  legion_index_partition_retrieve_name(legion_runtime_t runtime,
                                       legion_index_partition_t handle,
                                       const char **result);

  // -----------------------------------------------------------------------
  // Field Space Operations
  // -----------------------------------------------------------------------

  /**
   * @return Caller takes ownership of return value.
   *
   * @see Legion::Runtime::create_field_space()
   */
  legion_field_space_t
  legion_field_space_create(legion_runtime_t runtime,
                            legion_context_t ctx);

  /**
   * @param handle Caller must have ownership of parameter `handle`.
   *
   * @see Legion::Runtime::destroy_field_space()
   */
  void
  legion_field_space_destroy(legion_runtime_t runtime,
                             legion_context_t ctx,
                             legion_field_space_t handle);

  /**
   * @see Legion::Runtime::attach_name()
   */
  void
  legion_field_space_attach_name(legion_runtime_t runtime,
                                 legion_field_space_t handle,
                                 const char *name,
                                 bool is_mutable /* = false */);

  /**
   * @see Legion::Runtime::retrieve_name()
   */
  void
  legion_field_space_retrieve_name(legion_runtime_t runtime,
                                   legion_field_space_t handle,
                                   const char **result);

  /**
   * @see Legion::Runtime::retrieve_name()
   */
  void
  legion_field_id_attach_name(legion_runtime_t runtime,
                              legion_field_space_t handle,
                              legion_field_id_t id,
                              const char *name,
                              bool is_mutable /* = false */);

  /**
   * @see Legion::Runtime::attach_name()
   */
  void
  legion_field_id_retrieve_name(legion_runtime_t runtime,
                                legion_field_space_t handle,
                                legion_field_id_t id,
                                const char **result);

  // -----------------------------------------------------------------------
  // Logical Region Operations
  // -----------------------------------------------------------------------

  /**
   * @return Caller takes ownership of return value.
   *
   * @see Legion::Runtime::create_logical_region()
   */
  legion_logical_region_t
  legion_logical_region_create(legion_runtime_t runtime,
                               legion_context_t ctx,
                               legion_index_space_t index,
                               legion_field_space_t fields);

  /**
   * @param handle Caller must have ownership of parameter `handle`.
   *
   * @see Legion::Runtime::destroy_logical_region()
   */
  void
  legion_logical_region_destroy(legion_runtime_t runtime,
                                legion_context_t ctx,
                                legion_logical_region_t handle);

  /**
   * @see Legion::Runtime::get_logical_region_color()
   */
  legion_color_t
  legion_logical_region_get_color(legion_runtime_t runtime,
                                  legion_logical_region_t handle);

  /**
   * @see Legion::Runtime::get_logical_region_color_point()
   */
  legion_domain_point_t
  legion_logical_region_get_color_domain_point(legion_runtime_t runtime_,
                                               legion_logical_region_t handle_);

  /**
   * @see Legion::Runtime::has_parent_logical_partition()
   */
  bool
  legion_logical_region_has_parent_logical_partition(
    legion_runtime_t runtime,
    legion_logical_region_t handle);

  /**
   * @see Legion::Runtime::get_parent_logical_partition()
   */
  legion_logical_partition_t
  legion_logical_region_get_parent_logical_partition(
    legion_runtime_t runtime,
    legion_logical_region_t handle);

  /**
   * @see Legion::Runtime::attach_name()
   */
  void
  legion_logical_region_attach_name(legion_runtime_t runtime,
                                    legion_logical_region_t handle,
                                    const char *name,
                                    bool is_mutable /* = false */);

  /**
   * @see Legion::Runtime::retrieve_name()
   */
  void
  legion_logical_region_retrieve_name(legion_runtime_t runtime,
                                      legion_logical_region_t handle,
                                      const char **result);

  // -----------------------------------------------------------------------
  // Logical Region Tree Traversal Operations
  // -----------------------------------------------------------------------

  /**
   * @return Caller takes ownership of return value.
   *
   * @see Legion::Runtime::get_logical_partition()
   */
  legion_logical_partition_t
  legion_logical_partition_create(legion_runtime_t runtime,
                                  legion_context_t ctx,
                                  legion_logical_region_t parent,
                                  legion_index_partition_t handle);

  /**
   * @return Caller takes ownership of return value.
   *
   * @see Legion::Runtime::get_logical_partition_by_tree()
   */
  legion_logical_partition_t
  legion_logical_partition_create_by_tree(legion_runtime_t runtime,
                                          legion_context_t ctx,
                                          legion_index_partition_t handle,
                                          legion_field_space_t fspace,
                                          legion_region_tree_id_t tid);

  /**
   * @param handle Caller must have ownership of parameter `handle`.
   *
   * @see Legion::Runtime::destroy_logical_partition()
   */
  void
  legion_logical_partition_destroy(legion_runtime_t runtime,
                                   legion_context_t ctx,
                                   legion_logical_partition_t handle);

  /**
   * @return Caller does **NOT** take ownership of return value.
   *
   * @see Legion::Runtime::get_logical_subregion()
   */
  legion_logical_region_t
  legion_logical_partition_get_logical_subregion(
    legion_runtime_t runtime,
    legion_logical_partition_t parent,
    legion_index_space_t handle);

  /**
   * @return Caller does **NOT** take ownership of return value.
   *
   * @see Legion::Runtime::get_logical_subregion_by_color()
   */
  legion_logical_region_t
  legion_logical_partition_get_logical_subregion_by_color(
    legion_runtime_t runtime,
    legion_logical_partition_t parent,
    legion_color_t c);

  /**
   * @return Caller does **NOT** take ownership of return value.
   *
   * @see Legion::Runtime::get_logical_subregion_by_color()
   */
  legion_logical_region_t
  legion_logical_partition_get_logical_subregion_by_color_domain_point(
    legion_runtime_t runtime,
    legion_logical_partition_t parent,
    legion_domain_point_t c);

  /**
   * @see Legion::Runtime::has_logical_subregion_by_color()
   */
  bool
  legion_logical_partition_has_logical_subregion_by_color_domain_point(
    legion_runtime_t runtime,
    legion_logical_partition_t parent,
    legion_domain_point_t c);

  /**
   * @return Caller does **NOT** take ownership of return value.
   *
   * @see Legion::Runtime::get_logical_subregion_by_tree()
   */
  legion_logical_region_t
  legion_logical_partition_get_logical_subregion_by_tree(
    legion_runtime_t runtime,
    legion_index_space_t handle,
    legion_field_space_t fspace,
    legion_region_tree_id_t tid);

  /**
   * @see Legion::Runtime::get_parent_logical_region()
   */
  legion_logical_region_t
  legion_logical_partition_get_parent_logical_region(
    legion_runtime_t runtime,
    legion_logical_partition_t handle);

  /**
   * @see Legion::Runtime::attach_name()
   */
  void
  legion_logical_partition_attach_name(legion_runtime_t runtime,
                                       legion_logical_partition_t handle,
                                       const char *name,
                                       bool is_mutable /* = false */);

  /**
   * @see Legion::Runtime::retrieve_name()
   */
  void
  legion_logical_partition_retrieve_name(legion_runtime_t runtime,
                                         legion_logical_partition_t handle,
                                         const char **result);

  // -----------------------------------------------------------------------
  // Region Requirement Operations
  // -----------------------------------------------------------------------

  /**
   * @see Legion::RegionRequirement::region
   */
  legion_logical_region_t
  legion_region_requirement_get_region(legion_region_requirement_t handle);

  /**
   * @see Legion::RegionRequirement::parent
   */
  legion_logical_region_t
  legion_region_requirement_get_parent(legion_region_requirement_t handle);

  /**
   * @see Legion::RegionRequirement::partition
   */
  legion_logical_partition_t
  legion_region_requirement_get_partition(legion_region_requirement_t handle);

  /**
   * @see Legion::RegionRequirement::privilege_fields
   */
  unsigned
  legion_region_requirement_get_privilege_fields_size(
      legion_region_requirement_t handle);

  /**
   * @param fields Caller should give a buffer of the size fields_size
   *
   * @param fields_size the size of the buffer fields
   *
   * @return returns privilege fields in the region requirement.
   *         The return might be truncated if the buffer size is
   *         smaller than the number of privilege fields.
   *
   * @see Legion::RegionRequirement::privilege_fields
   */
  void
  legion_region_requirement_get_privilege_fields(
      legion_region_requirement_t handle,
      legion_field_id_t* fields,
      unsigned fields_size);

  /**
   * @return returns the i-th privilege field in the region requirement.
   *         note that this function takes O(n) time due to the underlying
   *         data structure does not provide an indexing operation.
   *
   * @see Legion::RegionRequirement::privilege_fields
   */
  legion_field_id_t
  legion_region_requirement_get_privilege_field(
      legion_region_requirement_t handle,
      unsigned idx);

  /**
   * @see Legion::RegionRequirement::instance_fields
   */
  unsigned
  legion_region_requirement_get_instance_fields_size(
      legion_region_requirement_t handle);

  /**
   * @param fields Caller should give a buffer of the size fields_size
   *
   * @param fields_size the size of the buffer fields
   *
   * @return returns instance fields in the region requirement.
   *         The return might be truncated if the buffer size is
   *         smaller than the number of instance fields.
   *
   * @see Legion::RegionRequirement::instance_fields
   */
  void
  legion_region_requirement_get_instance_fields(
      legion_region_requirement_t handle,
      legion_field_id_t* fields,
      unsigned fields_size);

  /**
   * @return returns the i-th instance field in the region requirement.
   *
   * @see Legion::RegionRequirement::instance_fields
   */
  legion_field_id_t
  legion_region_requirement_get_instance_field(
      legion_region_requirement_t handle,
      unsigned idx);

  /**
   * @see Legion::RegionRequirement::privilege
   */
  legion_privilege_mode_t
  legion_region_requirement_get_privilege(legion_region_requirement_t handle);

  /**
   * @see Legion::RegionRequirement::prop
   */
  legion_coherence_property_t
  legion_region_requirement_get_prop(legion_region_requirement_t handle);

  /**
   * @see Legion::RegionRequirement::redop
   */
  legion_reduction_op_id_t
  legion_region_requirement_get_redop(legion_region_requirement_t handle);

  /**
   * @see Legion::RegionRequirement::tag
   */
  legion_mapping_tag_id_t
  legion_region_requirement_get_tag(legion_region_requirement_t handle);

  /**
   * @see Legion::RegionRequirement::handle_type
   */
  legion_handle_type_t
  legion_region_requirement_get_handle_type(legion_region_requirement_t handle);

  /**
   * @see Legion::RegionRequirement::projection
   */
  legion_projection_id_t
  legion_region_requirement_get_projection(legion_region_requirement_t handle);

  // -----------------------------------------------------------------------
  // Allocator and Argument Map Operations
  // -----------------------------------------------------------------------

  /**
   * @return Caller takes ownership of return value.
   *
   * @see Legion::Runtime::create_field_allocator()
   */
  legion_field_allocator_t
  legion_field_allocator_create(legion_runtime_t runtime,
                                legion_context_t ctx,
                                legion_field_space_t handle);

  /**
   * @param handle Caller must have ownership of parameter `handle`.
   *
   * @see Legion::FieldAllocator::~FieldAllocator()
   */
  void
  legion_field_allocator_destroy(legion_field_allocator_t handle);

  /**
   * @see Legion::FieldAllocator::allocate_field()
   */
  legion_field_id_t
  legion_field_allocator_allocate_field(
    legion_field_allocator_t allocator,
    size_t field_size,
    legion_field_id_t desired_fieldid /* = AUTO_GENERATE_ID */);

  /**
   * @see Legion::FieldAllocator::free_field()
   */
  void
  legion_field_allocator_free_field(legion_field_allocator_t allocator,
                                    legion_field_id_t fid);

  /**
   * @see Legion::FieldAllocator::allocate_local_field()
   */
  legion_field_id_t
  legion_field_allocator_allocate_local_field(
    legion_field_allocator_t allocator,
    size_t field_size,
    legion_field_id_t desired_fieldid /* = AUTO_GENERATE_ID */);

  /**
   * @return Caller takes ownership of return value.
   *
   * @see Legion::ArgumentMap::ArgumentMap()
   */
  legion_argument_map_t
  legion_argument_map_create();

  /**
   * @see Legion::ArgumentMap::set_point()
   */
  void
  legion_argument_map_set_point(legion_argument_map_t map,
                                legion_domain_point_t dp,
                                legion_task_argument_t arg,
                                bool replace /* = true */);

  /**
   * @param handle Caller must have ownership of parameter `handle`.
   *
   * @see Legion::ArgumentMap::~ArgumentMap()
   */
  void
  legion_argument_map_destroy(legion_argument_map_t handle);

  // -----------------------------------------------------------------------
  // Predicate Operations
  // -----------------------------------------------------------------------

  /**
   * @param handle Caller must have ownership of parameter `handle`.
   *
   * @see Legion::Predicate::~Predicate()
   */
  void
  legion_predicate_destroy(legion_predicate_t handle);

  /**
   * @return Caller does **NOT** take ownership of return value.
   *
   * @see Legion::Predicate::TRUE_PRED
   */
  const legion_predicate_t
  legion_predicate_true(void);

  /**
   * @return Caller does **NOT** take ownership of return value.
   *
   * @see Legion::Predicate::FALSE_PRED
   */
  const legion_predicate_t
  legion_predicate_false(void);

  // -----------------------------------------------------------------------
  // Phase Barrier Operations
  // -----------------------------------------------------------------------

  /**
   * @return Caller takes ownership of return value.
   *
   * @see Legion::Runtime::create_phase_barrier()
   */
  legion_phase_barrier_t
  legion_phase_barrier_create(legion_runtime_t runtime,
                              legion_context_t ctx,
                              unsigned arrivals);

  /**
   * @param handle Caller must have ownership of parameter `handle`.
   *
   * @see Legion::Runtime::destroy_phase_barrier()
   */
  void
  legion_phase_barrier_destroy(legion_runtime_t runtime,
                               legion_context_t ctx,
                               legion_phase_barrier_t handle);

  /**
   * @see LegionRuntime::HighLevel::PhaseBarrier::alter_arrival_count()
   */
  legion_phase_barrier_t
  legion_phase_barrier_alter_arrival_count(legion_runtime_t runtime,
                                           legion_context_t ctx,
                                           legion_phase_barrier_t handle,
                                           int delta);

  /**
   * @see LegionRuntime::HighLevel::PhaseBarrier::arrive()
   */
  void
  legion_phase_barrier_arrive(legion_runtime_t runtime,
                              legion_context_t ctx,
                              legion_phase_barrier_t handle,
                              unsigned count /* = 1 */);

  /**
   * @see LegionRuntime::HighLevel::PhaseBarrier::wait()
   */
  void
  legion_phase_barrier_wait(legion_runtime_t runtime,
                            legion_context_t ctx,
                            legion_phase_barrier_t handle);

  /**
   * @return Caller does **NOT** take ownership of return value.
   *
   * @see Legion::Runtime::advance_phase_barrier()
   */
  legion_phase_barrier_t
  legion_phase_barrier_advance(legion_runtime_t runtime,
                               legion_context_t ctx,
                               legion_phase_barrier_t handle);

  // -----------------------------------------------------------------------
  // Dynamic Collective Operations
  // -----------------------------------------------------------------------

  /**
   * @return Caller takes ownership of return value.
   *
   * @see Legion::Runtime::create_dynamic_collective()
   */
  legion_dynamic_collective_t
  legion_dynamic_collective_create(legion_runtime_t runtime,
                                   legion_context_t ctx,
                                   unsigned arrivals,
                                   legion_reduction_op_id_t redop,
                                   const void *init_value,
                                   size_t init_size);

  /**
   * @param handle Caller must have ownership of parameter `handle`.
   *
   * @see Legion::Runtime::destroy_dynamic_collective()
   */
  void
  legion_dynamic_collective_destroy(legion_runtime_t runtime,
                                    legion_context_t ctx,
                                    legion_dynamic_collective_t handle);

  /**
   * @see LegionRuntime::HighLevel::DynamicCollective::alter_arrival_count()
   */
  legion_dynamic_collective_t
  legion_dynamic_collective_alter_arrival_count(
    legion_runtime_t runtime,
    legion_context_t ctx,
    legion_dynamic_collective_t handle,
    int delta);

  /**
   * @see Legion::Runtime::arrive_dynamic_collective()
   */
  void
  legion_dynamic_collective_arrive(legion_runtime_t runtime,
                                   legion_context_t ctx,
                                   legion_dynamic_collective_t handle,
                                   const void *buffer,
                                   size_t size,
                                   unsigned count /* = 1 */);

  /**
   * @see Legion::Runtime::defer_dynamic_collective_arrival()
   */
  void
  legion_dynamic_collective_defer_arrival(legion_runtime_t runtime,
                                          legion_context_t ctx,
                                          legion_dynamic_collective_t handle,
                                          legion_future_t f,
                                          unsigned count /* = 1 */);

  /**
   * @return Caller takes ownership of return value.
   *
   * @see Legion::Runtime::get_dynamic_collective_result()
   */
  legion_future_t
  legion_dynamic_collective_get_result(legion_runtime_t runtime,
                                       legion_context_t ctx,
                                       legion_dynamic_collective_t handle);

  /**
   * @return Caller does **NOT** take ownership of return value.
   *
   * @see Legion::Runtime::advance_dynamic_collective()
   */
  legion_dynamic_collective_t
  legion_dynamic_collective_advance(legion_runtime_t runtime,
                                    legion_context_t ctx,
                                    legion_dynamic_collective_t handle);

  // -----------------------------------------------------------------------
  // Future Operations
  // -----------------------------------------------------------------------

  /**
   * @return Caller takes ownership of return value.
   *
   * @see Legion::Future::from_untyped_pointer()
   */
  legion_future_t
  legion_future_from_untyped_pointer(legion_runtime_t runtime,
                                     const void *buffer,
                                     size_t size);

  /**
   * @return Caller takes ownership of return value.
   *
   * @see Legion::Future::Future()
   */
  legion_future_t
  legion_future_copy(legion_future_t handle);

  /**
   * @param handle Caller must have ownership of parameter `handle`.
   *
   * @see Legion::Future::~Future()
   */
  void
  legion_future_destroy(legion_future_t handle);

  /**
   * @see Legion::Future::get_void_result()
   */
  void
  legion_future_get_void_result(legion_future_t handle);

  /**
   * @see Legion::Future::is_empty()
   */
  bool
  legion_future_is_empty(legion_future_t handle,
                         bool block /* = false */);

  /**
   * @see Legion::Future::get_untyped_pointer()
   */
  const void *
  legion_future_get_untyped_pointer(legion_future_t handle);

  /**
   * @see Legion::Future::get_untyped_size()
   */
  size_t
  legion_future_get_untyped_size(legion_future_t handle);

  // -----------------------------------------------------------------------
  // Future Map Operations
  // -----------------------------------------------------------------------

  /**
   * @param handle Caller must have ownership of parameter `handle`.
   *
   * @see Legion::FutureMap::~FutureMap()
   */
  void
  legion_future_map_destroy(legion_future_map_t handle);

  /**
   * @see Legion::FutureMap::wait_all_results()
   */
  void
  legion_future_map_wait_all_results(legion_future_map_t handle);

  /**
   * @return Caller takes ownership of return value.
   *
   * @see Legion::Future::get_future()
   */
  legion_future_t
  legion_future_map_get_future(legion_future_map_t handle,
                               legion_domain_point_t point);

  // -----------------------------------------------------------------------
  // Task Launch Operations
  // -----------------------------------------------------------------------

  /**
   * @return Caller takes ownership of return value.
   *
   * @see Legion::TaskLauncher::TaskLauncher()
   */
  legion_task_launcher_t
  legion_task_launcher_create(
    legion_task_id_t tid,
    legion_task_argument_t arg,
    legion_predicate_t pred /* = legion_predicate_true() */,
    legion_mapper_id_t id /* = 0 */,
    legion_mapping_tag_id_t tag /* = 0 */);

  /**
   * @param handle Caller must have ownership of parameter `handle`.
   *
   * @see Legion::TaskLauncher::~TaskLauncher()
   */
  void
  legion_task_launcher_destroy(legion_task_launcher_t handle);

  /**
   * @return Caller takes ownership of return value.
   *
   * @see Legion::Runtime::execute_task()
   */
  legion_future_t
  legion_task_launcher_execute(legion_runtime_t runtime,
                               legion_context_t ctx,
                               legion_task_launcher_t launcher);

  /**
   * @see Legion::TaskLauncher::add_region_requirement()
   */
  unsigned
  legion_task_launcher_add_region_requirement_logical_region(
    legion_task_launcher_t launcher,
    legion_logical_region_t handle,
    legion_privilege_mode_t priv,
    legion_coherence_property_t prop,
    legion_logical_region_t parent,
    legion_mapping_tag_id_t tag /* = 0 */,
    bool verified /* = false*/);

  /**
   * @see Legion::TaskLauncher::add_region_requirement()
   */
  unsigned
  legion_task_launcher_add_region_requirement_logical_region_reduction(
    legion_task_launcher_t launcher,
    legion_logical_region_t handle,
    legion_reduction_op_id_t redop,
    legion_coherence_property_t prop,
    legion_logical_region_t parent,
    legion_mapping_tag_id_t tag /* = 0 */,
    bool verified /* = false*/);

  /**
   * @see Legion::TaskLauncher::add_field()
   */
  void
  legion_task_launcher_add_field(legion_task_launcher_t launcher,
                                 unsigned idx,
                                 legion_field_id_t fid,
                                 bool inst /* = true */);

  /**
   * @see Legion::RegionRequirement::add_flags()
   */
  void
  legion_task_launcher_add_flags(legion_task_launcher_t launcher,
                                 unsigned idx,
                                 enum legion_region_flags_t flags);

  /**
   * @see Legion::RegionRequirement::flags
   */
  void
  legion_task_launcher_intersect_flags(legion_task_launcher_t launcher,
                                       unsigned idx,
                                       enum legion_region_flags_t flags);

  /**
   * @see Legion::TaskLauncher::add_index_requirement()
   */
  unsigned
  legion_task_launcher_add_index_requirement(
    legion_task_launcher_t launcher,
    legion_index_space_t handle,
    legion_allocate_mode_t priv,
    legion_index_space_t parent,
    bool verified /* = false*/);

  /**
   * @see Legion::TaskLauncher::add_future()
   */
  void
  legion_task_launcher_add_future(legion_task_launcher_t launcher,
                                  legion_future_t future);

  /**
   * @see Legion::TaskLauncher::add_wait_barrier()
   */
  void
  legion_task_launcher_add_wait_barrier(legion_task_launcher_t launcher,
                                        legion_phase_barrier_t bar);

  /**
   * @see Legion::TaskLauncher::add_arrival_barrier()
   */
  void
  legion_task_launcher_add_arrival_barrier(legion_task_launcher_t launcher,
                                           legion_phase_barrier_t bar);

  /**
   * @return Caller takes ownership of return value.
   *
   * @see Legion::IndexTaskLauncher::IndexTaskLauncher()
   */
  legion_index_launcher_t
  legion_index_launcher_create(
    legion_task_id_t tid,
    legion_domain_t domain,
    legion_task_argument_t global_arg,
    legion_argument_map_t map,
    legion_predicate_t pred /* = legion_predicate_true() */,
    bool must /* = false */,
    legion_mapper_id_t id /* = 0 */,
    legion_mapping_tag_id_t tag /* = 0 */);

  /**
   * @param handle Caller must have ownership of parameter `handle`.
   *
   * @see Legion::IndexTaskLauncher::~IndexTaskLauncher()
   */
  void
  legion_index_launcher_destroy(legion_index_launcher_t handle);

  /**
   * @return Caller takes ownership of return value.
   *
   * @see Legion::Runtime::execute_index_space(Context, const IndexTaskLauncher &)
   */
  legion_future_map_t
  legion_index_launcher_execute(legion_runtime_t runtime,
                               legion_context_t ctx,
                               legion_index_launcher_t launcher);

  /**
   * @return Caller takes ownership of return value.
   *
   * @see Legion::Runtime::execute_index_space(Context, const IndexTaskLauncher &, ReductionOpID)
   */
  legion_future_t
  legion_index_launcher_execute_reduction(legion_runtime_t runtime,
                                          legion_context_t ctx,
                                          legion_index_launcher_t launcher,
                                          legion_reduction_op_id_t redop);

  /**
   * @see Legion::IndexTaskLauncher::add_region_requirement()
   */
  unsigned
  legion_index_launcher_add_region_requirement_logical_region(
    legion_index_launcher_t launcher,
    legion_logical_region_t handle,
    legion_projection_id_t proj /* = 0 */,
    legion_privilege_mode_t priv,
    legion_coherence_property_t prop,
    legion_logical_region_t parent,
    legion_mapping_tag_id_t tag /* = 0 */,
    bool verified /* = false*/);

  /**
   * @see Legion::IndexTaskLauncher::add_region_requirement()
   */
  unsigned
  legion_index_launcher_add_region_requirement_logical_partition(
    legion_index_launcher_t launcher,
    legion_logical_partition_t handle,
    legion_projection_id_t proj /* = 0 */,
    legion_privilege_mode_t priv,
    legion_coherence_property_t prop,
    legion_logical_region_t parent,
    legion_mapping_tag_id_t tag /* = 0 */,
    bool verified /* = false*/);

  /**
   * @see Legion::IndexTaskLauncher::add_region_requirement()
   */
  unsigned
  legion_index_launcher_add_region_requirement_logical_region_reduction(
    legion_index_launcher_t launcher,
    legion_logical_region_t handle,
    legion_projection_id_t proj /* = 0 */,
    legion_reduction_op_id_t redop,
    legion_coherence_property_t prop,
    legion_logical_region_t parent,
    legion_mapping_tag_id_t tag /* = 0 */,
    bool verified /* = false*/);

  /**
   * @see Legion::IndexTaskLauncher::add_region_requirement()
   */
  unsigned
  legion_index_launcher_add_region_requirement_logical_partition_reduction(
    legion_index_launcher_t launcher,
    legion_logical_partition_t handle,
    legion_projection_id_t proj /* = 0 */,
    legion_reduction_op_id_t redop,
    legion_coherence_property_t prop,
    legion_logical_region_t parent,
    legion_mapping_tag_id_t tag /* = 0 */,
    bool verified /* = false*/);

  /**
   * @see Legion::IndexLaunchxer::add_field()
   */
  void
  legion_index_launcher_add_field(legion_index_launcher_t launcher,
                                 unsigned idx,
                                 legion_field_id_t fid,
                                 bool inst /* = true */);

  /**
   * @see Legion::RegionRequirement::add_flags()
   */
  void
  legion_index_launcher_add_flags(legion_index_launcher_t launcher,
                                  unsigned idx,
                                  enum legion_region_flags_t flags);

  /**
   * @see Legion::RegionRequirement::flags
   */
  void
  legion_index_launcher_intersect_flags(legion_index_launcher_t launcher,
                                        unsigned idx,
                                        enum legion_region_flags_t flags);

  /**
   * @see Legion::IndexTaskLauncher::add_index_requirement()
   */
  unsigned
  legion_index_launcher_add_index_requirement(
    legion_index_launcher_t launcher,
    legion_index_space_t handle,
    legion_allocate_mode_t priv,
    legion_index_space_t parent,
    bool verified /* = false*/);

  /**
   * @see Legion::IndexTaskLauncher::add_future()
   */
  void
  legion_index_launcher_add_future(legion_index_launcher_t launcher,
                                   legion_future_t future);

  /**
   * @see Legion::IndexTaskLauncher::add_wait_barrier()
   */
  void
  legion_index_launcher_add_wait_barrier(legion_index_launcher_t launcher,
                                         legion_phase_barrier_t bar);

  /**
   * @see Legion::IndexTaskLauncher::add_arrival_barrier()
   */
  void
  legion_index_launcher_add_arrival_barrier(legion_index_launcher_t launcher,
                                            legion_phase_barrier_t bar);

  // -----------------------------------------------------------------------
  // Inline Mapping Operations
  // -----------------------------------------------------------------------

  /**
   * @return Caller takes ownership of return value.
   *
   * @see Legion::InlineLauncher::InlineLauncher()
   */
  legion_inline_launcher_t
  legion_inline_launcher_create_logical_region(
    legion_logical_region_t handle,
    legion_privilege_mode_t priv,
    legion_coherence_property_t prop,
    legion_logical_region_t parent,
    legion_mapping_tag_id_t region_tag /* = 0 */,
    bool verified /* = false*/,
    legion_mapper_id_t id /* = 0 */,
    legion_mapping_tag_id_t launcher_tag /* = 0 */);

  /**
   * @param handle Caller must have ownership of parameter `handle`.
   *
   * @see Legion::InlineLauncher::~InlineLauncher()
   */
  void
  legion_inline_launcher_destroy(legion_inline_launcher_t handle);

  /**
   * @return Caller takes ownership of return value.
   *
   * @see Legion::Runtime::map_region()
   */
  legion_physical_region_t
  legion_inline_launcher_execute(legion_runtime_t runtime,
                                 legion_context_t ctx,
                                 legion_inline_launcher_t launcher);

  /**
   * @see Legion::InlineLauncher::add_field()
   */
  void
  legion_inline_launcher_add_field(legion_inline_launcher_t launcher,
                                   legion_field_id_t fid,
                                   bool inst /* = true */);

  /**
   * @see Legion::Runtime::remap_region()
   */
  void
  legion_runtime_remap_region(legion_runtime_t runtime,
                              legion_context_t ctx,
                              legion_physical_region_t region);

  /**
   * @see Legion::Runtime::unmap_region()
   */
  void
  legion_runtime_unmap_region(legion_runtime_t runtime,
                              legion_context_t ctx,
                              legion_physical_region_t region);

  /**
   * @see Legion::Runtime::unmap_all_regions()
   */
  void
  legion_runtime_unmap_all_regions(legion_runtime_t runtime,
                                   legion_context_t ctx);

  // -----------------------------------------------------------------------
  // Fill Field Operations
  // -----------------------------------------------------------------------

  /**
   * @see Legion::Runtime::fill_field()
   */
  void
  legion_runtime_fill_field(
    legion_runtime_t runtime,
    legion_context_t ctx,
    legion_logical_region_t handle,
    legion_logical_region_t parent,
    legion_field_id_t fid,
    const void *value,
    size_t value_size,
    legion_predicate_t pred /* = legion_predicate_true() */);

  /**
   * @see Legion::Runtime::fill_field()
   */
  void
  legion_runtime_fill_field_future(
    legion_runtime_t runtime,
    legion_context_t ctx,
    legion_logical_region_t handle,
    legion_logical_region_t parent,
    legion_field_id_t fid,
    legion_future_t f,
    legion_predicate_t pred /* = legion_predicate_true() */);

  // -----------------------------------------------------------------------
  // File Operations
  // -----------------------------------------------------------------------

  /**
   * @return Caller takes ownership of return value.
   */
  legion_field_map_t
  legion_field_map_create();

  /**
   * @param handle Caller must have ownership of parameter `handle`.
   */
  void
  legion_field_map_destroy(legion_field_map_t handle);

  void
  legion_field_map_insert(legion_field_map_t handle,
                          legion_field_id_t key,
                          const char *value);

  /**
   * @return Caller takes ownership of return value.
   *
   * @see Legion::Runtime::attach_hdf5()
   */
  legion_physical_region_t
  legion_runtime_attach_hdf5(
    legion_runtime_t runtime,
    legion_context_t ctx,
    const char *filename,
    legion_logical_region_t handle,
    legion_logical_region_t parent,
    legion_field_map_t field_map,
    legion_file_mode_t mode);

  /**
   * @see Legion::Runtime::detach_hdf5()
   */
  void
  legion_runtime_detach_hdf5(
    legion_runtime_t runtime,
    legion_context_t ctx,
    legion_physical_region_t region);

  // -----------------------------------------------------------------------
  // Copy Operations
  // -----------------------------------------------------------------------

  /**
   * @return Caller takes ownership of return value.
   *
   * @see Legion::CopyLauncher::CopyLauncher()
   */
  legion_copy_launcher_t
  legion_copy_launcher_create(
    legion_predicate_t pred /* = legion_predicate_true() */,
    legion_mapper_id_t id /* = 0 */,
    legion_mapping_tag_id_t launcher_tag /* = 0 */);

  /**
   * @param handle Caller must have ownership of parameter `handle`.
   *
   * @see Legion::CopyLauncher::~CopyLauncher()
   */
  void
  legion_copy_launcher_destroy(legion_copy_launcher_t handle);

  /**
   * @return Caller takes ownership of return value.
   *
   * @see Legion::Runtime::issue_copy_operation()
   */
  void
  legion_copy_launcher_execute(legion_runtime_t runtime,
                               legion_context_t ctx,
                               legion_copy_launcher_t launcher);

  /**
   * @see Legion::CopyLauncher::add_copy_requirements()
   */
  unsigned
  legion_copy_launcher_add_src_region_requirement_logical_region(
    legion_copy_launcher_t launcher,
    legion_logical_region_t handle,
    legion_privilege_mode_t priv,
    legion_coherence_property_t prop,
    legion_logical_region_t parent,
    legion_mapping_tag_id_t tag /* = 0 */,
    bool verified /* = false*/);

  /**
   * @see Legion::CopyLauncher::add_copy_requirements()
   */
  unsigned
  legion_copy_launcher_add_dst_region_requirement_logical_region(
    legion_copy_launcher_t launcher,
    legion_logical_region_t handle,
    legion_privilege_mode_t priv,
    legion_coherence_property_t prop,
    legion_logical_region_t parent,
    legion_mapping_tag_id_t tag /* = 0 */,
    bool verified /* = false*/);

  /**
   * @see Legion::CopyLauncher::add_region_requirement()
   */
  unsigned
  legion_copy_launcher_add_dst_region_requirement_logical_region_reduction(
    legion_copy_launcher_t launcher,
    legion_logical_region_t handle,
    legion_reduction_op_id_t redop,
    legion_coherence_property_t prop,
    legion_logical_region_t parent,
    legion_mapping_tag_id_t tag /* = 0 */,
    bool verified /* = false*/);

  /**
   * @see Legion::CopyLauncher::add_src_field()
   */
  void
  legion_copy_launcher_add_src_field(legion_copy_launcher_t launcher,
                                     unsigned idx,
                                     legion_field_id_t fid,
                                     bool inst /* = true */);

  /**
   * @see Legion::CopyLauncher::add_dst_field()
   */
  void
  legion_copy_launcher_add_dst_field(legion_copy_launcher_t launcher,
                                     unsigned idx,
                                     legion_field_id_t fid,
                                     bool inst /* = true */);

  /**
   * @see Legion::CopyLauncher::add_wait_barrier()
   */
  void
  legion_copy_launcher_add_wait_barrier(legion_copy_launcher_t launcher,
                                        legion_phase_barrier_t bar);

  /**
   * @see Legion::CopyLauncher::add_arrival_barrier()
   */
  void
  legion_copy_launcher_add_arrival_barrier(legion_copy_launcher_t launcher,
                                           legion_phase_barrier_t bar);

  // -----------------------------------------------------------------------
  // Acquire Operations
  // -----------------------------------------------------------------------

  /**
   * @return Caller takes ownership of return value.
   *
   * @see Legion::AcquireLauncher::AcquireLauncher()
   */
  legion_acquire_launcher_t
  legion_acquire_launcher_create(
    legion_logical_region_t logical_region,
    legion_logical_region_t parent_region,
    legion_predicate_t pred /* = legion_predicate_true() */,
    legion_mapper_id_t id /* = 0 */,
    legion_mapping_tag_id_t tag /* = 0 */);

  /**
   * @param handle Caller must have ownership of parameter `handle`.
   *
   * @see Legion::AcquireLauncher::~AcquireLauncher()
   */
  void
  legion_acquire_launcher_destroy(legion_acquire_launcher_t handle);

  /**
   * @return Caller takes ownership of return value.
   *
   * @see Legion::Runtime::issue_acquire()
   */
  void
  legion_acquire_launcher_execute(legion_runtime_t runtime,
                                  legion_context_t ctx,
                                  legion_acquire_launcher_t launcher);

  /**
   * @see Legion::AcquireLauncher::add_field()
   */
  void
  legion_acquire_launcher_add_field(legion_acquire_launcher_t launcher,
                                    legion_field_id_t fid);

  /**
   * @see Legion::AcquireLauncher::add_wait_barrier()
   */
  void
  legion_acquire_launcher_add_wait_barrier(legion_acquire_launcher_t launcher,
                                           legion_phase_barrier_t bar);

  /**
   * @see Legion::AcquireLauncher::add_arrival_barrier()
   */
  void
  legion_acquire_launcher_add_arrival_barrier(
    legion_acquire_launcher_t launcher,
    legion_phase_barrier_t bar);

  // -----------------------------------------------------------------------
  // Release Operations
  // -----------------------------------------------------------------------

  /**
   * @return Caller takes ownership of return value.
   *
   * @see Legion::ReleaseLauncher::ReleaseLauncher()
   */
  legion_release_launcher_t
  legion_release_launcher_create(
    legion_logical_region_t logical_region,
    legion_logical_region_t parent_region,
    legion_predicate_t pred /* = legion_predicate_true() */,
    legion_mapper_id_t id /* = 0 */,
    legion_mapping_tag_id_t tag /* = 0 */);

  /**
   * @param handle Caller must have ownership of parameter `handle`.
   *
   * @see Legion::ReleaseLauncher::~ReleaseLauncher()
   */
  void
  legion_release_launcher_destroy(legion_release_launcher_t handle);

  /**
   * @return Caller takes ownership of return value.
   *
   * @see Legion::Runtime::issue_release()
   */
  void
  legion_release_launcher_execute(legion_runtime_t runtime,
                                  legion_context_t ctx,
                                  legion_release_launcher_t launcher);

  /**
   * @see Legion::ReleaseLauncher::add_field()
   */
  void
  legion_release_launcher_add_field(legion_release_launcher_t launcher,
                                    legion_field_id_t fid);

  /**
   * @see Legion::ReleaseLauncher::add_wait_barrier()
   */
  void
  legion_release_launcher_add_wait_barrier(legion_release_launcher_t launcher,
                                           legion_phase_barrier_t bar);

  /**
   * @see Legion::ReleaseLauncher::add_arrival_barrier()
   */
  void
  legion_release_launcher_add_arrival_barrier(
    legion_release_launcher_t launcher,
    legion_phase_barrier_t bar);

  // -----------------------------------------------------------------------
  // Must Epoch Operations
  // -----------------------------------------------------------------------

  /**
   * @return Caller takes ownership of return value.
   *
   * @see Legion::MustEpochLauncher::MustEpochLauncher()
   */
  legion_must_epoch_launcher_t
  legion_must_epoch_launcher_create(
    legion_mapper_id_t id /* = 0 */,
    legion_mapping_tag_id_t launcher_tag /* = 0 */);

  /**
   * @param handle Caller must have ownership of parameter `handle`.
   *
   * @see Legion::MustEpochLauncher::~MustEpochLauncher()
   */
  void
  legion_must_epoch_launcher_destroy(legion_must_epoch_launcher_t handle);

  /**
   * @return Caller takes ownership of return value.
   *
   * @see Legion::Runtime::execute_must_epoch()
   */
  legion_future_map_t
  legion_must_epoch_launcher_execute(legion_runtime_t runtime,
                                     legion_context_t ctx,
                                     legion_must_epoch_launcher_t launcher);

  /**
   * @param handle Caller must have ownership of parameter `handle`.
   *
   * @see Legion::Must_EpochLauncher::add_single_task()
   */
  void
  legion_must_epoch_launcher_add_single_task(
    legion_must_epoch_launcher_t launcher,
    legion_domain_point_t point,
    legion_task_launcher_t handle);

  /**
   * @param handle Caller must have ownership of parameter `handle`.
   *
   * @see Legion::Must_EpochLauncher::add_index_task()
   */
  void
  legion_must_epoch_launcher_add_index_task(
    legion_must_epoch_launcher_t launcher,
    legion_index_launcher_t handle);

  // -----------------------------------------------------------------------
  // Fence Operations
  // -----------------------------------------------------------------------

  /**
   * @see Legion::Runtime::issue_mapping_fence()
   */
  void
  legion_runtime_issue_mapping_fence(legion_runtime_t runtime,
                                     legion_context_t ctx);

  /**
   * @see Legion::Runtime::issue_execution_fence()
   */
  void
  legion_runtime_issue_execution_fence(legion_runtime_t runtime,
                                       legion_context_t ctx);

  // -----------------------------------------------------------------------
  // Tracing Operations
  // -----------------------------------------------------------------------

  /**
   * @see Legion::Runtime::begin_trace()
   */
  void
  legion_runtime_begin_trace(legion_runtime_t runtime,
                             legion_context_t ctx,
                             legion_trace_id_t tid);

  /**
   * @see Legion::Runtime::end_trace()
   */
  void
  legion_runtime_end_trace(legion_runtime_t runtime,
                           legion_context_t ctx,
                           legion_trace_id_t tid);

  // -----------------------------------------------------------------------
  // Tunable Variables
  // -----------------------------------------------------------------------

  /**
   * @return Caller takes ownership of return value.
   *
   * @see Legion::Runtime::select_tunable_value()
   */
  legion_future_t
  legion_runtime_select_tunable_value(legion_runtime_t runtime,
				      legion_context_t ctx,
				      legion_tunable_id_t tid,
				      legion_mapper_id_t mapper /* = 0 */,
				      legion_mapping_tag_id_t tag /* = 0 */);

  // -----------------------------------------------------------------------
  // Miscellaneous Operations
  // -----------------------------------------------------------------------

  /**
   * @see Legion::Runtime::get_runtime()
   */
  legion_runtime_t
  legion_runtime_get_runtime();

  /**
   * @see Legion::Runtime::get_executing_processor()
   */
  legion_processor_t
  legion_runtime_get_executing_processor(legion_runtime_t runtime,
                                         legion_context_t ctx);

  // -----------------------------------------------------------------------
  // Physical Data Operations
  // -----------------------------------------------------------------------

  /**
   * @param handle Caller must have ownership of parameter `handle`.
   *
   * @see Legion::PhysicalRegion::~PhysicalRegion()
   */
  void
  legion_physical_region_destroy(legion_physical_region_t handle);

  /**
   * @see Legion::PhysicalRegion::is_mapped()
   */
  bool
  legion_physical_region_is_mapped(legion_physical_region_t handle);

  /**
   * @see Legion::PhysicalRegion::wait_until_valid()
   */
  void
  legion_physical_region_wait_until_valid(legion_physical_region_t handle);

  /**
   * @see Legion::PhysicalRegion::is_valid()
   */
  bool
  legion_physical_region_is_valid(legion_physical_region_t handle);

  /**
   * @see Legion::PhysicalRegion::get_logical_region()
   */
  legion_logical_region_t
  legion_physical_region_get_logical_region(legion_physical_region_t handle);

  /**
   * @see Legion::PhysicalRegion::get_fields()
   */
  size_t
  legion_physical_region_get_field_count(legion_physical_region_t handle);
  legion_field_id_t
  legion_physical_region_get_field_id(legion_physical_region_t handle, size_t index);

  /**
   * @return Caller takes ownership of return value.
   *
   * @see Legion::PhysicalRegion::get_field_accessor()
   */
  legion_accessor_array_1d_t
  legion_physical_region_get_field_accessor_array_1d(
    legion_physical_region_t handle,
    legion_field_id_t fid);
  
  /**
   * @return Caller takes ownership of return value.
   *
   * @see Legion::PhysicalRegion::get_field_accessor()
   */
  legion_accessor_array_2d_t
  legion_physical_region_get_field_accessor_array_2d(
    legion_physical_region_t handle,
    legion_field_id_t fid);

  /**
   * @return Caller takes ownership of return value.
   *
   * @see Legion::PhysicalRegion::get_field_accessor()
   */
  legion_accessor_array_3d_t
  legion_physical_region_get_field_accessor_array_3d(
    legion_physical_region_t handle,
    legion_field_id_t fid);

  void *
  legion_accessor_array_1d_raw_rect_ptr(legion_accessor_array_1d_t handle,
                                        legion_rect_1d_t rect,
                                        legion_rect_1d_t *subrect,
                                        legion_byte_offset_t *offsets);

  void *
  legion_accessor_array_2d_raw_rect_ptr(legion_accessor_array_2d_t handle,
                                        legion_rect_2d_t rect,
                                        legion_rect_2d_t *subrect,
                                        legion_byte_offset_t *offsets);

  void *
  legion_accessor_array_3d_raw_rect_ptr(legion_accessor_array_3d_t handle,
                                        legion_rect_3d_t rect,
                                        legion_rect_3d_t *subrect,
                                        legion_byte_offset_t *offsets);

  // Read
  void
  legion_accessor_array_1d_read(legion_accessor_array_1d_t handle,
                                legion_ptr_t ptr,
                                void *dst, size_t bytes);

  void
  legion_accessor_array_1d_read_point(legion_accessor_array_1d_t handle,
                                      legion_point_1d_t point,
                                      void *dst, size_t bytes);

  void
  legion_accessor_array_2d_read_point(legion_accessor_array_2d_t handle,
                                      legion_point_2d_t point,
                                      void *dst, size_t bytes);
  
  void
  legion_accessor_array_3d_read_point(legion_accessor_array_3d_t handle,
                                      legion_point_3d_t point,
                                      void *dst, size_t bytes);

  // Write
  void
  legion_accessor_array_1d_write(legion_accessor_array_1d_t handle,
                                 legion_ptr_t ptr,
                                 const void *src, size_t bytes);

  void
  legion_accessor_array_1d_write_point(legion_accessor_array_1d_t handle,
                                       legion_point_1d_t point,
                                       const void *src, size_t bytes);

  void
  legion_accessor_array_2d_write_point(legion_accessor_array_2d_t handle,
                                       legion_point_2d_t point,
                                       const void *src, size_t bytes);

  void
  legion_accessor_array_3d_write_point(legion_accessor_array_3d_t handle,
                                       legion_point_3d_t point,
                                       const void *src, size_t bytes);

  // Ref
  void *
  legion_accessor_array_1d_ref(legion_accessor_array_1d_t handle,
                               legion_ptr_t ptr);

  void *
  legion_accessor_array_1d_ref_point(legion_accessor_array_1d_t handle,
                                     legion_point_1d_t point);

  void *
  legion_accessor_array_2d_ref_point(legion_accessor_array_2d_t handle,
                                     legion_point_2d_t point);

  void *
  legion_accessor_array_3d_ref_point(legion_accessor_array_3d_t handle,
                                     legion_point_3d_t point);

  /**
   * @param handle Caller must have ownership of parameter `handle`.
   */
  void
  legion_accessor_array_1d_destroy(legion_accessor_array_1d_t handle);

  /**
   * @param handle Caller must have ownership of parameter `handle`.
   */
  void
  legion_accessor_array_2d_destroy(legion_accessor_array_2d_t handle);

  /**
   * @param handle Caller must have ownership of parameter `handle`.
   */
  void
  legion_accessor_array_3d_destroy(legion_accessor_array_3d_t handle);

  /**
   * @return Caller takes ownership of return value.
   *
   * @see Legion::IndexIterator::IndexIterator()
   */
  legion_index_iterator_t
  legion_index_iterator_create(legion_runtime_t runtime,
                               legion_context_t context,
                               legion_index_space_t handle);

  /**
   * @param handle Caller must have ownership of parameter `handle`.
   *
   * @see Legion::IndexIterator::~IndexIterator()
   */
  void
  legion_index_iterator_destroy(legion_index_iterator_t handle);

  /**
   * @see Legion::IndexIterator::has_next()
   */
  bool
  legion_index_iterator_has_next(legion_index_iterator_t handle);

  /**
   * @see Legion::IndexIterator::next()
   */
  legion_ptr_t
  legion_index_iterator_next(legion_index_iterator_t handle);

  /**
   * @see Legion::IndexIterator::next_span()
   */
  legion_ptr_t
  legion_index_iterator_next_span(legion_index_iterator_t handle,
                                  size_t *act_count,
                                  size_t req_count /* = -1 */);

  // -----------------------------------------------------------------------
  // Task Operations
  // -----------------------------------------------------------------------

  /**
   * @see Legion::Mappable::get_unique_id
   */
  legion_unique_id_t
  legion_context_get_unique_id(legion_context_t ctx);

  /**
   * @see Legion::Mappable::get_unique_id
   */
  legion_unique_id_t
  legion_task_get_unique_id(legion_task_t task);

  /**
   * @see Legion::Mappable::tag
   */
  legion_mapping_tag_id_t
  legion_task_get_tag(legion_task_t task);

  /**
   * @see Legion::Runtime::attach_name()
   */
  void
  legion_task_id_attach_name(legion_runtime_t runtime,
                             legion_task_id_t task_id,
                             const char *name,
                             bool is_mutable /* = false */);

  /**
   * @see Legion::Runtime::retrieve_name()
   */
  void
  legion_task_id_retrieve_name(legion_runtime_t runtime,
                               legion_task_id_t task_id,
                               const char **result);

  /**
   * @see Legion::Task::args
   */
  void *
  legion_task_get_args(legion_task_t task);

  /**
   * @see Legion::Task::arglen
   */
  size_t
  legion_task_get_arglen(legion_task_t task);

  /**
   * @see Legion::Task::index_domain
   */
  legion_domain_t
  legion_task_get_index_domain(legion_task_t task);

  /**
   * @see Legion::Task::index_point
   */
  legion_domain_point_t
  legion_task_get_index_point(legion_task_t task);

  /**
   * @see Legion::Task::is_index_space
   */
  bool
  legion_task_get_is_index_space(legion_task_t task);

  /**
   * @see Legion::Task::local_args
   */
  void *
  legion_task_get_local_args(legion_task_t task);

  /**
   * @see Legion::Task::local_arglen
   */
  size_t
  legion_task_get_local_arglen(legion_task_t task);

  /**
   * @see Legion::Task::regions
   */
  unsigned
  legion_task_get_regions_size(legion_task_t task);

  /**
   * @return Caller does **NOT** take ownership of return value.
   *
   * @see Legion::Task::regions
   */
  legion_region_requirement_t
  legion_task_get_region(legion_task_t task, unsigned idx);

  /**
   * @see Legion::Task::futures
   */
  unsigned
  legion_task_get_futures_size(legion_task_t task);

  /**
   * @see Legion::Task::futures
   */
  legion_future_t
  legion_task_get_future(legion_task_t task, unsigned idx);

  /**
   * @see Legion::Task::task_id
   */
  legion_task_id_t
  legion_task_get_task_id(legion_task_t task);

  /**
   * @see Legion::Task::target_proc
   */
  legion_processor_t
  legion_task_get_target_proc(legion_task_t task);

  /**
   * @see Legion::Task::variants::name
   */
  const char *
  legion_task_get_name(legion_task_t task);

  // -----------------------------------------------------------------------
  // Inline Operations
  // -----------------------------------------------------------------------

  /**
   * @return Caller does **NOT** take ownership of return value.
   *
   * @see Legion::Inline::requirement
   */
  legion_region_requirement_t
  legion_inline_get_requirement(legion_inline_t inline_operation);

  // -----------------------------------------------------------------------
  // Execution Constraints
  // -----------------------------------------------------------------------

  /**
   * @return Caller takes ownership of return value
   * 
   * @see Legion::ExecutionConstraintSet::ExecutionConstraintSet()
   */
  legion_execution_constraint_set_t
  legion_execution_constraint_set_create(void);

  /**
   * @param handle Caller must have ownership of parameter 'handle'
   *
   * @see Legion::ExecutionConstraintSet::~ExecutionConstraintSet()
   */
  void
  legion_execution_constraint_set_destroy(
    legion_execution_constraint_set_t handle);

  /**
   * @see Legion::ExecutionConstraintSet::add_constraint(Legion::ISAConstraint)
   */
  void
  legion_execution_constraint_set_add_isa_constraint(
    legion_execution_constraint_set_t handle,
    uint64_t prop);

  /**
   * @see Legion::ExecutionConstraintSet::add_constraint(
   *        Legion::ProcessorConstraint)
   */
  void
  legion_execution_constraint_set_add_processor_constraint(
    legion_execution_constraint_set_t handle,
    legion_processor_kind_t proc_kind);

  /**
   * @see Legion::ExecutionConstraintSet::add_constraint(
   *        Legion::ResourceConstraint)
   */
  void
  legion_execution_constraint_set_add_resource_constraint(
    legion_execution_constraint_set_t handle,
    legion_resource_constraint_t resource,
    legion_equality_kind_t eq,
    size_t value);

  /**
   * @see Legion::ExecutionConstraintSet::add_constraint(
   *        Legion::LaunchConstraint)
   */
  void
  legion_execution_constraint_set_add_launch_constraint(
    legion_execution_constraint_set_t handle,
    legion_launch_constraint_t kind,
    size_t value);

  /**
   * @see Legion::ExecutionConstraintSet::add_constraint(
   *        Legion::LaunchConstraint)
   */
  void
  legion_execution_constraint_set_add_launch_constraint_multi_dim(
    legion_execution_constraint_set_t handle,
    legion_launch_constraint_t kind,
    const size_t *values,
    int dims);

  /**
   * @see Legion::ExecutionConstraintSet::add_constraint(
   *        Legion::ColocationConstraint)
   */
  void
  legion_execution_constraint_set_add_colocation_constraint(
    legion_execution_constraint_set_t handle,
    const unsigned *indexes,
    size_t num_indexes,
    const legion_field_id_t *fields,
    size_t num_fields);

  // -----------------------------------------------------------------------
  // Layout Constraints
  // -----------------------------------------------------------------------

  /**
   * @return Caller takes ownership of return value
   *
   * @see Legion::LayoutConstraintSet::LayoutConstraintSet()
   */
  legion_layout_constraint_set_t
  legion_layout_constraint_set_create(void);

  /**
   * @param handle Caller must have ownership of parameter 'handle'
   *
   * @see Legion::LayoutConstraintSet::~LayoutConstraintSet()
   */
  void
  legion_layout_constraint_set_destroy(legion_layout_constraint_set_t handle);

  /**
   * @return Caller takes ownership of return value
   *
   * @see Legion::Runtime::register_layout()
   */
  legion_layout_constraint_id_t
  legion_layout_constraint_set_register(
    legion_runtime_t runtime,
    legion_field_space_t fspace,
    legion_layout_constraint_set_t handle,
    const char *layout_name /* = NULL */);

  /**
   * @return Caller takes ownership of return value
   *
   * @see Legion::Runtime::preregister_layout()
   */
  legion_layout_constraint_id_t
  legion_layout_constraint_set_preregister(
    legion_layout_constraint_set_t handle,
    const char *layout_name /* = NULL */);

  /**
   * @param handle Caller must have ownership of parameter 'handle'
   *
   * @see Legion::Runtime::release_layout()
   */
  void
  legion_layout_constraint_set_release(legion_runtime_t runtime,
                                       legion_layout_constraint_id_t handle);

  /**
   * @see Legion::LayoutConstraintSet::add_constraint(
   *        Legion::SpecializedConstraint)
   */
  void
  legion_layout_constraint_set_add_specialized_constraint(
    legion_layout_constraint_set_t handle,
    legion_specialized_constraint_t specialized,
    legion_reduction_op_id_t redop);

  /**
   * @see Legion::LayoutConstraintSet::add_constraint(
   *        Legion::MemoryConstraint)
   */
  void
  legion_layout_constraint_set_add_memory_constraint(
    legion_layout_constraint_set_t handle,
    legion_memory_kind_t kind);

  /**
   * @see Legion::LayoutConstraintSet::add_constraint(
   *        Legion::FieldConstraint)
   */
  void
  legion_layout_constraint_set_add_field_constraint(
    legion_layout_constraint_set_t handle,
    const legion_field_id_t *fields,
    size_t num_fields,
    bool contiguous,
    bool inorder);

  /**
   * @see Legion::LayoutConstraintSet::add_constraint(
   *        Legion::OrderingConstraint)
   */
  void
  legion_layout_constraint_set_add_ordering_constraint(
    legion_layout_constraint_set_t handle,
    const legion_dimension_kind_t *dims,
    size_t num_dims,
    bool contiguous);

  /**
   * @see Legion::LayoutConstraintSet::add_constraint(
   *        Legion::SplittingConstraint)
   */
  void
  legion_layout_constraint_set_add_splitting_constraint(
    legion_layout_constraint_set_t handle,
    legion_dimension_kind_t dim);

  /**
   * @see Legion::LayoutConstraintSet::add_constraint(
   *        Legion::SplittingConstraint)
   */
  void
  legion_layout_constraint_set_add_full_splitting_constraint(
    legion_layout_constraint_set_t handle,
    legion_dimension_kind_t dim,
    size_t value);

  /**
   * @see Legion::LayoutConstraintSet::add_constraint(
   *        Legion::DimensionConstraint)
   */
  void
  legion_layout_constraint_set_add_dimension_constraint(
    legion_layout_constraint_set_t handle,
    legion_dimension_kind_t dim,
    legion_equality_kind_t eq,
    size_t value);

  /**
   * @see Legion::LayoutConstraintSet::add_constraint(
   *        Legion::AlignmentConstraint)
   */
  void
  legion_layout_constraint_set_add_alignment_constraint(
    legion_layout_constraint_set_t handle,
    legion_field_id_t field,
    legion_equality_kind_t eq,
    size_t byte_boundary);

  /**
   * @see Legion::LayoutConstraintSet::add_constraint(
   *        Legion::OffsetConstraint)
   */
  void
  legion_layout_constraint_set_add_offset_constraint(
    legion_layout_constraint_set_t handle,
    legion_field_id_t field,
    size_t offset);

  /**
   * @see Legion::LayoutConstraintSet::add_constraint(
   *        Legion::PointerConstraint)
   */
  void
  legion_layout_constraint_set_add_pointer_constraint(
    legion_layout_constraint_set_t handle,
    legion_memory_t memory,
    uintptr_t ptr);

  // -----------------------------------------------------------------------
  // Task Layout Constraints
  // -----------------------------------------------------------------------

  /**
   * @return Caller takes ownership of return value
   *
   * @see Legion::TaskLayoutConstraintSet::TaskLayoutConstraintSet()
   */
  legion_task_layout_constraint_set_t
  legion_task_layout_constraint_set_create(void);

  /**
   * @param handle Caller must have ownership of parameter 'handle'
   *
   * @see Legion::TaskLayoutConstraintSet::~TaskLayoutConstraintSet()
   */
  void
  legion_task_layout_constraint_set_destroy(
    legion_task_layout_constraint_set_t handle);

  /**
   * @see Legion::TaskLayoutConstraintSet::add_layout_constraint()
   */
  void
  legion_task_layout_constraint_set_add_layout_constraint(
    legion_task_layout_constraint_set_t handle,
    unsigned idx,
    legion_layout_constraint_id_t layout);

  // -----------------------------------------------------------------------
  // Start-up Operations
  // -----------------------------------------------------------------------

  /**
   * @see Legion::Runtime::start()
   */
  int
  legion_runtime_start(int argc,
                       char **argv,
                       bool background /* = false */);

  /**
   * @see Legion::Runtime::wait_for_shutdown()
   */
  void
  legion_runtime_wait_for_shutdown(void);

  /**
   * @see Legion::Runtime::set_top_level_task_id()
   */
  void
  legion_runtime_set_top_level_task_id(legion_task_id_t top_id);

  /**
   * @see Legion::Runtime::get_input_args()
   */
  const legion_input_args_t
  legion_runtime_get_input_args(void);

  /**
   * @see Legion::Runtime::add_registration_callback()
   */
  void
  legion_runtime_add_registration_callback(
    legion_registration_callback_pointer_t callback);

  /**
   * @see Legion::Runtime::replace_default_mapper()
   */
  void
  legion_runtime_replace_default_mapper(
    legion_runtime_t runtime,
    legion_mapper_t mapper,
    legion_processor_t proc);

  /**
   * @see Legion::Runtime::register_task_variant()
   */
  legion_task_id_t
  legion_runtime_register_task_variant_fnptr(
    legion_runtime_t runtime,
    legion_task_id_t id /* = AUTO_GENERATE_ID */,
    const char *task_name /* = NULL*/,
    bool global,
    legion_execution_constraint_set_t execution_constraints,
    legion_task_layout_constraint_set_t layout_constraints,
    legion_task_config_options_t options,
    legion_task_pointer_wrapped_t wrapped_task_pointer,
    const void *userdata,
    size_t userlen);

  /**
   * @see Legion::Runtime::preregister_task_variant()
   */
  legion_task_id_t
  legion_runtime_preregister_task_variant_fnptr(
    legion_task_id_t id /* = AUTO_GENERATE_ID */,
    const char *task_name /* = NULL*/,
    legion_execution_constraint_set_t execution_constraints,
    legion_task_layout_constraint_set_t layout_constraints,
    legion_task_config_options_t options,
    legion_task_pointer_wrapped_t wrapped_task_pointer,
    const void *userdata,
    size_t userlen);

  /**
   * @see Legion::Runtime::register_task_variant()
   */
  legion_task_id_t
  legion_runtime_register_task_variant_llvmir(
    legion_runtime_t runtime,
    legion_task_id_t id /* = AUTO_GENERATE_ID */,
    const char *task_name /* = NULL*/,
    bool global,
    legion_execution_constraint_set_t execution_constraints,
    legion_task_layout_constraint_set_t layout_constraints,
    legion_task_config_options_t options,
    const char *llvmir,
    const char *entry_symbol,
    const void *userdata,
    size_t userlen);

  /**
   * @see Legion::Runtime::preregister_task_variant()
   */
  legion_task_id_t
  legion_runtime_preregister_task_variant_llvmir(
    legion_task_id_t id /* = AUTO_GENERATE_ID */,
    const char *task_name /* = NULL*/,
    legion_execution_constraint_set_t execution_constraints,
    legion_task_layout_constraint_set_t layout_constraints,
    legion_task_config_options_t options,
    const char *llvmir,
    const char *entry_symbol,
    const void *userdata,
    size_t userlen);

  /**
   * @see Legion::Runtime::register_task_variant()
   */
  legion_task_id_t
  legion_runtime_register_task_variant_python_source(
    legion_runtime_t runtime,
    legion_task_id_t id /* = AUTO_GENERATE_ID */,
    const char *task_name /* = NULL*/,
    bool global,
    legion_execution_constraint_set_t execution_constraints,
    legion_task_layout_constraint_set_t layout_constraints,
    legion_task_config_options_t options,
    const char *module_name,
    const char *function_name,
    const void *userdata,
    size_t userlen);

  /**
   * @see Legion::Runtime::preregister_task_variant()
   */
  legion_task_id_t
  legion_runtime_preregister_task_variant_python_source(
    legion_task_id_t id /* = AUTO_GENERATE_ID */,
    const char *task_name /* = NULL*/,
    legion_execution_constraint_set_t execution_constraints,
    legion_task_layout_constraint_set_t layout_constraints,
    legion_task_config_options_t options,
    const char *module_name,
    const char *function_name,
    const void *userdata,
    size_t userlen);

  /**
   * @see Legion::LegionTaskWrapper::legion_task_preamble()
   */
  void
  legion_task_preamble(
    const void *data,
    size_t datalen,
    realm_id_t proc_id,
    legion_task_t *taskptr,
    const legion_physical_region_t **regionptr,
    unsigned * num_regions_ptr,
    legion_context_t * ctxptr,
    legion_runtime_t * runtimeptr);

  /**
   * @see Legion::LegionTaskWrapper::legion_task_postamble()
   */
  void
  legion_task_postamble(
    legion_runtime_t runtime,
    legion_context_t ctx,
    const void *retval,
    size_t retsize);

  /**
   * @see Legion::Runtime::register_projection_functor()
   */
  void
  legion_runtime_register_projection_functor(
    legion_projection_id_t id,
    legion_projection_functor_logical_region_t region_functor,
    legion_projection_functor_logical_partition_t partition_functor);

  // -----------------------------------------------------------------------
  // Timing Operations
  // -----------------------------------------------------------------------

  /**
   * @see LegionRuntime::TimeStamp::get_current_time_in_micros()
   */
  unsigned long long
  legion_get_current_time_in_micros(void);

  /**
   * @see LegionRuntime::TimeStamp::get_current_time_in_nanos()
   */
  unsigned long long
  legion_get_current_time_in_nanos(void);

  // -----------------------------------------------------------------------
  // Machine Operations
  // -----------------------------------------------------------------------

  /**
   * @return Caller takes ownership of return value.
   *
   * @see Realm::Machine::get_machine()
   */
  legion_machine_t
  legion_machine_create();

  /**
   * @param handle Caller must have ownership of parameter `handle`.
   *
   * @see Realm::Machine::~Machine()
   */
  void
  legion_machine_destroy(legion_machine_t handle);

  /**
   * @see Realm::Machine::get_all_processors()
   */
  void
  legion_machine_get_all_processors(
    legion_machine_t machine,
    legion_processor_t *processors,
    size_t processors_size);

  /**
   * @see Realm::Machine::get_all_processors()
   */
  size_t
  legion_machine_get_all_processors_size(legion_machine_t machine);

  /**
   * @see Realm::Machine::get_all_memories()
   */
  void
  legion_machine_get_all_memories(
    legion_machine_t machine,
    legion_memory_t *memories,
    size_t memories_size);

  /**
   * @see Realm::Machine::get_all_memories()
   */
  size_t
  legion_machine_get_all_memories_size(legion_machine_t machine);

  // -----------------------------------------------------------------------
  // Processor Operations
  // -----------------------------------------------------------------------

  /**
   * @see Realm::Processor::kind()
   */
  legion_processor_kind_t
  legion_processor_kind(legion_processor_t proc);

  /**
   * @see Realm::Processor::address_space()
   */
  legion_address_space_t
  legion_processor_address_space(legion_processor_t proc);

  // -----------------------------------------------------------------------
  // Memory Operations
  // -----------------------------------------------------------------------

  /**
   * @see Realm::Memory::kind()
   */
  legion_memory_kind_t
  legion_memory_kind(legion_memory_t mem);

  /**
   * @see Realm::Memory::address_space()
   */
  legion_address_space_t
  legion_memory_address_space(legion_memory_t mem);

  // -----------------------------------------------------------------------
  // Processor Query Operations
  // -----------------------------------------------------------------------

  /**
   * @return Caller takes ownership of return value.
   *
   * @see Realm::Machine::ProcessorQuery::ProcessorQuery()
   */
  legion_processor_query_t
  legion_processor_query_create(legion_machine_t machine);

  /**
   * @return Caller takes ownership of return value.
   *
   * @see Realm::Machine::ProcessorQuery::ProcessorQuery()
   */
  legion_processor_query_t
  legion_processor_query_create_copy(legion_processor_query_t query);

  /**
   * @param handle Caller must have ownership of parameter `handle`.
   *
   * @see Realm::Machine::ProcessorQuery::~ProcessorQuery()
   */
  void
  legion_processor_query_destroy(legion_processor_query_t handle);

  /**
   * Note: Mutates `query`.
   *
   * @see Realm::Machine::ProcessorQuery::only_kind()
   */
  void
  legion_processor_query_only_kind(legion_processor_query_t query,
                                   legion_processor_kind_t kind);

  /**
   * Note: Mutates `query`.
   *
   * @see Realm::Machine::ProcessorQuery::local_address_space()
   */
  void
  legion_processor_query_local_address_space(legion_processor_query_t query);

  /**
   * Note: Mutates `query`.
   *
   * @see Realm::Machine::ProcessorQuery::same_address_space_as()
   */
  void
  legion_processor_query_same_address_space_as_processor(legion_processor_query_t query,
                                                         legion_processor_t proc);

  /**
   * Note: Mutates `query`.
   *
   * @see Realm::Machine::ProcessorQuery::same_address_space_as()
   */
  void
  legion_processor_query_same_address_space_as_memory(legion_processor_query_t query,
                                                      legion_memory_t mem);

  /**
   * Note: Mutates `query`.
   *
   * @see Realm::Machine::ProcessorQuery::has_affinity_to()
   */
  void
  legion_processor_query_has_affinity_to_memory(legion_processor_query_t query,
                                                legion_memory_t mem,
                                                unsigned min_bandwidth /* = 0 */,
                                                unsigned max_latency /* = 0 */);

  /**
   * Note: Mutates `query`.
   *
   * @see Realm::Machine::ProcessorQuery::best_affinity_to()
   */
  void
  legion_processor_query_best_affinity_to_memory(legion_processor_query_t query,
                                                 legion_memory_t mem,
                                                 int bandwidth_weight /* = 0 */,
                                                 int latency_weight /* = 0 */);

  /**
   * @see Realm::Machine::ProcessorQuery::count()
   */
  size_t
  legion_processor_query_count(legion_processor_query_t query);

  /**
   * @see Realm::Machine::ProcessorQuery::first()
   */
  legion_processor_t
  legion_processor_query_first(legion_processor_query_t query);

  /**
   * @see Realm::Machine::ProcessorQuery::next()
   */
  legion_processor_t
  legion_processor_query_next(legion_processor_query_t query,
                              legion_processor_t after);

  /**
   * @see Realm::Machine::ProcessorQuery::random()
   */
  legion_processor_t
  legion_processor_query_random(legion_processor_query_t query);

  // -----------------------------------------------------------------------
  // Memory Query Operations
  // -----------------------------------------------------------------------

  /**
   * @return Caller takes ownership of return value.
   *
   * @see Realm::Machine::MemoryQuery::MemoryQuery()
   */
  legion_memory_query_t
  legion_memory_query_create(legion_machine_t machine);

  /**
   * @return Caller takes ownership of return value.
   *
   * @see Realm::Machine::MemoryQuery::MemoryQuery()
   */
  legion_memory_query_t
  legion_memory_query_create_copy(legion_memory_query_t query);

  /**
   * @param handle Caller must have ownership of parameter `handle`.
   *
   * @see Realm::Machine::MemoryQuery::~MemoryQuery()
   */
  void
  legion_memory_query_destroy(legion_memory_query_t handle);

  /**
   * Note: Mutates `query`.
   *
   * @see Realm::Machine::MemoryQuery::only_kind()
   */
  void
  legion_memory_query_only_kind(legion_memory_query_t query,
                                legion_memory_kind_t kind);

  /**
   * Note: Mutates `query`.
   *
   * @see Realm::Machine::MemoryQuery::local_address_space()
   */
  void
  legion_memory_query_local_address_space(legion_memory_query_t query);

  /**
   * Note: Mutates `query`.
   *
   * @see Realm::Machine::MemoryQuery::same_address_space_as()
   */
  void
  legion_memory_query_same_address_space_as_processor(legion_memory_query_t query,
                                                      legion_processor_t proc);

  /**
   * Note: Mutates `query`.
   *
   * @see Realm::Machine::MemoryQuery::same_address_space_as()
   */
  void
  legion_memory_query_same_address_space_as_memory(legion_memory_query_t query,
                                                   legion_memory_t mem);

  /**
   * Note: Mutates `query`.
   *
   * @see Realm::Machine::MemoryQuery::has_affinity_to()
   */
  void
  legion_memory_query_has_affinity_to_processor(legion_memory_query_t query,
                                                legion_processor_t proc,
                                                unsigned min_bandwidth /* = 0 */,
                                                unsigned max_latency /* = 0 */);

  /**
   * Note: Mutates `query`.
   *
   * @see Realm::Machine::MemoryQuery::has_affinity_to()
   */
  void
  legion_memory_query_has_affinity_to_memory(legion_memory_query_t query,
                                             legion_memory_t mem,
                                             unsigned min_bandwidth /* = 0 */,
                                             unsigned max_latency /* = 0 */);

  /**
   * Note: Mutates `query`.
   *
   * @see Realm::Machine::MemoryQuery::best_affinity_to()
   */
  void
  legion_memory_query_best_affinity_to_processor(legion_memory_query_t query,
                                                 legion_processor_t proc,
                                                 int bandwidth_weight /* = 0 */,
                                                 int latency_weight /* = 0 */);

  /**
   * Note: Mutates `query`.
   *
   * @see Realm::Machine::MemoryQuery::best_affinity_to()
   */
  void
  legion_memory_query_best_affinity_to_memory(legion_memory_query_t query,
                                              legion_memory_t mem,
                                              int bandwidth_weight /* = 0 */,
                                              int latency_weight /* = 0 */);

  /**
   * @see Realm::Machine::MemoryQuery::count()
   */
  size_t
  legion_memory_query_count(legion_memory_query_t query);

  /**
   * @see Realm::Machine::MemoryQuery::first()
   */
  legion_memory_t
  legion_memory_query_first(legion_memory_query_t query);

  /**
   * @see Realm::Machine::MemoryQuery::next()
   */
  legion_memory_t
  legion_memory_query_next(legion_memory_query_t query,
                           legion_memory_t after);

  /**
   * @see Realm::Machine::MemoryQuery::random()
   */
  legion_memory_t
  legion_memory_query_random(legion_memory_query_t query);

  // -----------------------------------------------------------------------
  // Physical Instance Operations
  // -----------------------------------------------------------------------

  /*
   * @param instance Caller must have ownership of parameter `instance`.
   *
   * @see Legion::Mapping::PhysicalInstance
   */
  void
  legion_physical_instance_destroy(legion_physical_instance_t instance);

  // -----------------------------------------------------------------------
  // Slice Task Output
  // -----------------------------------------------------------------------

  /**
   * @see Legion::Mapping::Mapper::SliceTaskOutput:slices
   */
  void
  legion_slice_task_output_slices_add(
      legion_slice_task_output_t output,
      legion_task_slice_t slice);

  /**
   * @see Legion::Mapping::Mapper::SliceTaskOutput:verify_correctness
   */
  void
  legion_slice_task_output_verify_correctness_set(
      legion_slice_task_output_t output,
      bool verify_correctness);

  // -----------------------------------------------------------------------
  // Map Task Input/Output
  // -----------------------------------------------------------------------

  /**
   * @see Legion::Mapping::Mapper::MapTaskOutput:chosen_instances
   */
  void
  legion_map_task_output_chosen_instances_clear_all(
      legion_map_task_output_t output);

  /**
   * @see Legion::Mapping::Mapper::MapTaskOutput:chosen_instances
   */
  void
  legion_map_task_output_chosen_instances_clear_each(
      legion_map_task_output_t output,
      size_t idx);

  /**
   * @see Legion::Mapping::Mapper::MapTaskOutput:chosen_instances
   */
  void
  legion_map_task_output_chosen_instances_add(
      legion_map_task_output_t output,
      legion_physical_instance_t *instances,
      size_t instances_size);

  /**
   * @see Legion::Mapping::Mapper::MapTaskOutput:chosen_instances
   */
  void
  legion_map_task_output_chosen_instances_set(
      legion_map_task_output_t output,
      size_t idx,
      legion_physical_instance_t *instances,
      size_t instances_size);

  /**
   * @see Legion::Mapping::Mapper::MapTaskOutput:target_procs
   */
  void
  legion_map_task_output_target_procs_clear(
      legion_map_task_output_t output);

  /**
   * @see Legion::Mapping::Mapper::MapTaskOutput:target_procs
   */
  void
  legion_map_task_output_target_procs_add(
      legion_map_task_output_t output,
      legion_processor_t proc);

  /**
   * @see Legion::Mapping::Mapper::MapTaskOutput:target_procs
   */
  legion_processor_t
  legion_map_task_output_target_procs_get(
      legion_map_task_output_t output,
      size_t idx);

  /**
   * @see Legion::Mapping::Mapper::MapTaskOutput:task_priority
   */
  void
  legion_map_task_output_task_priority_set(
      legion_map_task_output_t output,
      legion_task_priority_t priority);

  // -----------------------------------------------------------------------
  // MapperRuntime Operations
  // -----------------------------------------------------------------------

  /**
   * @param result Caller takes ownership of handle pointed by `result`.
   *
   * @see Legion::Mapping::MapperRuntime::create_physical_instance()
   */
  bool
  legion_mapper_runtime_create_physical_instance_layout_constraint(
      legion_mapper_runtime_t runtime,
      legion_mapper_context_t ctx,
      legion_memory_t target_memory,
      legion_layout_constraint_set_t constraints,
      const legion_logical_region_t *regions,
      size_t regions_size,
      legion_physical_instance_t *result,
      bool acquire,
      legion_garbage_collection_priority_t priority);

  /**
   * @param result Caller takes ownership of handle pointed by `result`.
   *
   * @see Legion::Mapping::MapperRuntime::create_physical_instance()
   */
  bool
  legion_mapper_runtime_create_physical_instance_layout_constraint_id(
      legion_mapper_runtime_t runtime,
      legion_mapper_context_t ctx,
      legion_memory_t target_memory,
      legion_layout_constraint_id_t layout_id,
      const legion_logical_region_t *regions,
      size_t regions_size,
      legion_physical_instance_t *result,
      bool acquire,
      legion_garbage_collection_priority_t priority);

  /**
   * @param result Caller takes ownership of handle pointed by `result`.
   *
   * @see Legion::Mapping::MapperRuntime::find_or_create_physical_instance()
   */
  bool
  legion_mapper_runtime_find_or_create_physical_instance_layout_constraint(
      legion_mapper_runtime_t runtime,
      legion_mapper_context_t ctx,
      legion_memory_t target_memory,
      legion_layout_constraint_set_t constraints,
      const legion_logical_region_t *regions,
      size_t regions_size,
      legion_physical_instance_t *result,
      bool *created,
      bool acquire,
      legion_garbage_collection_priority_t priority,
      bool tight_region_bounds);

  /**
   * @param result Caller takes ownership of handle pointed by `result`.
   *
   * @see Legion::Mapping::MapperRuntime::find_or_create_physical_instance()
   */
  bool
  legion_mapper_runtime_find_or_create_physical_instance_layout_constraint_id(
      legion_mapper_runtime_t runtime,
      legion_mapper_context_t ctx,
      legion_memory_t target_memory,
      legion_layout_constraint_id_t layout_id,
      const legion_logical_region_t *regions,
      size_t regions_size,
      legion_physical_instance_t *result,
      bool *created,
      bool acquire,
      legion_garbage_collection_priority_t priority,
      bool tight_region_bounds);

  /**
   * @param result Caller takes ownership of handle pointed by `result`.
   *
   * @see Legion::Mapping::MapperRuntime::find_physical_instance()
   */
  bool
  legion_mapper_runtime_find_physical_instance_layout_constraint(
      legion_mapper_runtime_t runtime,
      legion_mapper_context_t ctx,
      legion_memory_t target_memory,
      legion_layout_constraint_set_t constraints,
      const legion_logical_region_t *regions,
      size_t regions_size,
      legion_physical_instance_t *result,
      bool acquire,
      bool tight_region_bounds);

  /**
   * @param result Caller takes ownership of handle pointed by `result`.
   *
   * @see Legion::Mapping::MapperRuntime::find_physical_instance()
   */
  bool
  legion_mapper_runtime_find_physical_instance_layout_constraint_id(
      legion_mapper_runtime_t runtime,
      legion_mapper_context_t ctx,
      legion_memory_t target_memory,
      legion_layout_constraint_id_t layout_id,
      const legion_logical_region_t *regions,
      size_t regions_size,
      legion_physical_instance_t *result,
      bool acquire,
      bool tight_region_bounds);


  /**
   * @param handle Caller must have ownership of parameter `handle`.
   *
   * @see Legion::Mapping::MapperRuntime::acquire_instance()
   */
  bool
  legion_mapper_runtime_acquire_instance(
      legion_mapper_runtime_t runtime,
      legion_mapper_context_t ctx,
      legion_physical_instance_t instance);

  /**
   * @param handle Caller must have ownership of parameter `handle`.
   *
   * @see Legion::Mapping::MapperRuntime::acquire_instances()
   */
  bool
  legion_mapper_runtime_acquire_instances(
      legion_mapper_runtime_t runtime,
      legion_mapper_context_t ctx,
      legion_physical_instance_t *instances,
      size_t instances_size);

#ifdef __cplusplus
}
#endif

#endif // __LEGION_C_H__<|MERGE_RESOLUTION|>--- conflicted
+++ resolved
@@ -273,11 +273,8 @@
     bool inline_task;
     bool stealable;
     bool map_locally;
-<<<<<<< HEAD
     bool replicate;
-=======
     legion_task_priority_t parent_priority;
->>>>>>> 314ac3af
   } legion_task_options_t;
 
   typedef struct legion_slice_task_input_t {
