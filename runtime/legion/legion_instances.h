/* Copyright 2022 Stanford University, NVIDIA Corporation
 *
 * Licensed under the Apache License, Version 2.0 (the "License");
 * you may not use this file except in compliance with the License.
 * You may obtain a copy of the License at
 *
 *     http://www.apache.org/licenses/LICENSE-2.0
 *
 * Unless required by applicable law or agreed to in writing, software
 * distributed under the License is distributed on an "AS IS" BASIS,
 * WITHOUT WARRANTIES OR CONDITIONS OF ANY KIND, either express or implied.
 * See the License for the specific language governing permissions and
 * limitations under the License.
 */

#ifndef __LEGION_INSTANCES_H__
#define __LEGION_INSTANCES_H__

#include "legion/runtime.h"
#include "legion/legion_types.h"
#include "legion/legion_utilities.h"
#include "legion/legion_allocation.h"
#include "legion/garbage_collection.h"

namespace Legion {
  namespace Internal {

    /**
     * \class LayoutDescription
     * This class is for deduplicating the meta-data
     * associated with describing the layouts of physical
     * instances. Often times this meta data is rather 
     * large (~100K) and since we routinely create up
     * to 100K instances, it is important to deduplicate
     * the data.  Since many instances will have the
     * same layout then they can all share the same
     * description object.
     */
    class LayoutDescription : public Collectable,
                              public LegionHeapify<LayoutDescription> {
    public:
      LayoutDescription(FieldSpaceNode *owner,
                        const FieldMask &mask,
                        const unsigned total_dims,
                        LayoutConstraints *constraints,
                        const std::vector<unsigned> &mask_index_map,
                        const std::vector<FieldID> &fids,
                        const std::vector<size_t> &field_sizes,
                        const std::vector<CustomSerdezID> &serdez);
      // Used only by the virtual manager
      LayoutDescription(const FieldMask &mask, LayoutConstraints *constraints);
      LayoutDescription(const LayoutDescription &rhs);
      ~LayoutDescription(void);
    public:
      LayoutDescription& operator=(const LayoutDescription &rhs);
    public:
      void log_instance_layout(ApEvent inst_event) const;
    public:
      void compute_copy_offsets(const FieldMask &copy_mask, 
                                const PhysicalInstance instance,  
#ifdef LEGION_SPY
                                const ApEvent inst_event, 
#endif
                                std::vector<CopySrcDstField> &fields);
      void compute_copy_offsets(const std::vector<FieldID> &copy_fields,
                                const PhysicalInstance instance,
#ifdef LEGION_SPY
                                const ApEvent inst_event,
#endif
                                std::vector<CopySrcDstField> &fields);
    public:
      void get_fields(std::set<FieldID> &fields) const;
      bool has_field(FieldID fid) const;
      void has_fields(std::map<FieldID,bool> &fields) const;
      void remove_space_fields(std::set<FieldID> &fields) const;
    public:
      const CopySrcDstField& find_field_info(FieldID fid) const;
      size_t get_total_field_size(void) const;
      void get_fields(std::vector<FieldID>& fields) const;
      void compute_destroyed_fields(
          std::vector<PhysicalInstance::DestroyedField> &serdez_fields) const;
    public:
      bool match_layout(const LayoutConstraintSet &constraints,
                        unsigned num_dims) const;
      bool match_layout(const LayoutDescription *layout,
                        unsigned num_dims) const;
    public:
      void pack_layout_description(Serializer &rez, AddressSpaceID target);
      static LayoutDescription* handle_unpack_layout_description(
                            LayoutConstraints *constraints,
                            FieldSpaceNode *field_space, size_t total_dims);
    public:
      const FieldMask allocated_fields;
      LayoutConstraints *const constraints;
      FieldSpaceNode *const owner;
      const unsigned total_dims;
    protected:
      // In order by index of bit mask
      std::vector<CopySrcDstField> field_infos;
      // A mapping from FieldIDs to indexes into our field_infos
      std::map<FieldID,unsigned/*index*/> field_indexes;
    protected:
      mutable LocalLock layout_lock; 
      std::map<LEGION_FIELD_MASK_FIELD_TYPE,
               LegionList<std::pair<FieldMask,FieldMask> > > comp_cache;
    }; 

    /**
     * \class InstanceManager
     * This is the abstract base class for all instances of a physical
     * resource manager for memory.
     */
    class InstanceManager : public DistributedCollectable {
    public:
      enum {
        EXTERNAL_CODE = 0x10,
        REDUCTION_CODE = 0x20,
        COLLECTIVE_CODE = 0x40,
      };
    public:
      InstanceManager(RegionTreeForest *forest, AddressSpaceID owner, 
                      DistributedID did, LayoutDescription *layout,
                      FieldSpaceNode *node, IndexSpaceExpression *domain,
                      RegionTreeID tree_id, bool register_now);
      virtual ~InstanceManager(void);
    public:
      virtual LegionRuntime::Accessor::RegionAccessor<
        LegionRuntime::Accessor::AccessorType::Generic>
          get_accessor(void) const = 0;
      virtual LegionRuntime::Accessor::RegionAccessor<
        LegionRuntime::Accessor::AccessorType::Generic>
          get_field_accessor(FieldID fid) const = 0;
    public: 
      virtual ApEvent get_use_event(void) const = 0;
      virtual ApEvent get_use_event(ApEvent user) const = 0;
      virtual ApEvent get_unique_event(void) const = 0;
      virtual PhysicalInstance get_instance(const DomainPoint &key) const = 0;
      virtual PointerConstraint 
                     get_pointer_constraint(const DomainPoint &key) const = 0;
    public:
      inline bool is_reduction_manager(void) const;
      inline bool is_physical_manager(void) const;
      inline bool is_virtual_manager(void) const;
      inline bool is_external_instance(void) const;
      inline bool is_collective_manager(void) const;
      inline PhysicalManager* as_physical_manager(void) const;
      inline VirtualManager* as_virtual_manager(void) const;
      inline IndividualManager* as_individual_manager(void) const;
      inline CollectiveManager* as_collective_manager(void) const;
    public:
      static inline DistributedID encode_instance_did(DistributedID did,
                        bool external, bool reduction, bool collective);
      static inline bool is_physical_did(DistributedID did);
      static inline bool is_reduction_did(DistributedID did);
      static inline bool is_external_did(DistributedID did);
      static inline bool is_collective_did(DistributedID did);
    public:
      // Interface to the mapper for layouts
      inline void get_fields(std::set<FieldID> &fields) const
        { if (layout != NULL) layout->get_fields(fields); }
      inline bool has_field(FieldID fid) const
        { if (layout != NULL) return layout->has_field(fid); return false; }
      inline void has_fields(std::map<FieldID,bool> &fields) const
        { if (layout != NULL) layout->has_fields(fields); 
          else for (std::map<FieldID,bool>::iterator it = fields.begin();
                    it != fields.end(); it++) it->second = false; } 
      inline void remove_space_fields(std::set<FieldID> &fields) const
        { if (layout != NULL) layout->remove_space_fields(fields);
          else fields.clear(); }
    public:
      bool meets_region_tree(const std::vector<LogicalRegion> &regions) const; 
      bool entails(LayoutConstraints *constraints, const DomainPoint &key,
                   const LayoutConstraint **failed_constraint) const;
      bool entails(const LayoutConstraintSet &constraints, 
                   const DomainPoint &key,
                   const LayoutConstraint **failed_constraint) const;
      bool conflicts(LayoutConstraints *constraints, const DomainPoint &key,
                     const LayoutConstraint **conflict_constraint) const;
      bool conflicts(const LayoutConstraintSet &constraints,
                     const DomainPoint &key,
                     const LayoutConstraint **conflict_constraint) const;
    public:
      RegionTreeForest *const context;
      LayoutDescription *const layout;
      FieldSpaceNode *const field_space_node;
      IndexSpaceExpression *instance_domain;
      const RegionTreeID tree_id;
    };

    /**
     * \class PhysicalManager 
     * This is an abstract intermediate class for representing an allocation
     * of data; this includes both individual instances and collective instances
     */
    class PhysicalManager : public InstanceManager {
      struct RemoteCreateViewArgs : public LgTaskArgs<RemoteCreateViewArgs> {
      public:
        static const LgTaskID TASK_ID = LG_REMOTE_VIEW_CREATION_TASK_ID;
      public:
        RemoteCreateViewArgs(PhysicalManager *man, InnerContext *ctx, 
                             AddressSpaceID log, CollectiveMapping *map,
                             std::atomic<DistributedID> *tar, 
                             AddressSpaceID src, RtUserEvent done)
          : LgTaskArgs<RemoteCreateViewArgs>(implicit_provenance),
            manager(man), context(ctx), logical_owner(log), mapping(map),
            target(tar), source(src), done_event(done) { }
      public:
        PhysicalManager *const manager;
        InnerContext *const context;
        const AddressSpaceID logical_owner;
        CollectiveMapping *const mapping;
        std::atomic<DistributedID> *const target;
        const AddressSpaceID source;
        const RtUserEvent done_event;
      };
    public:
      enum InstanceKind {
        // Normal Realm allocations
        INTERNAL_INSTANCE_KIND,
        // External allocations imported by attach operations
        EXTERNAL_ATTACHED_INSTANCE_KIND,
        // External allocations from output regions, owned by the runtime
        EXTERNAL_OWNED_INSTANCE_KIND,
        // Allocations drawn from the eager pool
        EAGER_INSTANCE_KIND,
        // Instance not yet bound
        UNBOUND_INSTANCE_KIND,
      };
    public:
      struct GarbageCollectionArgs : public LgTaskArgs<GarbageCollectionArgs> {
      public:
        static const LgTaskID TASK_ID = LG_DEFERRED_COLLECT_ID;
      public:
        GarbageCollectionArgs(CollectableView *v, std::set<ApEvent> *collect)
          : LgTaskArgs<GarbageCollectionArgs>(implicit_provenance), 
            view(v), to_collect(collect) { }
      public:
        CollectableView *const view;
        std::set<ApEvent> *const to_collect;
      };
    public:
      struct CollectableInfo {
      public:
        CollectableInfo(void) : events_added(0) { }
      public:
        std::set<ApEvent> view_events;
        // This event tracks when tracing is completed and it is safe
        // to resume pruning of users from this view
        RtEvent collect_event;
        // Events added since the last collection of view events
        unsigned events_added;
      };
    public:
      PhysicalManager(RegionTreeForest *ctx, LayoutDescription *layout, 
                      DistributedID did, AddressSpaceID owner_space, 
                      const size_t footprint, ReductionOpID redop_id, 
                      const ReductionOp *rop, FieldSpaceNode *node,
                      IndexSpaceExpression *index_domain, 
                      const void *piece_list, size_t piece_list_size,
                      RegionTreeID tree_id, ApEvent unique, 
                      bool register_now, bool shadow_instance = false,
                      bool output_instance = false);
      virtual ~PhysicalManager(void);
    public:
      virtual ApEvent get_unique_event(void) const { return unique_event; }
    public:
      void log_instance_creation(UniqueID creator_id, Processor proc,
                     const std::vector<LogicalRegion> &regions) const; 
    public:
      virtual ApEvent fill_from(FillView *fill_view, InstanceView *dst_view,
                                ApEvent precondition, PredEvent predicate_guard,
                                IndexSpaceExpression *expression,
                                const UniqueID op_id, const unsigned index,
                                const FieldMask &fill_mask,
                                const PhysicalTraceInfo &trace_info,
                                std::set<RtEvent> &recorded_events,
                                std::set<RtEvent> &applied_events,
                                CopyAcrossHelper *across_helper,
                                const bool manage_dst_events,
                                const bool fill_restricted) = 0;
      virtual ApEvent copy_from(InstanceView *src_view, InstanceView *dst_view,
                                PhysicalManager *manager, ApEvent precondition,
                                PredEvent predicate_guard, ReductionOpID redop,
                                IndexSpaceExpression *expression,
                                const UniqueID op_id, const unsigned index,
                                const FieldMask &copy_mask,
                                const PhysicalTraceInfo &trace_info,
                                std::set<RtEvent> &recorded_events,
                                std::set<RtEvent> &applied_events,
                                CopyAcrossHelper *across_helper,
                                const bool manage_dst_events,
                                const bool copy_restricted) = 0;
      virtual void compute_copy_offsets(const FieldMask &copy_mask,
                             std::vector<CopySrcDstField> &fields) = 0;
    public:
      virtual void send_manager(AddressSpaceID target) = 0; 
      static void handle_manager_request(Deserializer &derez, 
                          Runtime *runtime, AddressSpaceID source);
    public:
      virtual bool acquire_instance(ReferenceSource source, 
                                    ReferenceMutator *mutator) = 0;
      virtual void perform_deletion(RtEvent deferred_event) = 0;
      virtual void force_deletion(void) = 0;
      virtual void set_garbage_collection_priority(MapperID mapper_id, 
                                Processor p, GCPriority priority) = 0; 
      virtual RtEvent get_instance_ready_event(void) const = 0;
      virtual RtEvent attach_external_instance(void) = 0;
      virtual RtEvent detach_external_instance(void) = 0;
      virtual bool has_visible_from(const std::set<Memory> &memories) const = 0;
      virtual Memory get_memory(void) const = 0; 
<<<<<<< HEAD
      size_t get_instance_size(void) const;
      void update_instance_footprint(size_t footprint)
        { instance_footprint = footprint; }
#ifdef LEGION_GPU_REDUCTIONS
    public:
      virtual bool is_gpu_visible(PhysicalManager *other) const = 0;
      virtual ReductionView* find_or_create_shadow_reduction(unsigned fidx,
          ReductionOpID redop, AddressSpaceID request_space, UniqueID opid) = 0;
      virtual void record_remote_shadow_reduction(unsigned fidx,
          ReductionOpID redop, ReductionView *view) = 0;
      static void handle_create_shadow_request(Runtime *runtime,
                                AddressSpaceID source, Deserializer &derez);
      static void handle_create_shadow_response(Runtime *runtime,
                                                Deserializer &derez);
#endif
=======
      inline size_t get_instance_size(void) const { return instance_footprint; }
>>>>>>> fb291868
    public:
      // Methods for creating/finding/destroying logical top views
      InstanceView* find_or_create_instance_top_view(InnerContext *context,
          AddressSpaceID logical_owner, CollectiveMapping *mapping);
      InstanceView* construct_top_view(AddressSpaceID logical_owner,
                                       DistributedID did, UniqueID uid,
                                       CollectiveMapping *mapping);
      void unregister_active_context(InnerContext *context); 
    public:
      PieceIteratorImpl* create_piece_iterator(IndexSpaceNode *privilege_node);
      void defer_collect_user(CollectableView *view, ApEvent term_event,
                              RtEvent collect, std::set<ApEvent> &to_collect, 
                              bool &add_ref, bool &remove_ref);
      void find_shutdown_preconditions(std::set<ApEvent> &preconditions);
    public:
      bool meets_regions(const std::vector<LogicalRegion> &regions,
                         bool tight_region_bounds = false) const;
      bool meets_expression(IndexSpaceExpression *expr, 
                            bool tight_bounds = false) const;
    protected:
      void prune_gc_events(void);
    public: 
      static ApEvent fetch_metadata(PhysicalInstance inst, ApEvent use_event);
      static void process_top_view_request(PhysicalManager *manager,
          InnerContext *context, AddressSpaceID logical_owner,
          CollectiveMapping *mapping, std::atomic<DistributedID> *target,
          AddressSpaceID source, RtUserEvent done_event, Runtime *runtime);
      static void handle_top_view_request(Deserializer &derez, Runtime *runtime,
                                          AddressSpaceID source);
      static void handle_top_view_response(Deserializer &derez);
      static void handle_top_view_creation(const void *args, Runtime *runtime);
    public:
      size_t instance_footprint;
      const ReductionOp *reduction_op;
      const ReductionOpID redop;
      // Unique identifier event that is common across nodes
      const ApEvent unique_event;
      const void *const piece_list;
      const size_t piece_list_size;
      const bool shadow_instance;
    protected:
      mutable LocalLock inst_lock;
      std::set<InnerContext*> active_contexts;
<<<<<<< HEAD
      typedef std::pair<ReplicationID,UniqueID> ContextKey;
      typedef std::pair<InstanceView*,unsigned> ViewEntry;
      std::map<ContextKey,ViewEntry> context_views;
      std::map<ReplicationID,RtUserEvent> pending_views;
#ifdef LEGION_GPU_REDUCTIONS
    protected:
      std::map<std::pair<unsigned/*fidx*/,ReductionOpID>,ReductionView*>
                                              shadow_reduction_instances;
      std::map<std::pair<unsigned/*fidx*/,ReductionOpID>,RtEvent>
                                              pending_reduction_shadows;
#endif
=======
>>>>>>> fb291868
    private:
      // Events that have to trigger before we can remove our GC reference
      std::map<CollectableView*,CollectableInfo> gc_events;
    };

    /**
     * \class CopyAcrossHelper
     * A small helper class for performing copies between regions
     * from diferrent region trees
     */
    class CopyAcrossHelper {
    public:
      CopyAcrossHelper(const FieldMask &full,
                       const std::vector<unsigned> &src,
                       const std::vector<unsigned> &dst)
        : full_mask(full), src_indexes(src), dst_indexes(dst) { }
    public:
      const FieldMask &full_mask;
      const std::vector<unsigned> &src_indexes;
      const std::vector<unsigned> &dst_indexes;
      std::map<unsigned,unsigned> forward_map;
      std::map<unsigned,unsigned> backward_map;
    public:
      void compute_across_offsets(const FieldMask &src_mask,
                   std::vector<CopySrcDstField> &dst_fields);
      FieldMask convert_src_to_dst(const FieldMask &src_mask);
      FieldMask convert_dst_to_src(const FieldMask &dst_mask);
    public:
      unsigned convert_src_to_dst(unsigned index);
      unsigned convert_dst_to_src(unsigned index);
    public:
      std::vector<CopySrcDstField> offsets; 
      LegionDeque<std::pair<FieldMask,FieldMask> > compressed_cache;
    };

    /**
     * \class IndividualManager 
     * The individual manager class represents a single physical instance
     * that lives in memory in a given location in the system. This is the
     * most common kind of instance that gets made.
     */
    class IndividualManager : public PhysicalManager,
                              public LegionHeapify<IndividualManager> {
    public:
      static const AllocationType alloc_type = INDIVIDUAL_INST_MANAGER_ALLOC;
    public:
      struct DeferIndividualManagerArgs : 
        public LgTaskArgs<DeferIndividualManagerArgs> {
      public:
        static const LgTaskID TASK_ID = LG_DEFER_INDIVIDUAL_MANAGER_TASK_ID;
      public:
        DeferIndividualManagerArgs(DistributedID d, AddressSpaceID own, 
            Memory m, PhysicalInstance i, size_t f, IndexSpaceExpression *lx,
            const PendingRemoteExpression &pending, FieldSpace h, 
            RegionTreeID tid, LayoutConstraintID l, ApEvent use,
            InstanceKind kind, ReductionOpID redop, const void *piece_list,
            size_t piece_list_size, bool shadow_instance);
      public:
        const DistributedID did;
        const AddressSpaceID owner;
        const Memory mem;
        const PhysicalInstance inst;
        const size_t footprint;
        const PendingRemoteExpression pending;
        IndexSpaceExpression *local_expr;
        const FieldSpace handle;
        const RegionTreeID tree_id;
        const LayoutConstraintID layout_id;
        const ApEvent use_event;
        const InstanceKind kind;
        const ReductionOpID redop;
        const void *const piece_list;
        const size_t piece_list_size;
        const bool shadow_instance;
      };
    public:
      struct DeferDeleteIndividualManager :
        public LgTaskArgs<DeferDeleteIndividualManager> {
      public:
        static const LgTaskID TASK_ID =
          LG_DEFER_DELETE_INDIVIDUAL_MANAGER_TASK_ID;
      public:
        DeferDeleteIndividualManager(IndividualManager *manager_);
      public:
        IndividualManager *manager;
      };
    private:
      struct BroadcastFunctor {
        BroadcastFunctor(Runtime *rt, Serializer &r) : runtime(rt), rez(r) { }
        inline void apply(AddressSpaceID target)
          { runtime->send_manager_update(target, rez); }
        Runtime *runtime;
        Serializer &rez;
      };
    public:
      IndividualManager(RegionTreeForest *ctx, DistributedID did,
                        AddressSpaceID owner_space,
                        MemoryManager *memory, PhysicalInstance inst, 
                        IndexSpaceExpression *instance_domain,
                        const void *piece_list, size_t piece_list_size,
                        FieldSpaceNode *node, RegionTreeID tree_id,
                        LayoutDescription *desc, ReductionOpID redop, 
                        bool register_now, size_t footprint,
                        ApEvent use_event, InstanceKind kind,
                        const ReductionOp *op = NULL,
                        bool shadow_instance = false);
      IndividualManager(const IndividualManager &rhs);
      virtual ~IndividualManager(void);
    public:
      IndividualManager& operator=(const IndividualManager &rhs);
    public:
      virtual void notify_active(ReferenceMutator *mutator);
      virtual void notify_inactive(ReferenceMutator *mutator);
      virtual void notify_valid(ReferenceMutator *mutator);
      virtual void notify_invalid(ReferenceMutator *mutator);
    public:
      virtual LegionRuntime::Accessor::RegionAccessor<
        LegionRuntime::Accessor::AccessorType::Generic>
          get_accessor(void) const;
      virtual LegionRuntime::Accessor::RegionAccessor<
        LegionRuntime::Accessor::AccessorType::Generic>
          get_field_accessor(FieldID fid) const;
    public:
      virtual ApEvent get_use_event(void) const;
      virtual ApEvent get_use_event(ApEvent user) const;
      virtual RtEvent get_instance_ready_event(void) const;
      virtual PhysicalInstance get_instance(const DomainPoint &key) const 
                                                   { return instance; }
      virtual PointerConstraint
                     get_pointer_constraint(const DomainPoint &key) const;
    public:
      virtual ApEvent fill_from(FillView *fill_view, InstanceView *dst_view,
                                ApEvent precondition, PredEvent predicate_guard,
                                IndexSpaceExpression *expression,
                                const UniqueID op_id, const unsigned index,
                                const FieldMask &fill_mask,
                                const PhysicalTraceInfo &trace_info,
                                std::set<RtEvent> &recorded_events,
                                std::set<RtEvent> &applied_events,
                                CopyAcrossHelper *across_helper,
                                const bool manage_dst_events,
                                const bool fill_restricted);
      virtual ApEvent copy_from(InstanceView *src_view, InstanceView *dst_view,
                                PhysicalManager *manager, ApEvent precondition,
                                PredEvent predicate_guard, ReductionOpID redop,
                                IndexSpaceExpression *expression,
                                const UniqueID op_id, const unsigned index,
                                const FieldMask &copy_mask,
                                const PhysicalTraceInfo &trace_info,
                                std::set<RtEvent> &recorded_events,
                                std::set<RtEvent> &applied_events,
                                CopyAcrossHelper *across_helper,
                                const bool manage_dst_events,
                                const bool copy_restricted);
      virtual void compute_copy_offsets(const FieldMask &copy_mask,
                             std::vector<CopySrcDstField> &fields);
    public:
      void initialize_across_helper(CopyAcrossHelper *across_helper,
                                    const FieldMask &mask,
                                    const std::vector<unsigned> &src_indexes,
                                    const std::vector<unsigned> &dst_indexes);
    public:
      virtual void send_manager(AddressSpaceID target);
      static void handle_send_manager(Runtime *runtime, 
                                      AddressSpaceID source,
                                      Deserializer &derez); 
      static void handle_defer_manager(const void *args, Runtime *runtime);
      static void handle_defer_perform_deletion(const void *args,
                                                Runtime *runtime);
      static void create_remote_manager(Runtime *runtime, DistributedID did,
          AddressSpaceID owner_space, Memory mem, PhysicalInstance inst,
          size_t inst_footprint, IndexSpaceExpression *inst_domain,
          const void *piece_list, size_t piece_list_size,
          FieldSpaceNode *space_node, RegionTreeID tree_id,
          LayoutConstraints *constraints, ApEvent use_event,
          InstanceKind kind, ReductionOpID redop, bool shadow_instance);
    public:
      virtual bool acquire_instance(ReferenceSource source, 
                                    ReferenceMutator *mutator);
      virtual void perform_deletion(RtEvent deferred_event);
      virtual void force_deletion(void);
      virtual void set_garbage_collection_priority(MapperID mapper_id, 
                                Processor p, GCPriority priority); 
      virtual RtEvent attach_external_instance(void);
      virtual RtEvent detach_external_instance(void);
      virtual bool has_visible_from(const std::set<Memory> &memories) const;
      virtual Memory get_memory(void) const;
    public:
      inline bool is_unbound() const 
        { return kind == UNBOUND_INSTANCE_KIND; }
      bool update_physical_instance(PhysicalInstance new_instance,
                                    InstanceKind new_kind,
                                    size_t new_footprint,
                                    uintptr_t new_pointer = 0);
      void broadcast_manager_update(void);
      static void handle_send_manager_update(Runtime *runtime,
                                             AddressSpaceID source,
                                             Deserializer &derez);
    public:
      MemoryManager *const memory_manager;
      PhysicalInstance instance;
      // Event that needs to trigger before we can start using
      // this physical instance.
      ApUserEvent use_event;
      // Event that signifies if the instance name is available
      RtUserEvent instance_ready;
      InstanceKind kind;
      // Keep the pointer for owned external instances
      uintptr_t external_pointer;
      // Completion event of the task that sets a realm instance
      // to this manager. Valid only when the kind is UNBOUND
      // initially, otherwise NO_AP_EVENT.
      const ApEvent producer_event;
    };

    /**
     * \class CollectiveManager
     * The collective instance manager class supports the interface
     * of a single instance but is actually contains N distributed 
     * copies of the same data and will perform collective operations
     * as part of any reads, writes, or reductions performed to it.
     */
    class CollectiveManager : public PhysicalManager,
              public LegionHeapify<CollectiveManager> {
    public:
      static const AllocationType alloc_type = COLLECTIVE_INST_MANAGER_ALLOC;
    public:
      enum MessageKind {
        ACTIVATE_MESSAGE,
        DEACTIVATE_MESSAGE,
        VALIDATE_MESSAGE,
        INVALIDATE_MESSAGE,
        PERFORM_DELETE_MESSAGE,
        FORCE_DELETE_MESSAGE,
        SET_GC_PRIORITY_MESSAGE,
        DETACH_EXTERNAL_MESSAGE,
        FINALIZE_MESSAGE,
      };
    public:
      struct DeferCollectiveManagerArgs : 
        public LgTaskArgs<DeferCollectiveManagerArgs> {
      public:
        static const LgTaskID TASK_ID = LG_DEFER_COLLECTIVE_MANAGER_TASK_ID;
      public:
        DeferCollectiveManagerArgs(DistributedID d, AddressSpaceID own, 
            IndexSpace p, size_t f, IndexSpaceExpression *lx, 
            const PendingRemoteExpression &pending, FieldSpace h, 
            RegionTreeID tid, LayoutConstraintID l, ApEvent use, 
            ReductionOpID redop, const void *piece_list,
            size_t piece_list_size, AddressSpaceID source);
      public:
        const DistributedID did;
        const AddressSpaceID owner;
        IndexSpace point_space;
        const size_t footprint;
        IndexSpaceExpression *const local_expr;
        const PendingRemoteExpression pending;
        const FieldSpace handle;
        const RegionTreeID tree_id;
        const LayoutConstraintID layout_id;
        const ApEvent use_event;
        const ReductionOpID redop;
        const void *const piece_list;
        const size_t piece_list_size;
        const AddressSpaceID source;
      };
    public:
      CollectiveManager(RegionTreeForest *ctx, DistributedID did,
                        AddressSpaceID owner_space, IndexSpaceNode *point_space,
                        IndexSpaceExpression *instance_domain,
                        const void *piece_list, size_t piece_list_size,
                        FieldSpaceNode *node, RegionTreeID tree_id,
                        LayoutDescription *desc, ReductionOpID redop, 
                        bool register_now, size_t footprint,
                        ApEvent unique_event, bool external_instance);
      CollectiveManager(const CollectiveManager &rhs);
      virtual ~CollectiveManager(void);
    public:
      CollectiveManager& operator=(const CollectiveManager &rh);
    public:
      void finalize_collective_instance(ApUserEvent instance_event);
    public:
      virtual ApEvent get_use_event(void) const;
      virtual ApEvent get_use_event(ApEvent user) const;
      virtual RtEvent get_instance_ready_event(void) const;
      virtual PhysicalInstance get_instance(const DomainPoint &key) const;
      virtual PointerConstraint
                     get_pointer_constraint(const DomainPoint &key) const;
    public:
      virtual void notify_active(ReferenceMutator *mutator);
      virtual void notify_inactive(ReferenceMutator *mutator);
      virtual void notify_valid(ReferenceMutator *mutator);
      virtual void notify_invalid(ReferenceMutator *mutator);
    public:
      virtual LegionRuntime::Accessor::RegionAccessor<
        LegionRuntime::Accessor::AccessorType::Generic>
          get_accessor(void) const;
      virtual LegionRuntime::Accessor::RegionAccessor<
        LegionRuntime::Accessor::AccessorType::Generic>
          get_field_accessor(FieldID fid) const;
    protected:
      void activate_collective(ReferenceMutator *mutator);
      void deactivate_collective(ReferenceMutator *mutator);
      void validate_collective(ReferenceMutator *mutator);
      void invalidate_collective(ReferenceMutator *mutator);
    public:
      virtual bool acquire_instance(ReferenceSource source, 
                                    ReferenceMutator *mutator);
      virtual void perform_deletion(RtEvent deferred_event);
      virtual void force_deletion(void);
      virtual void set_garbage_collection_priority(MapperID mapper_id, 
                                    Processor p, GCPriority priority); 
      virtual RtEvent attach_external_instance(void);
      virtual RtEvent detach_external_instance(void);
      virtual bool has_visible_from(const std::set<Memory> &memories) const;
      virtual Memory get_memory(void) const;
    protected:
      void perform_delete(RtEvent deferred_event, bool left); 
      void force_delete(bool left);
      void set_gc_priority(MapperID mapper_id, Processor p, 
                           GCPriority priority, bool left);
      void detach_external(RtUserEvent to_trigger, bool left, 
                  RtEvent full_detach = RtEvent::NO_RT_EVENT);
      bool finalize_message(void);
    protected:
      void collective_deletion(RtEvent deferred_event);
      void collective_force(void);
      void collective_set_gc_priority(MapperID mapper_id, Processor proc,
                                      GCPriority priority);
      void collective_detach(std::set<RtEvent> &detach_events);
    public:
      virtual ApEvent fill_from(FillView *fill_view, InstanceView *dst_view,
                                ApEvent precondition, PredEvent predicate_guard,
                                IndexSpaceExpression *expression,
                                const UniqueID op_id, const unsigned index,
                                const FieldMask &fill_mask,
                                const PhysicalTraceInfo &trace_info,
                                std::set<RtEvent> &recorded_events,
                                std::set<RtEvent> &applied_events,
                                CopyAcrossHelper *across_helper,
                                const bool manage_dst_events,
                                const bool fill_restricted);
      virtual ApEvent copy_from(InstanceView *src_view, InstanceView *dst_view,
                                PhysicalManager *manager, ApEvent precondition,
                                PredEvent predicate_guard, ReductionOpID redop,
                                IndexSpaceExpression *expression,
                                const UniqueID op_id, const unsigned index,
                                const FieldMask &copy_mask,
                                const PhysicalTraceInfo &trace_info,
                                std::set<RtEvent> &recorded_events,
                                std::set<RtEvent> &applied_events,
                                CopyAcrossHelper *across_helper,
                                const bool manage_dst_events,
                                const bool copy_restricted);
      virtual void compute_copy_offsets(const FieldMask &copy_mask,
<<<<<<< HEAD
                             std::vector<CopySrcDstField> &fields);
#ifdef LEGION_GPU_REDUCTIONS
    public:
      virtual bool is_gpu_visible(PhysicalManager *other) const;
      virtual ReductionView* find_or_create_shadow_reduction(unsigned fidx,
          ReductionOpID redop, AddressSpaceID request_space, UniqueID opid);
      virtual void record_remote_shadow_reduction(unsigned fidx,
          ReductionOpID redop, ReductionView *view);
#endif
=======
                                std::vector<CopySrcDstField> &fields);
>>>>>>> fb291868
    public:
      virtual void send_manager(AddressSpaceID target);
    public:
      static void handle_send_manager(Runtime *runtime, 
                                      AddressSpaceID source,
                                      Deserializer &derez);
      static void handle_defer_manager(const void *args, Runtime *runtime);
      static void handle_collective_message(Deserializer &derez,
                                            Runtime *runtime);
      static void create_collective_manager(Runtime *runtime, DistributedID did,
          AddressSpaceID owner_space, IndexSpaceNode *point_space,
          size_t inst_footprint, IndexSpaceExpression *inst_domain, 
          const void *piece_list, size_t piece_list_size, 
          FieldSpaceNode *space_node, RegionTreeID tree_id, 
          LayoutConstraints *constraints,ApEvent use_event,ReductionOpID redop);
    public:
      IndexSpaceNode *const point_space;
    protected:
      std::vector<MemoryManager*> memories; // local memories
      std::vector<PhysicalInstance> instances; // local instances
      std::vector<AddressSpaceID> right_spaces;
      AddressSpaceID left_space;
    protected:
      RtEvent detached;
      unsigned finalize_messages;
      bool deleted_or_detached;
    };

    /**
     * \class VirtualManager
     * This is a singleton class of which there will be exactly one
     * on every node in the machine. The virtual manager class will
     * represent all the virtual virtual/composite instances.
     */
    class VirtualManager : public InstanceManager,
                           public LegionHeapify<VirtualManager> {
    public:
      VirtualManager(Runtime *runtime, DistributedID did, 
                     LayoutDescription *layout);
      VirtualManager(const VirtualManager &rhs);
      virtual ~VirtualManager(void);
    public:
      VirtualManager& operator=(const VirtualManager &rhs);
    public:
      virtual LegionRuntime::Accessor::RegionAccessor<
        LegionRuntime::Accessor::AccessorType::Generic>
          get_accessor(void) const;
      virtual LegionRuntime::Accessor::RegionAccessor<
        LegionRuntime::Accessor::AccessorType::Generic>
          get_field_accessor(FieldID fid) const;
    public:
      virtual void notify_active(ReferenceMutator *mutator);
      virtual void notify_inactive(ReferenceMutator *mutator);
      virtual void notify_valid(ReferenceMutator *mutator);
      virtual void notify_invalid(ReferenceMutator *mutator);
    public: 
      virtual ApEvent get_use_event(void) const;
      virtual ApEvent get_use_event(ApEvent user) const;
      virtual RtEvent get_instance_ready_event(void) const;
      virtual ApEvent get_unique_event(void) const;
      virtual PhysicalInstance get_instance(const DomainPoint &key) const;
      virtual PointerConstraint
                     get_pointer_constraint(const DomainPoint &key) const;
      virtual void send_manager(AddressSpaceID target);
    };

    /**
     * \class InstanceBuilder 
     * A helper for building physical instances of logical regions
     */
    class InstanceBuilder : public ProfilingResponseHandler {
    public:
      InstanceBuilder(const std::vector<LogicalRegion> &regs,
                      const LayoutConstraintSet &cons, Runtime *rt,
                      MemoryManager *memory = NULL, UniqueID cid = 0)
        : regions(regs), constraints(cons), runtime(rt), memory_manager(memory),
          creator_id(cid), instance(PhysicalInstance::NO_INST), 
          field_space_node(NULL), instance_domain(NULL), tree_id(0),
          redop_id(0), reduction_op(NULL), realm_layout(NULL), piece_list(NULL),
          piece_list_size(0), shadow_instance(false), valid(false) { }
      InstanceBuilder(const std::vector<LogicalRegion> &regs,
                      IndexSpaceExpression *expr, FieldSpaceNode *node,
                      RegionTreeID tree_id, const LayoutConstraintSet &cons, 
                      Runtime *rt, MemoryManager *memory, UniqueID cid,
                      const void *piece_list, size_t piece_list_size, 
                      bool shadow_instance);
      virtual ~InstanceBuilder(void);
    public:
      void initialize(RegionTreeForest *forest);
      PhysicalManager* create_physical_instance(RegionTreeForest *forest,
                        CollectiveManager *collective, DomainPoint *point,
                        LayoutConstraintKind *unsat_kind,
                        unsigned *unsat_index, size_t *footprint = NULL);
      CollectiveManager* create_collective_instance(RegionTreeForest *forest,
                        Memory::Kind mem_kind, IndexSpaceNode *point_space,
                        LayoutConstraintKind *unsat_kind, unsigned *unsat_index,
                        ApEvent ready_event, size_t *footprint = NULL);
    public:
      virtual void handle_profiling_response(const ProfilingResponseBase *base,
                                      const Realm::ProfilingResponse &response,
                                      const void *orig, size_t orig_length);
    protected:
      void compute_space_and_domain(RegionTreeForest *forest);
    protected:
      void compute_layout_parameters(void);
    protected:
      const std::vector<LogicalRegion> &regions;
      LayoutConstraintSet constraints;
      Runtime *const runtime;
      MemoryManager *const memory_manager;
      const UniqueID creator_id;
    protected:
      PhysicalInstance instance;
      RtUserEvent profiling_ready;
    protected:
      FieldSpaceNode *field_space_node;
      IndexSpaceExpression *instance_domain;
      RegionTreeID tree_id;
      // Mapping from logical field order to layout order
      std::vector<unsigned> mask_index_map;
      std::vector<size_t> field_sizes;
      std::vector<CustomSerdezID> serdez;
      FieldMask instance_mask;
      ReductionOpID redop_id;
      const ReductionOp *reduction_op;
      Realm::InstanceLayoutGeneric *realm_layout;
      void *piece_list;
      size_t piece_list_size;
      bool shadow_instance;
    public:
      bool valid;
    };

    //--------------------------------------------------------------------------
    /*static*/ inline DistributedID InstanceManager::encode_instance_did(
              DistributedID did, bool external, bool reduction, bool collective)
    //--------------------------------------------------------------------------
    {
      return LEGION_DISTRIBUTED_HELP_ENCODE(did, PHYSICAL_MANAGER_DC | 
                                        (external ? EXTERNAL_CODE : 0) | 
                                        (reduction ? REDUCTION_CODE : 0) |
                                        (collective ? COLLECTIVE_CODE : 0));
    }

    //--------------------------------------------------------------------------
    /*static*/ inline bool InstanceManager::is_physical_did(DistributedID did)
    //--------------------------------------------------------------------------
    {
      return ((LEGION_DISTRIBUTED_HELP_DECODE(did) & 0xF) == 
                                                        PHYSICAL_MANAGER_DC);
    }

    //--------------------------------------------------------------------------
    /*static*/ inline bool InstanceManager::is_reduction_did(DistributedID did)
    //--------------------------------------------------------------------------
    {
      const unsigned decode = LEGION_DISTRIBUTED_HELP_DECODE(did);
      if ((decode & 0xF) != PHYSICAL_MANAGER_DC)
        return false;
      return ((decode & REDUCTION_CODE) != 0);
    }

    //--------------------------------------------------------------------------
    /*static*/ inline bool InstanceManager::is_external_did(DistributedID did)
    //--------------------------------------------------------------------------
    {
      const unsigned decode = LEGION_DISTRIBUTED_HELP_DECODE(did);
      if ((decode & 0xF) != PHYSICAL_MANAGER_DC)
        return false;
      return ((decode & EXTERNAL_CODE) != 0);
    }

    //--------------------------------------------------------------------------
    /*static*/ inline bool InstanceManager::is_collective_did(DistributedID did)
    //--------------------------------------------------------------------------
    {
      const unsigned decode = LEGION_DISTRIBUTED_HELP_DECODE(did);
      if ((decode & 0xF) != PHYSICAL_MANAGER_DC)
        return false;
      return ((decode & COLLECTIVE_CODE) != 0);
    }

    //--------------------------------------------------------------------------
    inline bool InstanceManager::is_reduction_manager(void) const
    //--------------------------------------------------------------------------
    {
      return is_reduction_did(did);
    }

    //--------------------------------------------------------------------------
    inline bool InstanceManager::is_physical_manager(void) const
    //--------------------------------------------------------------------------
    {
      return is_physical_did(did);
    }

    //--------------------------------------------------------------------------
    inline bool InstanceManager::is_virtual_manager(void) const
    //--------------------------------------------------------------------------
    {
      return (did == 0);
    }

    //--------------------------------------------------------------------------
    inline bool InstanceManager::is_external_instance(void) const
    //--------------------------------------------------------------------------
    {
      return is_external_did(did);
    }

    //--------------------------------------------------------------------------
    inline bool InstanceManager::is_collective_manager(void) const
    //--------------------------------------------------------------------------
    {
      return is_collective_did(did);
    }

    //--------------------------------------------------------------------------
    inline PhysicalManager* InstanceManager::as_physical_manager(void) const
    //--------------------------------------------------------------------------
    {
#ifdef DEBUG_LEGION
      assert(is_physical_manager());
#endif
      return static_cast<PhysicalManager*>(const_cast<InstanceManager*>(this));
    }

    //--------------------------------------------------------------------------
    inline VirtualManager* InstanceManager::as_virtual_manager(void) const
    //--------------------------------------------------------------------------
    {
#ifdef DEBUG_LEGION
      assert(is_virtual_manager());
#endif
      return static_cast<VirtualManager*>(const_cast<InstanceManager*>(this));
    }

    //--------------------------------------------------------------------------
    inline IndividualManager* InstanceManager::as_individual_manager(void) const
    //--------------------------------------------------------------------------
    {
#ifdef DEBUG_LEGION
      assert(!is_collective_manager());
#endif
      return 
        static_cast<IndividualManager*>(const_cast<InstanceManager*>(this));
    }

    //--------------------------------------------------------------------------
    inline CollectiveManager* InstanceManager::as_collective_manager(void) const
    //--------------------------------------------------------------------------
    {
#ifdef DEBUG_LEGION
      assert(is_collective_manager());
#endif
      return 
        static_cast<CollectiveManager*>(const_cast<InstanceManager*>(this));
    }

  }; // namespace Internal 
}; // namespace Legion

#endif // __LEGION_INSTANCES_H__<|MERGE_RESOLUTION|>--- conflicted
+++ resolved
@@ -308,25 +308,9 @@
       virtual RtEvent detach_external_instance(void) = 0;
       virtual bool has_visible_from(const std::set<Memory> &memories) const = 0;
       virtual Memory get_memory(void) const = 0; 
-<<<<<<< HEAD
       size_t get_instance_size(void) const;
       void update_instance_footprint(size_t footprint)
         { instance_footprint = footprint; }
-#ifdef LEGION_GPU_REDUCTIONS
-    public:
-      virtual bool is_gpu_visible(PhysicalManager *other) const = 0;
-      virtual ReductionView* find_or_create_shadow_reduction(unsigned fidx,
-          ReductionOpID redop, AddressSpaceID request_space, UniqueID opid) = 0;
-      virtual void record_remote_shadow_reduction(unsigned fidx,
-          ReductionOpID redop, ReductionView *view) = 0;
-      static void handle_create_shadow_request(Runtime *runtime,
-                                AddressSpaceID source, Deserializer &derez);
-      static void handle_create_shadow_response(Runtime *runtime,
-                                                Deserializer &derez);
-#endif
-=======
-      inline size_t get_instance_size(void) const { return instance_footprint; }
->>>>>>> fb291868
     public:
       // Methods for creating/finding/destroying logical top views
       InstanceView* find_or_create_instance_top_view(InnerContext *context,
@@ -370,20 +354,10 @@
     protected:
       mutable LocalLock inst_lock;
       std::set<InnerContext*> active_contexts;
-<<<<<<< HEAD
       typedef std::pair<ReplicationID,UniqueID> ContextKey;
       typedef std::pair<InstanceView*,unsigned> ViewEntry;
       std::map<ContextKey,ViewEntry> context_views;
       std::map<ReplicationID,RtUserEvent> pending_views;
-#ifdef LEGION_GPU_REDUCTIONS
-    protected:
-      std::map<std::pair<unsigned/*fidx*/,ReductionOpID>,ReductionView*>
-                                              shadow_reduction_instances;
-      std::map<std::pair<unsigned/*fidx*/,ReductionOpID>,RtEvent>
-                                              pending_reduction_shadows;
-#endif
-=======
->>>>>>> fb291868
     private:
       // Events that have to trigger before we can remove our GC reference
       std::map<CollectableView*,CollectableInfo> gc_events;
@@ -739,19 +713,7 @@
                                 const bool manage_dst_events,
                                 const bool copy_restricted);
       virtual void compute_copy_offsets(const FieldMask &copy_mask,
-<<<<<<< HEAD
                              std::vector<CopySrcDstField> &fields);
-#ifdef LEGION_GPU_REDUCTIONS
-    public:
-      virtual bool is_gpu_visible(PhysicalManager *other) const;
-      virtual ReductionView* find_or_create_shadow_reduction(unsigned fidx,
-          ReductionOpID redop, AddressSpaceID request_space, UniqueID opid);
-      virtual void record_remote_shadow_reduction(unsigned fidx,
-          ReductionOpID redop, ReductionView *view);
-#endif
-=======
-                                std::vector<CopySrcDstField> &fields);
->>>>>>> fb291868
     public:
       virtual void send_manager(AddressSpaceID target);
     public:
