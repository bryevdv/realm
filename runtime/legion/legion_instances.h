/* Copyright 2024 Stanford University, NVIDIA Corporation
 *
 * Licensed under the Apache License, Version 2.0 (the "License");
 * you may not use this file except in compliance with the License.
 * You may obtain a copy of the License at
 *
 *     http://www.apache.org/licenses/LICENSE-2.0
 *
 * Unless required by applicable law or agreed to in writing, software
 * distributed under the License is distributed on an "AS IS" BASIS,
 * WITHOUT WARRANTIES OR CONDITIONS OF ANY KIND, either express or implied.
 * See the License for the specific language governing permissions and
 * limitations under the License.
 */

#ifndef __LEGION_INSTANCES_H__
#define __LEGION_INSTANCES_H__

#include "legion/runtime.h"
#include "legion/legion_types.h"
#include "legion/legion_utilities.h"
#include "legion/legion_allocation.h"
#include "legion/garbage_collection.h"

namespace Legion {
  namespace Internal {

    /**
     * \class LayoutDescription
     * This class is for deduplicating the meta-data
     * associated with describing the layouts of physical
     * instances. Often times this meta data is rather 
     * large (~100K) and since we routinely create up
     * to 100K instances, it is important to deduplicate
     * the data.  Since many instances will have the
     * same layout then they can all share the same
     * description object.
     */
    class LayoutDescription : public Collectable,
                              public LegionHeapify<LayoutDescription> {
    public:
      LayoutDescription(FieldSpaceNode *owner,
                        const FieldMask &mask,
                        const unsigned total_dims,
                        LayoutConstraints *constraints,
                        const std::vector<unsigned> &mask_index_map,
                        const std::vector<FieldID> &fids,
                        const std::vector<size_t> &field_sizes,
                        const std::vector<CustomSerdezID> &serdez);
      // Used only by the virtual manager
      LayoutDescription(const FieldMask &mask, LayoutConstraints *constraints);
      LayoutDescription(const LayoutDescription &rhs);
      ~LayoutDescription(void);
    public:
      LayoutDescription& operator=(const LayoutDescription &rhs);
    public:
      void log_instance_layout(LgEvent inst_event) const;
    public:
      void compute_copy_offsets(const FieldMask &copy_mask, 
                                const PhysicalInstance instance,  
                                std::vector<CopySrcDstField> &fields);
      void compute_copy_offsets(const std::vector<FieldID> &copy_fields,
                                const PhysicalInstance instance,
                                std::vector<CopySrcDstField> &fields);
    public:
      void get_fields(std::set<FieldID> &fields) const;
      bool has_field(FieldID fid) const;
      void has_fields(std::map<FieldID,bool> &fields) const;
      void remove_space_fields(std::set<FieldID> &fields) const;
    public:
      const CopySrcDstField& find_field_info(FieldID fid) const;
      size_t get_total_field_size(void) const;
      void get_fields(std::vector<FieldID>& fields) const;
      void compute_destroyed_fields(
          std::vector<PhysicalInstance::DestroyedField> &serdez_fields) const;
    public:
      bool match_layout(const LayoutConstraintSet &constraints,
                        unsigned num_dims) const;
      bool match_layout(const LayoutDescription *layout,
                        unsigned num_dims) const;
    public:
      void pack_layout_description(Serializer &rez, AddressSpaceID target);
      static LayoutDescription* handle_unpack_layout_description(
                            LayoutConstraints *constraints,
                            FieldSpaceNode *field_space, size_t total_dims);
    public:
      const FieldMask allocated_fields;
      LayoutConstraints *const constraints;
      FieldSpaceNode *const owner;
      const unsigned total_dims;
    protected:
      // In order by index of bit mask
      std::vector<CopySrcDstField> field_infos;
      // A mapping from FieldIDs to indexes into our field_infos
      std::map<FieldID,unsigned/*index*/> field_indexes;
    protected:
      mutable LocalLock layout_lock; 
      std::map<LEGION_FIELD_MASK_FIELD_TYPE,
               LegionList<std::pair<FieldMask,FieldMask> > > comp_cache;
    }; 

    /**
     * \class CollectiveMapping
     * A collective mapping is an ordering of unique address spaces
     * and can be used to construct broadcast and reduction trees.
     * This is especialy useful for collective instances and for
     * parts of control replication.
     */
    class CollectiveMapping : public Collectable {
    public:
      CollectiveMapping(const std::vector<AddressSpaceID> &spaces,size_t radix);
      CollectiveMapping(const ShardMapping &shard_mapping, size_t radix);
      CollectiveMapping(Deserializer &derez, size_t total_spaces);
      CollectiveMapping(const CollectiveMapping &rhs);
    public:
      inline AddressSpaceID operator[](unsigned idx) const
#ifdef DEBUG_LEGION
        { assert(idx < size()); return unique_sorted_spaces.get_index(idx); }
#else
        { return unique_sorted_spaces.get_index(idx); }
#endif
      inline unsigned find_index(const AddressSpaceID space) const
        { return unique_sorted_spaces.find_index(space); }
      inline const NodeSet& get_unique_spaces(void) const 
        { return unique_sorted_spaces; }
      inline size_t size(void) const { return total_spaces; }
      inline AddressSpaceID get_origin(void) const 
#ifdef DEBUG_LEGION
        { assert(size() > 0); return unique_sorted_spaces.find_first_set(); }
#else
        { return unique_sorted_spaces.find_first_set(); }
#endif
      bool operator==(const CollectiveMapping &rhs) const;
      bool operator!=(const CollectiveMapping &rhs) const;
    public:
      AddressSpaceID get_parent(const AddressSpaceID origin, 
                                const AddressSpaceID local) const;
      size_t count_children(const AddressSpaceID origin,
                            const AddressSpaceID local) const;
      void get_children(const AddressSpaceID origin, const AddressSpaceID local,
                        std::vector<AddressSpaceID> &children) const;
      AddressSpaceID find_nearest(AddressSpaceID start) const;
      inline bool contains(const AddressSpaceID space) const
        { return unique_sorted_spaces.contains(space); }
      bool contains(const CollectiveMapping &rhs) const;
      CollectiveMapping* clone_with(AddressSpace space) const;
      void pack(Serializer &rez) const;
      static void pack_null(Serializer &rez);
    protected:
      unsigned convert_to_offset(unsigned index, unsigned origin) const;
      unsigned convert_to_index(unsigned offset, unsigned origin) const;
    protected:
      NodeSet unique_sorted_spaces;
      size_t total_spaces;
      size_t radix;
    };

    /**
     * \class InstanceManager
     * This is the abstract base class for all instances of a physical
     * resource manager for memory.
     */
    class InstanceManager : public DistributedCollectable {
    public:
      enum {
        EXTERNAL_CODE = 0x20,
        REDUCTION_CODE = 0x40,
      };
    public:
      InstanceManager(RegionTreeForest *forest,
                      DistributedID did, LayoutDescription *layout,
                      FieldSpaceNode *node, IndexSpaceExpression *domain,
                      RegionTreeID tree_id, bool register_now,
                      CollectiveMapping *mapping = NULL);
      virtual ~InstanceManager(void);
    public:
      virtual PointerConstraint get_pointer_constraint(void) const = 0;
    public:
      inline bool is_reduction_manager(void) const;
      inline bool is_physical_manager(void) const;
      inline bool is_virtual_manager(void) const;
      inline bool is_external_instance(void) const;
      inline PhysicalManager* as_physical_manager(void) const;
      inline VirtualManager* as_virtual_manager(void) const;
    public:
      static inline DistributedID encode_instance_did(DistributedID did,
                                          bool external, bool reduction);
      static inline bool is_physical_did(DistributedID did);
      static inline bool is_reduction_did(DistributedID did);
      static inline bool is_external_did(DistributedID did);
    public:
      // Interface to the mapper for layouts
      inline void get_fields(std::set<FieldID> &fields) const
        { if (layout != NULL) layout->get_fields(fields); }
      inline bool has_field(FieldID fid) const
        { if (layout != NULL) return layout->has_field(fid); return false; }
      inline void has_fields(std::map<FieldID,bool> &fields) const
        { if (layout != NULL) layout->has_fields(fields); 
          else for (std::map<FieldID,bool>::iterator it = fields.begin();
                    it != fields.end(); it++) it->second = false; } 
      inline void remove_space_fields(std::set<FieldID> &fields) const
        { if (layout != NULL) layout->remove_space_fields(fields);
          else fields.clear(); } 
    public:
      bool entails(LayoutConstraints *constraints,
                   const LayoutConstraint **failed_constraint) const;
      bool entails(const LayoutConstraintSet &constraints, 
                   const LayoutConstraint **failed_constraint) const;
      bool conflicts(LayoutConstraints *constraints,
                     const LayoutConstraint **conflict_constraint) const;
      bool conflicts(const LayoutConstraintSet &constraints,
                     const LayoutConstraint **conflict_constraint) const;
    public:
      RegionTreeForest *const context;
      LayoutDescription *const layout;
      FieldSpaceNode *const field_space_node;
      IndexSpaceExpression *instance_domain;
      const RegionTreeID tree_id;
    };

    /**
     * A small interface for subscribing to notifications for
     * when an instance is deleted
     */
    class InstanceDeletionSubscriber {
    public:
      virtual ~InstanceDeletionSubscriber(void) { }
      virtual void notify_instance_deletion(PhysicalManager *manager) = 0;
      virtual void add_subscriber_reference(PhysicalManager *manager) = 0;
      virtual bool remove_subscriber_reference(PhysicalManager *manager) = 0;
    };

    /**
     * \class PhysicalManager 
     * This is an abstract intermediate class for representing an allocation
     * of data; this includes both individual instances and collective instances
     */
    class PhysicalManager : public InstanceManager, 
                            public LegionHeapify<PhysicalManager> {
    public:
      static const AllocationType alloc_type = PHYSICAL_MANAGER_ALLOC;
    public:
      enum InstanceKind {
        // Normal Realm allocations
        INTERNAL_INSTANCE_KIND,
        // External allocations imported by attach operations
        EXTERNAL_ATTACHED_INSTANCE_KIND,
        // Instance not yet bound
        UNBOUND_INSTANCE_KIND,
      };
      enum GarbageCollectionState {
        VALID_GC_STATE,
        COLLECTABLE_GC_STATE,
        PENDING_COLLECTED_GC_STATE,
        COLLECTED_GC_STATE,
      };
    public:
      struct DeferPhysicalManagerArgs : 
        public LgTaskArgs<DeferPhysicalManagerArgs> {
      public:
        static const LgTaskID TASK_ID = LG_DEFER_PHYSICAL_MANAGER_TASK_ID;
      public:
        DeferPhysicalManagerArgs(DistributedID d,
            Memory m, PhysicalInstance i, size_t f, IndexSpaceExpression *lx,
            const PendingRemoteExpression &pending, FieldSpace h, 
            RegionTreeID tid, LayoutConstraintID l, ApEvent use, LgEvent unique,
            InstanceKind kind, ReductionOpID redop, const void *piece_list,
            size_t piece_list_size, GarbageCollectionState state);
      public:
        const DistributedID did;
        const Memory mem;
        const PhysicalInstance inst;
        const size_t footprint;
        const PendingRemoteExpression pending;
        IndexSpaceExpression *local_expr;
        const FieldSpace handle;
        const RegionTreeID tree_id;
        const LayoutConstraintID layout_id;
        const ApEvent use_event;
        const LgEvent unique_event;
        const InstanceKind kind;
        const ReductionOpID redop;
        const void *const piece_list;
        const size_t piece_list_size;
        const GarbageCollectionState state;
      };
    public:
      struct DeferDeletePhysicalManager :
        public LgTaskArgs<DeferDeletePhysicalManager> {
      public:
        static const LgTaskID TASK_ID =
          LG_DEFER_DELETE_PHYSICAL_MANAGER_TASK_ID;
      public:
        DeferDeletePhysicalManager(PhysicalManager *manager_);
      public:
        PhysicalManager *manager;
      };
      struct RemoteCreateViewArgs : public LgTaskArgs<RemoteCreateViewArgs> {
      public:
        static const LgTaskID TASK_ID = LG_REMOTE_VIEW_CREATION_TASK_ID;
      public:
        RemoteCreateViewArgs(PhysicalManager *man, InnerContext *ctx, 
                             AddressSpaceID log, CollectiveMapping *map,
                             std::atomic<DistributedID> *tar, 
                             AddressSpaceID src, RtUserEvent done)
          : LgTaskArgs<RemoteCreateViewArgs>(implicit_provenance),
            manager(man), context(ctx), logical_owner(log), mapping(map),
            target(tar), source(src), done_event(done) { }
      public:
        PhysicalManager *const manager;
        InnerContext *const context;
        const AddressSpaceID logical_owner;
        CollectiveMapping *const mapping;
        std::atomic<DistributedID> *const target;
        const AddressSpaceID source;
        const RtUserEvent done_event;
      }; 
    public:
      struct BroadcastFunctor {
        BroadcastFunctor(Runtime *rt, Serializer &r) : runtime(rt), rez(r) { }
        inline void apply(AddressSpaceID target)
          { runtime->send_manager_update(target, rez); }
        Runtime *runtime;
        Serializer &rez;
      };
    public:
      PhysicalManager(RegionTreeForest *ctx, DistributedID did,
                      MemoryManager *memory, PhysicalInstance inst, 
                      IndexSpaceExpression *instance_domain,
                      const void *piece_list, size_t piece_list_size,
                      FieldSpaceNode *node, RegionTreeID tree_id,
                      LayoutDescription *desc, ReductionOpID redop, 
                      bool register_now, size_t footprint,
                      ApEvent use_event, LgEvent unique_event,
                      InstanceKind kind, const ReductionOp *op = NULL,
                      CollectiveMapping *collective_mapping = NULL,
                      ApEvent producer_event = ApEvent::NO_AP_EVENT,
                      GarbageCollectionState init = COLLECTABLE_GC_STATE);
      PhysicalManager(const PhysicalManager &rhs) = delete;
      virtual ~PhysicalManager(void);
    public:
      PhysicalManager& operator=(const PhysicalManager &rhs) = delete;
    public:
      virtual PointerConstraint get_pointer_constraint(void) const;
    public:
      void log_instance_creation(UniqueID creator_id, Processor proc,
                                 const std::vector<LogicalRegion> &regions) const;
    public: 
      ApEvent get_use_event(ApEvent e = ApEvent::NO_AP_EVENT) const;
      inline LgEvent get_unique_event(void) const { return unique_event; }
      PhysicalInstance get_instance(void) const;
      inline Memory get_memory(void) const { return memory_manager->memory; }
      void compute_copy_offsets(const FieldMask &copy_mask,
                                std::vector<CopySrcDstField> &fields);
    public:
      inline bool is_unbound(void) const 
        { return (kind.load() == UNBOUND_INSTANCE_KIND); }
      inline void add_base_valid_ref(ReferenceSource source, int cnt = 1);
      inline void add_nested_valid_ref(DistributedID source, int cnt = 1);
      inline bool acquire_instance(ReferenceSource source);
      inline bool acquire_instance(DistributedID source);
      inline bool remove_base_valid_ref(ReferenceSource source, int cnt = 1);
      inline bool remove_nested_valid_ref(DistributedID source, int cnt = 1);
    public:
      void pack_valid_ref(void);
      void unpack_valid_ref(void);
    protected:
      // Internal valid reference counting 
      void add_valid_reference(int cnt, bool need_check = true);
#ifdef DEBUG_LEGION_GC
      void add_base_valid_ref_internal(ReferenceSource source, int cnt); 
      void add_nested_valid_ref_internal(DistributedID source, int cnt);
      bool remove_base_valid_ref_internal(ReferenceSource source, int cnt);
      bool remove_nested_valid_ref_internal(DistributedID source, int cnt);
      template<typename T>
      bool acquire_internal(T source, std::map<T,int> &valid_references);
#else
      bool acquire_internal(void);
      bool remove_valid_reference(int cnt);
#endif
      void notify_valid(bool need_check);
      bool notify_invalid(void);
    public:
      virtual void send_manager(AddressSpaceID target);
      static void handle_manager_request(Deserializer &derez, Runtime *runtime);
    public:
      virtual void notify_local(void);
    public:
      bool is_collected(void) const;
      bool can_collect(bool &already_collected) const;
      bool acquire_collect(std::set<ApEvent> &gc_events, 
          uint64_t &sent_valid, uint64_t &received_valid);
      bool collect(RtEvent &collected, PhysicalInstance *hole = NULL,
                   AutoLock *i_lock = NULL);
      void notify_remote_deletion(void);
      RtEvent set_garbage_collection_priority(MapperID mapper_id, Processor p, 
<<<<<<< HEAD
                                              GCPriority priority);
      RtEvent broadcast_garbage_collection_priority_update(GCPriority priority);
      void perform_deletion(AddressSpaceID source, AutoLock *i_lock = NULL);
=======
                                  AddressSpaceID source, GCPriority priority);
      RtEvent perform_deletion(AddressSpaceID source, 
          PhysicalInstance *hole = NULL, AutoLock *i_lock = NULL);
>>>>>>> bd654ea1
      void force_deletion(void);
      RtEvent attach_external_instance(void);
      void detach_external_instance(void);
      bool has_visible_from(const std::set<Memory> &memories) const;
      uintptr_t get_instance_pointer(void) const; 
      size_t get_instance_size(void) const;
    public:
      bool update_physical_instance(PhysicalInstance new_instance,
          RtEvent ready, size_t new_footprint);
      void broadcast_manager_update(void);
      static void handle_send_manager_update(Runtime *runtime,
                                             AddressSpaceID source,
                                             Deserializer &derez);
      void pack_fields(Serializer &rez, 
                       const std::vector<CopySrcDstField> &fields) const;
      void initialize_across_helper(CopyAcrossHelper *across_helper,
                                    const FieldMask &mask,
                                    const std::vector<unsigned> &src_indexes,
                                    const std::vector<unsigned> &dst_indexes);
    public:
      // Methods for creating/finding/destroying logical top views
      IndividualView* find_or_create_instance_top_view(InnerContext *context,
          AddressSpaceID logical_owner, CollectiveMapping *mapping);
      IndividualView* construct_top_view(AddressSpaceID logical_owner,
                                         DistributedID did, InnerContext *ctx,
                                         CollectiveMapping *mapping);
      bool register_deletion_subscriber(InstanceDeletionSubscriber *subscriber,
                                        bool allow_duplicates = false);
      void unregister_deletion_subscriber(
                                        InstanceDeletionSubscriber *subscriber);
      void unregister_active_context(InnerContext *context); 
    public:
      PieceIteratorImpl* create_piece_iterator(IndexSpaceNode *privilege_node);
      void record_instance_user(ApEvent term_event, std::set<RtEvent> &applied);
      void process_remote_reference_mismatch(uint64_t sent, uint64_t received);
      void find_shutdown_preconditions(std::set<ApEvent> &preconditions);
    public:
      bool meets_regions(const std::vector<LogicalRegion> &regions,
                         bool tight_region_bounds = false,
                         const Domain *padding_delta = NULL) const;
      bool meets_expression(IndexSpaceExpression *expr, 
                            bool tight_bounds = false,
                            const Domain *padding_delta = NULL) const;
    public:
      void find_padded_reservations(const FieldMask &mask,
                                    Operation *op, unsigned index);
      void find_field_reservations(const FieldMask &mask,
                                   std::vector<Reservation> &results);
      static void handle_padded_reservation_request(Runtime *runtime,
                                  Deserializer &derez, AddressSpaceID source);
      void update_field_reservations(const FieldMask &mask,
                                  const std::vector<Reservation> &reservations);
      static void handle_padded_reservation_response(Runtime *runtime,
                                                     Deserializer &derez);
    protected:
      void pack_garbage_collection_state(Serializer &rez,
                                         AddressSpaceID target, bool need_lock);
    public:
      static void handle_send_manager(Runtime *runtime, 
                                      AddressSpaceID source,
                                      Deserializer &derez); 
      static void handle_defer_manager(const void *args, Runtime *runtime);
      static void handle_defer_perform_deletion(const void *args,
                                                Runtime *runtime);
      static void create_remote_manager(Runtime *runtime, DistributedID did,
          Memory mem, PhysicalInstance inst,
          size_t inst_footprint, IndexSpaceExpression *inst_domain,
          const void *piece_list, size_t piece_list_size,
          FieldSpaceNode *space_node, RegionTreeID tree_id,
          LayoutConstraints *constraints, ApEvent use_event, LgEvent unique,
          InstanceKind kind, ReductionOpID redop, GarbageCollectionState state);
    public: 
      static ApEvent fetch_metadata(PhysicalInstance inst, ApEvent use_event);
      static void process_top_view_request(PhysicalManager *manager,
          InnerContext *context, AddressSpaceID logical_owner,
          CollectiveMapping *mapping, std::atomic<DistributedID> *target,
          AddressSpaceID source, RtUserEvent done_event, Runtime *runtime);
      static void handle_top_view_request(Deserializer &derez, Runtime *runtime,
                                          AddressSpaceID source);
      static void handle_top_view_response(Deserializer &derez);
      static void handle_top_view_creation(const void *args, Runtime *runtime);
      static void handle_acquire_request(Runtime *runtime,
          Deserializer &derez, AddressSpaceID source);
      static void handle_acquire_response(Deserializer &derez, 
          AddressSpaceID source);
      static void handle_garbage_collection_request(Runtime *runtime,
          Deserializer &derez, AddressSpaceID source);
      static void handle_garbage_collection_response(Deserializer &derez);
      static void handle_garbage_collection_acquire(Runtime *runtime,
          Deserializer &derez);
      static void handle_garbage_collection_failed(Deserializer &derez);
      static void handle_garbage_collection_mismatch(Runtime *runtime,
          Deserializer &derez);
      static void handle_garbage_collection_notify(Runtime *runtime,
          Deserializer &derez);
      static void handle_garbage_collection_priority_update(Runtime *runtime,
          Deserializer &derez, AddressSpaceID source);
      static void handle_garbage_collection_debug_request(Runtime *runtime,
          Deserializer &derez, AddressSpaceID source);
      static void handle_garbage_collection_debug_response(Deserializer &derez); 
      static void handle_record_event(Runtime *runtime, Deserializer &derez);
    public:
      MemoryManager *const memory_manager;
      // Unique identifier event that is common across nodes
      // Note this is just an LgEvent which suggests you shouldn't be using
      // it for anything other than logging
      const LgEvent unique_event;
      size_t instance_footprint;
      const ReductionOp *reduction_op;
      const ReductionOpID redop; 
      const void *const piece_list;
      const size_t piece_list_size;
    public:
      PhysicalInstance instance;
      // Event that needs to trigger before we can start using
      // this physical instance.
      ApUserEvent use_event;
      // Event that signifies if the instance name is available
      RtUserEvent instance_ready;
      std::atomic<InstanceKind> kind;
      // Completion event of the task that sets a realm instance
      // to this manager. Valid only when the kind is UNBOUND
      // initially, otherwise NO_AP_EVENT.
      const ApEvent producer_event;
    protected:
      mutable LocalLock inst_lock;
      std::set<InstanceDeletionSubscriber*> subscribers;
      typedef std::pair<IndividualView*,unsigned> ViewEntry;
      std::map<DistributedID,ViewEntry> context_views;
      std::map<DistributedID,RtUserEvent> pending_views;
    protected:
      // Stuff for garbage collection
      std::atomic<GarbageCollectionState> gc_state; 
      unsigned pending_changes;
      std::atomic<unsigned> failed_collection_count;
      RtEvent collection_ready;
      // Garbage collection priorities
      GCPriority min_gc_priority;
      RtEvent priority_update_done;
      std::map<std::pair<MapperID,Processor>,GCPriority> mapper_gc_priorities;
    protected:
      // Events for application users of this instance that must trigger
      // before we could possibly do a deferred deletion
      std::set<ApEvent> gc_events;
      // The number of events added since the last time we pruned the list
      unsigned added_gc_events;
    private:
#ifdef DEBUG_LEGION_GC
      int valid_references;
#else
      std::atomic<int> valid_references;
#endif
      uint64_t sent_valid_references, received_valid_references;
      std::map<unsigned,Reservation> *padded_reservations;
#ifdef DEBUG_LEGION_GC
    private:
      std::map<ReferenceSource,int> detailed_base_valid_references;
      std::map<DistributedID,int> detailed_nested_valid_references;
#endif
    };

    /**
     * \class CopyAcrossHelper
     * A small helper class for performing copies between regions
     * from diferrent region trees
     */
    class CopyAcrossHelper {
    public:
      CopyAcrossHelper(const FieldMask &full,
                       const std::vector<unsigned> &src,
                       const std::vector<unsigned> &dst)
        : full_mask(full), src_indexes(src), dst_indexes(dst) { }
    public:
      const FieldMask &full_mask;
      const std::vector<unsigned> &src_indexes;
      const std::vector<unsigned> &dst_indexes;
      std::map<unsigned,unsigned> forward_map;
      std::map<unsigned,unsigned> backward_map;
    public:
      void compute_across_offsets(const FieldMask &src_mask,
                   std::vector<CopySrcDstField> &dst_fields);
      FieldMask convert_src_to_dst(const FieldMask &src_mask);
      FieldMask convert_dst_to_src(const FieldMask &dst_mask);
    public:
      unsigned convert_src_to_dst(unsigned index);
      unsigned convert_dst_to_src(unsigned index);
    public:
      std::vector<CopySrcDstField> offsets; 
      LegionDeque<std::pair<FieldMask,FieldMask> > compressed_cache;
    };

    /**
     * \class VirtualManager
     * This is a singleton class of which there will be exactly one
     * on every node in the machine. The virtual manager class will
     * represent all the virtual instances.
     */
    class VirtualManager : public InstanceManager,
                           public LegionHeapify<VirtualManager> {
    public:
      VirtualManager(Runtime *runtime, DistributedID did, 
                     LayoutDescription *layout, CollectiveMapping *mapping);
      VirtualManager(const VirtualManager &rhs);
      virtual ~VirtualManager(void);
    public:
      VirtualManager& operator=(const VirtualManager &rhs);
    public:
      virtual void notify_local(void) { }
    public: 
      virtual PointerConstraint get_pointer_constraint(void) const;
      virtual void send_manager(AddressSpaceID target);
    };

    /**
     * \class InstanceBuilder 
     * A helper for building physical instances of logical regions
     */
    class InstanceBuilder : public ProfilingResponseHandler {
    public:
      InstanceBuilder(const std::vector<LogicalRegion> &regs,
                      const LayoutConstraintSet &cons, Runtime *rt,
                      MemoryManager *memory = NULL, UniqueID cid = 0)
        : regions(regs), constraints(cons), runtime(rt), memory_manager(memory),
          creator_id(cid), instance(PhysicalInstance::NO_INST), 
          field_space_node(NULL), instance_domain(NULL), tree_id(0),
          redop_id(0), reduction_op(NULL), realm_layout(NULL), piece_list(NULL),
          piece_list_size(0), valid(false), allocated(false) { }
      InstanceBuilder(const std::vector<LogicalRegion> &regs,
                      IndexSpaceExpression *expr, FieldSpaceNode *node,
                      RegionTreeID tree_id, const LayoutConstraintSet &cons, 
                      Runtime *rt, MemoryManager *memory, UniqueID cid,
                      const void *piece_list, size_t piece_list_size); 
      virtual ~InstanceBuilder(void);
    public:
      void initialize(RegionTreeForest *forest);
      PhysicalManager* create_physical_instance(RegionTreeForest *forest,
            LayoutConstraintKind *unsat_kind,
                        unsigned *unsat_index, size_t *footprint = NULL,
                        RtEvent collection_done = RtEvent::NO_RT_EVENT,
                        PhysicalInstance hole = PhysicalInstance::NO_INST);
    public:
      virtual bool handle_profiling_response(
          const Realm::ProfilingResponse &response, const void *orig, 
          size_t orig_length, LgEvent &fevent, bool &failed_alloc);
    protected:
      void compute_space_and_domain(RegionTreeForest *forest);
    protected:
      void compute_layout_parameters(void);
    protected:
      const std::vector<LogicalRegion> &regions;
      LayoutConstraintSet constraints;
      Runtime *const runtime;
      MemoryManager *const memory_manager;
      const UniqueID creator_id;
    protected:
      PhysicalInstance instance;
      RtUserEvent profiling_ready;
    protected:
      FieldSpaceNode *field_space_node;
      IndexSpaceExpression *instance_domain;
      RegionTreeID tree_id;
      // Mapping from logical field order to layout order
      std::vector<unsigned> mask_index_map;
      std::vector<size_t> field_sizes;
      std::vector<CustomSerdezID> serdez;
      FieldMask instance_mask;
      ReductionOpID redop_id;
      const ReductionOp *reduction_op;
      Realm::InstanceLayoutGeneric *realm_layout;
      void *piece_list;
      size_t piece_list_size;
    public:
      LgEvent current_unique_event;
      bool valid;
      bool allocated;
    };

    //--------------------------------------------------------------------------
    /*static*/ inline DistributedID InstanceManager::encode_instance_did(
                               DistributedID did, bool external, bool reduction)
    //--------------------------------------------------------------------------
    {
      return LEGION_DISTRIBUTED_HELP_ENCODE(did, PHYSICAL_MANAGER_DC | 
                                        (external ? EXTERNAL_CODE : 0) | 
                                        (reduction ? REDUCTION_CODE : 0));
    }

    //--------------------------------------------------------------------------
    /*static*/ inline bool InstanceManager::is_physical_did(DistributedID did)
    //--------------------------------------------------------------------------
    {
      return ((LEGION_DISTRIBUTED_HELP_DECODE(did) & (DIST_TYPE_LAST_DC-1)) ==
                                                        PHYSICAL_MANAGER_DC);
    }

    //--------------------------------------------------------------------------
    /*static*/ inline bool InstanceManager::is_reduction_did(DistributedID did)
    //--------------------------------------------------------------------------
    {
      const unsigned decode = LEGION_DISTRIBUTED_HELP_DECODE(did);
      if ((decode & (DIST_TYPE_LAST_DC-1)) != PHYSICAL_MANAGER_DC)
        return false;
      return ((decode & REDUCTION_CODE) != 0);
    }

    //--------------------------------------------------------------------------
    /*static*/ inline bool InstanceManager::is_external_did(DistributedID did)
    //--------------------------------------------------------------------------
    {
      const unsigned decode = LEGION_DISTRIBUTED_HELP_DECODE(did);
      if ((decode & (DIST_TYPE_LAST_DC-1)) != PHYSICAL_MANAGER_DC)
        return false;
      return ((decode & EXTERNAL_CODE) != 0);
    }

    //--------------------------------------------------------------------------
    inline bool InstanceManager::is_reduction_manager(void) const
    //--------------------------------------------------------------------------
    {
      return is_reduction_did(did);
    }

    //--------------------------------------------------------------------------
    inline bool InstanceManager::is_physical_manager(void) const
    //--------------------------------------------------------------------------
    {
      return is_physical_did(did);
    }

    //--------------------------------------------------------------------------
    inline bool InstanceManager::is_virtual_manager(void) const
    //--------------------------------------------------------------------------
    {
      return (did == 0);
    }

    //--------------------------------------------------------------------------
    inline bool InstanceManager::is_external_instance(void) const
    //--------------------------------------------------------------------------
    {
      return is_external_did(did);
    }

    //--------------------------------------------------------------------------
    inline PhysicalManager* InstanceManager::as_physical_manager(void) const
    //--------------------------------------------------------------------------
    {
#ifdef DEBUG_LEGION
      assert(is_physical_manager());
#endif
      return static_cast<PhysicalManager*>(const_cast<InstanceManager*>(this));
    }

    //--------------------------------------------------------------------------
    inline VirtualManager* InstanceManager::as_virtual_manager(void) const
    //--------------------------------------------------------------------------
    {
#ifdef DEBUG_LEGION
      assert(is_virtual_manager());
#endif
      return static_cast<VirtualManager*>(const_cast<InstanceManager*>(this));
    }

    //--------------------------------------------------------------------------
    inline void PhysicalManager::add_base_valid_ref(
                                         ReferenceSource source, int cnt /*=1*/)
    //--------------------------------------------------------------------------
    {
#ifdef DEBUG_LEGION
      assert(cnt >= 0);
#endif
#ifdef LEGION_GC
      log_base_ref<true>(VALID_REF_KIND, did, local_space, source, cnt);
#endif
#ifdef DEBUG_LEGION_GC
      add_base_valid_ref_internal(source, cnt);
#else
      int current = valid_references.load();
      while (current > 0)
      {
        int next = current + cnt;
        if (valid_references.compare_exchange_weak(current, next))
          return;
      }
      add_valid_reference(cnt);
#endif
    }

    //--------------------------------------------------------------------------
    inline void PhysicalManager::add_nested_valid_ref(
                                           DistributedID source, int cnt /*=1*/)
    //--------------------------------------------------------------------------
    {
#ifdef DEBUG_LEGION
      assert(cnt >= 0);
#endif
#ifdef LEGION_GC
      log_nested_ref<true>(VALID_REF_KIND, did, local_space, source, cnt);
#endif
#ifdef DEBUG_LEGION_GC
      add_nested_valid_ref_internal(LEGION_DISTRIBUTED_ID_FILTER(source), cnt);
#else
      int current = valid_references.load();
      while (current > 0)
      {
        int next = current + cnt;
        if (valid_references.compare_exchange_weak(current, next))
          return;
      }
      add_valid_reference(cnt);
#endif
    }

    //--------------------------------------------------------------------------
    inline bool PhysicalManager::acquire_instance(ReferenceSource source) 
    //--------------------------------------------------------------------------
    {
#ifndef DEBUG_LEGION_GC
      // Note that we cannot do this for external instances as they might
      // have been detached while still holding valid references so they
      // have to go through the full path every time
      if (!is_external_instance())
      {
        // Check to see if we can do the add without the lock first
        int current = valid_references.load();
        while (current > 0)
        {
          int next = current + 1;
          if (valid_references.compare_exchange_weak(current, next))
          {
#ifdef LEGION_GC
            log_base_ref<true>(VALID_REF_KIND, did, local_space, source, 1);
#endif
            return true;
          }
        }
      }
      bool result = acquire_internal();
#else
      bool result = acquire_internal(source, detailed_base_valid_references);
#endif
#ifdef LEGION_GC
      if (result)
        log_base_ref<true>(VALID_REF_KIND, did, local_space, source, 1);
#endif
      return result;
    }

    //--------------------------------------------------------------------------
    inline bool PhysicalManager::acquire_instance(DistributedID source) 
    //--------------------------------------------------------------------------
    {
#ifndef DEBUG_LEGION_GC
      // Note that we cannot do this for external instances as they might
      // have been detached while still holding valid references so they
      // have to go through the full path every time
      if (!is_external_instance())
      {
        // Check to see if we can do the add without the lock first
        int current = valid_references.load();
        while (current > 0)
        {
          int next = current + 1;
          if (valid_references.compare_exchange_weak(current, next))
          {
#ifdef LEGION_GC
            log_nested_ref<true>(VALID_REF_KIND, did, local_space, source, 1);
#endif
            return true;
          }
        }
      }
      bool result = acquire_internal();
#else
      bool result = acquire_internal(LEGION_DISTRIBUTED_ID_FILTER(source),
                                     detailed_nested_valid_references);
#endif
#ifdef LEGION_GC
      if (result)
        log_nested_ref<true>(VALID_REF_KIND, did, local_space, source, 1);
#endif
      return result;
    }

    //--------------------------------------------------------------------------
    inline bool PhysicalManager::remove_base_valid_ref(
                                         ReferenceSource source, int cnt /*=1*/)
    //--------------------------------------------------------------------------
    {
#ifdef DEBUG_LEGION
      assert(cnt >= 0);
#endif
#ifdef LEGION_GC
      log_base_ref<false>(VALID_REF_KIND, did, local_space, source, cnt);
#endif
#ifdef DEBUG_LEGION_GC
      return remove_base_valid_ref_internal(source, cnt);
#else
      int current = valid_references.load();
#ifdef DEBUG_LEGION
      assert(current >= cnt);
#endif
      while (current > cnt)
      {
        int next = current - cnt;
        if (valid_references.compare_exchange_weak(current, next))
          return false;
      }
      return remove_valid_reference(cnt);
#endif
    }

    //--------------------------------------------------------------------------
    inline bool PhysicalManager::remove_nested_valid_ref(
                                           DistributedID source, int cnt /*=1*/)
    //--------------------------------------------------------------------------
    {
#ifdef DEBUG_LEGION
      assert(cnt >= 0);
#endif
#ifdef LEGION_GC
      log_nested_ref<false>(VALID_REF_KIND, did, local_space, source, cnt);
#endif
#ifdef DEBUG_LEGION_GC
      return remove_nested_valid_ref_internal(
          LEGION_DISTRIBUTED_ID_FILTER(source), cnt);
#else
      int current = valid_references.load();
#ifdef DEBUG_LEGION
      assert(current >= cnt);
#endif
      while (current > cnt)
      {
        int next = current - cnt;
        if (valid_references.compare_exchange_weak(current, next))
          return false;
      }
      return remove_valid_reference(cnt);
#endif
    }

  }; // namespace Internal 
}; // namespace Legion

#endif // __LEGION_INSTANCES_H__<|MERGE_RESOLUTION|>--- conflicted
+++ resolved
@@ -379,7 +379,7 @@
       bool remove_valid_reference(int cnt);
 #endif
       void notify_valid(bool need_check);
-      bool notify_invalid(void);
+      bool notify_invalid(AutoLock &i_lock);
     public:
       virtual void send_manager(AddressSpaceID target);
       static void handle_manager_request(Deserializer &derez, Runtime *runtime);
@@ -394,15 +394,10 @@
                    AutoLock *i_lock = NULL);
       void notify_remote_deletion(void);
       RtEvent set_garbage_collection_priority(MapperID mapper_id, Processor p, 
-<<<<<<< HEAD
                                               GCPriority priority);
       RtEvent broadcast_garbage_collection_priority_update(GCPriority priority);
-      void perform_deletion(AddressSpaceID source, AutoLock *i_lock = NULL);
-=======
-                                  AddressSpaceID source, GCPriority priority);
       RtEvent perform_deletion(AddressSpaceID source, 
           PhysicalInstance *hole = NULL, AutoLock *i_lock = NULL);
->>>>>>> bd654ea1
       void force_deletion(void);
       RtEvent attach_external_instance(void);
       void detach_external_instance(void);
