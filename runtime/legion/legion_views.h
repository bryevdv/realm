/* Copyright 2022 Stanford University, NVIDIA Corporation
 *
 * Licensed under the Apache License, Version 2.0 (the "License");
 * you may not use this file except in compliance with the License.
 * You may obtain a copy of the License at
 *
 *     http://www.apache.org/licenses/LICENSE-2.0
 *
 * Unless required by applicable law or agreed to in writing, software
 * distributed under the License is distributed on an "AS IS" BASIS,
 * WITHOUT WARRANTIES OR CONDITIONS OF ANY KIND, either express or implied.
 * See the License for the specific language governing permissions and
 * limitations under the License.
 */

#ifndef __LEGION_VIEWS_H__
#define __LEGION_VIEWS_H__

#include "legion/legion_types.h"
#include "legion/legion_analysis.h"
#include "legion/legion_utilities.h"
#include "legion/legion_instances.h"
#include "legion/legion_allocation.h"
#include "legion/garbage_collection.h"

// It's unclear what is causing view replication to be buggy, but my guess
// is that it has something to do with the "out-of-order" updates applied
// to remote views that gets us into trouble. It seems like view replication
// is also in general slower than not replicating, so we're turning it off
// for now as it is better to be both correct and faster. We're leaving
// the implementation though here in case a program arises in the future
// where view replication could lead to a performance win.
// !!!!!!!!!!!!!!!!!!!!!!!!!!!!!!!!!!!!!!!!!!!!!!!!!!!!!!!!!!!!!!!!!!!!
// Note that this MAYBE was fixed by commit ddc4b70b86 but it has not
// been tested. You can try this, but please verify that it is working
// !!!!!!!!!!!!!!!!!!!!!!!!!!!!!!!!!!!!!!!!!!!!!!!!!!!!!!!!!!!!!!!!!!!!
#ifdef ENABLE_VIEW_REPLICATION
#warning "ENABLE_VIEW_REPLICATION is buggy, see issue #653, please be careful!"
#endif

namespace Legion {
  namespace Internal {

    /**
     * \class LogicalView 
     * This class is the abstract base class for representing
     * the logical view onto one or more physical instances
     * in memory.  Logical views are reference counted
     * and will delete themselves once they no longer have
     * any valid handles.
     */
    class LogicalView : public DistributedCollectable {
    public:
      LogicalView(RegionTreeForest *ctx, DistributedID did,
                  AddressSpaceID owner_proc, bool register_now,
                  CollectiveMapping *mapping);
      virtual ~LogicalView(void);
    public:
      inline bool deterministic_pointer_less(const LogicalView *rhs) const
        { return (did < rhs->did); }
    public:
      inline bool is_instance_view(void) const;
      inline bool is_deferred_view(void) const;
      inline bool is_materialized_view(void) const;
      inline bool is_reduction_view(void) const;
      inline bool is_fill_view(void) const;
      inline bool is_phi_view(void) const;
    public:
      inline InstanceView* as_instance_view(void) const;
      inline DeferredView* as_deferred_view(void) const;
      inline MaterializedView* as_materialized_view(void) const;
      inline ReductionView* as_reduction_view(void) const;
      inline FillView* as_fill_view(void) const;
      inline PhiView *as_phi_view(void) const;
    public:
      virtual bool has_manager(void) const = 0;
      virtual PhysicalManager* get_manager(void) const = 0;
      virtual bool has_space(const FieldMask &space_mask) const = 0;
    public:
      virtual void notify_active(ReferenceMutator *mutator) = 0;
      virtual void notify_inactive(ReferenceMutator *mutator) = 0;
      virtual void notify_valid(ReferenceMutator *mutator) = 0;
      virtual void notify_invalid(ReferenceMutator *mutator) = 0;
    public:
      virtual void send_view(AddressSpaceID target) = 0; 
      static void handle_view_request(Deserializer &derez, Runtime *runtime,
                                      AddressSpaceID source);
    public:
      static inline DistributedID encode_materialized_did(DistributedID did);
      static inline DistributedID encode_reduction_did(DistributedID did);
      static inline DistributedID encode_fill_did(DistributedID did);
      static inline DistributedID encode_phi_did(DistributedID did);
      static inline bool is_materialized_did(DistributedID did);
      static inline bool is_reduction_did(DistributedID did);
      static inline bool is_fill_did(DistributedID did);
      static inline bool is_phi_did(DistributedID did);
    public:
      RegionTreeForest *const context;
    protected:
      mutable LocalLock view_lock;
    };

    /**
     * \class InstanceView 
     * The InstanceView class is used for managing the meta-data
     * for one or more physical instances which represent the
     * up-to-date version from a logical region's perspective.
     * The InstaceView class has two sub-classes: materialized
     * views which represent a single physical instance a reduction
     * view which is a specialized instance for storing reductions
     */
    class InstanceView : public LogicalView {
    public:
      typedef LegionMap<ApEvent,FieldMask> EventFieldMap;
      typedef LegionMap<ApEvent,FieldMaskSet<PhysicalUser> > EventFieldUsers;
      typedef FieldMaskSet<PhysicalUser> EventUsers;
    public:
      InstanceView(RegionTreeForest *ctx,DistributedID did,PhysicalManager *man,
                   AddressSpaceID owner_proc, AddressSpaceID logical_owner, 
                   UniqueID owner_context, bool register_now,
                   CollectiveMapping *mapping); 
      virtual ~InstanceView(void);
    public:
      inline bool is_logical_owner(void) const
        { return (local_space == logical_owner); }
      AddressSpaceID get_analysis_space(const DomainPoint &point) const;
    public:
      virtual bool has_manager(void) const = 0;
      virtual PhysicalManager* get_manager(void) const = 0;
      virtual bool has_space(const FieldMask &space_mask) const = 0;
    public: 
      // Entry point functions for doing physical dependence analysis
      virtual void add_initial_user(ApEvent term_event,
                                    const RegionUsage &usage,
                                    const FieldMask &user_mask,
                                    IndexSpaceExpression *expr,
                                    const UniqueID op_id,
                                    const unsigned index) = 0;
      // Always want users to be full index space expressions
      virtual ApEvent register_user(const RegionUsage &usage,
                                    const FieldMask &user_mask,
                                    IndexSpaceNode *expr,
                                    const UniqueID op_id,
                                    const size_t op_ctx_index,
                                    const unsigned index,
                                    ApEvent term_event,
                                    RtEvent collect_event,
                                    std::set<RtEvent> &applied_events,
                                    CollectiveMapping *collective_mapping,
                                    Operation *local_collective_op,
                                    const PhysicalTraceInfo &trace_info,
                                    const AddressSpaceID source,
                                    const bool symbolic = false) = 0;
      virtual ApEvent find_copy_preconditions(bool reading,
                                    ReductionOpID redop,              
                                    const FieldMask &copy_mask,
                                    IndexSpaceExpression *copy_expr,
                                    UniqueID op_id, unsigned index,
                                    std::set<RtEvent> &applied_events,
                                    const PhysicalTraceInfo &trace_info) = 0;
      virtual void add_copy_user(bool reading, ReductionOpID redop,
                                 ApEvent done_event, RtEvent collect_event,
                                 const FieldMask &copy_mask,
                                 IndexSpaceExpression *copy_expr,
                                 UniqueID op_id, unsigned index,
                                 std::set<RtEvent> &applied_events,
                                 const bool trace_recording,
                                 const AddressSpaceID source) = 0;
      virtual void find_last_users(std::set<ApEvent> &events,
                                   const DomainPoint &collective_point,
                                   const RegionUsage &usage,
                                   const FieldMask &mask,
                                   IndexSpaceExpression *user_expr,
                                   std::vector<RtEvent> &applied) const = 0;
#ifdef ENABLE_VIEW_REPLICATION
    public:
      virtual void process_replication_request(AddressSpaceID source,
                                 const FieldMask &request_mask,
                                 RtUserEvent done_event);
      virtual void process_replication_response(RtUserEvent done_event,
                                 Deserializer &derez);
      virtual void process_replication_removal(AddressSpaceID source,
                                 const FieldMask &removal_mask);
#endif
    public:
      // Reference counting state change functions
      virtual void notify_active(ReferenceMutator *mutator) = 0;
      virtual void notify_inactive(ReferenceMutator *mutator) = 0;
      virtual void notify_valid(ReferenceMutator *mutator) = 0;
      virtual void notify_invalid(ReferenceMutator *mutator) = 0;
    public:
      virtual void send_view(AddressSpaceID target) = 0; 
    public:
      // Getting field information for performing copies
      // We used to use these calls for all copy calls, but
      // now they are primarily used by region-to-region copy
      // calls as we use the extra layer of indirection below
      // to issue calls for collective cases
      virtual void copy_to(const FieldMask &copy_mask, 
                           std::vector<CopySrcDstField> &dst_fields,
                           CopyAcrossHelper *across_helper = NULL) = 0;
      virtual void copy_from(const FieldMask &copy_mask, 
                             const DomainPoint &collective_point,
                             std::vector<CopySrcDstField> &src_fields) = 0;
    public:
      void find_atomic_reservations(const FieldMask &mask, Operation *op, 
                                    const unsigned index,
                                    const DomainPoint &point, bool exclusive);
      void find_field_reservations(const FieldMask &mask,
                                   const DomainPoint &point,
                                   std::vector<Reservation> &results);
    public:
      static void handle_view_register_user(Deserializer &derez,
                        Runtime *runtime, AddressSpaceID source);
      static void handle_view_find_copy_pre_request(Deserializer &derez,
                        Runtime *runtime, AddressSpaceID source);
      static void handle_view_add_copy_user(Deserializer &derez,
                        Runtime *runtime, AddressSpaceID source);
      static void handle_view_find_last_users_request(Deserializer &derz,
                        Runtime *runtime, AddressSpaceID source);
      static void handle_view_find_last_users_response(Deserializer &derez);
#ifdef ENABLE_VIEW_REPLICATION
      static void handle_view_replication_request(Deserializer &derez,
                        Runtime *runtime, AddressSpaceID source);
      static void handle_view_replication_response(Deserializer &derez,
                        Runtime *runtime);
      static void handle_view_replication_removal(Deserializer &derez,
                        Runtime *runtime, AddressSpaceID source);
#endif
    public:
      PhysicalManager *const manager;
      // The ID of the context that made this view
      // instance made for a virtual mapping
      const UniqueID owner_context;
      // This is the owner space for the purpose of logical analysis
      // If you ever make this non-const then be sure to update the
      // code in register_collective_user
      const AddressSpaceID logical_owner;
    };

    /**
     * \class CollectableView
     * An interface class for handling garbage collection of users
     */
    class CollectableView {
    public:
      virtual ~CollectableView(void) { }
    public:
      virtual void add_collectable_reference(ReferenceMutator *mutator) = 0;
      virtual bool remove_collectable_reference(ReferenceMutator *mutator) = 0;
      virtual void collect_users(const std::set<ApEvent> &to_collect) = 0;
    public:
      void defer_collect_user(PhysicalManager *manager, ApEvent term_event,
                              RtEvent collect,ReferenceMutator *mutator = NULL);
      static void handle_deferred_collect(CollectableView *view,
                                          const std::set<ApEvent> &to_collect);
    };

    /**
     * \class ExprView
     * A ExprView is a node in a tree of ExprViews for capturing users of a
     * physical instance. At each node it tracks the users of a specific
     * index space expression for the physical instance. It also knows about
     * the subviews which are any expressions that are dominated by the 
     * current node and which may overlap but no subview can dominate another.
     * Finding the interfering users then just requires traversing the top
     * node and any overlapping sub nodes and then doing this recursively.
     */
    class ExprView : public LegionHeapify<ExprView>, 
                     public CollectableView, public Collectable {
    public:
      typedef LegionMap<ApEvent,FieldMask> EventFieldMap;
      typedef LegionMap<ApEvent,FieldMaskSet<PhysicalUser> > EventFieldUsers;
      typedef FieldMaskSet<PhysicalUser> EventUsers;
    public:
      ExprView(RegionTreeForest *ctx, PhysicalManager *manager,
               InstanceView *view, IndexSpaceExpression *expr); 
      ExprView(const ExprView &rhs);
      virtual ~ExprView(void);
    public:
      ExprView& operator=(const ExprView &rhs);
    public:
      inline bool deterministic_pointer_less(const ExprView *rhs) const
        { return view_expr->deterministic_pointer_less(rhs->view_expr); }
    public:
      virtual void add_collectable_reference(ReferenceMutator *mutator);
      virtual bool remove_collectable_reference(ReferenceMutator *mutator);
      virtual void collect_users(const std::set<ApEvent> &to_collect);
    public:
      void find_user_preconditions(const RegionUsage &usage,
                                   IndexSpaceExpression *user_expr,
                                   const bool user_dominates,
                                   const FieldMask &user_mask,
                                   ApEvent term_event,
                                   UniqueID op_id, unsigned index,
                                   std::set<ApEvent> &preconditions,
                                   const bool trace_recording);
      void find_copy_preconditions(const RegionUsage &usage,
                                   IndexSpaceExpression *copy_expr,
                                   const bool copy_dominates,
                                   const FieldMask &copy_mask,
                                   UniqueID op_id, unsigned index,
                                   std::set<ApEvent> &preconditions,
                                   const bool trace_recording);
      void find_last_users(const RegionUsage &usage,
                                   IndexSpaceExpression *expr,
                                   const bool expr_dominates,
                                   const FieldMask &mask,
                                   std::set<ApEvent> &last_events) const;
      // Check to see if there is any view with the same shape already
      // in the ExprView tree, if so return it
      ExprView* find_congruent_view(IndexSpaceExpression *expr);
      // Add a new subview with fields into the tree
      void insert_subview(ExprView *subview, FieldMask &subview_mask);
      void find_tightest_subviews(IndexSpaceExpression *expr,
                                  FieldMask &expr_mask,
                                  LegionMap<std::pair<size_t,
                                    ExprView*>,FieldMask> &bounding_views);
      void add_partial_user(const RegionUsage &usage,
                            UniqueID op_id, unsigned index,
                            FieldMask user_mask,
                            const ApEvent term_event,
                            const RtEvent collect_event,
                            IndexSpaceExpression *user_expr,
                            const size_t user_volume,
                            const bool trace_recording);
      void add_current_user(PhysicalUser *user, const ApEvent term_event,
                            RtEvent collect_event, const FieldMask &user_mask,
                            const bool trace_recording);
      // TODO: Optimize this so that we prune out intermediate nodes in 
      // the tree that are empty and re-balance the tree. The hard part of
      // this is that it will require stopping any precondition searches
      // which currently can still happen at the same time
      void clean_views(FieldMask &valid_mask,FieldMaskSet<ExprView> &clean_set);
    public:
      void pack_replication(Serializer &rez, 
                            std::map<PhysicalUser*,unsigned> &indexes,
                            const FieldMask &pack_mask,
                            const AddressSpaceID target) const;
      void unpack_replication(Deserializer &derez, ExprView *root,
                              const AddressSpaceID source,
                              std::map<IndexSpaceExprID,ExprView*> &expr_cache,
                              std::vector<PhysicalUser*> &users);
      void deactivate_replication(const FieldMask &deactivate_mask);
    protected:
      void find_current_preconditions(const RegionUsage &usage,
                                      const FieldMask &user_mask,
                                      IndexSpaceExpression *user_expr,
                                      ApEvent term_event,
                                      const UniqueID op_id,
                                      const unsigned index,
                                      const bool user_covers,
                                      std::set<ApEvent> &preconditions,
                                      std::set<ApEvent> &dead_events,
                                      EventFieldUsers &filter_users,
                                      FieldMask &observed, 
                                      FieldMask &non_dominated,
                                      const bool trace_recording);
      void find_previous_preconditions(const RegionUsage &usage,
                                      const FieldMask &user_mask,
                                      IndexSpaceExpression *user_expr,
                                      ApEvent term_event,
                                      const UniqueID op_id,
                                      const unsigned index,
                                      const bool user_covers,
                                      std::set<ApEvent> &preconditions,
                                      std::set<ApEvent> &dead_events,
                                      const bool trace_recording);
      void find_previous_filter_users(const FieldMask &dominated_mask,
                                      EventFieldUsers &filter_users);
      // More overload versions for even more precise information including
      // the index space expressions for individual events and fields
      void find_current_preconditions(const RegionUsage &usage,
                                      const FieldMask &user_mask,
                                      IndexSpaceExpression *user_expr,
                                      const UniqueID op_id,
                                      const unsigned index,
                                      const bool user_covers,
                                      std::set<ApEvent> &preconditions,
                                      std::set<ApEvent> &dead_events,
                                      EventFieldUsers &filter_events,
                                      FieldMask &observed, 
                                      FieldMask &non_dominated,
                                      const bool trace_recording);
      void find_previous_preconditions(const RegionUsage &usage,
                                      const FieldMask &user_mask,
                                      IndexSpaceExpression *user_expr,
                                      const UniqueID op_id,
                                      const unsigned index,
                                      const bool user_covers,
                                      std::set<ApEvent> &preconditions,
                                      std::set<ApEvent> &dead_events,
                                      const bool trace_recording);
      // Overloads for find_last_users
      void find_current_preconditions(const RegionUsage &usage,
                                      const FieldMask &user_mask,
                                      IndexSpaceExpression *expr,
                                      const bool expr_covers,
                                      std::set<ApEvent> &last_events,
                                      FieldMask &observed, 
                                      FieldMask &non_dominated) const;
      void find_previous_preconditions(const RegionUsage &usage,
                                      const FieldMask &user_mask,
                                      IndexSpaceExpression *expr,
                                      const bool expr_covers,
                                      std::set<ApEvent> &last_events) const;

      template<bool COPY_USER>
      inline bool has_local_precondition(PhysicalUser *prev_user,
                                      const RegionUsage &next_user,
                                      IndexSpaceExpression *user_expr,
                                      const UniqueID op_id,
                                      const unsigned index,
                                      const bool user_covers,
                                      bool &dominates) const;
      template<bool COPY_USER>
      inline bool has_local_precondition(PhysicalUser *prev_user,
                                      const RegionUsage &next_user,
                                      IndexSpaceExpression *user_expr,
                                      const UniqueID op_id,
                                      const unsigned index,
                                      const bool user_covers) const;
    public:
      size_t get_view_volume(void);
    protected:
      void filter_local_users(ApEvent term_event);
      void filter_current_users(const EventFieldUsers &to_filter);
      void filter_previous_users(const EventFieldUsers &to_filter);
      bool refine_users(void);
      static void verify_current_to_filter(const FieldMask &dominated,
                                  EventFieldUsers &current_to_filter);
    public:
      RegionTreeForest *const context;
      PhysicalManager *const manager;
      InstanceView *const inst_view;
      IndexSpaceExpression *const view_expr;
      std::atomic<size_t> view_volume;
#if defined(DEBUG_LEGION_GC) || defined(LEGION_GC)
      const DistributedID view_did;
#endif
      // This is publicly mutable and protected by expr_lock from
      // the owner inst_view
      FieldMask invalid_fields;
    protected:
      mutable LocalLock view_lock;
    protected:
      // There are three operations that are done on materialized views
      // 1. iterate over all the users for use analysis
      // 2. garbage collection to remove old users for an event
      // 3. send updates for a certain set of fields
      // The first and last both iterate over the current and previous
      // user sets, while the second one needs to find specific events.
      // Therefore we store the current and previous sets as maps to
      // users indexed by events. Iterating over the maps are no worse
      // than iterating over lists (for arbitrary insertion and deletion)
      // and will provide fast indexing for removing items. We used to
      // store users in current and previous epochs similar to logical
      // analysis, but have since switched over to storing readers and
      // writers that are not filtered as part of analysis. This let's
      // us perform more analysis in parallel since we'll only need to
      // hold locks in read-only mode prevent user fragmentation. It also
      // deals better with the common case which are higher views in
      // the view tree that less frequently filter their sub-users.
      EventFieldUsers current_epoch_users;
      EventFieldUsers previous_epoch_users;
    protected:
      // Subviews for fields that have users in subexpressions
      FieldMaskSet<ExprView> subviews;
    };

    /**
     * \interface RemotePendingUser 
     * This is an interface for capturing users that are deferred
     * on remote views until they become valid replicated views.
     */
    class RemotePendingUser {
    public:
      virtual ~RemotePendingUser(void) { }
    public:
      virtual bool apply(MaterializedView *view, const FieldMask &mask) = 0;
    };
  
    class PendingTaskUser : public RemotePendingUser,
                            public LegionHeapify<PendingTaskUser> {
    public:
      PendingTaskUser(const RegionUsage &usage, const FieldMask &user_mask,
                      IndexSpaceNode *user_expr, const UniqueID op_id,
                      const unsigned index, const ApEvent term_event,
                      const RtEvent collect_event);
      virtual ~PendingTaskUser(void);
    public:
      virtual bool apply(MaterializedView *view, const FieldMask &mask);
    public:
      const RegionUsage usage;
      FieldMask user_mask;
      IndexSpaceNode *const user_expr;
      const UniqueID op_id;
      const unsigned index;
      const ApEvent term_event;
      const RtEvent collect_event;
    };

    class PendingCopyUser : public RemotePendingUser, 
                            public LegionHeapify<PendingCopyUser> {
    public:
      PendingCopyUser(const bool reading, const FieldMask &copy_mask,
                      IndexSpaceExpression *copy_expr, const UniqueID op_id,
                      const unsigned index, const ApEvent term_event,
                      const RtEvent collect_event);
      virtual ~PendingCopyUser(void);
    public:
      virtual bool apply(MaterializedView *view, const FieldMask &mask);
    public:
      const bool reading;
      FieldMask copy_mask;
      IndexSpaceExpression *const copy_expr;
      const UniqueID op_id;
      const unsigned index;
      const ApEvent term_event;
      const RtEvent collect_event;
    };

    /**
     * \class MaterializedView 
     * The MaterializedView class is used for representing a given
     * logical view onto a single physical instance.
     */
    class MaterializedView : public InstanceView, 
                             public LegionHeapify<MaterializedView> {
    public:
      static const AllocationType alloc_type = MATERIALIZED_VIEW_ALLOC;
    public:
      // Number of users to be added between cache invalidations
      static const unsigned user_cache_timeout = 1024;
    public:
      typedef LegionMap<VersionID,FieldMaskSet<IndexSpaceExpression>,
                        PHYSICAL_VERSION_ALLOC> VersionFieldExprs;  
    public:
      struct DeferMaterializedViewArgs : 
        public LgTaskArgs<DeferMaterializedViewArgs> {
      public:
        static const LgTaskID TASK_ID = LG_DEFER_MATERIALIZED_VIEW_TASK_ID;
      public:
        DeferMaterializedViewArgs(DistributedID d, PhysicalManager *m,
            AddressSpaceID own, AddressSpaceID log, UniqueID ctx)
          : LgTaskArgs<DeferMaterializedViewArgs>(implicit_provenance),
            did(d), manager(m), owner_space(own), 
            logical_owner(log), context_uid(ctx) { }
      public:
        const DistributedID did;
        PhysicalManager *const manager;
        const AddressSpaceID owner_space;
        const AddressSpaceID logical_owner;
        const UniqueID context_uid;
      };
    public:
      MaterializedView(RegionTreeForest *ctx, DistributedID did,
                       AddressSpaceID owner_proc, 
                       AddressSpaceID logical_owner, PhysicalManager *manager,
                       UniqueID owner_context, bool register_now,
                       CollectiveMapping *mapping = NULL);
      MaterializedView(const MaterializedView &rhs);
      virtual ~MaterializedView(void);
    public:
      MaterializedView& operator=(const MaterializedView &rhs);
    public:
      inline const FieldMask& get_space_mask(void) const 
        { return manager->layout->allocated_fields; }
    public:
      const FieldMask& get_physical_mask(void) const;
    public:
      virtual bool has_space(const FieldMask &space_mask) const;
    public:
      virtual void copy_to(const FieldMask &copy_mask, 
                           std::vector<CopySrcDstField> &dst_fields,
                           CopyAcrossHelper *across_helper = NULL);
      virtual void copy_from(const FieldMask &copy_mask, 
                             const DomainPoint &collective_point,
                             std::vector<CopySrcDstField> &src_fields);
    public:
      virtual bool has_manager(void) const { return true; }
      virtual PhysicalManager* get_manager(void) const { return manager; }
    public:
      virtual void add_initial_user(ApEvent term_event,
                                    const RegionUsage &usage,
                                    const FieldMask &user_mask,
                                    IndexSpaceExpression *expr,
                                    const UniqueID op_id,
                                    const unsigned index);
      virtual ApEvent register_user(const RegionUsage &usage,
                                    const FieldMask &user_mask,
                                    IndexSpaceNode *expr,
                                    const UniqueID op_id,
                                    const size_t op_ctx_index,
                                    const unsigned index,
                                    ApEvent term_event,
                                    RtEvent collect_event,
                                    std::set<RtEvent> &applied_events,
                                    CollectiveMapping *collective_mapping,
                                    Operation *local_collective_op,
                                    const PhysicalTraceInfo &trace_info,
                                    const AddressSpaceID source,
                                    const bool symbolic = false);
      virtual ApEvent find_copy_preconditions(bool reading,
                                    ReductionOpID redop,
                                    const FieldMask &copy_mask,
                                    IndexSpaceExpression *copy_expr,
                                    UniqueID op_id, unsigned index,
                                    std::set<RtEvent> &applied_events,
                                    const PhysicalTraceInfo &trace_info);
      virtual void add_copy_user(bool reading, ReductionOpID redop,
                                 ApEvent term_event, RtEvent collect_event,
                                 const FieldMask &copy_mask,
                                 IndexSpaceExpression *copy_expr,
                                 UniqueID op_id, unsigned index,
                                 std::set<RtEvent> &applied_events,
                                 const bool trace_recording,
                                 const AddressSpaceID source); 
      virtual void find_last_users(std::set<ApEvent> &events,
                                   const DomainPoint &collective_point,
                                   const RegionUsage &usage,
                                   const FieldMask &mask,
                                   IndexSpaceExpression *user_expr,
                                   std::vector<RtEvent> &ready_events) const;
#ifdef ENABLE_VIEW_REPLICATION
    public:
      virtual void process_replication_request(AddressSpaceID source,
                                 const FieldMask &request_mask,
                                 RtUserEvent done_event);
      virtual void process_replication_response(RtUserEvent done_event,
                                 Deserializer &derez);
      virtual void process_replication_removal(AddressSpaceID source,
                                 const FieldMask &removal_mask);
#endif
    public:
      virtual void notify_active(ReferenceMutator *mutator);
      virtual void notify_inactive(ReferenceMutator *mutator);
      virtual void notify_valid(ReferenceMutator *mutator);
      virtual void notify_invalid(ReferenceMutator *mutator);
    public:
      virtual void send_view(AddressSpaceID target); 
    protected:
      friend class PendingTaskUser;
      friend class PendingCopyUser;
      void add_internal_task_user(const RegionUsage &usage,
                                  IndexSpaceExpression *user_expr,
                                  const FieldMask &user_mask,
                                  ApEvent term_event, 
                                  RtEvent collect_event, UniqueID op_id,
                                  const unsigned index,
                                  const bool trace_recording);
      void add_internal_copy_user(const RegionUsage &usage,
                                  IndexSpaceExpression *user_expr,
                                  const FieldMask &user_mask,
                                  ApEvent term_event, 
                                  RtEvent collect_event, UniqueID op_id,
                                  const unsigned index,
                                  const bool trace_recording);
      template<bool NEED_EXPR_LOCK>
      void clean_cache(void);
#ifdef ENABLE_VIEW_REPLICATION
      // Must be called while holding the replication lock
      void update_remote_replication_state(std::set<RtEvent> &applied_events);
#endif 
    public:
      static void handle_send_materialized_view(Runtime *runtime,
                              Deserializer &derez, AddressSpaceID source);
      static void handle_defer_materialized_view(const void *args, Runtime *rt);
      static void create_remote_view(Runtime *runtime, DistributedID did, 
                                     PhysicalManager *manager,
                                     AddressSpaceID owner_space, 
                                     AddressSpaceID logical_owner, 
                                     UniqueID context_uid);
    protected: 
      // Use a ExprView DAG to track the current users of this instance
      ExprView *current_users; 
      // Lock for serializing creation of ExprView objects
      mutable LocalLock expr_lock;
      // Mapping from user expressions to ExprViews to attach to
      std::map<IndexSpaceExprID,ExprView*> expr_cache;
      // A timeout counter for the cache so we don't permanently keep growing
      // in the case where the sets of expressions we use change over time
      unsigned expr_cache_uses;
      // Helping with making sure that there are no outstanding users being
      // added for when we go to invalidate the cache and clean the views
      std::atomic<unsigned> outstanding_additions;
      RtUserEvent clean_waiting; 
#ifdef ENABLE_VIEW_REPLICATION
    protected:
      // Lock for protecting the following replication data structures
      mutable LocalLock replicated_lock;
      // Track which fields we have replicated clones of our current users
      // On the owner node this tracks which fields have remote copies
      // On remote nodes this tracks which fields we have replicated
      FieldMask replicated_fields;
      // On the owner node we also need to keep track of our set of 
      // which nodes have replicated copies for which field
      union {
        LegionMap<AddressSpaceID,FieldMask> *replicated_copies;
        LegionMap<RtUserEvent,FieldMask> *replicated_requests;
      } repl_ptr;
      // For remote copies we track which fields have seen requests
      // in the past epoch of user adds so that we can reduce our 
      // set of replicated fields if we're not actually being
      // used for copy queries
      FieldMask remote_copy_pre_fields;
      unsigned remote_added_users; 
      // Users that we need to apply once we receive an update from the owner
      std::list<RemotePendingUser*> *remote_pending_users;
#endif
    protected:
      // Keep track of the current version numbers for each field
      // This will allow us to detect when physical instances are no
      // longer valid from a particular view when doing rollbacks for
      // resilience or mis-speculation.
      //VersionFieldExprs current_versions;
    };

    /**
     * \class ReductionView
     * The ReductionView class is used for providing a view
     * onto reduction physical instances from any logical perspective.
     */
    class ReductionView : public InstanceView, public CollectableView, 
                          public LegionHeapify<ReductionView> {
    public:
      static const AllocationType alloc_type = REDUCTION_VIEW_ALLOC;
    public:
      struct DeferReductionViewArgs : 
        public LgTaskArgs<DeferReductionViewArgs> {
      public:
        static const LgTaskID TASK_ID = LG_DEFER_REDUCTION_VIEW_TASK_ID;
      public:
        DeferReductionViewArgs(DistributedID d, PhysicalManager *m,
            AddressSpaceID own, AddressSpaceID log, UniqueID ctx)
          : LgTaskArgs<DeferReductionViewArgs>(implicit_provenance),
            did(d), manager(m), owner_space(own), 
            logical_owner(log), context_uid(ctx) { }
      public:
        const DistributedID did;
        PhysicalManager *const manager;
        const AddressSpaceID owner_space;
        const AddressSpaceID logical_owner;
        const UniqueID context_uid;
      };
    public:
      ReductionView(RegionTreeForest *ctx, DistributedID did,
                    AddressSpaceID owner_proc,
                    AddressSpaceID logical_owner, PhysicalManager *manager,
                    UniqueID owner_context, bool register_now,
                    CollectiveMapping *mapping = NULL);
      ReductionView(const ReductionView &rhs);
      virtual ~ReductionView(void);
    public:
      ReductionView& operator=(const ReductionView&rhs);
    public:
      virtual bool has_manager(void) const { return true; } 
      virtual PhysicalManager* get_manager(void) const;
      virtual bool has_space(const FieldMask &space_mask) const
        { return false; }
    public: 
      virtual void add_initial_user(ApEvent term_event,
                                    const RegionUsage &usage,
                                    const FieldMask &user_mask,
                                    IndexSpaceExpression *expr,
                                    const UniqueID op_id,
                                    const unsigned index);
      virtual ApEvent register_user(const RegionUsage &usage,
                                    const FieldMask &user_mask,
                                    IndexSpaceNode *expr,
                                    const UniqueID op_id,
                                    const size_t op_ctx_index,
                                    const unsigned index,
                                    ApEvent term_event,
                                    RtEvent collect_event,
                                    std::set<RtEvent> &applied_events,
                                    CollectiveMapping *collective_mapping,
                                    Operation *local_collective_op,
                                    const PhysicalTraceInfo &trace_info,
                                    const AddressSpaceID source,
                                    const bool symbolic = false);
      virtual ApEvent find_copy_preconditions(bool reading,
                                    ReductionOpID redop,
                                    const FieldMask &copy_mask,
                                    IndexSpaceExpression *copy_expr,
                                    UniqueID op_id, unsigned index,
                                    std::set<RtEvent> &applied_events,
                                    const PhysicalTraceInfo &trace_info);
      virtual void add_copy_user(bool reading, ReductionOpID redop,
                                 ApEvent term_event, RtEvent collect_event,
                                 const FieldMask &copy_mask,
                                 IndexSpaceExpression *copy_expr,
                                 UniqueID op_id, unsigned index,
                                 std::set<RtEvent> &applied_events,
                                 const bool trace_recording,
                                 const AddressSpaceID source);
      virtual void find_last_users(std::set<ApEvent> &events,
                                   const DomainPoint &collective_point,
                                   const RegionUsage &usage,
                                   const FieldMask &mask,
                                   IndexSpaceExpression *user_expr,
                                   std::vector<RtEvent> &ready_events) const;
    protected: 
      void find_reducing_preconditions(const RegionUsage &usage,
                                       const FieldMask &user_mask,
                                       IndexSpaceExpression *user_expr,
                                       std::set<ApEvent> &wait_on) const;
<<<<<<< HEAD
      void find_writing_preconditions(const FieldMask &user_mask,
                                      IndexSpaceExpression *user_expr,
                                      std::set<ApEvent> &preconditions);
=======
      void find_initializing_preconditions(const FieldMask &user_mask,
                                           IndexSpaceExpression *user_expr,
                                           std::set<ApEvent> &preconditions);
>>>>>>> 14c04200
      void find_reading_preconditions(const FieldMask &user_mask,
                                      IndexSpaceExpression *user_expr,
                                      std::set<ApEvent> &preconditions) const;
      void find_initializing_last_users(const FieldMask &user_mask,
                                        IndexSpaceExpression *user_expr,
                                        std::set<ApEvent> &preconditions) const;
      bool add_user(const RegionUsage &usage,
                    IndexSpaceExpression *user_expr,
                    const FieldMask &user_mask,
                    ApEvent term_event, RtEvent collect_event,
                    UniqueID op_id, unsigned index,
                    bool copy_user, std::set<RtEvent> &applied_events,
                    const bool trace_recording);
    public:
      virtual void copy_to(const FieldMask &copy_mask, 
                           std::vector<CopySrcDstField> &dst_fields,
                           CopyAcrossHelper *across_helper = NULL);
      virtual void copy_from(const FieldMask &copy_mask, 
                             const DomainPoint &collective_point,
                             std::vector<CopySrcDstField> &src_fields);
    public:
      virtual void notify_active(ReferenceMutator *mutator);
      virtual void notify_inactive(ReferenceMutator *mutator);
      virtual void notify_valid(ReferenceMutator *mutator);
      virtual void notify_invalid(ReferenceMutator *mutator);
      virtual void add_collectable_reference(ReferenceMutator *mutator);
      virtual bool remove_collectable_reference(ReferenceMutator *mutator);
      virtual void collect_users(const std::set<ApEvent> &term_events);
    public:
      virtual void send_view(AddressSpaceID target); 
    protected:
      void add_physical_user(PhysicalUser *user, bool reading,
                             ApEvent term_event, const FieldMask &user_mask);
      void filter_local_users(ApEvent term_event);
      void find_dependences(const EventFieldUsers &users,
                            IndexSpaceExpression *user_expr,
                            const FieldMask &user_mask,
                            std::set<ApEvent> &wait_on) const;
      void find_dependences_and_filter(EventFieldUsers &users,
                            IndexSpaceExpression *user_expr,
                            const FieldMask &user_mask,
                            std::set<ApEvent> &wait_on);
    public:
      static void handle_send_reduction_view(Runtime *runtime,
                              Deserializer &derez, AddressSpaceID source);
      static void handle_defer_reduction_view(const void *args, Runtime *rt);
      static void create_remote_view(Runtime *runtime, DistributedID did, 
                                     PhysicalManager *manager,
                                     AddressSpaceID owner_space, 
                                     AddressSpaceID logical_owner, 
                                     UniqueID context_uid);
    public:
      ReductionOpID get_redop(void) const;
    public:
      FillView *const fill_view; // fill view for this reduction value
    protected:
      EventFieldUsers writing_users;
      EventFieldUsers reduction_users;
      EventFieldUsers reading_users;
      std::set<ApEvent> outstanding_gc_events;
    protected:
      std::set<ApEvent> initial_user_events; 
    };

    /**
     * \class DeferredView
     * A DeferredView class is an abstract class the complements
     * the MaterializedView class. While materialized views are 
     * actual views onto a real instance, deferred views are 
     * effectively place holders for non-physical isntances which
     * contain enough information to perform the necessary 
     * operations to bring a materialized view up to date for 
     * specific fields. There are several different flavors of
     * deferred views and this class is the base type.
     */
    class DeferredView : public LogicalView {
    public:
      DeferredView(RegionTreeForest *ctx, DistributedID did,
                   AddressSpaceID owner_space, bool register_now);
      virtual ~DeferredView(void);
    public:
      // Deferred views never have managers
      virtual bool has_manager(void) const { return false; }
      virtual PhysicalManager* get_manager(void) const
        { return NULL; }
      virtual bool has_space(const FieldMask &space_mask) const
        { return false; }
    public:
      virtual void notify_active(ReferenceMutator *mutator) = 0;
      virtual void notify_inactive(ReferenceMutator *mutator) = 0;
    public:
      virtual void notify_valid(ReferenceMutator *mutator) = 0;
      virtual void notify_invalid(ReferenceMutator *mutator) = 0;
    public:
      virtual void send_view(AddressSpaceID target) = 0; 
    public:
      virtual void flatten(CopyFillAggregator &aggregator,
                           InstanceView *dst_view, const FieldMask &src_mask,
                           IndexSpaceExpression *expr, 
                           EquivalenceSet *tracing_eq,
                           std::set<RtEvent> &applied,
                           CopyAcrossHelper *helper) = 0;
    };

    /**
     * \class FillView
     * This is a deferred view that is used for filling in 
     * fields with a default value.
     */
    class FillView : public DeferredView,
                     public LegionHeapify<FillView> {
    public:
      static const AllocationType alloc_type = FILL_VIEW_ALLOC;
    public:
      class FillViewValue : public Collectable {
      public:
        FillViewValue(const void *v, size_t size)
          : value(v), value_size(size) { }
        FillViewValue(const FillViewValue &rhs)
          : value(NULL), value_size(0) { assert(false); }
        ~FillViewValue(void)
        { free(const_cast<void*>(value)); }
      public:
        FillViewValue& operator=(const FillViewValue &rhs)
        { assert(false); return *this; }
      public:
        inline bool matches(const void *other, const size_t size)
        {
          if (value_size != size)
            return false;
          // Compare the bytes
          return (memcmp(other, value, value_size) == 0);
        }
      public:
        const void *const value;
        const size_t value_size;
      };
    public:
      FillView(RegionTreeForest *ctx, DistributedID did,
               AddressSpaceID owner_proc,
               FillViewValue *value, bool register_now
#ifdef LEGION_SPY
               , UniqueID fill_op_uid
#endif
               );
      FillView(const FillView &rhs);
      virtual ~FillView(void);
    public:
      FillView& operator=(const FillView &rhs);
    public:
      virtual void notify_active(ReferenceMutator *mutator);
      virtual void notify_inactive(ReferenceMutator *mutator);
      virtual void notify_valid(ReferenceMutator *mutator);
      virtual void notify_invalid(ReferenceMutator *mutator);
    public:
      virtual void send_view(AddressSpaceID target); 
    public:
      virtual void flatten(CopyFillAggregator &aggregator,
                           InstanceView *dst_view, const FieldMask &src_mask,
                           IndexSpaceExpression *expr, 
                           EquivalenceSet *tracing_eq,
                           std::set<RtEvent> &applied,
                           CopyAcrossHelper *helper);
    public:
      static void handle_send_fill_view(Runtime *runtime, Deserializer &derez,
                                        AddressSpaceID source);
    public:
      FillViewValue *const value;
#ifdef LEGION_SPY
      const UniqueID fill_op_uid;
#endif
    };

    /**
     * \class PhiView
     * A phi view is exactly what it sounds like: a view to merge two
     * different views together from different control flow paths.
     * Specifically it is able to merge together different paths for
     * predication so that we can issue copies from both a true and
     * a false version of a predicate. This allows us to map past lazy
     * predicated operations such as fills and virtual mappings and
     * continue to get ahead of actual execution. It's not pretty
     * but it seems to work.
     */
    class PhiView : public DeferredView, 
                    public LegionHeapify<PhiView> {
    public:
      static const AllocationType alloc_type = PHI_VIEW_ALLOC;
    public:
      struct DeferPhiViewRefArgs : 
        public LgTaskArgs<DeferPhiViewRefArgs> {
      public:
        static const LgTaskID TASK_ID =
          LG_DEFER_PHI_VIEW_REF_TASK_ID;
      public:
        DeferPhiViewRefArgs(DistributedCollectable *d, DistributedID id)
          : LgTaskArgs<DeferPhiViewRefArgs>(implicit_provenance),
            dc(d), did(id) { }
      public:
        DistributedCollectable *const dc;
        const DistributedID did; 
      };
      struct DeferPhiViewRegistrationArgs : 
        public LgTaskArgs<DeferPhiViewRegistrationArgs> {
      public:
        static const LgTaskID TASK_ID = 
          LG_DEFER_PHI_VIEW_REGISTRATION_TASK_ID;
      public:
        DeferPhiViewRegistrationArgs(PhiView *v)
          : LgTaskArgs<DeferPhiViewRegistrationArgs>(implicit_provenance),
            view(v) { }
      public:
        PhiView *const view;
      };
    public:
      PhiView(RegionTreeForest *ctx, DistributedID did,
              AddressSpaceID owner_proc, PredEvent true_guard,
              PredEvent false_guard, InnerContext *owner,
              bool register_now);
      PhiView(const PhiView &rhs);
      virtual ~PhiView(void);
    public:
      PhiView& operator=(const PhiView &rhs);
    public:
      virtual void notify_active(ReferenceMutator *mutator);
      virtual void notify_inactive(ReferenceMutator *mutator);
      virtual void notify_valid(ReferenceMutator *mutator);
      virtual void notify_invalid(ReferenceMutator *mutator);
    public:
      virtual void send_view(AddressSpaceID target);
    public:
      virtual void flatten(CopyFillAggregator &aggregator,
                           InstanceView *dst_view, const FieldMask &src_mask,
                           IndexSpaceExpression *expr, 
                           EquivalenceSet *tracign_eq,
                           std::set<RtEvent> &applied,
                           CopyAcrossHelper *helper);
    public:
      void record_true_view(LogicalView *view, const FieldMask &view_mask,
                            ReferenceMutator *mutator);
      void record_false_view(LogicalView *view, const FieldMask &view_mask,
                             ReferenceMutator *mutator);
    public:
      void pack_phi_view(Serializer &rez);
      void unpack_phi_view(Deserializer &derez,std::set<RtEvent> &ready_events);
      RtEvent defer_add_reference(DistributedCollectable *dc, 
                                  RtEvent precondition) const;
      static void handle_send_phi_view(Runtime *runtime, Deserializer &derez,
                                       AddressSpaceID source);
      static void handle_deferred_view_ref(const void *args);
      static void handle_deferred_view_registration(const void *args);
    public:
      const PredEvent true_guard;
      const PredEvent false_guard;
      InnerContext *const owner_context;
    protected:
      LegionMap<LogicalView*,FieldMask> true_views;
      LegionMap<LogicalView*,FieldMask> false_views;
    };

    //--------------------------------------------------------------------------
    /*static*/ inline DistributedID LogicalView::encode_materialized_did(
                                                              DistributedID did)
    //--------------------------------------------------------------------------
    {
#ifdef DEBUG_LEGION
      assert(DIST_TYPE_LAST_DC < (1U << 7));
#endif
      return LEGION_DISTRIBUTED_HELP_ENCODE(did, MATERIALIZED_VIEW_DC); 
    }

    //--------------------------------------------------------------------------
    /*static*/ inline DistributedID LogicalView::encode_reduction_did(
                                                              DistributedID did)
    //--------------------------------------------------------------------------
    {
#ifdef DEBUG_LEGION
      assert(DIST_TYPE_LAST_DC < (1U << 7));
#endif
      return LEGION_DISTRIBUTED_HELP_ENCODE(did, REDUCTION_VIEW_DC); 
    }

    //--------------------------------------------------------------------------
    /*static*/ inline DistributedID LogicalView::encode_fill_did(
                                                              DistributedID did)
    //--------------------------------------------------------------------------
    {
#ifdef DEBUG_LEGION
      assert(DIST_TYPE_LAST_DC < (1U << 7));
#endif
      return LEGION_DISTRIBUTED_HELP_ENCODE(did, FILL_VIEW_DC);
    }

    //--------------------------------------------------------------------------
    /*static*/ inline DistributedID LogicalView::encode_phi_did(
                                                              DistributedID did)
    //--------------------------------------------------------------------------
    {
#ifdef DEBUG_LEGION
      assert(DIST_TYPE_LAST_DC < (1U << 7));
#endif
      return LEGION_DISTRIBUTED_HELP_ENCODE(did, PHI_VIEW_DC);
    }

    //--------------------------------------------------------------------------
    /*static*/ inline bool LogicalView::is_materialized_did(DistributedID did)
    //--------------------------------------------------------------------------
    {
      return ((LEGION_DISTRIBUTED_HELP_DECODE(did) & 0xFULL) == 
                                          MATERIALIZED_VIEW_DC);
    }

    //--------------------------------------------------------------------------
    /*static*/ inline bool LogicalView::is_reduction_did(DistributedID did)
    //--------------------------------------------------------------------------
    {
      return ((LEGION_DISTRIBUTED_HELP_DECODE(did) & 0xFULL) == 
                                              REDUCTION_VIEW_DC);
    }

    //--------------------------------------------------------------------------
    /*static*/ inline bool LogicalView::is_fill_did(DistributedID did)
    //--------------------------------------------------------------------------
    {
      return ((LEGION_DISTRIBUTED_HELP_DECODE(did) & 0xFULL) == 
                                                    FILL_VIEW_DC);
    }

    //--------------------------------------------------------------------------
    /*static*/ inline bool LogicalView::is_phi_did(DistributedID did)
    //--------------------------------------------------------------------------
    {
      return ((LEGION_DISTRIBUTED_HELP_DECODE(did) & 0xFULL) == PHI_VIEW_DC);
    }

    //--------------------------------------------------------------------------
    inline bool LogicalView::is_instance_view(void) const
    //--------------------------------------------------------------------------
    {
      return (is_materialized_did(did) || is_reduction_did(did));
    }

    //--------------------------------------------------------------------------
    inline bool LogicalView::is_deferred_view(void) const
    //--------------------------------------------------------------------------
    {
      return (is_fill_did(did) || is_phi_did(did));
    }

    //--------------------------------------------------------------------------
    inline bool LogicalView::is_materialized_view(void) const
    //--------------------------------------------------------------------------
    {
      return is_materialized_did(did);
    }

    //--------------------------------------------------------------------------
    inline bool LogicalView::is_reduction_view(void) const
    //--------------------------------------------------------------------------
    {
      return is_reduction_did(did);
    }

    //--------------------------------------------------------------------------
    inline bool LogicalView::is_fill_view(void) const
    //--------------------------------------------------------------------------
    {
      return is_fill_did(did);
    }

    //--------------------------------------------------------------------------
    inline bool LogicalView::is_phi_view(void) const
    //--------------------------------------------------------------------------
    {
      return is_phi_did(did);
    }

    //--------------------------------------------------------------------------
    inline InstanceView* LogicalView::as_instance_view(void) const
    //--------------------------------------------------------------------------
    {
#ifdef DEBUG_LEGION
      assert(is_instance_view());
#endif
      return static_cast<InstanceView*>(const_cast<LogicalView*>(this));
    }

    //--------------------------------------------------------------------------
    inline DeferredView* LogicalView::as_deferred_view(void) const
    //--------------------------------------------------------------------------
    {
#ifdef DEBUG_LEGION
      assert(is_deferred_view());
#endif
      return static_cast<DeferredView*>(const_cast<LogicalView*>(this));
    }

    //--------------------------------------------------------------------------
    inline MaterializedView* LogicalView::as_materialized_view(void) const
    //--------------------------------------------------------------------------
    {
#ifdef DEBUG_LEGION
      assert(is_materialized_view());
#endif
      return static_cast<MaterializedView*>(const_cast<LogicalView*>(this));
    }

    //--------------------------------------------------------------------------
    inline ReductionView* LogicalView::as_reduction_view(void) const
    //--------------------------------------------------------------------------
    {
#ifdef DEBUG_LEGION
      assert(is_reduction_view());
#endif
      return static_cast<ReductionView*>(const_cast<LogicalView*>(this));
    }

    //--------------------------------------------------------------------------
    inline FillView* LogicalView::as_fill_view(void) const
    //--------------------------------------------------------------------------
    {
#ifdef DEBUG_LEGION
      assert(is_fill_view());
#endif
      return static_cast<FillView*>(const_cast<LogicalView*>(this));
    }

    //--------------------------------------------------------------------------
    inline PhiView* LogicalView::as_phi_view(void) const
    //--------------------------------------------------------------------------
    {
#ifdef DEBUG_LEGION
      assert(is_phi_view());
#endif
      return static_cast<PhiView*>(const_cast<LogicalView*>(this));
    }

    //--------------------------------------------------------------------------
    template<bool COPY_USER>
    inline bool ExprView::has_local_precondition(PhysicalUser *user,
                                                 const RegionUsage &next_user,
                                                 IndexSpaceExpression *expr,
                                                 const UniqueID op_id,
                                                 const unsigned index,
                                                 const bool next_covers,
                                                 bool &dominates) const
    //--------------------------------------------------------------------------
    {
      // We order these tests in a entirely based on cost

      // Different region requirements of the same operation 
      // Copies from different region requirements though still 
      // need to wait on each other correctly
      if ((op_id == user->op_id) && (index != user->index) && 
          (!COPY_USER || !user->copy_user))
        return false;
      // Now do a dependence test for privilege non-interference
      // Only reductions here are copy reductions which we know do not interfere
      DependenceType dt = check_dependence_type<false>(user->usage, next_user);
      switch (dt)
      {
        case LEGION_NO_DEPENDENCE:
        case LEGION_ATOMIC_DEPENDENCE:
        case LEGION_SIMULTANEOUS_DEPENDENCE:
          return false;
        case LEGION_TRUE_DEPENDENCE:
        case LEGION_ANTI_DEPENDENCE:
          break;
        default:
          assert(false); // should never get here
      }
      if (!next_covers)
      {
        if (!user->covers)
        {
          // Neither one covers so we actually need to do the
          // full intersection test and see if next covers
          IndexSpaceExpression *overlap = 
            context->intersect_index_spaces(expr, user->expr);
          if (overlap->is_empty())
            return false;
        }
        // We don't allow any user that doesn't fully cover the
        // expression to dominate anything. It's hard to guarantee
        // correctness without this. Think very carefully if you
        // plan to change this!
        dominates = false;
      }
      return true;
    }

    //--------------------------------------------------------------------------
    template<bool COPY_USER>
    inline bool ExprView::has_local_precondition(PhysicalUser *user,
                                                 const RegionUsage &next_user,
                                                 IndexSpaceExpression *expr,
                                                 const UniqueID op_id,
                                                 const unsigned index,
                                                 const bool next_covers) const
    //--------------------------------------------------------------------------
    {
      // We order these tests in a entirely based on cost

      // Different region requirements of the same operation 
      // Copies from different region requirements though still 
      // need to wait on each other correctly
      if ((op_id == user->op_id) && (index != user->index) && 
          (!COPY_USER || !user->copy_user))
        return false;
      // Now do a dependence test for privilege non-interference
      // Only reductions here are copy reductions which we know do not interfere
      DependenceType dt = check_dependence_type<false>(user->usage, next_user);
      switch (dt)
      {
        case LEGION_NO_DEPENDENCE:
        case LEGION_ATOMIC_DEPENDENCE:
        case LEGION_SIMULTANEOUS_DEPENDENCE:
          return false;
        case LEGION_TRUE_DEPENDENCE:
        case LEGION_ANTI_DEPENDENCE:
          break;
        default:
          assert(false); // should never get here
      }
      // If the user doesn't cover the expression for this view then
      // we need to do an extra intersection test, this should only
      // happen with copy users at the moment
      if (!user->covers && !next_covers)
      {
        IndexSpaceExpression *overlap = 
          context->intersect_index_spaces(expr, user->expr);
        if (overlap->is_empty())
          return false;
      }
      return true;
    }

  }; // namespace Internal 
}; // namespace Legion 

#endif // __LEGION_VIEWS_H__<|MERGE_RESOLUTION|>--- conflicted
+++ resolved
@@ -805,15 +805,9 @@
                                        const FieldMask &user_mask,
                                        IndexSpaceExpression *user_expr,
                                        std::set<ApEvent> &wait_on) const;
-<<<<<<< HEAD
       void find_writing_preconditions(const FieldMask &user_mask,
                                       IndexSpaceExpression *user_expr,
                                       std::set<ApEvent> &preconditions);
-=======
-      void find_initializing_preconditions(const FieldMask &user_mask,
-                                           IndexSpaceExpression *user_expr,
-                                           std::set<ApEvent> &preconditions);
->>>>>>> 14c04200
       void find_reading_preconditions(const FieldMask &user_mask,
                                       IndexSpaceExpression *user_expr,
                                       std::set<ApEvent> &preconditions) const;
