/* Copyright 2022 Stanford University, NVIDIA Corporation
 *
 * Licensed under the Apache License, Version 2.0 (the "License");
 * you may not use this file except in compliance with the License.
 * You may obtain a copy of the License at
 *
 *     http://www.apache.org/licenses/LICENSE-2.0
 *
 * Unless required by applicable law or agreed to in writing, software
 * distributed under the License is distributed on an "AS IS" BASIS,
 * WITHOUT WARRANTIES OR CONDITIONS OF ANY KIND, either express or implied.
 * See the License for the specific language governing permissions and
 * limitations under the License.
 */

#include "legion.h"
#include "legion/runtime.h"
#include "legion/legion_ops.h"
#include "legion/legion_tasks.h"
#include "legion/region_tree.h"
#include "legion/legion_spy.h"
#include "legion/legion_profiling.h"
#include "legion/legion_instances.h"
#include "legion/legion_views.h"
#include "legion/legion_analysis.h"
#include "legion/legion_trace.h"
#include "legion/legion_context.h"
#include "legion/legion_replication.h"

namespace Legion {
  namespace Internal {

    LEGION_EXTERN_LOGGER_DECLARATIONS

    /////////////////////////////////////////////////////////////
    // LogicalView 
    /////////////////////////////////////////////////////////////

    //--------------------------------------------------------------------------
    LogicalView::LogicalView(RegionTreeForest *ctx, DistributedID did,
                             AddressSpaceID own_addr, bool register_now,
                             CollectiveMapping *map)
      : DistributedCollectable(ctx->runtime, did, own_addr, register_now, map),
        context(ctx)
    //--------------------------------------------------------------------------
    {
    }

    //--------------------------------------------------------------------------
    LogicalView::~LogicalView(void)
    //--------------------------------------------------------------------------
    {
    }

    //--------------------------------------------------------------------------
    /*static*/ void LogicalView::handle_view_request(Deserializer &derez,
                                        Runtime *runtime, AddressSpaceID source)
    //--------------------------------------------------------------------------
    {
      DerezCheck z(derez);
      DistributedID did;
      derez.deserialize(did);
      DistributedCollectable *dc = runtime->find_distributed_collectable(did);
#ifdef DEBUG_LEGION
      LogicalView *view = dynamic_cast<LogicalView*>(dc);
      assert(view != NULL);
#else
      LogicalView *view = static_cast<LogicalView*>(dc);
#endif
      view->send_view(source);
    } 

    /////////////////////////////////////////////////////////////
    // InstanceView 
    ///////////////////////////////////////////////////////////// 

    //--------------------------------------------------------------------------
    InstanceView::InstanceView(RegionTreeForest *ctx, DistributedID did,
                               PhysicalManager *man, AddressSpaceID owner_sp,
                               AddressSpaceID log_own,
                               UniqueID own_ctx, bool register_now,
                               CollectiveMapping *mapping)
      : LogicalView(ctx, did, owner_sp, register_now, mapping), manager(man),
        owner_context(own_ctx), logical_owner(log_own)
    //--------------------------------------------------------------------------
    {
#ifdef DEBUG_LEGION
      assert(manager != NULL);
#endif
      // Keep the manager from being collected
      manager->add_nested_resource_ref(did);
    }

    //--------------------------------------------------------------------------
    InstanceView::~InstanceView(void)
    //--------------------------------------------------------------------------
    { 
      if (manager->remove_nested_resource_ref(did))
        delete manager;
    }

    //--------------------------------------------------------------------------
    AddressSpaceID InstanceView::get_analysis_space(const DomainPoint &p) const
    //--------------------------------------------------------------------------
    {
      if (manager->is_collective_manager())
        return manager->get_instance(p).address_space();
      else
        return logical_owner;
    }

#ifdef ENABLE_VIEW_REPLICATION
    //--------------------------------------------------------------------------
    void InstanceView::process_replication_request(AddressSpaceID source,
                                                  const FieldMask &request_mask,
                                                  RtUserEvent done_event)
    //--------------------------------------------------------------------------
    {
      // Should only be called by derived classes
      assert(false);
    }

    //--------------------------------------------------------------------------
    void InstanceView::process_replication_response(RtUserEvent done_event,
                                                    Deserializer &derez)
    //--------------------------------------------------------------------------
    {
      // Should only be called by derived classes
      assert(false);
    }

    //--------------------------------------------------------------------------
    void InstanceView::process_replication_removal(AddressSpaceID source,
                                                  const FieldMask &removal_mask)
    //--------------------------------------------------------------------------
    {
      // Should only be called by derived classes
      assert(false);
    }
#endif // ENABLE_VIEW_REPLICATION

    //--------------------------------------------------------------------------
    void InstanceView::find_atomic_reservations(const FieldMask &mask,
       Operation *op, unsigned index, const DomainPoint &point, bool excl)
    //--------------------------------------------------------------------------
    {
      std::vector<Reservation> reservations;
      find_field_reservations(mask, point, reservations); 
      for (unsigned idx = 0; idx < reservations.size(); idx++)
        op->update_atomic_locks(index, reservations[idx], excl);
    } 

    //--------------------------------------------------------------------------
    void InstanceView::find_field_reservations(const FieldMask &mask,
               const DomainPoint &point, std::vector<Reservation> &reservations)
    //--------------------------------------------------------------------------
    {
      RtEvent ready = manager->find_field_reservations(mask, this->did,
          point, &reservations, runtime->address_space,
          RtUserEvent::NO_RT_USER_EVENT);
      if (ready.exists() && !ready.has_triggered())
        ready.wait();
      // Sort them into order if necessary
      if (reservations.size() > 1)
        std::sort(reservations.begin(), reservations.end());
    }

    //--------------------------------------------------------------------------
    /*static*/ void InstanceView::handle_view_register_user(Deserializer &derez,
                                        Runtime *runtime, AddressSpaceID source)
    //--------------------------------------------------------------------------
    {
      DerezCheck z(derez);
      DistributedID did;
      derez.deserialize(did);
      RtEvent ready;
      LogicalView *view = runtime->find_or_request_logical_view(did, ready);

      RegionUsage usage;
      derez.deserialize(usage);
      FieldMask user_mask;
      derez.deserialize(user_mask);
      IndexSpace handle;
      derez.deserialize(handle);
      IndexSpaceNode *user_expr = runtime->forest->get_node(handle);
      UniqueID op_id;
      derez.deserialize(op_id);
      size_t op_ctx_index;
      derez.deserialize(op_ctx_index);
      unsigned index;
      derez.deserialize(index);
      ApEvent term_event;
      derez.deserialize(term_event);
      RtEvent collect_event;
      derez.deserialize(collect_event);
      ApUserEvent ready_event;
      derez.deserialize(ready_event);
      RtUserEvent applied_event;
      derez.deserialize(applied_event);
      const PhysicalTraceInfo trace_info = 
        PhysicalTraceInfo::unpack_trace_info(derez, runtime);

      if (ready.exists() && !ready.has_triggered())
        ready.wait();
#ifdef DEBUG_LEGION
      assert(view->is_instance_view());
#endif
      InstanceView *inst_view = view->as_instance_view();
      std::set<RtEvent> applied_events;
      ApEvent pre = inst_view->register_user(usage, user_mask, user_expr,
                                             op_id, op_ctx_index, index,
                                             term_event, collect_event, 
                                             applied_events, 
                                             NULL/*no collective mapping*/,
                                             NULL/*local collective op*/,
                                             trace_info, source);
      if (ready_event.exists())
        Runtime::trigger_event(&trace_info, ready_event, pre);
      if (!applied_events.empty())
      {
        const RtEvent precondition = Runtime::merge_events(applied_events);
        Runtime::trigger_event(applied_event, precondition);
        // Send back a response to the source removing the remote valid ref
        if (inst_view->is_logical_owner())
          inst_view->send_remote_valid_decrement(source, NULL, precondition);
      }
      else
      {
        Runtime::trigger_event(applied_event);
        // Send back a response to the source removing the remote valid ref
        if (inst_view->is_logical_owner())
          inst_view->send_remote_valid_decrement(source);
      }
    }

    //--------------------------------------------------------------------------
    /*static*/ void InstanceView::handle_view_find_copy_pre_request(
                   Deserializer &derez, Runtime *runtime, AddressSpaceID source)
    //--------------------------------------------------------------------------
    {
      DerezCheck z(derez);
      DistributedID did;
      derez.deserialize(did);
      RtEvent ready = RtEvent::NO_RT_EVENT;
      LogicalView *view = runtime->find_or_request_logical_view(did, ready);

      bool reading;
      derez.deserialize<bool>(reading);
      ReductionOpID redop;
      derez.deserialize(redop);
      FieldMask copy_mask;
      derez.deserialize(copy_mask);
      IndexSpaceExpression *copy_expr = 
        IndexSpaceExpression::unpack_expression(derez, runtime->forest, source);
      UniqueID op_id;
      derez.deserialize(op_id);
      unsigned index;
      derez.deserialize(index);
      ApUserEvent to_trigger;
      derez.deserialize(to_trigger);
      RtUserEvent applied;
      derez.deserialize(applied);
      std::set<RtEvent> applied_events;
      const PhysicalTraceInfo trace_info = 
        PhysicalTraceInfo::unpack_trace_info(derez, runtime);

      // This blocks the virtual channel, but keeps queries in-order 
      // with respect to updates from the same node which is necessary
      // for preventing cycles in the realm event graph
      if (ready.exists() && !ready.has_triggered())
        ready.wait();
      InstanceView *inst_view = view->as_instance_view();
      const ApEvent pre = inst_view->find_copy_preconditions(reading, redop,
          copy_mask, copy_expr, op_id, index, applied_events, trace_info);
      Runtime::trigger_event(&trace_info, to_trigger, pre);
      if (!applied_events.empty())
        Runtime::trigger_event(applied, Runtime::merge_events(applied_events));
      else
        Runtime::trigger_event(applied);
    }

    //--------------------------------------------------------------------------
    /*static*/ void InstanceView::handle_view_add_copy_user(
                   Deserializer &derez, Runtime *runtime, AddressSpaceID source)
    //--------------------------------------------------------------------------
    {
      DerezCheck z(derez);
      DistributedID did;
      derez.deserialize(did);
      RtEvent ready = RtEvent::NO_RT_EVENT;
      LogicalView *view = runtime->find_or_request_logical_view(did, ready);

      bool reading;
      derez.deserialize(reading);
      ReductionOpID redop;
      derez.deserialize(redop);
      ApEvent term_event;
      derez.deserialize(term_event);
      RtEvent collect_event;
      derez.deserialize(collect_event);
      FieldMask copy_mask;
      derez.deserialize(copy_mask);
      IndexSpaceExpression *copy_expr =
        IndexSpaceExpression::unpack_expression(derez, runtime->forest, source);
      UniqueID op_id;
      derez.deserialize(op_id);
      unsigned index;
      derez.deserialize(index);
      RtUserEvent applied_event;
      derez.deserialize(applied_event);
      bool trace_recording;
      derez.deserialize(trace_recording);

      if (ready.exists() && !ready.has_triggered())
        ready.wait();
#ifdef DEBUG_LEGION
      assert(view->is_instance_view());
#endif
      InstanceView *inst_view = view->as_instance_view();

      std::set<RtEvent> applied_events;
      inst_view->add_copy_user(reading,redop,term_event,collect_event,copy_mask,
          copy_expr, op_id, index, applied_events, trace_recording, source);
      if (!applied_events.empty())
      {
        const RtEvent precondition = Runtime::merge_events(applied_events);
        Runtime::trigger_event(applied_event, precondition);
        // Send back a response to the source removing the remote valid ref
        if (inst_view->is_logical_owner())
          inst_view->send_remote_valid_decrement(source, NULL, precondition);
      }
      else
      {
        Runtime::trigger_event(applied_event);
        // Send back a response to the source removing the remote valid ref
        if (inst_view->is_logical_owner())
          inst_view->send_remote_valid_decrement(source);
      }
    }

    //--------------------------------------------------------------------------
    void InstanceView::handle_view_find_last_users_request(Deserializer &derez,
                                        Runtime *runtime, AddressSpaceID source)
    //--------------------------------------------------------------------------
    {
      DerezCheck z(derez);
      DistributedID did;
      derez.deserialize(did);
      RtEvent ready;
      LogicalView *view = runtime->find_or_request_logical_view(did, ready);

      std::vector<ApEvent> *target;
      derez.deserialize(target);
      DomainPoint collective_point;
      derez.deserialize(collective_point);
      RegionUsage usage;
      derez.deserialize(usage);
      FieldMask mask;
      derez.deserialize(mask);
      IndexSpaceExpression *expr =
        IndexSpaceExpression::unpack_expression(derez, runtime->forest, source);
      RtUserEvent done;
      derez.deserialize(done);

      std::set<ApEvent> result;
      std::vector<RtEvent> applied;
      if (ready.exists() && !ready.has_triggered())
        ready.wait();
#ifdef DEBUG_LEGION
      assert(view->is_instance_view());
#endif
      InstanceView *inst_view = view->as_instance_view();
      inst_view->find_last_users(result, collective_point,
                                 usage, mask, expr, applied);
      if (!result.empty())
      {
        Serializer rez;
        {
          RezCheck z2(rez);
          rez.serialize(target);
          rez.serialize<size_t>(result.size());
          for (std::set<ApEvent>::const_iterator it =
                result.begin(); it != result.end(); it++)
            rez.serialize(*it);
          rez.serialize(done);
          if (!applied.empty())
            rez.serialize(Runtime::merge_events(applied));
          else
            rez.serialize(RtEvent::NO_RT_EVENT);
        }
        runtime->send_view_find_last_users_response(source, rez);
      }
      else
      {
        if (!applied.empty())
          Runtime::trigger_event(done, Runtime::merge_events(applied));
        else
          Runtime::trigger_event(done);
      }
    }

    //--------------------------------------------------------------------------
    void InstanceView::handle_view_find_last_users_response(Deserializer &derez)
    //--------------------------------------------------------------------------
    {
      DerezCheck z(derez);
      std::set<ApEvent> *target;
      derez.deserialize(target);
      size_t num_events;
      derez.deserialize(num_events);
      for (unsigned idx = 0; idx < num_events; idx++)
      {
        ApEvent event;
        derez.deserialize(event);
        target->insert(event);
      }
      RtUserEvent done;
      derez.deserialize(done);
      RtEvent pre;
      derez.deserialize(pre);
      Runtime::trigger_event(done, pre);
    }

#ifdef ENABLE_VIEW_REPLICATION
    //--------------------------------------------------------------------------
    /*static*/ void InstanceView::handle_view_replication_request(
                   Deserializer &derez, Runtime *runtime, AddressSpaceID source)
    //--------------------------------------------------------------------------
    {
      DerezCheck z(derez);
      DistributedID did;
      derez.deserialize(did);
      RtEvent ready = RtEvent::NO_RT_EVENT;
      LogicalView *view = runtime->find_or_request_logical_view(did, ready);

      FieldMask request_mask;
      derez.deserialize(request_mask);
      RtUserEvent done_event;
      derez.deserialize(done_event);
      
      if (ready.exists() && !ready.has_triggered())
        ready.wait();
#ifdef DEBUG_LEGION
      assert(view->is_instance_view());
#endif
      InstanceView *inst_view = view->as_instance_view();
      inst_view->process_replication_request(source, request_mask, done_event);
    }

    //--------------------------------------------------------------------------
    /*static*/ void InstanceView::handle_view_replication_response(
                                          Deserializer &derez, Runtime *runtime)
    //--------------------------------------------------------------------------
    {
      DerezCheck z(derez);
      DistributedID did;
      derez.deserialize(did);
      RtEvent ready = RtEvent::NO_RT_EVENT;
      LogicalView *view = runtime->find_or_request_logical_view(did, ready);

      RtUserEvent done_event;
      derez.deserialize(done_event);
      
      if (ready.exists() && !ready.has_triggered())
        ready.wait();
#ifdef DEBUG_LEGION
      assert(view->is_instance_view());
#endif
      InstanceView *inst_view = view->as_instance_view();
      inst_view->process_replication_response(done_event, derez);
      Runtime::trigger_event(done_event);
    }

    //--------------------------------------------------------------------------
    /*static*/ void InstanceView::handle_view_replication_removal(
                   Deserializer &derez, Runtime *runtime, AddressSpaceID source)
    //--------------------------------------------------------------------------
    {
      DerezCheck z(derez);
      DistributedID did;
      derez.deserialize(did);
      RtEvent ready = RtEvent::NO_RT_EVENT;
      LogicalView *view = runtime->find_or_request_logical_view(did, ready);

      FieldMask removal_mask;
      derez.deserialize(removal_mask);
      RtUserEvent done_event;
      derez.deserialize(done_event);
      
      if (ready.exists() && !ready.has_triggered())
        ready.wait();
#ifdef DEBUG_LEGION
      assert(view->is_instance_view());
#endif
      InstanceView *inst_view = view->as_instance_view();
      inst_view->process_replication_removal(source, removal_mask);
      // Trigger the done event now that we are done
      Runtime::trigger_event(done_event);
    }
#endif // ENABLE_VIEW_REPLICATION

    /////////////////////////////////////////////////////////////
    // CollectableView 
    /////////////////////////////////////////////////////////////

    //--------------------------------------------------------------------------
    void CollectableView::defer_collect_user(PhysicalManager *manager,
                 ApEvent term_event, RtEvent collect, ReferenceMutator *mutator)
    //--------------------------------------------------------------------------
    {
      // The runtime will add the gc reference to this view when necessary
      std::set<ApEvent> to_collect;
      bool add_ref = false;
      bool remove_ref = false;
      manager->defer_collect_user(this, term_event, collect,
                                  to_collect, add_ref, remove_ref);
      if (add_ref)
        add_collectable_reference(mutator);
      if (!to_collect.empty())
        collect_users(to_collect); 
      if (remove_ref && remove_collectable_reference(mutator))
        delete this;
    }

    //--------------------------------------------------------------------------
    /*static*/ void CollectableView::handle_deferred_collect(
                                            CollectableView *view, 
                                            const std::set<ApEvent> &to_collect)
    //--------------------------------------------------------------------------
    {
      view->collect_users(to_collect);
      // Then remove the gc reference on the object
      if (view->remove_collectable_reference(NULL))
        delete view;
    }

    /////////////////////////////////////////////////////////////
    // ExprView
    /////////////////////////////////////////////////////////////

    //--------------------------------------------------------------------------
    ExprView::ExprView(RegionTreeForest *ctx, PhysicalManager *man, 
                       InstanceView *view, IndexSpaceExpression *exp) 
      : context(ctx), manager(man), inst_view(view),
        view_expr(exp), view_volume(SIZE_MAX),
#if defined(DEBUG_LEGION_GC) || defined(LEGION_GC)
        view_did(view->did),
#endif
        invalid_fields(FieldMask(LEGION_FIELD_MASK_FIELD_ALL_ONES))
    //--------------------------------------------------------------------------
    {
      view_expr->add_nested_expression_reference(view->did);
    }

    //--------------------------------------------------------------------------
    ExprView::ExprView(const ExprView &rhs)
      : context(rhs.context), manager(rhs.manager), inst_view(rhs.inst_view),
        view_expr(rhs.view_expr), view_volume(rhs.view_volume.load())
#if defined(DEBUG_LEGION_GC) || defined(LEGION_GC)
        , view_did(rhs.view_did)
#endif
    //--------------------------------------------------------------------------
    {
      // should never be called
      assert(false);
    }

    //--------------------------------------------------------------------------
    ExprView::~ExprView(void)
    //--------------------------------------------------------------------------
    {
#if defined(DEBUG_LEGION_GC) || defined(LEGION_GC)
      if (view_expr->remove_nested_expression_reference(view_did))
        delete view_expr;
#else
      // We can lie about the did here since its not actually used
      if (view_expr->remove_nested_expression_reference(0/*bogus did*/))
        delete view_expr;
#endif
      if (!subviews.empty())
      {
        for (FieldMaskSet<ExprView>::iterator it = subviews.begin();
              it != subviews.end(); it++)
          if (it->first->remove_reference())
            delete it->first;
      }
      // If we have any current or previous users filter them out now
      if (!current_epoch_users.empty())
      {
        for (EventFieldUsers::const_iterator eit = current_epoch_users.begin();
              eit != current_epoch_users.end(); eit++)
        {
          for (FieldMaskSet<PhysicalUser>::const_iterator it = 
                eit->second.begin(); it != eit->second.end(); it++)
            if (it->first->remove_reference())
              delete it->first;
        }
        current_epoch_users.clear();
      }
      if (!previous_epoch_users.empty())
      {
        for (EventFieldUsers::const_iterator eit = previous_epoch_users.begin();
              eit != previous_epoch_users.end(); eit++)
        {
          for (FieldMaskSet<PhysicalUser>::const_iterator it = 
                eit->second.begin(); it != eit->second.end(); it++)
            if (it->first->remove_reference())
              delete it->first;
        }
        previous_epoch_users.clear();
      }
    }

    //--------------------------------------------------------------------------
    ExprView& ExprView::operator=(const ExprView &rhs)
    //--------------------------------------------------------------------------
    {
      // should never be called
      assert(false);
      return *this;
    }

    //--------------------------------------------------------------------------
    size_t ExprView::get_view_volume(void)
    //--------------------------------------------------------------------------
    {
      size_t result = view_volume.load();
      if (result != SIZE_MAX)
        return result;
      result = view_expr->get_volume();
#ifdef DEBUG_LEGION
      assert(result != SIZE_MAX);
#endif
      view_volume.store(result);
      return result;
    }

    //--------------------------------------------------------------------------
    /*static*/ void ExprView::verify_current_to_filter(
                 const FieldMask &dominated, EventFieldUsers &current_to_filter)
    //--------------------------------------------------------------------------
    {
      if (!!dominated)
      {
        for (EventFieldUsers::iterator eit = current_to_filter.begin();
              eit != current_to_filter.end(); /*nothing*/)
        {
          const FieldMask non_dominated = 
            eit->second.get_valid_mask() - dominated;
          // If everything was actually dominated we can keep going
          if (!non_dominated)
          {
            eit++;
            continue;
          }
          // If no fields were dominated we can just remove this
          if (non_dominated == eit->second.get_valid_mask())
          {
            EventFieldUsers::iterator to_delete = eit++;
            current_to_filter.erase(to_delete);
            continue;
          }
          // Otherwise do the actuall overlapping test
          std::vector<PhysicalUser*> to_delete; 
          for (FieldMaskSet<PhysicalUser>::iterator it =
                eit->second.begin(); it != eit->second.end(); it++)
          {
            it.filter(non_dominated);
            if (!it->second)
              to_delete.push_back(it->first);
          }
          if (!eit->second.tighten_valid_mask())
          {
            EventFieldUsers::iterator to_delete = eit++;
            current_to_filter.erase(to_delete);
          }
          else
          {
            for (std::vector<PhysicalUser*>::const_iterator it = 
                  to_delete.begin(); it != to_delete.end(); it++)
              eit->second.erase(*it);
            eit++;
          }
        }
      }
      else
        current_to_filter.clear();
    } 

    //--------------------------------------------------------------------------
    void ExprView::find_user_preconditions(const RegionUsage &usage,
                                           IndexSpaceExpression *user_expr,
                                           const bool user_dominates,
                                           const FieldMask &user_mask,
                                           ApEvent term_event,
                                           UniqueID op_id, unsigned index,
                                           std::set<ApEvent> &preconditions,
                                           const bool trace_recording)
    //--------------------------------------------------------------------------
    {
      DETAILED_PROFILER(Internal::implicit_runtime, 
                        MATERIALIZED_VIEW_FIND_LOCAL_PRECONDITIONS_CALL);
      FieldMask dominated;
      std::set<ApEvent> dead_events; 
      EventFieldUsers current_to_filter, previous_to_filter;
      // Perform the analysis with a read-only lock
      {
        AutoLock v_lock(view_lock,1,false/*exclusive*/);
        // Check to see if we dominate when doing this analysis and
        // can therefore filter or whether we are just intersecting
        // Do the local analysis
        if (user_dominates)
        {
          // We dominate in this case so we can do filtering
          if (!current_epoch_users.empty())
          {
            FieldMask observed, non_dominated;
            find_current_preconditions(usage, user_mask, user_expr,
                                       term_event, op_id, index, 
                                       user_dominates, preconditions, 
                                       dead_events, current_to_filter, 
                                       observed, non_dominated,trace_recording);
            if (!!observed)
              dominated = observed - non_dominated;
          }
          if (!previous_epoch_users.empty())
          {
            if (!!dominated)
              find_previous_filter_users(dominated, previous_to_filter);
            const FieldMask previous_mask = user_mask - dominated;
            if (!!previous_mask)
              find_previous_preconditions(usage, previous_mask, user_expr,
                                          term_event, op_id, index,
                                          user_dominates, preconditions,
                                          dead_events, trace_recording);
          }
        }
        else
        {
          if (!current_epoch_users.empty())
          {
            FieldMask observed, non_dominated;
            find_current_preconditions(usage, user_mask, user_expr,
                                       term_event, op_id, index, 
                                       user_dominates, preconditions, 
                                       dead_events, current_to_filter, 
                                       observed, non_dominated,trace_recording);
#ifdef DEBUG_LEGION
            assert(!observed);
            assert(current_to_filter.empty());
#endif
          }
          if (!previous_epoch_users.empty())
            find_previous_preconditions(usage, user_mask, user_expr,
                                        term_event, op_id, index,
                                        user_dominates, preconditions,
                                        dead_events, trace_recording);
        }
      } 
      // It's possible that we recorded some users for fields which
      // are not actually fully dominated, if so we need to prune them
      // otherwise we can get into issues of soundness
      if (!current_to_filter.empty())
        verify_current_to_filter(dominated, current_to_filter);
      if (!trace_recording && (!dead_events.empty() || 
           !previous_to_filter.empty() || !current_to_filter.empty()))
      {
        // Need exclusive permissions to modify data structures
        AutoLock v_lock(view_lock);
        if (!dead_events.empty())
          for (std::set<ApEvent>::const_iterator it = dead_events.begin();
                it != dead_events.end(); it++)
            filter_local_users(*it); 
        if (!previous_to_filter.empty())
          filter_previous_users(previous_to_filter);
        if (!current_to_filter.empty())
          filter_current_users(current_to_filter);
      }
      // Then see if there are any users below that we need to traverse
      if (!subviews.empty() && 
          !(subviews.get_valid_mask() * user_mask))
      {
        FieldMaskSet<ExprView> to_traverse;
        std::map<ExprView*,IndexSpaceExpression*> traverse_exprs;
        for (FieldMaskSet<ExprView>::const_iterator it = 
              subviews.begin(); it != subviews.end(); it++)
        {
          FieldMask overlap = it->second & user_mask;
          if (!overlap)
            continue;
          // If we've already determined the user dominates
          // then we don't even have to do this test
          if (user_dominates)
          {
            to_traverse.insert(it->first, overlap);
            continue;
          }
          if (it->first->view_expr == user_expr)
          {
            to_traverse.insert(it->first, overlap);
            traverse_exprs[it->first] = user_expr;
            continue;
          }
          IndexSpaceExpression *expr_overlap = 
            context->intersect_index_spaces(it->first->view_expr, user_expr);
          if (!expr_overlap->is_empty())
          {
            to_traverse.insert(it->first, overlap);
            traverse_exprs[it->first] = expr_overlap;
          }
        }
        if (!to_traverse.empty())
        {
          if (user_dominates)
          {
            for (FieldMaskSet<ExprView>::const_iterator it = 
                  to_traverse.begin(); it != to_traverse.end(); it++)
              it->first->find_user_preconditions(usage, it->first->view_expr,
                                    true/*dominate*/, it->second, term_event,
                                    op_id, index,preconditions,trace_recording);
          }
          else
          {
            for (FieldMaskSet<ExprView>::const_iterator it = 
                  to_traverse.begin(); it != to_traverse.end(); it++)
            {
              IndexSpaceExpression *intersect = traverse_exprs[it->first];
              const bool user_dominates = 
                (intersect->expr_id == it->first->view_expr->expr_id) ||
                (intersect->get_volume() == it->first->get_view_volume());
              it->first->find_user_preconditions(usage, intersect, 
                            user_dominates, it->second, term_event, 
                            op_id, index, preconditions, trace_recording);
            }
          }
        }
      }
    }

    //--------------------------------------------------------------------------
    void ExprView::find_copy_preconditions(const RegionUsage &usage,
                                           IndexSpaceExpression *copy_expr,
                                           const bool copy_dominates,
                                           const FieldMask &copy_mask,
                                           UniqueID op_id, unsigned index,
                                           std::set<ApEvent> &preconditions,
                                           const bool trace_recording)
    //--------------------------------------------------------------------------
    {
      DETAILED_PROFILER(Internal::implicit_runtime, 
                        MATERIALIZED_VIEW_FIND_LOCAL_COPY_PRECONDITIONS_CALL);
      FieldMask dominated;
      std::set<ApEvent> dead_events; 
      EventFieldUsers current_to_filter, previous_to_filter;
      // Do the first pass with a read-only lock on the events
      {
        AutoLock v_lock(view_lock,1,false/*exclusive*/);
        // Check to see if we dominate when doing this analysis and
        // can therefore filter or whether we are just intersecting
        // Do the local analysis
        if (copy_dominates)
        {
          // We dominate in this case so we can do filtering
          if (!current_epoch_users.empty())
          {
            FieldMask observed, non_dominated;
            find_current_preconditions(usage, copy_mask, copy_expr, 
                                       op_id, index, copy_dominates,
                                       preconditions, dead_events, 
                                       current_to_filter, observed, 
                                       non_dominated, trace_recording);
            if (!!observed)
              dominated = observed - non_dominated;
          }
          if (!previous_epoch_users.empty())
          {
            if (!!dominated)
              find_previous_filter_users(dominated, previous_to_filter);
            const FieldMask previous_mask = copy_mask - dominated;
            if (!!previous_mask)
              find_previous_preconditions(usage, previous_mask,
                                          copy_expr, op_id, index,
                                          copy_dominates, preconditions,
                                          dead_events, trace_recording);
          }
        }
        else
        {
          if (!current_epoch_users.empty())
          {
            FieldMask observed, non_dominated;
            find_current_preconditions(usage, copy_mask, copy_expr,
                                       op_id, index, copy_dominates,
                                       preconditions, dead_events, 
                                       current_to_filter, observed, 
                                       non_dominated, trace_recording);
#ifdef DEBUG_LEGION
            assert(!observed);
            assert(current_to_filter.empty());
#endif
          }
          if (!previous_epoch_users.empty())
            find_previous_preconditions(usage, copy_mask, copy_expr,
                                        op_id, index, copy_dominates,
                                        preconditions, dead_events,
                                        trace_recording);
        }
      }
      // It's possible that we recorded some users for fields which
      // are not actually fully dominated, if so we need to prune them
      // otherwise we can get into issues of soundness
      if (!current_to_filter.empty())
        verify_current_to_filter(dominated, current_to_filter);
      if (!trace_recording && (!dead_events.empty() || 
           !previous_to_filter.empty() || !current_to_filter.empty()))
      {
        // Need exclusive permissions to modify data structures
        AutoLock v_lock(view_lock);
        if (!dead_events.empty())
          for (std::set<ApEvent>::const_iterator it = dead_events.begin();
                it != dead_events.end(); it++)
            filter_local_users(*it); 
        if (!previous_to_filter.empty())
          filter_previous_users(previous_to_filter);
        if (!current_to_filter.empty())
          filter_current_users(current_to_filter);
      }
      // Then see if there are any users below that we need to traverse
      if (!subviews.empty() && 
          !(subviews.get_valid_mask() * copy_mask))
      {
        for (FieldMaskSet<ExprView>::const_iterator it = 
              subviews.begin(); it != subviews.end(); it++)
        {
          FieldMask overlap = it->second & copy_mask;
          if (!overlap)
            continue;
          // If the copy dominates then we don't even have
          // to do the intersection test
          if (copy_dominates)
          {
            it->first->find_copy_preconditions(usage, it->first->view_expr,
                                    true/*dominate*/, overlap, op_id, index,
                                    preconditions, trace_recording);
            continue;
          }
          if (it->first->view_expr == copy_expr)
          {
            it->first->find_copy_preconditions(usage, copy_expr,
                                    true/*dominate*/, overlap, op_id, index,
                                    preconditions, trace_recording);
            continue;
          }
          IndexSpaceExpression *expr_overlap = 
            context->intersect_index_spaces(it->first->view_expr, copy_expr);
          if (!expr_overlap->is_empty())
          {
            const bool copy_dominates = 
              (expr_overlap->expr_id == it->first->view_expr->expr_id) ||
              (expr_overlap->get_volume() == it->first->get_view_volume());
            it->first->find_copy_preconditions(usage, expr_overlap, 
                              copy_dominates, overlap, op_id, 
                              index, preconditions, trace_recording);
          }
        }
      }
    }

    //--------------------------------------------------------------------------
    void ExprView::find_last_users(const RegionUsage &usage,
                                   IndexSpaceExpression *expr,
                                   const bool expr_dominates,
                                   const FieldMask &mask,
                                   std::set<ApEvent> &last_events) const
    //--------------------------------------------------------------------------
    {
      // See if there are any users below that we need to traverse
      if (!subviews.empty() && !(subviews.get_valid_mask() * mask))
      {
        for (FieldMaskSet<ExprView>::const_iterator it = 
              subviews.begin(); it != subviews.end(); it++)
        {
          FieldMask overlap = it->second & mask;
          if (!overlap)
            continue;
          // If the expr dominates then we don't even have
          // to do the intersection test
          if (expr_dominates)
          {
            it->first->find_last_users(usage, it->first->view_expr,
                            true/*dominate*/, overlap, last_events);
            continue;
          }
          if (it->first->view_expr == expr)
          {
            it->first->find_last_users(usage, expr,
                true/*dominate*/, overlap, last_events);
            continue;
          }
          IndexSpaceExpression *expr_overlap = 
            context->intersect_index_spaces(it->first->view_expr, expr);
          if (!expr_overlap->is_empty())
          {
            const bool dominates = 
              (expr_overlap->expr_id == it->first->view_expr->expr_id) ||
              (expr_overlap->get_volume() == it->first->get_view_volume());
            it->first->find_last_users(usage, expr_overlap,
                          dominates, overlap, last_events); 
          }
        }
      }
      FieldMask dominated;
      // Now we can traverse at this level
      AutoLock v_lock(view_lock,1,false/*exclusive*/);
      // We dominate in this case so we can do filtering
      if (!current_epoch_users.empty())
      {
        FieldMask observed, non_dominated;
        find_current_preconditions(usage, mask, expr, 
                                   expr_dominates, last_events,
                                   observed, non_dominated);
        if (!!observed)
          dominated = observed - non_dominated;
      }
      if (!previous_epoch_users.empty())
      {
        const FieldMask previous_mask = mask - dominated;
        if (!!previous_mask)
          find_previous_preconditions(usage, previous_mask,
                                      expr, expr_dominates, last_events);
      }
    }

    //--------------------------------------------------------------------------
    ExprView* ExprView::find_congruent_view(IndexSpaceExpression *expr)
    //--------------------------------------------------------------------------
    {
      // Handle the base case first
      if ((expr == view_expr) || (expr->get_volume() == get_view_volume()))
        return const_cast<ExprView*>(this);
      for (FieldMaskSet<ExprView>::const_iterator it = 
            subviews.begin(); it != subviews.end(); it++)
      {
        if (it->first->view_expr == expr)
          return it->first;
        IndexSpaceExpression *overlap =
          context->intersect_index_spaces(expr, it->first->view_expr);
        const size_t overlap_volume = overlap->get_volume();
        if (overlap_volume == 0)
          continue;
        // See if we dominate or just intersect
        if (overlap_volume == expr->get_volume())
        {
          // See if we strictly dominate or whether they are equal
          if (overlap_volume < it->first->get_view_volume())
          {
            ExprView *result = it->first->find_congruent_view(expr);
            if (result != NULL)
              return result;
          }
          else // Otherwise we're the same 
            return it->first;
        }
      }
      return NULL;
    }

    //--------------------------------------------------------------------------
    void ExprView::insert_subview(ExprView *subview, FieldMask &subview_mask)
    //--------------------------------------------------------------------------
    {
#ifdef DEBUG_LEGION
      assert(this != subview);
#endif
      // Iterate over all subviews and see which ones we dominate and which
      // ones dominate the subview
      if (!subviews.empty() && !(subviews.get_valid_mask() * subview_mask))
      {
        bool need_tighten = true;
        std::vector<ExprView*> to_delete;
        FieldMaskSet<ExprView> dominating_subviews;
        for (FieldMaskSet<ExprView>::iterator it = 
              subviews.begin(); it != subviews.end(); it++)
        {
          // See if we intersect on fields
          FieldMask overlap_mask = it->second & subview_mask;
          if (!overlap_mask)
            continue;
          IndexSpaceExpression *overlap =
            context->intersect_index_spaces(subview->view_expr,
                                            it->first->view_expr);
          const size_t overlap_volume = overlap->get_volume();
          if (overlap_volume == 0)
            continue;
          // See if we dominate or just intersect
          if (overlap_volume == subview->get_view_volume())
          {
#ifdef DEBUG_LEGION
            // Should only strictly dominate if they were congruent
            // then we wouldn't be inserting in the first place
            assert(overlap_volume < it->first->get_view_volume());
#endif
            // Dominator so we can just continue traversing
            dominating_subviews.insert(it->first, overlap_mask);
          }
          else if (overlap_volume == it->first->get_view_volume())
          {
#ifdef DEBUG_LEGION
            assert(overlap_mask * dominating_subviews.get_valid_mask());
#endif
            // We dominate this view so we can just pull it 
            // in underneath of us now
            it.filter(overlap_mask);
            subview->insert_subview(it->first, overlap_mask);
            need_tighten = true;
            // See if we need to remove this subview
            if (!it->second)
              to_delete.push_back(it->first);
          }
          // Otherwise it's just a normal intersection
        }
        // See if we had any dominators
        if (!dominating_subviews.empty())
        {
          if (dominating_subviews.size() > 1)
          {
            // We need to deduplicate finding or making the new ExprView
            // First check to see if we have it already in one sub-tree
            // If not, we'll pick the one with the smallest bounding volume
            LegionMap<std::pair<size_t/*volume*/,ExprView*>,FieldMask>
              sorted_subviews;
            for (FieldMaskSet<ExprView>::const_iterator it = 
                  dominating_subviews.begin(); it != 
                  dominating_subviews.end(); it++)
            {
              FieldMask overlap = it->second;
              // Channeling Tuco here
              it->first->find_tightest_subviews(subview->view_expr, overlap,
                                                sorted_subviews);
            }
            for (LegionMap<std::pair<size_t,ExprView*>,FieldMask>::
                  const_iterator it = sorted_subviews.begin(); it !=
                  sorted_subviews.end(); it++)
            {
              FieldMask overlap = it->second & subview_mask;
              if (!overlap)
                continue;
              subview_mask -= overlap;
              it->first.second->insert_subview(subview, overlap);
              if (!subview_mask || 
                  (subview_mask * dominating_subviews.get_valid_mask()))
                break;
            }
#ifdef DEBUG_LEGION
            assert(subview_mask * dominating_subviews.get_valid_mask());
#endif
          }
          else
          {
            FieldMaskSet<ExprView>::const_iterator first = 
              dominating_subviews.begin();
            FieldMask dominated_mask = first->second; 
            subview_mask -= dominated_mask;
            first->first->insert_subview(subview, dominated_mask);
          }
        }
        if (!to_delete.empty())
        {
          for (std::vector<ExprView*>::const_iterator it = 
                to_delete.begin(); it != to_delete.end(); it++)
          {
            subviews.erase(*it);
            if ((*it)->remove_reference())
              delete (*it);
          }
        }
        if (need_tighten)
          subviews.tighten_valid_mask();
      }
      // If we make it here and there are still fields then we need to 
      // add it locally
      if (!!subview_mask && subviews.insert(subview, subview_mask))
        subview->add_reference();
    }

    //--------------------------------------------------------------------------
    void ExprView::find_tightest_subviews(IndexSpaceExpression *expr,
                                          FieldMask &expr_mask,
                                          LegionMap<std::pair<size_t,ExprView*>,
                                                     FieldMask> &bounding_views)
    //--------------------------------------------------------------------------
    {
      if (!subviews.empty() && !(expr_mask * subviews.get_valid_mask()))
      {
        FieldMask dominated_mask;
        for (FieldMaskSet<ExprView>::iterator it = subviews.begin();
              it != subviews.end(); it++)
        {
          // See if we intersect on fields
          FieldMask overlap_mask = it->second & expr_mask;
          if (!overlap_mask)
            continue;
          IndexSpaceExpression *overlap =
            context->intersect_index_spaces(expr, it->first->view_expr);
          const size_t overlap_volume = overlap->get_volume();
          if (overlap_volume == 0)
            continue;
          // See if we dominate or just intersect
          if (overlap_volume == expr->get_volume())
          {
#ifdef DEBUG_LEGION
            // Should strictly dominate otherwise we'd be congruent
            assert(overlap_volume < it->first->get_view_volume());
#endif
            dominated_mask |= overlap_mask;
            // Continute the traversal
            it->first->find_tightest_subviews(expr,overlap_mask,bounding_views);
          }
        }
        // Remove any dominated fields from below
        if (!!dominated_mask)
          expr_mask -= dominated_mask;
      }
      // If we still have fields then record ourself
      if (!!expr_mask)
      {
        std::pair<size_t,ExprView*> key(get_view_volume(), this);
        bounding_views[key] |= expr_mask;
      }
    }

    //--------------------------------------------------------------------------
    void ExprView::add_partial_user(const RegionUsage &usage,
                                    UniqueID op_id, unsigned index,
                                    FieldMask user_mask,
                                    const ApEvent term_event,
                                    const RtEvent collect_event,
                                    IndexSpaceExpression *user_expr,
                                    const size_t user_volume,
                                    const bool trace_recording)
    //--------------------------------------------------------------------------
    {
      // We're going to try to put this user as far down the ExprView tree
      // as we can in order to avoid doing unnecessary intersection tests later
      {
        // Find all the intersecting subviews to see if we can 
        // continue the traversal
        // No need for the view lock anymore since we're protected
        // by the expr_lock at the top of the tree
        //AutoLock v_lock(view_lock,1,false/*exclusive*/); 
        for (FieldMaskSet<ExprView>::const_iterator it = 
              subviews.begin(); it != subviews.end(); it++)
        {
          // If the fields don't overlap then we don't care
          const FieldMask overlap_mask = it->second & user_mask;
          if (!overlap_mask)
            continue;
          IndexSpaceExpression *overlap =
            context->intersect_index_spaces(user_expr, it->first->view_expr);
          const size_t overlap_volume = overlap->get_volume();
          if (overlap_volume == user_volume)
          {
            // Check for the cases where we dominated perfectly
            if (overlap_volume == it->first->view_volume)
            {
#ifdef ENABLE_VIEW_REPLICATION
              PhysicalUser *dominate_user = new PhysicalUser(usage,
                  it->first->view_expr, op_id, index, collect_event,
                  true/*copy*/, true/*covers*/);
#else
              PhysicalUser *dominate_user = new PhysicalUser(usage,
                  it->first->view_expr,op_id,index,true/*copy*/,true/*covers*/);
#endif
              it->first->add_current_user(dominate_user, term_event, 
                      collect_event, overlap_mask, trace_recording);
            }
            else
            {
              // Continue the traversal on this node
              it->first->add_partial_user(usage, op_id, index, overlap_mask,
                                          term_event, collect_event, user_expr,
                                          user_volume, trace_recording);
            }
            // We only need to record the partial user in one sub-tree
            // where it is dominated in order to be sound
            user_mask -= overlap_mask;
            if (!user_mask)
              break;
          }
          // Otherwise for all other cases we're going to record it here
          // because they don't dominate the user to be recorded
        }
      }
      // If we still have local fields, make a user and record it here
      if (!!user_mask)
      {
#ifdef ENABLE_VIEW_REPLICATION
        PhysicalUser *user = new PhysicalUser(usage, user_expr, op_id, index,
                                collect_event, true/*copy*/, false/*covers*/);
#else
        PhysicalUser *user = new PhysicalUser(usage, user_expr, op_id, index,
                                              true/*copy*/, false/*covers*/);
#endif
        add_current_user(user, term_event, collect_event, 
                         user_mask, trace_recording);
      }
    }

    //--------------------------------------------------------------------------
    void ExprView::add_current_user(PhysicalUser *user,const ApEvent term_event,
                              RtEvent collect_event, const FieldMask &user_mask,
                              const bool trace_recording)
    //--------------------------------------------------------------------------
    {
      bool issue_collect = true;
      {
        AutoLock v_lock(view_lock);
        EventUsers &event_users = current_epoch_users[term_event];
        if (event_users.insert(user, user_mask))
          user->add_reference();
        else
          issue_collect = false;
      }
      if (issue_collect)
        defer_collect_user(manager, term_event, collect_event);
    }

    //--------------------------------------------------------------------------
    void ExprView::clean_views(FieldMask &valid_mask, 
                               FieldMaskSet<ExprView> &clean_set)
    //--------------------------------------------------------------------------
    {
      // Handle the base case if we already did it
      FieldMaskSet<ExprView>::const_iterator finder = clean_set.find(this);
      if (finder != clean_set.end())
      {
        valid_mask = finder->second;
        return;
      }
      // No need to hold the lock for this part we know that no one
      // is going to be modifying this data structure at the same time
      FieldMaskSet<ExprView> new_subviews;
      std::vector<ExprView*> to_delete;
      for (FieldMaskSet<ExprView>::iterator it = subviews.begin();
            it != subviews.end(); it++)
      {
        FieldMask new_mask;
        it->first->clean_views(new_mask, clean_set);
        // Save this as part of the valid mask without filtering
        valid_mask |= new_mask;
        // Have to make sure to filter this by the previous set of fields 
        // since we could get more than we initially had
        // We also need update the invalid fields if we remove a path
        // to the subview
        if (!!new_mask)
        {
          new_mask &= it->second;
          const FieldMask new_invalid = it->second - new_mask;
          if (!!new_invalid)
          {
#ifdef DEBUG_LEGION
            // Should only have been one path here
            assert(it->first->invalid_fields * new_invalid);
#endif
            it->first->invalid_fields |= new_invalid;
          }
        }
        else
        {
#ifdef DEBUG_LEGION
          // Should only have been one path here
          assert(it->first->invalid_fields * it->second);
#endif
          it->first->invalid_fields |= it->second;
        }
        if (!!new_mask)
          new_subviews.insert(it->first, new_mask);
        else
          to_delete.push_back(it->first);
      }
      subviews.swap(new_subviews);
      if (!to_delete.empty())
      {
        for (std::vector<ExprView*>::const_iterator it = 
              to_delete.begin(); it != to_delete.end(); it++)
          if ((*it)->remove_reference())
            delete (*it);
      }
      AutoLock v_lock(view_lock);
      if (!current_epoch_users.empty())
      {
        for (EventFieldUsers::const_iterator it = 
              current_epoch_users.begin(); it != 
              current_epoch_users.end(); it++)
          valid_mask |= it->second.get_valid_mask();
      }
      if (!previous_epoch_users.empty())
      {
        for (EventFieldUsers::const_iterator it = 
              previous_epoch_users.begin(); it != 
              previous_epoch_users.end(); it++)
          valid_mask |= it->second.get_valid_mask();
      }
      // Save this for the future so we don't need to compute it again
      if (clean_set.insert(this, valid_mask))
        add_reference();
    }

    //--------------------------------------------------------------------------
    void ExprView::pack_replication(Serializer &rez,
                                    std::map<PhysicalUser*,unsigned> &indexes,
                                    const FieldMask &pack_mask,
                                    const AddressSpaceID target) const
    //--------------------------------------------------------------------------
    {
      RezCheck z(rez);
      {
        // Need a read-only lock here to protect against garbage collection
        // tasks coming back through and pruning out current epoch users
        // but we know there are no other modifications happening in parallel
        // because the replicated lock at the top prevents any new users
        // from being added while we're doing this pack
        AutoLock v_lock(view_lock,1,false/*exclusive*/);
        // Pack the current users
        EventFieldUsers needed_current; 
        for (EventFieldUsers::const_iterator eit = current_epoch_users.begin();
              eit != current_epoch_users.end(); eit++)
        {
          if (eit->second.get_valid_mask() * pack_mask)
            continue;
          FieldMaskSet<PhysicalUser> &needed = needed_current[eit->first];
          for (FieldMaskSet<PhysicalUser>::const_iterator it = 
                eit->second.begin(); it != eit->second.end(); it++)
          {
            const FieldMask overlap = it->second & pack_mask;
            if (!overlap)
              continue;
            needed.insert(it->first, overlap);
          }
        }
        rez.serialize<size_t>(needed_current.size());
        for (EventFieldUsers::const_iterator eit = needed_current.begin();
              eit != needed_current.end(); eit++)
        {
          rez.serialize(eit->first);
          rez.serialize<size_t>(eit->second.size());
          for (FieldMaskSet<PhysicalUser>::const_iterator it = 
                eit->second.begin(); it != eit->second.end(); it++)
          {
            // See if we already packed this before or not
            std::map<PhysicalUser*,unsigned>::const_iterator finder = 
              indexes.find(it->first);
            if (finder == indexes.end())
            {
              const unsigned index = indexes.size();
              rez.serialize(index);
              it->first->pack_user(rez, target);
              indexes[it->first] = index;
            }
            else
              rez.serialize(finder->second);
            rez.serialize(it->second);
          }
        }
        // Pack the previous users
        EventFieldUsers needed_previous; 
        for (EventFieldUsers::const_iterator eit = previous_epoch_users.begin();
              eit != previous_epoch_users.end(); eit++)
        {
          if (eit->second.get_valid_mask() * pack_mask)
            continue;
          FieldMaskSet<PhysicalUser> &needed = needed_previous[eit->first];
          for (FieldMaskSet<PhysicalUser>::const_iterator it = 
                eit->second.begin(); it != eit->second.end(); it++)
          {
            const FieldMask overlap = it->second & pack_mask;
            if (!overlap)
              continue;
            needed.insert(it->first, overlap);
          }
        }
        rez.serialize<size_t>(needed_previous.size());
        for (EventFieldUsers::const_iterator eit = needed_previous.begin();
              eit != needed_previous.end(); eit++)
        {
          rez.serialize(eit->first);
          rez.serialize<size_t>(eit->second.size());
          for (FieldMaskSet<PhysicalUser>::const_iterator it = 
                eit->second.begin(); it != eit->second.end(); it++)
          {
            // See if we already packed this before or not
            std::map<PhysicalUser*,unsigned>::const_iterator finder = 
              indexes.find(it->first);
            if (finder == indexes.end())
            {
              const unsigned index = indexes.size();
              rez.serialize(index);
              it->first->pack_user(rez, target);
              indexes[it->first] = index;
            }
            else
              rez.serialize(finder->second);
            rez.serialize(it->second);
          }
        }
      }
      // Pack the needed subviews no need for a lock here
      // since we know that we're protected by the expr_lock
      // at the top of the tree
      FieldMaskSet<ExprView> needed_subviews;
      for (FieldMaskSet<ExprView>::const_iterator it = 
            subviews.begin(); it != subviews.end(); it++)
      {
        const FieldMask overlap = it->second & pack_mask;
        if (!overlap)
          continue;
        needed_subviews.insert(it->first, overlap);
      }
      rez.serialize<size_t>(needed_subviews.size());
      for (FieldMaskSet<ExprView>::const_iterator it = 
            needed_subviews.begin(); it != needed_subviews.end(); it++)
      {
        it->first->view_expr->pack_expression(rez, target);
        rez.serialize(it->second);
        it->first->pack_replication(rez, indexes, it->second, target);
      }
    }
    
    //--------------------------------------------------------------------------
    void ExprView::unpack_replication(Deserializer &derez, ExprView *root,
                              const AddressSpaceID source,
                              std::map<IndexSpaceExprID,ExprView*> &expr_cache,
                              std::vector<PhysicalUser*> &users)
    //--------------------------------------------------------------------------
    {
      DerezCheck z(derez);
      std::map<ApEvent,RtEvent> to_collect;
      // Need a read-write lock since we're going to be mutating the structures
      {
        AutoLock v_lock(view_lock);
        size_t num_current;
        derez.deserialize(num_current);
        for (unsigned idx1 = 0; idx1 < num_current; idx1++)
        {
          ApEvent user_event;
          derez.deserialize(user_event);
          FieldMaskSet<PhysicalUser> &current_users = 
            current_epoch_users[user_event];
#ifndef ENABLE_VIEW_REPLICATION
          if (current_users.empty())
            to_collect[user_event] = RtEvent::NO_RT_EVENT;
#endif
          size_t num_users;
          derez.deserialize(num_users);
          for (unsigned idx2 = 0; idx2 < num_users; idx2++)
          {
            unsigned user_index;
            derez.deserialize(user_index);
            if (user_index >= users.size())
            {
#ifdef DEBUG_LEGION
              assert(user_index == users.size());
#endif
              users.push_back(PhysicalUser::unpack_user(derez, context,source));
              // Add a reference to prevent this being deleted
              // before we're done unpacking
              users.back()->add_reference();
#ifdef ENABLE_VIEW_REPLICATION
              to_collect[user_event] = users.back()->collect_event;
#endif
            }
            FieldMask user_mask;
            derez.deserialize(user_mask);
            if (current_users.insert(users[user_index], user_mask))
              users[user_index]->add_reference();
          }
        }
        size_t num_previous;
        derez.deserialize(num_previous);
        for (unsigned idx1 = 0; idx1 < num_previous; idx1++)
        {
          ApEvent user_event;
          derez.deserialize(user_event);
          FieldMaskSet<PhysicalUser> &previous_users = 
            previous_epoch_users[user_event];
#ifndef ENABLE_VIEW_REPLICATION
          if (previous_users.empty())
            to_collect[user_event] = RtEvent::NO_RT_EVENT;
#endif
          size_t num_users;
          derez.deserialize(num_users);
          for (unsigned idx2 = 0; idx2 < num_users; idx2++)
          {
            unsigned user_index;
            derez.deserialize(user_index);
            if (user_index >= users.size())
            {
#ifdef DEBUG_LEGION
              assert(user_index == users.size());
#endif
              users.push_back(PhysicalUser::unpack_user(derez, context,source));
              // Add a reference to prevent this being deleted
              // before we're done unpacking
              users.back()->add_reference();
#ifdef ENABLE_VIEW_REPLICATION
              to_collect[user_event] = users.back()->collect_event;
#endif
            }
            FieldMask user_mask;
            derez.deserialize(user_mask);
            if (previous_users.insert(users[user_index], user_mask))
              users[user_index]->add_reference();
          }
        }
      }
      size_t num_subviews;
      derez.deserialize(num_subviews);
      if (num_subviews > 0)
      {
        for (unsigned idx = 0; idx < num_subviews; idx++)
        {
          IndexSpaceExpression *subview_expr = 
            IndexSpaceExpression::unpack_expression(derez, context, source);
          FieldMask subview_mask;
          derez.deserialize(subview_mask);
          // See if we already have it in the cache
          std::map<IndexSpaceExprID,ExprView*>::const_iterator finder = 
            expr_cache.find(subview_expr->expr_id);
          ExprView *subview = NULL;
          if (finder == expr_cache.end())
          {
            // See if we can find this view in the tree before we make it
            subview = root->find_congruent_view(subview_expr);
            // If it's still NULL then we can make it
            if (subview == NULL)
              subview = new ExprView(context, manager, inst_view, subview_expr);
            expr_cache[subview_expr->expr_id] = subview;
          }
          else
            subview = finder->second;
#ifdef DEBUG_LEGION
          assert(subview != NULL);
#endif
          // Check to see if it needs to be inserted
          if (subview != root)
          {
            FieldMask insert_mask = subview->invalid_fields & subview_mask;
            if (!!insert_mask)
            {
              subview->invalid_fields -= insert_mask;
              root->insert_subview(subview, insert_mask);
            }
          }
          // Continue the unpacking
          subview->unpack_replication(derez, root, source, expr_cache, users);
        }
      }
      if (!to_collect.empty())
      {
        for (std::map<ApEvent,RtEvent>::const_iterator it = 
              to_collect.begin(); it != to_collect.end(); it++)
          defer_collect_user(manager, it->first, it->second);
      }
    }

    //--------------------------------------------------------------------------
    void ExprView::deactivate_replication(const FieldMask &deactivate_mask)
    //--------------------------------------------------------------------------
    {
      // Traverse any subviews and do the deactivates in those nodes first
      // No need to get the lock here since we're protected by the 
      // exclusive expr_lock at the top of the tree
      // Don't worry about pruning, when we clean the cache after doing
      // this pass then that will also go through and prune out any 
      // expr views which no longer have users in any subtrees
      for (FieldMaskSet<ExprView>::const_iterator it = 
            subviews.begin(); it != subviews.end(); it++)
      {
        const FieldMask overlap = it->second & deactivate_mask;
        if (!overlap)
          continue;
        it->first->deactivate_replication(overlap);
      }
      // Need a read-write lock since we're going to be mutating the structures
      AutoLock v_lock(view_lock);
      // Prune out the current epoch users
      if (!current_epoch_users.empty())
      {
        std::vector<ApEvent> events_to_delete;
        for (EventFieldUsers::iterator eit = current_epoch_users.begin();
              eit != current_epoch_users.end(); eit++)
        {
          if (eit->second.get_valid_mask() * deactivate_mask)
            continue;
          bool need_tighten = false;
          std::vector<PhysicalUser*> to_delete;
          for (FieldMaskSet<PhysicalUser>::iterator it = 
                eit->second.begin(); it != eit->second.end(); it++)
          {
            if (it->second * deactivate_mask)
              continue;
            need_tighten = true;
            it.filter(deactivate_mask);
            if (!it->second)
              to_delete.push_back(it->first);
          }
          if (!to_delete.empty())
          {
            for (std::vector<PhysicalUser*>::const_iterator it = 
                  to_delete.begin(); it != to_delete.end(); it++)
            {
              eit->second.erase(*it);
              if ((*it)->remove_reference())
                delete (*it);
            }
            if (eit->second.empty())
            {
              events_to_delete.push_back(eit->first);
              continue;
            }
          }
          if (need_tighten)
            eit->second.tighten_valid_mask();
        }
        if (!events_to_delete.empty())
        {
          for (std::vector<ApEvent>::const_iterator it = 
                events_to_delete.begin(); it != events_to_delete.end(); it++)
            current_epoch_users.erase(*it);
        }
      }
      // Prune out the previous epoch users
      if (!previous_epoch_users.empty())
      {
        std::vector<ApEvent> events_to_delete;
        for (EventFieldUsers::iterator eit = previous_epoch_users.begin();
              eit != previous_epoch_users.end(); eit++)
        {
          if (eit->second.get_valid_mask() * deactivate_mask)
            continue;
          bool need_tighten = false;
          std::vector<PhysicalUser*> to_delete;
          for (FieldMaskSet<PhysicalUser>::iterator it = 
                eit->second.begin(); it != eit->second.end(); it++)
          {
            if (it->second * deactivate_mask)
              continue;
            need_tighten = true;
            it.filter(deactivate_mask);
            if (!it->second)
              to_delete.push_back(it->first);
          }
          if (!to_delete.empty())
          {
            for (std::vector<PhysicalUser*>::const_iterator it = 
                  to_delete.begin(); it != to_delete.end(); it++)
            {
              eit->second.erase(*it);
              if ((*it)->remove_reference())
                delete (*it);
            }
            if (eit->second.empty())
            {
              events_to_delete.push_back(eit->first);
              continue;
            }
          }
          if (need_tighten)
            eit->second.tighten_valid_mask();
        }
        if (!events_to_delete.empty())
        {
          for (std::vector<ApEvent>::const_iterator it = 
                events_to_delete.begin(); it != events_to_delete.end(); it++)
            previous_epoch_users.erase(*it);
        }
      } 
    }

    //--------------------------------------------------------------------------
    void ExprView::add_collectable_reference(ReferenceMutator *mutator)
    //--------------------------------------------------------------------------
    {
      add_reference();
      // Only the logical owner adds the full GC reference as this is where
      // the actual garbage collection algorithm will take place and we know
      // that we have all the valid gc event users
      if (inst_view->is_logical_owner())
        inst_view->add_base_gc_ref(PENDING_GC_REF, mutator);
      else
        inst_view->add_base_resource_ref(PENDING_GC_REF);
    }

    //--------------------------------------------------------------------------
    bool ExprView::remove_collectable_reference(ReferenceMutator *mutator)
    //--------------------------------------------------------------------------
    {
      if (inst_view->is_logical_owner())
      {
        if (inst_view->remove_base_gc_ref(PENDING_GC_REF, mutator))
          delete inst_view;
      }
      else
      {
        if (inst_view->remove_base_resource_ref(PENDING_GC_REF))
          delete inst_view;
      }
      return remove_reference();
    }

    //--------------------------------------------------------------------------
    void ExprView::collect_users(const std::set<ApEvent> &to_collect)
    //--------------------------------------------------------------------------
    {
      AutoLock v_lock(view_lock);
      for (std::set<ApEvent>::const_iterator it = 
            to_collect.begin(); it != to_collect.end(); it++)
        filter_local_users(*it);
    }

    //--------------------------------------------------------------------------
    void ExprView::filter_local_users(ApEvent term_event) 
    //--------------------------------------------------------------------------
    {
      // Caller must be holding the lock
      DETAILED_PROFILER(context->runtime, 
                        MATERIALIZED_VIEW_FILTER_LOCAL_USERS_CALL);
      // Don't do this if we are in Legion Spy since we want to see
      // all of the dependences on an instance
#ifndef LEGION_DISABLE_EVENT_PRUNING
      EventFieldUsers::iterator current_finder = 
        current_epoch_users.find(term_event);
      if (current_finder != current_epoch_users.end())
      {
        for (EventUsers::const_iterator it = current_finder->second.begin();
              it != current_finder->second.end(); it++)
          if (it->first->remove_reference())
            delete it->first;
        current_epoch_users.erase(current_finder);
      }
      LegionMap<ApEvent,EventUsers>::iterator previous_finder = 
        previous_epoch_users.find(term_event);
      if (previous_finder != previous_epoch_users.end())
      {
        for (EventUsers::const_iterator it = previous_finder->second.begin();
              it != previous_finder->second.end(); it++)
          if (it->first->remove_reference())
            delete it->first;
        previous_epoch_users.erase(previous_finder);
      }
#endif
    }

    //--------------------------------------------------------------------------
    void ExprView::filter_current_users(const EventFieldUsers &to_filter)
    //--------------------------------------------------------------------------
    {
      // Lock needs to be held by caller 
      for (EventFieldUsers::const_iterator fit = to_filter.begin();
            fit != to_filter.end(); fit++)
      {
        EventFieldUsers::iterator event_finder = 
          current_epoch_users.find(fit->first);
        // If it's already been pruned out then either it was filtered
        // because it finished or someone else moved it already, either
        // way we don't need to do anything about it
        if (event_finder == current_epoch_users.end())
          continue;
        EventFieldUsers::iterator target_finder = 
          previous_epoch_users.find(fit->first);
        for (EventUsers::const_iterator it = fit->second.begin();
              it != fit->second.end(); it++)
        {
          EventUsers::iterator finder = event_finder->second.find(it->first);
          // Might already have been pruned out again, either way there is
          // nothing for us to do here if it was already moved
          if (finder == event_finder->second.end())
            continue;
          const FieldMask overlap = finder->second & it->second;
          if (!overlap)
            continue;
          finder.filter(overlap);
          bool needs_reference = true;
          if (!finder->second)
          {
            // Have the reference flow back with the user
            needs_reference = false;
            event_finder->second.erase(finder);
          }
          // Now add the user to the previous set
          if (target_finder == previous_epoch_users.end())
          {
            if (needs_reference)
              it->first->add_reference();
            previous_epoch_users[fit->first].insert(it->first, overlap);
            target_finder = previous_epoch_users.find(fit->first);
          }
          else
          {
            if (target_finder->second.insert(it->first, overlap))
            {
              // Added a new user to the previous users
              if (needs_reference)
                it->first->add_reference();
            }
            else
            {
              // Remove any extra references we might be trying to send back
              if (!needs_reference && it->first->remove_reference())
                delete it->first;
            }
          }
        }
        if (event_finder->second.empty())
          current_epoch_users.erase(event_finder);
      }
    }

    //--------------------------------------------------------------------------
    void ExprView::filter_previous_users(const EventFieldUsers &to_filter)
    //--------------------------------------------------------------------------
    {
      // Lock needs to be held by caller
      for (EventFieldUsers::const_iterator fit = to_filter.begin();
            fit != to_filter.end(); fit++)
      {
        EventFieldUsers::iterator event_finder = 
          previous_epoch_users.find(fit->first);
        // Might already have been pruned out
        if (event_finder == previous_epoch_users.end())
          continue;
        for (EventUsers::const_iterator it = fit->second.begin();
              it != fit->second.end(); it++)
        {
          EventUsers::iterator finder = event_finder->second.find(it->first);
          // Might already have been pruned out again
          if (finder == event_finder->second.end())
            continue;
          finder.filter(it->second);
          if (!finder->second)
          {
            if (finder->first->remove_reference())
              delete finder->first;
            event_finder->second.erase(finder);
          }
        }
        if (event_finder->second.empty())
          previous_epoch_users.erase(event_finder);
      }
    } 

    //--------------------------------------------------------------------------
    void ExprView::find_current_preconditions(const RegionUsage &usage,
                                              const FieldMask &user_mask,
                                              IndexSpaceExpression *user_expr,
                                              ApEvent term_event,
                                              const UniqueID op_id,
                                              const unsigned index,
                                              const bool user_covers,
                                              std::set<ApEvent> &preconditions,
                                              std::set<ApEvent> &dead_events,
                                              EventFieldUsers &filter_users,
                                              FieldMask &observed,
                                              FieldMask &non_dominated,
                                              const bool trace_recording)
    //--------------------------------------------------------------------------
    {
      // Caller must be holding the lock
      for (EventFieldUsers::const_iterator cit = current_epoch_users.begin(); 
            cit != current_epoch_users.end(); cit++)
      {
        if (cit->first == term_event)
          continue;
#ifndef LEGION_DISABLE_EVENT_PRUNING
        // We're about to do a bunch of expensive tests, 
        // so first do something cheap to see if we can 
        // skip all the tests.
        if (!trace_recording && cit->first.has_triggered_faultignorant())
        {
          dead_events.insert(cit->first);
          continue;
        }
#if 0
        // You might think you can optimize things like this, but you can't
        // because we still need the correct epoch users for every ExprView
        // when we go to add our user later
        if (!trace_recording &&
            preconditions.find(cit->first) != preconditions.end())
          continue;
#endif
#endif
        const EventUsers &event_users = cit->second;
        const FieldMask overlap = event_users.get_valid_mask() & user_mask;
        if (!overlap)
          continue;
        EventFieldUsers::iterator to_filter = filter_users.find(cit->first);
        for (EventUsers::const_iterator it = event_users.begin();
              it != event_users.end(); it++)
        {
          const FieldMask user_overlap = user_mask & it->second;
          if (!user_overlap)
            continue;
          bool dominates = true;
          if (has_local_precondition<false>(it->first, usage, user_expr,
                                      op_id, index, user_covers, dominates))
          {
            preconditions.insert(cit->first);
            if (dominates)
            {
              observed |= user_overlap;
              if (to_filter == filter_users.end())
              {
                filter_users[cit->first].insert(it->first, user_overlap);
                to_filter = filter_users.find(cit->first);
              }
              else
              {
#ifdef DEBUG_LEGION
                assert(to_filter->second.find(it->first) == 
                        to_filter->second.end());
#endif
                to_filter->second.insert(it->first, user_overlap);
              }
            }
            else
              non_dominated |= user_overlap;
          }
          else
            non_dominated |= user_overlap;
        }
      }
    }

    //--------------------------------------------------------------------------
    void ExprView::find_previous_preconditions(const RegionUsage &usage,
                                               const FieldMask &user_mask,
                                               IndexSpaceExpression *user_expr,
                                               ApEvent term_event,
                                               const UniqueID op_id,
                                               const unsigned index,
                                               const bool user_covers,
                                               std::set<ApEvent> &preconditions,
                                               std::set<ApEvent> &dead_events,
                                               const bool trace_recording)
    //--------------------------------------------------------------------------
    {
      // Caller must be holding the lock
      for (EventFieldUsers::const_iterator pit = previous_epoch_users.begin(); 
            pit != previous_epoch_users.end(); pit++)
      {
        if (pit->first == term_event)
          continue;
#ifndef LEGION_DISABLE_EVENT_PRUNING
        // We're about to do a bunch of expensive tests, 
        // so first do something cheap to see if we can 
        // skip all the tests.
        if (!trace_recording && pit->first.has_triggered_faultignorant())
        {
          dead_events.insert(pit->first);
          continue;
        }
#if 0
        // You might think you can optimize things like this, but you can't
        // because we still need the correct epoch users for every ExprView
        // when we go to add our user later
        if (!trace_recording &&
            preconditions.find(pit->first) != preconditions.end())
          continue;
#endif
#endif
        const EventUsers &event_users = pit->second;
        if (user_mask * event_users.get_valid_mask())
          continue;
        for (EventUsers::const_iterator it = event_users.begin();
              it != event_users.end(); it++)
        {
          if (user_mask * it->second)
            continue;
          if (has_local_precondition<false>(it->first, usage, user_expr,
                                                op_id, index, user_covers))
          {
            preconditions.insert(pit->first);
            break;
          }
        }
      }
    }

    //--------------------------------------------------------------------------
    void ExprView::find_current_preconditions(const RegionUsage &usage,
                                              const FieldMask &user_mask,
                                              IndexSpaceExpression *user_expr,
                                              const UniqueID op_id,
                                              const unsigned index,
                                              const bool user_covers,
                                              std::set<ApEvent> &preconditions,
                                              std::set<ApEvent> &dead_events,
                                              EventFieldUsers &filter_events,
                                              FieldMask &observed,
                                              FieldMask &non_dominated,
                                              const bool trace_recording)
    //--------------------------------------------------------------------------
    {
      // Caller must be holding the lock
      for (EventFieldUsers::const_iterator cit = current_epoch_users.begin(); 
            cit != current_epoch_users.end(); cit++)
      {
#ifndef LEGION_DISABLE_EVENT_PRUNING
        // We're about to do a bunch of expensive tests, 
        // so first do something cheap to see if we can 
        // skip all the tests.
        if (!trace_recording && cit->first.has_triggered_faultignorant())
        {
          dead_events.insert(cit->first);
          continue;
        }
#endif
        const EventUsers &event_users = cit->second;
        FieldMask overlap = event_users.get_valid_mask() & user_mask;
        if (!overlap)
          continue;
#if 0
        // You might think you can optimize things like this, but you can't
        // because we still need the correct epoch users for every ExprView
        // when we go to add our user later
        if (!trace_recording && finder != preconditions.end())
        {
          overlap -= finder->second.get_valid_mask();
          if (!overlap)
            continue;
        }
#endif
        EventFieldUsers::iterator to_filter = filter_events.find(cit->first);
        for (EventUsers::const_iterator it = event_users.begin();
              it != event_users.end(); it++)
        {
          const FieldMask user_overlap = user_mask & it->second;
          if (!user_overlap)
            continue;
          bool dominated = true;
          if (has_local_precondition<true>(it->first, usage, user_expr,
                                 op_id, index, user_covers, dominated)) 
          {
            preconditions.insert(cit->first);
            if (dominated)
            {
              observed |= user_overlap;
              if (to_filter == filter_events.end())
              {
                filter_events[cit->first].insert(it->first, user_overlap);
                to_filter = filter_events.find(cit->first);
              }
              else
                to_filter->second.insert(it->first, user_overlap);
            }
            else
              non_dominated |= user_overlap;
          }
          else
            non_dominated |= user_overlap;
        }
      }
    }

    //--------------------------------------------------------------------------
    void ExprView::find_previous_preconditions(const RegionUsage &usage,
                                               const FieldMask &user_mask,
                                               IndexSpaceExpression *user_expr,
                                               const UniqueID op_id,
                                               const unsigned index,
                                               const bool user_covers,
                                               std::set<ApEvent> &preconditions,
                                               std::set<ApEvent> &dead_events,
                                               const bool trace_recording)
    //--------------------------------------------------------------------------
    {
      // Caller must be holding the lock
      for (LegionMap<ApEvent,EventUsers>::const_iterator pit = 
            previous_epoch_users.begin(); pit != 
            previous_epoch_users.end(); pit++)
      {
#ifndef LEGION_DISABLE_EVENT_PRUNING
        // We're about to do a bunch of expensive tests, 
        // so first do something cheap to see if we can 
        // skip all the tests.
        if (!trace_recording && pit->first.has_triggered_faultignorant())
        {
          dead_events.insert(pit->first);
          continue;
        }
#endif
        const EventUsers &event_users = pit->second;
        FieldMask overlap = user_mask & event_users.get_valid_mask();
        if (!overlap)
          continue;
#if 0
        // You might think you can optimize things like this, but you can't
        // because we still need the correct epoch users for every ExprView
        // when we go to add our user later
        if (!trace_recording && finder != preconditions.end())
        {
          overlap -= finder->second.get_valid_mask();
          if (!overlap)
            continue;
        }
#endif
        for (EventUsers::const_iterator it = event_users.begin();
              it != event_users.end(); it++)
        {
          const FieldMask user_overlap = overlap & it->second;
          if (!user_overlap)
            continue;
          if (has_local_precondition<true>(it->first, usage, user_expr, 
                                           op_id, index, user_covers))
          {
            preconditions.insert(pit->first);
            break;
          }
        }
      }
    }

    //--------------------------------------------------------------------------
    void ExprView::find_current_preconditions(const RegionUsage &usage,
                                              const FieldMask &mask,
                                              IndexSpaceExpression *expr,
                                              const bool expr_covers,
                                              std::set<ApEvent> &last_events,
                                              FieldMask &observed,
                                              FieldMask &non_dominated) const
    //--------------------------------------------------------------------------
    {
      // Caller must be holding the lock
      for (EventFieldUsers::const_iterator cit = current_epoch_users.begin(); 
            cit != current_epoch_users.end(); cit++)
      {
        const EventUsers &event_users = cit->second;
        FieldMask overlap = event_users.get_valid_mask() & mask;
        if (!overlap)
          continue;
        for (EventUsers::const_iterator it = event_users.begin();
              it != event_users.end(); it++)
        {
          const FieldMask user_overlap = mask & it->second;
          if (!user_overlap)
            continue;
          bool dominated = true;
          // We're just reading these and we want to see all prior
          // dependences so just give dummy opid and index
          if (has_local_precondition<true>(it->first, usage, expr,
                   0/*opid*/, 0/*index*/, expr_covers, dominated)) 
          {
            last_events.insert(cit->first);
            if (dominated)
              observed |= user_overlap;
            else
              non_dominated |= user_overlap;
          }
          else
            non_dominated |= user_overlap;
        }
      }
    }

    //--------------------------------------------------------------------------
    void ExprView::find_previous_preconditions(const RegionUsage &usage,
                                            const FieldMask &mask,
                                            IndexSpaceExpression *expr,
                                            const bool expr_covers,
                                            std::set<ApEvent> &last_users) const
    //--------------------------------------------------------------------------
    {
      // Caller must be holding the lock
      for (LegionMap<ApEvent,EventUsers>::const_iterator pit = 
            previous_epoch_users.begin(); pit != 
            previous_epoch_users.end(); pit++)
      {
        const EventUsers &event_users = pit->second;
        FieldMask overlap = mask & event_users.get_valid_mask();
        if (!overlap)
          continue;
        for (EventUsers::const_iterator it = event_users.begin();
              it != event_users.end(); it++)
        {
          const FieldMask user_overlap = overlap & it->second;
          if (!user_overlap)
            continue;
          // We're just reading these and we want to see all prior
          // dependences so just give dummy opid and index
          if (has_local_precondition<true>(it->first, usage, expr, 
                               0/*opid*/, 0/*index*/, expr_covers))
          {
            last_users.insert(pit->first);
            break;
          }
        }
      }
    }

    //--------------------------------------------------------------------------
    void ExprView::find_previous_filter_users(const FieldMask &dom_mask,
                                            EventFieldUsers &filter_users)
    //--------------------------------------------------------------------------
    {
      // Lock better be held by caller
      for (EventFieldUsers::const_iterator pit = previous_epoch_users.begin(); 
            pit != previous_epoch_users.end(); pit++)
      {
        FieldMask event_overlap = pit->second.get_valid_mask() & dom_mask;
        if (!event_overlap)
          continue;
        EventFieldUsers::iterator to_filter = filter_users.find(pit->first);
        for (EventUsers::const_iterator it = pit->second.begin();
              it != pit->second.end(); it++)
        {
          const FieldMask user_overlap = it->second & event_overlap;
          if (!user_overlap)
            continue;
          if (to_filter == filter_users.end())
          {
            filter_users[pit->first].insert(it->first, user_overlap);
            to_filter = filter_users.find(pit->first);
          }
          else
            to_filter->second.insert(it->first, user_overlap);
        }
      }
    }

    /////////////////////////////////////////////////////////////
    // PendingTaskUser
    /////////////////////////////////////////////////////////////

    //--------------------------------------------------------------------------
    PendingTaskUser::PendingTaskUser(const RegionUsage &u, const FieldMask &m,
                                     IndexSpaceNode *expr, const UniqueID id,
                                     const unsigned idx, const ApEvent term,
                                     const RtEvent collect)
      : usage(u), user_mask(m), user_expr(expr), op_id(id), 
        index(idx), term_event(term), collect_event(collect)
    //--------------------------------------------------------------------------
    {
    }

    //--------------------------------------------------------------------------
    PendingTaskUser::~PendingTaskUser(void)
    //--------------------------------------------------------------------------
    {
    }

    //--------------------------------------------------------------------------
    bool PendingTaskUser::apply(MaterializedView *view, const FieldMask &mask)
    //--------------------------------------------------------------------------
    {
      const FieldMask overlap = user_mask & mask;
      if (!overlap)
        return false;
      view->add_internal_task_user(usage, user_expr, overlap, term_event, 
                                   collect_event, op_id,index,false/*tracing*/);
      user_mask -= overlap;
      return !user_mask;
    }

    /////////////////////////////////////////////////////////////
    // PendingCopyUser
    /////////////////////////////////////////////////////////////

    //--------------------------------------------------------------------------
    PendingCopyUser::PendingCopyUser(const bool read, const FieldMask &mask,
                                     IndexSpaceExpression *e, const UniqueID id,
                                     const unsigned idx, const ApEvent term,
                                     const RtEvent collect)
      : reading(read), copy_mask(mask), copy_expr(e), op_id(id), 
        index(idx), term_event(term), collect_event(collect)
    //--------------------------------------------------------------------------
    {
    }
    
    //--------------------------------------------------------------------------
    PendingCopyUser::~PendingCopyUser(void)
    //--------------------------------------------------------------------------
    {
    }

    //--------------------------------------------------------------------------
    bool PendingCopyUser::apply(MaterializedView *view, const FieldMask &mask)
    //--------------------------------------------------------------------------
    {
      const FieldMask overlap = copy_mask & mask;
      if (!overlap)
        return false;
      const RegionUsage usage(reading ? LEGION_READ_ONLY : LEGION_READ_WRITE, 
                              LEGION_EXCLUSIVE, 0);
      view->add_internal_copy_user(usage, copy_expr, overlap, term_event,
                       collect_event, op_id, index, false/*trace recording*/);
      copy_mask -= overlap;
      return !copy_mask;
    }

    /////////////////////////////////////////////////////////////
    // MaterializedView 
    /////////////////////////////////////////////////////////////

    //--------------------------------------------------------------------------
    MaterializedView::MaterializedView(
                               RegionTreeForest *ctx, DistributedID did,
                               AddressSpaceID own_addr,
                               AddressSpaceID log_own, PhysicalManager *man,
                               UniqueID own_ctx, bool register_now,
                               CollectiveMapping *mapping)
      : InstanceView(ctx, encode_materialized_did(did), man, own_addr,
                     log_own, own_ctx, register_now, mapping), 
        expr_cache_uses(0), outstanding_additions(0)
#ifdef ENABLE_VIEW_REPLICATION
        , remote_added_users(0), remote_pending_users(NULL)
#endif
    //--------------------------------------------------------------------------
    {
#ifdef ENABLE_VIEW_REPLICATION
      repl_ptr.replicated_copies = NULL;
#endif
      if (is_logical_owner())
      {
        current_users = new ExprView(ctx,manager,this,manager->instance_domain);
        current_users->add_reference();
      }
      else
        current_users = NULL;
#ifdef LEGION_GC
      log_garbage.info("GC Materialized View %lld %d %lld", 
          LEGION_DISTRIBUTED_ID_FILTER(this->did), local_space, 
          LEGION_DISTRIBUTED_ID_FILTER(manager->did)); 
#endif
    }

    //--------------------------------------------------------------------------
    MaterializedView::MaterializedView(const MaterializedView &rhs)
      : InstanceView(NULL, 0, NULL, 0, 0, 0, false, NULL)
    //--------------------------------------------------------------------------
    {
      // should never be called
      assert(false);
    }

    //--------------------------------------------------------------------------
    MaterializedView::~MaterializedView(void)
    //--------------------------------------------------------------------------
    {
      if ((current_users != NULL) && current_users->remove_reference())
        delete current_users;
#ifdef ENABLE_VIEW_REPLICATION
      if (repl_ptr.replicated_copies != NULL)
      {
#ifdef DEBUG_LEGION
        assert(is_logical_owner());
#endif
        // We should only have replicated copies here
        // If there are replicated requests that is very bad
        delete repl_ptr.replicated_copies;
      }
#ifdef DEBUG_LEGION
      assert(remote_pending_users == NULL);
#endif
#endif
    }

    //--------------------------------------------------------------------------
    MaterializedView& MaterializedView::operator=(const MaterializedView &rhs)
    //--------------------------------------------------------------------------
    {
      // should never be called
      assert(false);
      return *this;
    }

    //--------------------------------------------------------------------------
    const FieldMask& MaterializedView::get_physical_mask(void) const
    //--------------------------------------------------------------------------
    {
      return manager->layout->allocated_fields;
    }

    //--------------------------------------------------------------------------
    bool MaterializedView::has_space(const FieldMask &space_mask) const
    //--------------------------------------------------------------------------
    {
      return !(space_mask - manager->layout->allocated_fields);
    }

    //--------------------------------------------------------------------------
    void MaterializedView::copy_to(const FieldMask &copy_mask,
                                   std::vector<CopySrcDstField> &dst_fields,
                                   CopyAcrossHelper *across_helper)
    //--------------------------------------------------------------------------
    {
#ifdef DEBUG_LEGION
      assert(!manager->is_collective_manager());
#endif
      if (across_helper == NULL)
        manager->compute_copy_offsets(copy_mask, dst_fields);
      else
        across_helper->compute_across_offsets(copy_mask, dst_fields);
    }

    //--------------------------------------------------------------------------
    void MaterializedView::copy_from(const FieldMask &copy_mask,
                                     const DomainPoint &collective_point,
                                     std::vector<CopySrcDstField> &src_fields)
    //--------------------------------------------------------------------------
    {
      manager->compute_copy_offsets(copy_mask, src_fields, &collective_point);
    }

    //--------------------------------------------------------------------------
    void MaterializedView::add_initial_user(ApEvent term_event,
                                            const RegionUsage &usage,
                                            const FieldMask &user_mask,
                                            IndexSpaceExpression *user_expr,
                                            const UniqueID op_id,
                                            const unsigned index)
    //--------------------------------------------------------------------------
    {
#ifdef DEBUG_LEGION
      assert(is_logical_owner());
      assert(current_users != NULL);
#endif
#ifdef ENABLE_VIEW_REPLICATION
      PhysicalUser *user = new PhysicalUser(usage, user_expr, op_id, index, 
                                term_event, false/*copy user*/, true/*covers*/);
#else
      PhysicalUser *user = new PhysicalUser(usage, user_expr, op_id, index, 
                                            false/*copy user*/, true/*covers*/);
#endif
      // No need to take the lock since we are just initializing
      // If it's the root this is easy
      if (user_expr == current_users->view_expr)
      {
        current_users->add_current_user(user, term_event, RtEvent::NO_RT_EVENT,
                                        user_mask, false);
        return;
      }
      // See if we have it in the cache
      std::map<IndexSpaceExprID,ExprView*>::const_iterator finder = 
        expr_cache.find(user_expr->expr_id);
      if (finder == expr_cache.end() || 
          !(finder->second->invalid_fields * user_mask))
      {
        // No need for expr_lock since this is initialization
        if (finder == expr_cache.end())
        {
          ExprView *target_view = current_users->find_congruent_view(user_expr);
          // Couldn't find a congruent view so we need to make one
          if (target_view == NULL)
            target_view = new ExprView(context, manager, this, user_expr);
          expr_cache[user_expr->expr_id] = target_view;
          finder = expr_cache.find(user_expr->expr_id);
        }
        if (finder->second != current_users)
        {
          // Now insert it for the invalid fields
          FieldMask insert_mask = user_mask & finder->second->invalid_fields;
          // Mark that we're removing these fields from the invalid fields
          // first since we're later going to destroy the insert mask
          finder->second->invalid_fields -= insert_mask;
          // Then insert the subview into the tree
          current_users->insert_subview(finder->second, insert_mask);
        }
      }
      // Now that the view is valid we can add the user to it
      finder->second->add_current_user(user, term_event, RtEvent::NO_RT_EVENT,
                                       user_mask, false);
      // No need to launch a collection task as the destructor will handle it 
    }

    //--------------------------------------------------------------------------
    ApEvent MaterializedView::register_user(const RegionUsage &usage,
                                         const FieldMask &user_mask,
                                         IndexSpaceNode *user_expr,
                                         const UniqueID op_id,
                                         const size_t op_ctx_index,
                                         const unsigned index,
                                         ApEvent term_event,
                                         RtEvent collect_event,
                                         std::set<RtEvent> &applied_events,
                                         CollectiveMapping *collective_mapping,
                                         Operation *local_collective_op,
                                         const PhysicalTraceInfo &trace_info,
                                         const AddressSpaceID source,
                                         const bool symbolic /*=false*/)
    //--------------------------------------------------------------------------
    {
      // Quick test for empty index space expressions
      if (!symbolic && user_expr->is_empty())
        return manager->get_use_event(term_event);
      // If this is a collective analysis then we need to figure out which
      // analysis is going to perform the traversal, do the parallel rendezvous
      // through the instance manager which should be a collective instance
      if (collective_mapping != NULL)
        return manager->register_collective_user(this, usage, user_mask,
            user_expr, op_id, op_ctx_index, index, term_event, collect_event,
            applied_events, collective_mapping, local_collective_op,
            trace_info, symbolic);
      if (!is_logical_owner())
      {
#ifdef DEBUG_LEGION
        // This should never happen with collective instances
        assert(!manager->is_collective_manager());
#endif
        ApUserEvent ready_event;
        // Check to see if this user came from somewhere that wasn't
        // the logical owner, if so we need to send the update back 
        // to the owner to be handled
        if (source != logical_owner)
        {
          // If we're not the logical owner send a message there 
          // to do the analysis and provide a user event to trigger
          // with the precondition
          ready_event = Runtime::create_ap_user_event(&trace_info);
          RtUserEvent applied_event = Runtime::create_rt_user_event();
          Serializer rez;
          {
            RezCheck z(rez);
            rez.serialize(did);
            rez.serialize(usage);
            rez.serialize(user_mask);
            rez.serialize(user_expr->handle);
            rez.serialize(op_id);
            rez.serialize(op_ctx_index);
            rez.serialize(index);
            rez.serialize(term_event);
            rez.serialize(collect_event);
            rez.serialize(ready_event);
            rez.serialize(applied_event);
            trace_info.pack_trace_info(rez, applied_events);
          }
          // Add a remote valid reference that will be removed by 
          // the receiver once the changes have been applied
          WrapperReferenceMutator mutator(applied_events);
          add_base_valid_ref(REMOTE_DID_REF, &mutator);
          runtime->send_view_register_user(logical_owner, rez);
          applied_events.insert(applied_event);
        }
#ifdef ENABLE_VIEW_REPLICATION
        // If we have any local fields then we also need to update
        // them here too since the owner isn't going to send us any
        // updates itself, Do this after sending the message to make
        // sure that we see a sound set of local fields
        AutoLock r_lock(replicated_lock);
        // Only need to add it if it's still replicated
        const FieldMask local_mask = user_mask & replicated_fields;
        if (!!local_mask)
        {
          // See if we need to make the current users data structure
          if (current_users == NULL)
          {
            // Prevent races between multiple added users at the same time
            AutoLock v_lock(view_lock);
            // See if we lost the race
            if (current_users == NULL)
            {
              current_users = 
               new ExprView(context, manager, this, manager->instance_domain);
              current_users->add_reference();
            }
          }
          // Add our local user
          add_internal_task_user(usage, user_expr, local_mask, term_event,
                       collect_event, op_id, index, trace_info.recording);
          // Increment the number of remote added users
          remote_added_users++;
        }
        // If we have outstanding requests to be made a replicated
        // copy then we need to buffer this user so it can be applied
        // later once we actually do get the update from the owner
        // This only applies to updates from the local node though since
        // any remote updates will be sent to us again by the owner
        if ((repl_ptr.replicated_requests != NULL) && (source == local_space))
        {
#ifdef DEBUG_LEGION
          assert(!repl_ptr.replicated_requests->empty());
#endif
          FieldMask buffer_mask;
          for (LegionMap<RtUserEvent,FieldMask>::const_iterator
                it = repl_ptr.replicated_requests->begin();
                it != repl_ptr.replicated_requests->end(); it++)
          {
            const FieldMask overlap = user_mask & it->second;
            if (!overlap)
              continue;
#ifdef DEBUG_LEGION
            assert(overlap * buffer_mask);
#endif
            buffer_mask |= overlap;
            // This user isn't fully applied until the request comes
            // back to make this view valid and the user gets applied
            applied_events.insert(it->first);
          }
          if (!!buffer_mask)
          {
            // Protected by exclusive replicated lock
            if (remote_pending_users == NULL)
              remote_pending_users = new std::list<RemotePendingUser*>();
            remote_pending_users->push_back(
                new PendingTaskUser(usage, buffer_mask, user_expr, op_id,
                                    index, term_event, collect_event));
          }
        }
        if (remote_added_users >= user_cache_timeout)
          update_remote_replication_state(applied_events);
#endif // ENABLE_VIEW_REPLICATION
        return ready_event;
      }
      else
      {
#ifdef ENABLE_VIEW_REPLICATION
        // We need to hold a read-only copy of the replicated lock when
        // doing this in order to make sure it's atomic with any 
        // replication requests that arrive
        AutoLock r_lock(replicated_lock,1,false/*exclusive*/);
        // Send updates to any remote copies to get them in flight
        if (repl_ptr.replicated_copies != NULL)
        {
#ifdef DEBUG_LEGION
          assert(!repl_ptr.replicated_copies->empty());
#endif
          const FieldMask repl_mask = replicated_fields & user_mask;
          if (!!repl_mask)
          {
            for (LegionMap<AddressSpaceID,FieldMask>::const_iterator
                  it = repl_ptr.replicated_copies->begin(); 
                  it != repl_ptr.replicated_copies->end(); it++)
            {
              if (it->first == source)
                continue;
              const FieldMask overlap = it->second & repl_mask;
              if (!overlap)
                continue;
              // Send the update to the remote node
              RtUserEvent applied_event = Runtime::create_rt_user_event();
              Serializer rez;
              {
                RezCheck z(rez);
                rez.serialize(did);
                rez.serialize(usage);
                rez.serialize(overlap);
                rez.serialize(user_expr->handle);
                rez.serialize(op_id);
                rez.serialize(op_ctx_index);
                rez.serialize(index);
                rez.serialize(term_event);
                rez.serialize(collect_event);
                rez.serialize(ApUserEvent::NO_AP_USER_EVENT);
                rez.serialize(applied_event);
                trace_info.pack_trace_info(rez, applied_events);
              }
              runtime->send_view_register_user(it->first, rez);
              applied_events.insert(applied_event);
            }
          }
        }
#endif // ENABLE_VIEW_REPLICATION
        // Now we can do our local analysis
        std::set<ApEvent> wait_on_events;
        ApEvent start_use_event = manager->get_use_event(term_event);
        if (start_use_event.exists())
          wait_on_events.insert(start_use_event);
        // Find the preconditions
        const bool user_dominates = 
          (user_expr->expr_id == current_users->view_expr->expr_id) ||
          (user_expr->get_volume() == current_users->get_view_volume());
        {
          // Traversing the tree so need the expr_view lock
          AutoLock e_lock(expr_lock,1,false/*exclusive*/);
          current_users->find_user_preconditions(usage, user_expr, 
                            user_dominates, user_mask, term_event, 
                            op_id, index, wait_on_events, trace_info.recording);
        }
        // Add our local user
        add_internal_task_user(usage, user_expr, user_mask, term_event, 
                               collect_event, op_id,index,trace_info.recording);
        // At this point tasks shouldn't be allowed to wait on themselves
#ifdef DEBUG_LEGION
        if (term_event.exists())
          assert(wait_on_events.find(term_event) == wait_on_events.end());
#endif
        // Return the merge of the events
        if (!wait_on_events.empty())
          return Runtime::merge_events(&trace_info, wait_on_events);
        else
          return ApEvent::NO_AP_EVENT;
      }
    }

    //--------------------------------------------------------------------------
    ApEvent MaterializedView::find_copy_preconditions(bool reading,
                                            ReductionOpID redop,
                                            const FieldMask &copy_mask,
                                            IndexSpaceExpression *copy_expr,
                                            UniqueID op_id, unsigned index,
                                            std::set<RtEvent> &applied_events,
                                            const PhysicalTraceInfo &trace_info)
    //--------------------------------------------------------------------------
    {
      if (!is_logical_owner())
      {
#ifdef DEBUG_LEGION
        // This should never happen with collective instances
        assert(!manager->is_collective_manager());
#endif
        // Check to see if there are any replicated fields here which we
        // can handle locally so we don't have to send a message to the owner
        ApEvent result_event;
#ifdef ENABLE_VIEW_REPLICATION
        FieldMask new_remote_fields;
#endif
        FieldMask request_mask(copy_mask);
#ifdef ENABLE_VIEW_REPLICATION
        // See if we can handle this now while all the fields are local
        {
          AutoLock r_lock(replicated_lock,1,false/*exclusive*/);
          if (!!replicated_fields)
          {
            request_mask -= replicated_fields;
            if (!request_mask)
            {
              // All of our fields are local here so we can do the
              // analysis now without waiting for anything
              // We do this while holding the read-only lock on
              // replication to prevent invalidations of the
              // replication state while we're doing this analysis
#ifdef DEBUG_LEGION
              assert(current_users != NULL);
#endif
              std::set<ApEvent> preconditions;
              ApEvent start_use_event = manager->get_use_event();
              if (start_use_event.exists())
                preconditions.insert(start_use_event);
              const RegionUsage usage(reading ? LEGION_READ_ONLY : (redop > 0) ?
                  LEGION_REDUCE : LEGION_READ_WRITE, LEGION_EXCLUSIVE, redop);
              const bool copy_dominates = 
                (copy_expr->expr_id == current_users->view_expr->expr_id) ||
                (copy_expr->get_volume() == current_users->get_view_volume());
              {
                // Need a read-only copy of the expr_view lock to 
                // traverse the tree
                AutoLock e_lock(expr_lock,1,false/*exclusive*/);
                current_users->find_copy_preconditions(usage, copy_expr, 
                                       copy_dominates, copy_mask, op_id, 
                                       index, preconditions,
                                       trace_info.recording);
              }
              if (!preconditions.empty())
                result_event = Runtime::merge_events(&trace_info,preconditions);
              // See if there are any new fields we need to record
              // as having been used for copy precondition testing
              // We'll have to update them later with the lock in
              // exclusive mode, this is technically unsafe, but in
              // the worst case it will just invalidate the cache
              // and we'll have to make it valid again later
              new_remote_fields = copy_mask - remote_copy_pre_fields;
            }
          }
        }
        if (!!request_mask)
#endif // ENABLE_VIEW_REPLICATION
        {
          // All the fields are not local, first send the request to 
          // the owner to do the analysis since we're going to need 
          // to do that anyway, then issue any request for replicated
          // fields to be moved to this node and record it as a 
          // precondition for the mapping
          ApUserEvent ready_event = Runtime::create_ap_user_event(&trace_info);
          RtUserEvent applied = Runtime::create_rt_user_event();
          Serializer rez;
          {
            RezCheck z(rez);
            rez.serialize(did);
            rez.serialize<bool>(reading);
            rez.serialize(redop);
            rez.serialize(copy_mask);
            copy_expr->pack_expression(rez, logical_owner);
            rez.serialize(op_id);
            rez.serialize(index);
            rez.serialize(ready_event);
            rez.serialize(applied);
            trace_info.pack_trace_info(rez, applied_events);
          }
          runtime->send_view_find_copy_preconditions_request(logical_owner,rez);
          applied_events.insert(applied);
          result_event = ready_event;
#ifdef ENABLE_VIEW_REPLICATION
#ifndef DISABLE_VIEW_REPLICATION
          // Need the lock for this next part
          AutoLock r_lock(replicated_lock);
          // Record these fields as being sampled
          remote_copy_pre_fields |= (new_remote_fields & replicated_fields);
          // Recompute this to make sure we didn't lose any races
          request_mask = copy_mask - replicated_fields;
          if (!!request_mask && (repl_ptr.replicated_requests != NULL))
          {
            for (LegionMap<RtUserEvent,FieldMask>::const_iterator it = 
                  repl_ptr.replicated_requests->begin(); it !=
                  repl_ptr.replicated_requests->end(); it++)
            {
              request_mask -= it->second;
              if (!request_mask)
                break;
            }
          }
          if (!!request_mask)
          {
            // Send the request to the owner to make these replicated fields
            const RtUserEvent request_event = Runtime::create_rt_user_event();
            Serializer rez2;
            {
              RezCheck z2(rez2);
              rez2.serialize(did);
              rez2.serialize(request_mask);
              rez2.serialize(request_event);
            }
            runtime->send_view_replication_request(logical_owner, rez2);
            if (repl_ptr.replicated_requests == NULL)
              repl_ptr.replicated_requests =
                new LegionMap<RtUserEvent,FieldMask>();
            (*repl_ptr.replicated_requests)[request_event] = request_mask;
            // Make sure this is done before things are considered "applied"
            // in order to prevent dangling requests
            aggregator.record_reference_mutation_effect(request_event);
          }
#endif
#endif
        }
#ifdef ENABLE_VIEW_REPLICATION
        else if (!!new_remote_fields)
        {
          AutoLock r_lock(replicated_lock);
          // Record any new fields which are still replicated
          remote_copy_pre_fields |= (new_remote_fields & replicated_fields);
          // Then fall through like normal
        }
#endif 
        return result_event;
      }
      else
      {
        // In the case where we're the owner we can just handle
        // this without needing to do anything
        std::set<ApEvent> preconditions;
        const ApEvent start_use_event = manager->get_use_event();
        if (start_use_event.exists())
          preconditions.insert(start_use_event);
        const RegionUsage usage(reading ? LEGION_READ_ONLY : (redop > 0) ?
            LEGION_REDUCE : LEGION_READ_WRITE, LEGION_EXCLUSIVE, redop);
        const bool copy_dominates = 
          (copy_expr->expr_id == current_users->view_expr->expr_id) ||
          (copy_expr->get_volume() == current_users->get_view_volume());
        {
          // Need a read-only copy of the expr_lock to traverse the tree
          AutoLock e_lock(expr_lock,1,false/*exclusive*/);
          current_users->find_copy_preconditions(usage,copy_expr,copy_dominates,
                  copy_mask, op_id, index, preconditions, trace_info.recording);
        }
        if (preconditions.empty())
          return ApEvent::NO_AP_EVENT;
        return Runtime::merge_events(&trace_info, preconditions);
      }
    }

    //--------------------------------------------------------------------------
    void MaterializedView::add_copy_user(bool reading, ReductionOpID redop,
                                         ApEvent term_event,
                                         RtEvent collect_event,
                                         const FieldMask &copy_mask,
                                         IndexSpaceExpression *copy_expr,
                                         UniqueID op_id, unsigned index,
                                         std::set<RtEvent> &applied_events,
                                         const bool trace_recording,
                                         const AddressSpaceID source)
    //--------------------------------------------------------------------------
    {
      if (!is_logical_owner())
      {
#ifdef DEBUG_LEGION
        // This should never happen with collective instances
        assert(!manager->is_collective_manager());
#endif
        // Check to see if this update came from some place other than the
        // source in which case we need to send it back to the source
        if (source != logical_owner)
        {
          RtUserEvent applied_event = Runtime::create_rt_user_event();
          Serializer rez;
          {
            RezCheck z(rez);
            rez.serialize(did);
            rez.serialize<bool>(reading);
            rez.serialize(redop);
            rez.serialize(term_event);
            rez.serialize(collect_event);
            rez.serialize(copy_mask);
            copy_expr->pack_expression(rez, logical_owner);
            rez.serialize(op_id);
            rez.serialize(index);
            rez.serialize(applied_event);
            rez.serialize<bool>(trace_recording);
          }
          // Add a remote valid reference that will be removed by 
          // the receiver once the changes have been applied
          WrapperReferenceMutator mutator(applied_events);
          add_base_valid_ref(REMOTE_DID_REF, &mutator);
          runtime->send_view_add_copy_user(logical_owner, rez);
          applied_events.insert(applied_event);
        }
#ifdef ENABLE_VIEW_REPLICATION
        AutoLock r_lock(replicated_lock);
        // Only need to add it if it's still replicated
        const FieldMask local_mask = copy_mask & replicated_fields;
        // If we have local fields to handle do that here
        if (!!local_mask)
        {
          // See if we need to make the current users data structure
          if (current_users == NULL)
          {
            // Prevent races between multiple added users at the same time
            AutoLock v_lock(view_lock);
            // See if we lost the race
            if (current_users == NULL)
            {
              current_users = 
               new ExprView(context, manager, this, manager->instance_domain);
              current_users->add_reference();
            }
          }
          const RegionUsage usage(reading ? LEGION_READ_ONLY: (redop > 0) ? 
              LEGION_REDUCE : LEGION_READ_WRITE, LEGION_EXCLUSIVE, redop);
          add_internal_copy_user(usage, copy_expr, local_mask, term_event, 
                                 collect_event, op_id, index, trace_recording);
          // Increment the remote added users count
          remote_added_users++;
        }
        // If we have pending replicated requests that overlap with this
        // user then we need to record this as a pending user to be applied
        // once we receive the update from the owner node
        // This only applies to updates from the local node though since
        // any remote updates will be sent to us again by the owner
        if ((repl_ptr.replicated_requests != NULL) && (source == local_space))
        {
#ifdef DEBUG_LEGION
          assert(!repl_ptr.replicated_requests->empty());
#endif
          FieldMask buffer_mask;
          for (LegionMap<RtUserEvent,FieldMask>::const_iterator
                it = repl_ptr.replicated_requests->begin();
                it != repl_ptr.replicated_requests->end(); it++)
          {
            const FieldMask overlap = copy_mask & it->second;
            if (!overlap)
              continue;
#ifdef DEBUG_LEGION
            assert(overlap * buffer_mask);
#endif
            buffer_mask |= overlap;
            // This user isn't fully applied until the request comes
            // back to make this view valid and the user gets applied
            applied_events.insert(it->first);
          }
          if (!!buffer_mask)
          {
            // Protected by exclusive replicated lock
            if (remote_pending_users == NULL)
              remote_pending_users = new std::list<RemotePendingUser*>();
            remote_pending_users->push_back(
                new PendingCopyUser(reading, buffer_mask, copy_expr, op_id,
                                    index, term_event, collect_event));
          }
        }
        if (remote_added_users >= user_cache_timeout)
          update_remote_replication_state(applied_events);
#endif // ENABLE_VIEW_REPLICATION
      }
      else
      {
#ifdef ENABLE_VIEW_REPLICATION
        // We need to hold this lock in read-only mode to properly
        // synchronize this with any replication requests that arrive
        AutoLock r_lock(replicated_lock,1,false/*exclusive*/);
        // Send updates to any remote copies to get them in flight
        if (repl_ptr.replicated_copies != NULL)
        {
#ifdef DEBUG_LEGION
          assert(!repl_ptr.replicated_copies->empty());
#endif
          const FieldMask repl_mask = replicated_fields & copy_mask;
          if (!!repl_mask)
          {
            for (LegionMap<AddressSpaceID,FieldMask>::const_iterator
                  it = repl_ptr.replicated_copies->begin(); 
                  it != repl_ptr.replicated_copies->end(); it++)
            {
              if (it->first == source)
                continue;
              const FieldMask overlap = it->second & repl_mask;
              if (!overlap)
                continue;
              RtUserEvent applied_event = Runtime::create_rt_user_event();
              Serializer rez;
              {
                RezCheck z(rez);
                rez.serialize(did);
                rez.serialize<bool>(reading);
                rez.serialize(redop);
                rez.serialize(term_event);
                rez.serialize(collect_event);
                rez.serialize(copy_mask);
                copy_expr->pack_expression(rez, it->first);
                rez.serialize(op_id);
                rez.serialize(index);
                rez.serialize(applied_event);
                rez.serialize<bool>(trace_recording);
              }
              runtime->send_view_add_copy_user(it->first, rez);
              applied_events.insert(applied_event);
            }
          }
        }
#endif
        // Now we can do our local analysis
        const RegionUsage usage(reading ? LEGION_READ_ONLY : (redop > 0) ?
            LEGION_REDUCE : LEGION_READ_WRITE, LEGION_EXCLUSIVE, redop);
        add_internal_copy_user(usage, copy_expr, copy_mask, term_event, 
                               collect_event, op_id, index, trace_recording);
      }
    }

    //--------------------------------------------------------------------------
    void MaterializedView::find_last_users(std::set<ApEvent> &events,
                                      const DomainPoint &collective_point,
                                      const RegionUsage &usage,
                                      const FieldMask &mask,
                                      IndexSpaceExpression *expr,
                                      std::vector<RtEvent> &ready_events) const
    //--------------------------------------------------------------------------
    {
      // Check to see if we're on the right node to perform this analysis
      const AddressSpaceID target_space = get_analysis_space(collective_point);
      if (target_space != local_space)
      {
        const RtUserEvent ready = Runtime::create_rt_user_event();
        Serializer rez;
        {
          RezCheck z(rez);
          rez.serialize(did);
          rez.serialize(&events);
          rez.serialize(collective_point);
          rez.serialize(usage);
          rez.serialize(mask);
          expr->pack_expression(rez, target_space);
          rez.serialize(ready);
        }
        runtime->send_view_find_last_users_request(target_space, rez);
        ready_events.push_back(ready);
      }
      else
      {
        const bool expr_dominates = 
          (expr->expr_id == current_users->view_expr->expr_id) ||
          (expr->get_volume() == current_users->get_view_volume());
        {
          // Need a read-only copy of the expr_lock to traverse the tree
          AutoLock e_lock(expr_lock,1,false/*exclusive*/);
          current_users->find_last_users(usage, expr, expr_dominates,
                                         mask, events);
        }
      }
    }

#ifdef ENABLE_VIEW_REPLICATION
    //--------------------------------------------------------------------------
    void MaterializedView::process_replication_request(AddressSpaceID source,
                                                  const FieldMask &request_mask,
                                                  RtUserEvent done_event)
    //--------------------------------------------------------------------------
    {
      // Atomically we need to package up the response and send it back
      AutoLock r_lock(replicated_lock); 
      if (repl_ptr.replicated_copies == NULL)
        repl_ptr.replicated_copies = 
          new LegionMap<AddressSpaceID,FieldMask>();
      LegionMap<AddressSpaceID,FieldMask>::iterator finder = 
        repl_ptr.replicated_copies->find(source);
      if (finder != repl_ptr.replicated_copies->end())
      {
#ifdef DEBUG_LEGION
        assert(finder->second * request_mask);
#endif
        finder->second |= request_mask; 
      }
      else
        (*repl_ptr.replicated_copies)[source] = request_mask;
      // Update the summary as well
      replicated_fields |= request_mask;
      Serializer rez;
      {
        RezCheck z(rez);
        rez.serialize(did);
        rez.serialize(done_event);
        std::map<PhysicalUser*,unsigned> indexes;
        // Make sure no one else is mutating the state of the tree
        // while we are doing the packing
        AutoLock e_lock(expr_lock,1,false/*exclusive*/);
        current_users->pack_replication(rez, indexes, request_mask, source);
      }
      runtime->send_view_replication_response(source, rez);
    }

    //--------------------------------------------------------------------------
    void MaterializedView::process_replication_response(RtUserEvent done,
                                                        Deserializer &derez)
    //--------------------------------------------------------------------------
    {
#ifdef DEBUG_LEGION
      assert(!is_logical_owner());
#endif
      AutoLock r_lock(replicated_lock);
      {
        // Take the view lock so we can modify the cache as well
        // as part of our unpacking
        AutoLock v_lock(view_lock);
        if (current_users == NULL)
        {
          current_users = 
            new ExprView(context, manager, this, manager->instance_domain);
          current_users->add_reference();
        }
        // We need to hold the expr lock here since we might have to 
        // make ExprViews and we need this to be atomic with other
        // operations that might also try to mutate the tree 
        AutoLock e_lock(expr_lock);
        std::vector<PhysicalUser*> users;
        // The source is always from the logical owner space
        current_users->unpack_replication(derez, current_users, 
                                          logical_owner, expr_cache, users);
        // Remove references from all our users
        for (unsigned idx = 0; idx < users.size(); idx++)
          if (users[idx]->remove_reference())
            delete users[idx]; 
      }
#ifdef DEBUG_LEGION
      assert(repl_ptr.replicated_requests != NULL);
#endif
      LegionMap<RtUserEvent,FieldMask>::iterator finder = 
        repl_ptr.replicated_requests->find(done);
#ifdef DEBUG_LEGION
      assert(finder != repl_ptr.replicated_requests->end());
#endif
      // Go through and apply any pending remote users we've recorded 
      if (remote_pending_users != NULL)
      {
        for (std::list<RemotePendingUser*>::iterator it = 
              remote_pending_users->begin(); it != 
              remote_pending_users->end(); /*nothing*/)
        {
          if ((*it)->apply(this, finder->second))
          {
            delete (*it);
            it = remote_pending_users->erase(it);
          }
          else
            it++;
        }
        if (remote_pending_users->empty())
        {
          delete remote_pending_users;
          remote_pending_users = NULL;
        }
      }
      // Record that these fields are now replicated
      replicated_fields |= finder->second;
      repl_ptr.replicated_requests->erase(finder);
      if (repl_ptr.replicated_requests->empty())
      {
        delete repl_ptr.replicated_requests;
        repl_ptr.replicated_requests = NULL;
      }
    }

    //--------------------------------------------------------------------------
    void MaterializedView::process_replication_removal(AddressSpaceID source,
                                                  const FieldMask &removal_mask)
    //--------------------------------------------------------------------------
    {
      AutoLock r_lock(replicated_lock);
#ifdef DEBUG_LEGION
      assert(is_logical_owner());
      assert(repl_ptr.replicated_copies != NULL);
#endif
      LegionMap<AddressSpaceID,FieldMask>::iterator finder = 
        repl_ptr.replicated_copies->find(source);
#ifdef DEBUG_LEGION
      assert(finder != repl_ptr.replicated_copies->end());
      // We should know about all the fields being removed
      assert(!(removal_mask - finder->second));
#endif
      finder->second -= removal_mask;
      if (!finder->second)
      {
        repl_ptr.replicated_copies->erase(finder);
        if (repl_ptr.replicated_copies->empty())
        {
          delete repl_ptr.replicated_copies;
          repl_ptr.replicated_copies = NULL;
          replicated_fields.clear();
          return;
        }
        // Otherwise fall through and rebuild the replicated fields
      }
      // Rebuild the replicated fields so they are precise
      if (repl_ptr.replicated_copies->size() > 1)
      {
        replicated_fields.clear();
        for (LegionMap<AddressSpaceID,FieldMask>::const_iterator it =
              repl_ptr.replicated_copies->begin(); it !=
              repl_ptr.replicated_copies->end(); it++)
          replicated_fields |= finder->second;
      }
      else
        replicated_fields = repl_ptr.replicated_copies->begin()->second;
    }
#endif // ENABLE_VIEW_REPLICATION
 
    //--------------------------------------------------------------------------
    void MaterializedView::notify_active(ReferenceMutator *mutator)
    //--------------------------------------------------------------------------
    {
      manager->add_nested_gc_ref(did, mutator);
      // If we're the logical owner, but not the original owner
      // then we use a gc reference on the original owner to 
      // keep all the views allive until we're done
      if (is_logical_owner() && !is_owner())
        send_remote_gc_increment(owner_space, mutator);
    }

    //--------------------------------------------------------------------------
    void MaterializedView::notify_inactive(ReferenceMutator *mutator)
    //--------------------------------------------------------------------------
    {
      // we have a resource reference on the manager so no need to check
      manager->remove_nested_gc_ref(did, mutator);
      // If we're the logical owner but not the original owner
      // then we remove the gc reference that we added
      if (is_logical_owner() && !is_owner())
        send_remote_gc_decrement(owner_space, mutator);
    }

    //--------------------------------------------------------------------------
    void MaterializedView::notify_valid(ReferenceMutator *mutator)
    //--------------------------------------------------------------------------
    {
      // The logical owner is where complete set of users is and is therefore
      // where garbage collection will take place so we need to send our 
      // valid update there if we're not the owner, otherwise we send it 
      // down to the manager
      if (is_logical_owner())
        manager->add_nested_valid_ref(did, mutator);
      else
        send_remote_valid_increment(logical_owner, mutator);
    }

    //--------------------------------------------------------------------------
    void MaterializedView::notify_invalid(ReferenceMutator *mutator)
    //--------------------------------------------------------------------------
    {
      if (is_logical_owner())
        // we have a resource reference on the manager so no need to check
        manager->remove_nested_valid_ref(did, mutator);
      else
        send_remote_valid_decrement(logical_owner, mutator);
    }

    //--------------------------------------------------------------------------
    void MaterializedView::add_internal_task_user(const RegionUsage &usage,
                                            IndexSpaceExpression *user_expr,
                                            const FieldMask &user_mask,
                                            ApEvent term_event, 
                                            RtEvent collect_event, 
                                            UniqueID op_id,
                                            const unsigned index,
                                            const bool trace_recording)
    //--------------------------------------------------------------------------
    {
#ifdef ENABLE_VIEW_REPLICATION
      PhysicalUser *user = new PhysicalUser(usage, user_expr, op_id, index, 
                             collect_event, false/*copy user*/, true/*covers*/);
#else
      PhysicalUser *user = new PhysicalUser(usage, user_expr, op_id, index, 
                                            false/*copy user*/, true/*covers*/);
#endif
      // Hold a reference to this in case it finishes before we're done
      // with the analysis and its get pruned/deleted
      user->add_reference();
      ExprView *target_view = NULL;
      bool has_target_view = false;
      // Handle an easy case first, if the user_expr is the same as the 
      // view_expr for the root then this is easy
      bool update_count = true;
      bool update_cache = false;
      if (user_expr != current_users->view_expr)
      {
        // Hard case where we will have subviews
        AutoLock v_lock(view_lock,1,false/*exclusive*/);
        // See if we can find the entry in the cache and it's valid 
        // for all of our fields
        LegionMap<IndexSpaceExprID,ExprView*>::const_iterator
          finder = expr_cache.find(user_expr->expr_id);
        if (finder != expr_cache.end())
        {
          target_view = finder->second;
          AutoLock e_lock(expr_lock,1,false/*exclusive*/);
          if (finder->second->invalid_fields * user_mask)
            has_target_view = true;
        }
        else
          update_cache = true;
        // increment the number of outstanding additions
        outstanding_additions.fetch_add(1);
      }
      else // This is just going to add at the top so never needs to wait
      {
        target_view = current_users;
        update_count = false;
        has_target_view = true;
      }
      if (!has_target_view)
      {
        // This could change the shape of the view tree so we need
        // exclusive privilege son the expr lock to serialize it
        // with everything else traversing the tree
        AutoLock e_lock(expr_lock);
        // If we don't have a target view see if there is a 
        // congruent one already in the tree
        if (target_view == NULL)
        {
          target_view = current_users->find_congruent_view(user_expr);
          if (target_view == NULL)
            target_view = new ExprView(context, manager, this, user_expr);
        }
        if (target_view != current_users)
        {
          // Now see if we need to insert it
          FieldMask insert_mask = user_mask & target_view->invalid_fields;
          if (!!insert_mask)
          {
            // Remove these fields from being invalid before we
            // destroy the insert mask
            target_view->invalid_fields -= insert_mask;
            // Do the insertion into the tree
            current_users->insert_subview(target_view, insert_mask);
          }
        }
      }
      // Now we know the target view and it's valid for all fields
      // so we can add it to the expr view
      target_view->add_current_user(user, term_event, collect_event,
                                    user_mask, trace_recording);
      if (user->remove_reference())
        delete user;
      AutoLock v_lock(view_lock);
      if (update_count)
      {
#ifdef DEBUG_LEGION
        assert(outstanding_additions.load() > 0);
#endif
        if ((outstanding_additions.fetch_sub(1) == 1) && clean_waiting.exists())
        {
          // Wake up the clean waiter
          Runtime::trigger_event(clean_waiting);
          clean_waiting = RtUserEvent::NO_RT_USER_EVENT;
        }
      }
      if (!update_cache)
      {
        // Update the timeout and see if we need to clear the cache
        if (!expr_cache.empty())
        {
          expr_cache_uses++;
          // Check for equality guarantees only one thread in here at a time
          if (expr_cache_uses == user_cache_timeout)
          {
            // Wait until there are are no more outstanding additions
            while (outstanding_additions.load() > 0)
            {
#ifdef DEBUG_LEGION
              assert(!clean_waiting.exists());
#endif
              clean_waiting = Runtime::create_rt_user_event();
              const RtEvent wait_on = clean_waiting;
              v_lock.release();
              wait_on.wait();
              v_lock.reacquire();
            }
            clean_cache<true/*need expr lock*/>();
          }
        }
      }
      else
        expr_cache[user_expr->expr_id] = target_view;
    }

    //--------------------------------------------------------------------------
    void MaterializedView::add_internal_copy_user(const RegionUsage &usage,
                                            IndexSpaceExpression *user_expr,
                                            const FieldMask &user_mask,
                                            ApEvent term_event, 
                                            RtEvent collect_event, 
                                            UniqueID op_id,
                                            const unsigned index,
                                            const bool trace_recording)
    //--------------------------------------------------------------------------
    { 
      // First we're going to check to see if we can add this directly to 
      // an existing ExprView with the same expresssion in which case
      // we'll be able to mark this user as being precise
      ExprView *target_view = NULL;
      bool has_target_view = false;
      // Handle an easy case first, if the user_expr is the same as the 
      // view_expr for the root then this is easy
      bool update_count = false;
      bool update_cache = false;
      if (user_expr != current_users->view_expr)
      {
        // Hard case where we will have subviews
        AutoLock v_lock(view_lock,1,false/*exclusive*/);
        // See if we can find the entry in the cache and it's valid 
        // for all of our fields
        LegionMap<IndexSpaceExprID,ExprView*>::const_iterator
          finder = expr_cache.find(user_expr->expr_id);
        if (finder != expr_cache.end())
        {
          target_view = finder->second;
          AutoLock e_lock(expr_lock,1,false/*exclusive*/);
          if (finder->second->invalid_fields * user_mask)
            has_target_view = true;
        }
        // increment the number of outstanding additions
        outstanding_additions.fetch_add(1);
        update_count = true;
      }
      else // This is just going to add at the top so never needs to wait
      {
        target_view = current_users;
        has_target_view = true;
      }
      if (!has_target_view)
      {
        // Do a quick test to see if we can find a target view
        AutoLock e_lock(expr_lock);
        // If we haven't found it yet, see if we can find it
        if (target_view == NULL)
        {
          target_view = current_users->find_congruent_view(user_expr);
          if (target_view != NULL)
            update_cache = true;
        }
        // Don't make it though if we don't already have it
        if (target_view != NULL)
        {
          // No need to insert this if it's the root
          if (target_view != current_users)
          {
            FieldMask insert_mask = target_view->invalid_fields & user_mask;
            if (!!insert_mask)
            {
              target_view->invalid_fields -= insert_mask;
              current_users->insert_subview(target_view, insert_mask);
            }
          }
          has_target_view = true;
        }
      }
      if (has_target_view)
      {
        // If we have a target view, then we know we cover it because
        // the expressions match directly
#ifdef ENABLE_VIEW_REPLICATION
        PhysicalUser *user = new PhysicalUser(usage, user_expr, op_id, index, 
                               collect_event, true/*copy user*/,true/*covers*/);
#else
        PhysicalUser *user = new PhysicalUser(usage, user_expr, op_id, index, 
                                              true/*copy user*/,true/*covers*/);
#endif
        // Hold a reference to this in case it finishes before we're done
        // with the analysis and its get pruned/deleted
        user->add_reference();
        // We already know the view so we can just add the user directly
        // there and then do any updates that we need to
        target_view->add_current_user(user, term_event, collect_event, 
                                      user_mask, trace_recording);
        if (user->remove_reference())
          delete user;
        if (update_count || update_cache)
        {
          AutoLock v_lock(view_lock);
          if (update_cache)
            expr_cache[user_expr->expr_id] = target_view;
          if (update_count)
          {
#ifdef DEBUG_LEGION
            assert(outstanding_additions.load() > 0);
#endif
            if ((outstanding_additions.fetch_sub(1) == 1) && 
                clean_waiting.exists())
            {
              // Wake up the clean waiter
              Runtime::trigger_event(clean_waiting);
              clean_waiting = RtUserEvent::NO_RT_USER_EVENT;
            }
          }
        }
      }
      else
      {
#ifdef DEBUG_LEGION
        assert(update_count); // this should always be true
        assert(!update_cache); // this should always be false
#endif
        // This is a case where we don't know where to add the copy user
        // so we need to traverse down and find one, 
        {
          // We're traversing the view tree but not modifying it so 
          // we need a read-only copy of the expr_lock
          AutoLock e_lock(expr_lock,1,false/*exclusive*/);
          current_users->add_partial_user(usage, op_id, index,
                                          user_mask, term_event, 
                                          collect_event, user_expr, 
                                          user_expr->get_volume(), 
                                          trace_recording);
        }
        AutoLock v_lock(view_lock);
#ifdef DEBUG_LEGION
        assert(outstanding_additions.load() > 0);
#endif
        if ((outstanding_additions.fetch_sub(1) == 1) && clean_waiting.exists())
        {
          // Wake up the clean waiter
          Runtime::trigger_event(clean_waiting);
          clean_waiting = RtUserEvent::NO_RT_USER_EVENT;
        }
      } 
    }

    //--------------------------------------------------------------------------
    template<bool NEED_EXPR_LOCK>
    void MaterializedView::clean_cache(void)
    //--------------------------------------------------------------------------
    {
      // Clear the cache
      expr_cache.clear();
      // Reset the cache use counter
      expr_cache_uses = 0;
      // Anytime we clean the cache, we also traverse the 
      // view tree and see if there are any views we can 
      // remove because they no longer have live users
      FieldMask dummy_mask; 
      FieldMaskSet<ExprView> clean_set;
      if (NEED_EXPR_LOCK)
      {
        // Take the lock in exclusive mode since we might be modifying the tree
        AutoLock e_lock(expr_lock);
        current_users->clean_views(dummy_mask, clean_set);
        // We can safely repopulate the cache with any view expressions which
        // are still valid, remove all references for views in the clean set 
        for (FieldMaskSet<ExprView>::const_iterator it = 
              clean_set.begin(); it != clean_set.end(); it++)
        {
          if (!!(~(it->first->invalid_fields)))
            expr_cache[it->first->view_expr->expr_id] = it->first;
          if (it->first->remove_reference())
            delete it->first;
        }
      }
      else
      {
        // Same as above, but without needing to acquire the lock
        // because the caller promised that they already have it
        current_users->clean_views(dummy_mask, clean_set);
        // We can safely repopulate the cache with any view expressions which
        // are still valid, remove all references for views in the clean set 
        for (FieldMaskSet<ExprView>::const_iterator it = 
              clean_set.begin(); it != clean_set.end(); it++)
        {
          if (!!(~(it->first->invalid_fields)))
            expr_cache[it->first->view_expr->expr_id] = it->first;
          if (it->first->remove_reference())
            delete it->first;
        }
      }
    }

#ifdef ENABLE_VIEW_REPLICATION
    //--------------------------------------------------------------------------
    void MaterializedView::update_remote_replication_state(
                                              std::set<RtEvent> &applied_events)
    //--------------------------------------------------------------------------
    {
#ifdef DEBUG_LEGION
      assert(!is_logical_owner());
      assert(!!replicated_fields);
      assert(current_users != NULL);
      assert(remote_added_users >= user_cache_timeout);
#endif
      // We can reset the counter now
      remote_added_users = 0;
      // See what fields haven't been sampled recently and therefore
      // we should stop maintaining as remote duplicates
      const FieldMask deactivate_mask = 
        replicated_fields - remote_copy_pre_fields; 
      // We can clear this now for the next epoch
      remote_copy_pre_fields.clear();
      // If we have any outstanding requests though keep those
      if (repl_ptr.replicated_requests != NULL)
      {
        for (LegionMap<RtUserEvent,FieldMask>::const_iterator it = 
              repl_ptr.replicated_requests->begin(); it !=
              repl_ptr.replicated_requests->end(); it++)
        {
#ifdef DEBUG_LEGION
          assert(it->second * deactivate_mask);
#endif
          remote_copy_pre_fields |= it->second;
        }
      }
      // If we don't have any fields to deactivate then we're done
      if (!deactivate_mask)
        return;
      // Send the message to do the deactivation on the owner node
      RtUserEvent done_event = Runtime::create_rt_user_event();
      Serializer rez;
      {
        RezCheck z(rez);
        rez.serialize(did);
        rez.serialize(deactivate_mask);
        rez.serialize(done_event);
      }
      runtime->send_view_replication_removal(logical_owner, rez);
      applied_events.insert(done_event);
      // Perform it locally
      {
        // Anytime we do a deactivate that can influence the valid
        // set of ExprView objects so we need to clean the cache
        AutoLock v_lock(view_lock);
#ifdef DEBUG_LEGION
        // There should be no outstanding_additions when we're here
        // because we're already protected by the replication lock
        assert(outstanding_additions.load() == 0);
#endif
        // Go through and remove any users for the deactivate mask
        // Need an exclusive copy of the expr_lock to do this
        AutoLock e_lock(expr_lock);
        current_users->deactivate_replication(deactivate_mask);
        // Then clean the cache since we likely invalidated some
        // things. This will also go through and remove any views
        // that no longer have any active users
        clean_cache<false/*need expr lock*/>();
      }
      // Record that these fields are no longer replicated 
      replicated_fields -= deactivate_mask;
    }
#endif // ENABLE_VIEW_REPLICATION

    //--------------------------------------------------------------------------
    void MaterializedView::send_view(AddressSpaceID target)
    //--------------------------------------------------------------------------
    {
#ifdef DEBUG_LEGION
      assert(is_owner());
#endif
      // Check to see if this is a replicated view, if the target
      // is in the replicated set, then there's nothing we need to do
      // We can just ignore this and the registration will be done later
      if ((collective_mapping != NULL) && collective_mapping->contains(target))
        return;
      Serializer rez;
      {
        RezCheck z(rez);
        rez.serialize(did);
        rez.serialize(manager->did);
        rez.serialize(owner_space);
        rez.serialize(logical_owner);
        rez.serialize(owner_context);
      }
      runtime->send_materialized_view(target, rez);
      update_remote_instances(target);
    } 

    //--------------------------------------------------------------------------
    /*static*/ void MaterializedView::handle_send_materialized_view(
                  Runtime *runtime, Deserializer &derez, AddressSpaceID source)
    //--------------------------------------------------------------------------
    {
      DerezCheck z(derez); 
      DistributedID did;
      derez.deserialize(did);
      DistributedID manager_did;
      derez.deserialize(manager_did);
      AddressSpaceID owner_space;
      derez.deserialize(owner_space);
      AddressSpaceID logical_owner;
      derez.deserialize(logical_owner);
      UniqueID context_uid;
      derez.deserialize(context_uid);
      RtEvent man_ready;
      PhysicalManager *manager =
        runtime->find_or_request_instance_manager(manager_did, man_ready);
      if (man_ready.exists() && !man_ready.has_triggered())
      {
        // Defer this until the manager is ready
        DeferMaterializedViewArgs args(did, manager, owner_space,
                                       logical_owner, context_uid);
        runtime->issue_runtime_meta_task(args, 
            LG_LATENCY_RESPONSE_PRIORITY, man_ready);
      }
      else
        create_remote_view(runtime, did, manager, owner_space, 
                           logical_owner, context_uid); 
    }

    //--------------------------------------------------------------------------
    /*static*/ void MaterializedView::handle_defer_materialized_view(
                                             const void *args, Runtime *runtime)
    //--------------------------------------------------------------------------
    {
      const DeferMaterializedViewArgs *dargs = 
        (const DeferMaterializedViewArgs*)args; 
      create_remote_view(runtime, dargs->did, dargs->manager, 
          dargs->owner_space, dargs->logical_owner, dargs->context_uid);
    }

    //--------------------------------------------------------------------------
    /*static*/ void MaterializedView::create_remote_view(Runtime *runtime,
                            DistributedID did, PhysicalManager *manager,
                            AddressSpaceID owner_space,
                            AddressSpaceID logical_owner, UniqueID context_uid)
    //--------------------------------------------------------------------------
    {
#ifdef DEBUG_LEGION
      assert(manager->is_physical_manager());
#endif
      PhysicalManager *inst_manager = manager->as_physical_manager();
      void *location;
      MaterializedView *view = NULL;
      if (runtime->find_pending_collectable_location(did, location))
        view = new(location) MaterializedView(runtime->forest,
                                              did, owner_space, 
                                              logical_owner, inst_manager,
                                              context_uid,
                                              false/*register now*/);
      else
        view = new MaterializedView(runtime->forest, did, owner_space,
                                    logical_owner, inst_manager, 
                                    context_uid, false/*register now*/);
      // Register only after construction
      view->register_with_runtime();
    }

    /////////////////////////////////////////////////////////////
    // DeferredView 
    /////////////////////////////////////////////////////////////

    //--------------------------------------------------------------------------
    DeferredView::DeferredView(RegionTreeForest *ctx, DistributedID did,
                               AddressSpaceID owner_sp, bool register_now)
      : LogicalView(ctx, did, owner_sp, register_now, NULL/*no collective map*/)
    //--------------------------------------------------------------------------
    {
    }

    //--------------------------------------------------------------------------
    DeferredView::~DeferredView(void)
    //--------------------------------------------------------------------------
    {
    }

    /////////////////////////////////////////////////////////////
    // FillView 
    /////////////////////////////////////////////////////////////

    //--------------------------------------------------------------------------
    FillView::FillView(RegionTreeForest *ctx, DistributedID did,
                       AddressSpaceID owner_proc,
                       FillViewValue *val, bool register_now
#ifdef LEGION_SPY
                       , UniqueID op_uid
#endif
                       )
      : DeferredView(ctx, encode_fill_did(did), owner_proc, register_now), 
        value(val)
#ifdef LEGION_SPY
        , fill_op_uid(op_uid)
#endif
    //--------------------------------------------------------------------------
    {
#ifdef DEBUG_LEGION
      assert(value != NULL);
#endif
      value->add_reference();
#ifdef LEGION_GC
      log_garbage.info("GC Fill View %lld %d", 
          LEGION_DISTRIBUTED_ID_FILTER(this->did), local_space);
#endif
    }

    //--------------------------------------------------------------------------
    FillView::FillView(const FillView &rhs)
      : DeferredView(NULL, 0, 0, false), value(NULL)
#ifdef LEGION_SPY
        , fill_op_uid(0)
#endif
    //--------------------------------------------------------------------------
    {
      // should never be called
      assert(false);
    }
    
    //--------------------------------------------------------------------------
    FillView::~FillView(void)
    //--------------------------------------------------------------------------
    {
      if (value->remove_reference())
        delete value;
    }

    //--------------------------------------------------------------------------
    FillView& FillView::operator=(const FillView &rhs)
    //--------------------------------------------------------------------------
    {
      // should never be called
      assert(false);
      return *this;
    }

    //--------------------------------------------------------------------------
    void FillView::notify_active(ReferenceMutator *mutator)
    //--------------------------------------------------------------------------
    {
      if (!is_owner())
        send_remote_gc_increment(owner_space, mutator);
    }

    //--------------------------------------------------------------------------
    void FillView::notify_inactive(ReferenceMutator *mutator)
    //--------------------------------------------------------------------------
    {
      if (!is_owner())
        send_remote_gc_decrement(owner_space, mutator);
    }
    
    //--------------------------------------------------------------------------
    void FillView::notify_valid(ReferenceMutator *mutator)
    //--------------------------------------------------------------------------
    {
      // Nothing to do
    }

    //--------------------------------------------------------------------------
    void FillView::notify_invalid(ReferenceMutator *mutator)
    //--------------------------------------------------------------------------
    {
      // Nothing to do
    }

    //--------------------------------------------------------------------------
    void FillView::send_view(AddressSpaceID target)
    //--------------------------------------------------------------------------
    {
#ifdef DEBUG_LEGION
      assert(is_owner());
      assert(collective_mapping == NULL);
#endif
      Serializer rez;
      {
        RezCheck z(rez);
        rez.serialize(did);
        rez.serialize(owner_space);
        rez.serialize(value->value_size);
        rez.serialize(value->value, value->value_size);
#ifdef LEGION_SPY
        rez.serialize(fill_op_uid);
#endif
      }
      runtime->send_fill_view(target, rez);
      // We've now done the send so record it
      update_remote_instances(target);
    }

    //--------------------------------------------------------------------------
    void FillView::flatten(CopyFillAggregator &aggregator,
                         InstanceView *dst_view, const FieldMask &src_mask,
                         IndexSpaceExpression *expr, EquivalenceSet *tracing_eq, 
                         std::set<RtEvent> &applied, CopyAcrossHelper *helper)
    //--------------------------------------------------------------------------
    {
      aggregator.record_fill(dst_view, this, src_mask, expr, 
                             tracing_eq, applied, helper);
    }

    //--------------------------------------------------------------------------
    /*static*/ void FillView::handle_send_fill_view(Runtime *runtime,
                                     Deserializer &derez, AddressSpaceID source)
    //--------------------------------------------------------------------------
    {
      DerezCheck z(derez);
      DistributedID did;
      derez.deserialize(did);
      AddressSpaceID owner_space;
      derez.deserialize(owner_space);
      size_t value_size;
      derez.deserialize(value_size);
      void *value = malloc(value_size);
      derez.deserialize(value, value_size);
#ifdef LEGION_SPY
      UniqueID op_uid;
      derez.deserialize(op_uid);
#endif
      
      FillView::FillViewValue *fill_value = 
                      new FillView::FillViewValue(value, value_size);
      void *location;
      FillView *view = NULL;
      if (runtime->find_pending_collectable_location(did, location))
        view = new(location) FillView(runtime->forest, did,
                                      owner_space, fill_value,
                                      false/*register now*/
#ifdef LEGION_SPY
                                      , op_uid
#endif
                                      );
      else
        view = new FillView(runtime->forest, did, owner_space,
                            fill_value, false/*register now*/
#ifdef LEGION_SPY
                            , op_uid
#endif
                            );
      view->register_with_runtime();
    }

    /////////////////////////////////////////////////////////////
    // PhiView 
    /////////////////////////////////////////////////////////////

    //--------------------------------------------------------------------------
    PhiView::PhiView(RegionTreeForest *ctx, DistributedID did, 
                     AddressSpaceID owner_space,
                     PredEvent tguard, PredEvent fguard, 
                     InnerContext *owner, bool register_now) 
      : DeferredView(ctx, encode_phi_did(did), owner_space, register_now),
        true_guard(tguard), false_guard(fguard), owner_context(owner)
    //--------------------------------------------------------------------------
    {
#ifdef LEGION_GC
      log_garbage.info("GC Phi View %lld %d", 
          LEGION_DISTRIBUTED_ID_FILTER(this->did), local_space);
#endif
    }

    //--------------------------------------------------------------------------
    PhiView::PhiView(const PhiView &rhs)
      : DeferredView(NULL, 0, 0, false),
        true_guard(PredEvent::NO_PRED_EVENT), 
        false_guard(PredEvent::NO_PRED_EVENT), owner_context(NULL)
    //--------------------------------------------------------------------------
    {
      // should never be called
      assert(false);
    }

    //--------------------------------------------------------------------------
    PhiView::~PhiView(void)
    //--------------------------------------------------------------------------
    {
      for (LegionMap<LogicalView*,FieldMask>::const_iterator it = 
            true_views.begin(); it != true_views.end(); it++)
      {
        if (it->first->remove_nested_resource_ref(did))
          delete it->first;
      }
      true_views.clear();
      for (LegionMap<LogicalView*,FieldMask>::const_iterator it =
            false_views.begin(); it != false_views.end(); it++)
      {
        if (it->first->remove_nested_resource_ref(did))
          delete it->first;
      }
      false_views.clear();
    }

    //--------------------------------------------------------------------------
    PhiView& PhiView::operator=(const PhiView &rhs)
    //--------------------------------------------------------------------------
    {
      // should never be called
      assert(false);
      return *this;
    }

    //--------------------------------------------------------------------------
    void PhiView::notify_active(ReferenceMutator *mutator)
    //--------------------------------------------------------------------------
    {
      if (!is_owner())
        send_remote_gc_increment(owner_space, mutator);
    }

    //--------------------------------------------------------------------------
    void PhiView::notify_inactive(ReferenceMutator *mutator)
    //--------------------------------------------------------------------------
    {
      if (!is_owner())
        send_remote_gc_decrement(owner_space, mutator);
    }

    //--------------------------------------------------------------------------
    void PhiView::notify_valid(ReferenceMutator *mutator)
    //--------------------------------------------------------------------------
    {
      for (LegionMap<LogicalView*,FieldMask>::const_iterator it =
            true_views.begin(); it != true_views.end(); it++)
        it->first->add_nested_valid_ref(did, mutator);
      for (LegionMap<LogicalView*,FieldMask>::const_iterator it = 
            false_views.begin(); it != false_views.end(); it++)
        it->first->add_nested_valid_ref(did, mutator);
    }

    //--------------------------------------------------------------------------
    void PhiView::notify_invalid(ReferenceMutator *mutator)
    //--------------------------------------------------------------------------
    {
      for (LegionMap<LogicalView*,FieldMask>::const_iterator it =
            true_views.begin(); it != true_views.end(); it++)
        it->first->remove_nested_valid_ref(did, mutator);
      for (LegionMap<LogicalView*,FieldMask>::const_iterator it =
            false_views.begin(); it != false_views.end(); it++)
        it->first->remove_nested_valid_ref(did, mutator);
    }

    //--------------------------------------------------------------------------
    void PhiView::record_true_view(LogicalView *view, const FieldMask &mask,
                                   ReferenceMutator *mutator)
    //--------------------------------------------------------------------------
    {
#ifdef DEBUG_LEGION
      assert(is_owner());
#endif
      LegionMap<LogicalView*,FieldMask>::iterator finder = 
        true_views.find(view);
      if (finder == true_views.end())
      {
        true_views[view] = mask;
        if (view->is_deferred_view())
        {
          // Deferred views need valid and gc references
          view->add_nested_gc_ref(did, mutator);
          view->add_nested_valid_ref(did, mutator);
        }
        else // Otherwise we just need the valid reference
          view->add_nested_resource_ref(did);
      }
      else
        finder->second |= mask;
    }

    //--------------------------------------------------------------------------
    void PhiView::record_false_view(LogicalView *view, const FieldMask &mask,
                                    ReferenceMutator *mutator)
    //--------------------------------------------------------------------------
    {
#ifdef DEBUG_LEGION
      assert(is_owner());
#endif
      LegionMap<LogicalView*,FieldMask>::iterator finder = 
        false_views.find(view);
      if (finder == false_views.end())
      {
        false_views[view] = mask;
        if (view->is_deferred_view())
        {
          // Deferred views need valid and gc references
          view->add_nested_gc_ref(did, mutator);
          view->add_nested_valid_ref(did, mutator);
        }
        else // Otherwise we just need the valid reference
          view->add_nested_resource_ref(did);
      }
      else
        finder->second |= mask;
    }

    //--------------------------------------------------------------------------
    void PhiView::pack_phi_view(Serializer &rez)
    //--------------------------------------------------------------------------
    {
      rez.serialize<size_t>(true_views.size());
      for (LegionMap<LogicalView*,FieldMask>::const_iterator it = 
            true_views.begin(); it != true_views.end(); it++)
      {
        rez.serialize(it->first->did);
        rez.serialize(it->second);
      }
      rez.serialize<size_t>(false_views.size());
      for (LegionMap<LogicalView*,FieldMask>::const_iterator it = 
            false_views.begin(); it != false_views.end(); it++)
      {
        rez.serialize(it->first->did);
        rez.serialize(it->second);
      }
    }

    //--------------------------------------------------------------------------
    void PhiView::unpack_phi_view(Deserializer &derez, 
                                  std::set<RtEvent> &preconditions)
    //--------------------------------------------------------------------------
    {
      size_t num_true_views;
      derez.deserialize(num_true_views);
      for (unsigned idx = 0; idx < num_true_views; idx++)
      {
        DistributedID view_did;
        derez.deserialize(view_did);
        RtEvent ready;
        LogicalView *view = static_cast<LogicalView*>(
            runtime->find_or_request_logical_view(view_did, ready));
        derez.deserialize(true_views[view]);
        if (ready.exists() && !ready.has_triggered())
          preconditions.insert(defer_add_reference(view, ready));
        else // Otherwise we can add the reference now
          view->add_nested_resource_ref(did);
      }
      size_t num_false_views;
      derez.deserialize(num_false_views);
      for (unsigned idx = 0; idx < num_false_views; idx++)
      {
        DistributedID view_did;
        derez.deserialize(view_did);
        RtEvent ready;
        LogicalView *view = static_cast<LogicalView*>(
            runtime->find_or_request_logical_view(view_did, ready));
        derez.deserialize(false_views[view]);
        if (ready.exists() && !ready.has_triggered())
          preconditions.insert(defer_add_reference(view, ready));
        else // Otherwise we can add the reference now
          view->add_nested_resource_ref(did);
      }
    }

    //--------------------------------------------------------------------------
    RtEvent PhiView::defer_add_reference(DistributedCollectable *dc,
                                         RtEvent precondition) const
    //--------------------------------------------------------------------------
    {
      DeferPhiViewRefArgs args(dc, did);
      return context->runtime->issue_runtime_meta_task(args,
          LG_LATENCY_DEFERRED_PRIORITY, precondition);
    }

    //--------------------------------------------------------------------------
    void PhiView::send_view(AddressSpaceID target)
    //--------------------------------------------------------------------------
    {
#ifdef DEBUG_LEGION
      assert(is_owner());
      assert(collective_mapping == NULL);
#endif
      Serializer rez;
      {
        RezCheck z(rez);
        rez.serialize(did);
        rez.serialize(owner_space);
        rez.serialize(true_guard);
        rez.serialize(false_guard);
        rez.serialize<UniqueID>(owner_context->get_context_uid());
        pack_phi_view(rez);
      }
      runtime->send_phi_view(target, rez);
      update_remote_instances(target);
    }

    //--------------------------------------------------------------------------
    void PhiView::flatten(CopyFillAggregator &aggregator,
                         InstanceView *dst_view, const FieldMask &src_mask,
                         IndexSpaceExpression *expr, EquivalenceSet *tracing_eq,
                         std::set<RtEvent> &applied, CopyAcrossHelper *helper)
    //--------------------------------------------------------------------------
    {
      // TODO: implement this
      assert(false);
    }

    //--------------------------------------------------------------------------
    /*static*/ void PhiView::handle_send_phi_view(Runtime *runtime,
                                     Deserializer &derez, AddressSpaceID source)
    //--------------------------------------------------------------------------
    {
      DerezCheck z(derez);
      DistributedID did;
      derez.deserialize(did);
      AddressSpaceID owner;
      derez.deserialize(owner);
      PredEvent true_guard, false_guard;
      derez.deserialize(true_guard);
      derez.deserialize(false_guard);
      UniqueID owner_uid;
      derez.deserialize(owner_uid);
      std::set<RtEvent> ready_events;
      RtEvent ctx_ready;
      InnerContext *owner_context = 
        runtime->find_context(owner_uid, false, &ctx_ready);
      if (ctx_ready.exists())
        ready_events.insert(ctx_ready);
      // Make the phi view but don't register it yet
      void *location;
      PhiView *view = NULL;
      if (runtime->find_pending_collectable_location(did, location))
        view = new(location) PhiView(runtime->forest, did, owner,
                                     true_guard, false_guard, owner_context, 
                                     false/*register_now*/);
      else
        view = new PhiView(runtime->forest, did, owner, true_guard, 
                           false_guard, owner_context, false/*register now*/);
      // Unpack all the internal data structures
      view->unpack_phi_view(derez, ready_events);
      if (!ready_events.empty())
      {
        RtEvent wait_on = Runtime::merge_events(ready_events);
        DeferPhiViewRegistrationArgs args(view);
        runtime->issue_runtime_meta_task(args, LG_LATENCY_DEFERRED_PRIORITY,
                                         wait_on);
        return;
      }
      view->register_with_runtime();
    }

    //--------------------------------------------------------------------------
    /*static*/ void PhiView::handle_deferred_view_ref(const void *args)
    //--------------------------------------------------------------------------
    {
      const DeferPhiViewRefArgs *rargs = (const DeferPhiViewRefArgs*)args;
      rargs->dc->add_nested_resource_ref(rargs->did); 
    }

    //--------------------------------------------------------------------------
    /*static*/ void PhiView::handle_deferred_view_registration(const void *args)
    //--------------------------------------------------------------------------
    {
      const DeferPhiViewRegistrationArgs *pargs = 
        (const DeferPhiViewRegistrationArgs*)args;
      pargs->view->register_with_runtime();
    }

    /////////////////////////////////////////////////////////////
    // ReductionView 
    /////////////////////////////////////////////////////////////

    //--------------------------------------------------------------------------
    ReductionView::ReductionView(RegionTreeForest *ctx, DistributedID did,
                                 AddressSpaceID own_sp,
                                 AddressSpaceID log_own,
                                 PhysicalManager *man, UniqueID own_ctx, 
                                 bool register_now, CollectiveMapping *mapping)
      : InstanceView(ctx, encode_reduction_did(did), man, own_sp, log_own, 
                     own_ctx, register_now, mapping),
        fill_view(runtime->find_or_create_reduction_fill_view(manager->redop))
    //--------------------------------------------------------------------------
    {
#ifdef LEGION_GC
      log_garbage.info("GC Reduction View %lld %d %lld", 
          LEGION_DISTRIBUTED_ID_FILTER(this->did), local_space,
          LEGION_DISTRIBUTED_ID_FILTER(manager->did));
#endif
    }

    //--------------------------------------------------------------------------
    ReductionView::ReductionView(const ReductionView &rhs)
      : InstanceView(NULL, 0, NULL, 0, 0, 0, false, NULL), fill_view(NULL)
    //--------------------------------------------------------------------------
    {
      // should never be called
      assert(false);
    }

    //--------------------------------------------------------------------------
    ReductionView::~ReductionView(void)
    //--------------------------------------------------------------------------
    { 
      if (!initial_user_events.empty())
      {
        for (std::set<ApEvent>::const_iterator it = initial_user_events.begin();
              it != initial_user_events.end(); it++)
          filter_local_users(*it);
      }
#if !defined(LEGION_DISABLE_EVENT_PRUNING) && defined(DEBUG_LEGION)
      assert(writing_users.empty());
      assert(reduction_users.empty());
      assert(reading_users.empty());
      assert(outstanding_gc_events.empty());
#endif
    }

    //--------------------------------------------------------------------------
    ReductionView& ReductionView::operator=(const ReductionView &rhs)
    //--------------------------------------------------------------------------
    {
      // should never be called
      assert(false);
      return *this;
    }

    //--------------------------------------------------------------------------
    PhysicalManager* ReductionView::get_manager(void) const
    //--------------------------------------------------------------------------
    {
      return manager;
    }

    //--------------------------------------------------------------------------
    void ReductionView::add_initial_user(ApEvent term_event, 
                                         const RegionUsage &usage,
                                         const FieldMask &user_mask,
                                         IndexSpaceExpression *user_expr,
                                         const UniqueID op_id,
                                         const unsigned index)
    //--------------------------------------------------------------------------
    {
#ifdef DEBUG_LEGION
      assert(is_logical_owner());
      assert(IS_READ_ONLY(usage) || IS_REDUCE(usage));
#endif
      // We don't use field versions for doing interference tests on
      // reductions so there is no need to record it
#ifdef ENABLE_VIEW_REPLICATION
      PhysicalUser *user = new PhysicalUser(usage, user_expr, op_id, index, 
                                term_event, false/*copy*/, true/*covers*/);
#else
      PhysicalUser *user = new PhysicalUser(usage, user_expr, op_id, index, 
                                            false/*copy*/, true/*covers*/);
#endif
      user->add_reference();
      add_physical_user(user, IS_READ_ONLY(usage), term_event, user_mask);
      initial_user_events.insert(term_event);
      // Don't need to actual launch a collection task, destructor
      // will handle this case
      outstanding_gc_events.insert(term_event);
    }

    //--------------------------------------------------------------------------
    ApEvent ReductionView::register_user(const RegionUsage &usage,
                                         const FieldMask &user_mask,
                                         IndexSpaceNode *user_expr,
                                         const UniqueID op_id,
                                         const size_t op_ctx_index,
                                         const unsigned index,
                                         ApEvent term_event,
                                         RtEvent collect_event,
                                         std::set<RtEvent> &applied_events,
                                         CollectiveMapping *collective_mapping,
                                         Operation *local_collective_op,
                                         const PhysicalTraceInfo &trace_info,
                                         const AddressSpaceID source,
                                         const bool symbolic /*=false*/)
    //--------------------------------------------------------------------------
    {
#ifdef DEBUG_LEGION
      assert(usage.redop == manager->redop);
#endif
      // Quick test for empty index space expressions
      if (!symbolic && user_expr->is_empty())
        return manager->get_use_event(term_event);
      // If this is a collective analysis then we need to figure out which
      // analysis is going to perform the traversal, do the parallel rendezvous
      // through the instance manager which should be a collective instance
      if (collective_mapping != NULL)
        return manager->register_collective_user(this, usage, user_mask,
            user_expr, op_id, op_ctx_index, index, term_event, collect_event,
            applied_events, collective_mapping, local_collective_op,
            trace_info, symbolic);
      if (!is_logical_owner())
      {
#ifdef DEBUG_LEGION
        // This should never happen with collective instances
        assert(!manager->is_collective_manager());
#endif
        // If we're not the logical owner send a message there 
        // to do the analysis and provide a user event to trigger
        // with the precondition
        ApUserEvent ready_event = Runtime::create_ap_user_event(&trace_info);
        RtUserEvent applied_event = Runtime::create_rt_user_event();
        Serializer rez;
        {
          RezCheck z(rez);
          rez.serialize(did);
          rez.serialize(usage);
          rez.serialize(user_mask);
          rez.serialize(user_expr->handle);
          rez.serialize(op_id);
          rez.serialize(op_ctx_index);
          rez.serialize(index);
          rez.serialize(term_event);
          rez.serialize(collect_event);
          rez.serialize(ready_event);
          rez.serialize(applied_event);
          trace_info.pack_trace_info(rez, applied_events);
        }
        // Add a remote valid reference that will be removed by 
        // the receiver once the changes have been applied
        WrapperReferenceMutator mutator(applied_events);
        add_base_valid_ref(REMOTE_DID_REF, &mutator);
        runtime->send_view_register_user(logical_owner, rez);
        applied_events.insert(applied_event);
        return ready_event;
      }
      else
      {
        std::set<ApEvent> wait_on_events;
        ApEvent start_use_event = manager->get_use_event(term_event);
        if (start_use_event.exists())
          wait_on_events.insert(start_use_event);
        // At the moment we treat exclusive reductions the same as
        // atomic reductions, this might change in the future
        const RegionUsage reduce_usage(usage.privilege,
            (usage.prop == LEGION_EXCLUSIVE) ? LEGION_ATOMIC : usage.prop,
            usage.redop);
        {
          AutoLock v_lock(view_lock,1,false/*exclusive*/);
          find_reducing_preconditions(reduce_usage, user_mask,
                                      user_expr, wait_on_events);
        }
        // Add our local user
        const bool issue_collect = add_user(reduce_usage, user_expr,
                                      user_mask, term_event, collect_event,
                                      op_id, index, false/*copy*/,
                                      applied_events, trace_info.recording);
        // Launch the garbage collection task, if it doesn't exist
        // then the user wasn't registered anyway, see add_local_user
        if (issue_collect)
        {
          WrapperReferenceMutator mutator(applied_events);
          defer_collect_user(get_manager(), term_event, collect_event,&mutator);
        }
        if (!wait_on_events.empty())
          return Runtime::merge_events(&trace_info, wait_on_events);
        else
          return ApEvent::NO_AP_EVENT;
      }
    }

    //--------------------------------------------------------------------------
    ApEvent ReductionView::find_copy_preconditions(bool reading,
                                            ReductionOpID redop,
                                            const FieldMask &copy_mask,
                                            IndexSpaceExpression *copy_expr,
                                            UniqueID op_id, unsigned index,
                                            std::set<RtEvent> &applied_events,
                                            const PhysicalTraceInfo &trace_info)
    //--------------------------------------------------------------------------
    {
      if (!is_logical_owner())
      {
#ifdef DEBUG_LEGION
        // This should never happen with collective instances
        assert(!manager->is_collective_manager());
#endif
        ApUserEvent ready_event = Runtime::create_ap_user_event(&trace_info);
        RtUserEvent applied = Runtime::create_rt_user_event();
        Serializer rez;
        {
          RezCheck z(rez);
          rez.serialize(did);
          rez.serialize<bool>(reading);
          rez.serialize(redop);
          rez.serialize(copy_mask);
          copy_expr->pack_expression(rez, logical_owner);
          rez.serialize(op_id);
          rez.serialize(index);
          rez.serialize(ready_event);
          rez.serialize(applied);
          trace_info.pack_trace_info(rez, applied_events);
        }
        runtime->send_view_find_copy_preconditions_request(logical_owner, rez);
        applied_events.insert(applied);
        return ready_event;
      }
      else
      {
        std::set<ApEvent> preconditions;
        ApEvent start_use_event = manager->get_use_event();
        if (start_use_event.exists())
          preconditions.insert(start_use_event);
        if (reading)
        {
          AutoLock v_lock(view_lock,1,false/*exclusive*/);
          find_reading_preconditions(copy_mask, copy_expr, preconditions);
        }
        else if (redop > 0)
        {
#ifdef DEBUG_LEGION
          assert(redop == manager->redop);
#endif
          // With bulk reduction copies we're always doing atomic reductions
          const RegionUsage usage(LEGION_REDUCE, LEGION_ATOMIC, redop);
          AutoLock v_lock(view_lock,1,false/*exclusive*/);
<<<<<<< HEAD
          find_reducing_preconditions(usage, copy_mask,
                                      copy_expr, preconditions);
=======
          find_reducing_preconditions(usage,copy_mask,copy_expr,preconditions);
>>>>>>> 14c04200
        }
        else
        {
          AutoLock v_lock(view_lock);
<<<<<<< HEAD
          find_writing_preconditions(copy_mask, copy_expr, preconditions);
=======
          find_initializing_preconditions(copy_mask, copy_expr, preconditions);
>>>>>>> 14c04200
        }
        // Return any preconditions we found to the aggregator
        if (preconditions.empty())
          return ApEvent::NO_AP_EVENT;
        return Runtime::merge_events(&trace_info, preconditions);
      }
    }

    //--------------------------------------------------------------------------
    void ReductionView::add_copy_user(bool reading, ReductionOpID redop,
                                      ApEvent term_event, RtEvent collect_event,
                                      const FieldMask &copy_mask,
                                      IndexSpaceExpression *copy_expr,
                                      UniqueID op_id, unsigned index,
                                      std::set<RtEvent> &applied_events,
                                      const bool trace_recording,
                                      const AddressSpaceID source)
    //--------------------------------------------------------------------------
    {
#ifdef DEBUG_LEGION
      // At most one of these should be true 
      assert(!(reading && (redop > 0)));
#endif
      if (!is_logical_owner())
      {
#ifdef DEBUG_LEGION
        // This should never happen with collective instances
        assert(!manager->is_collective_manager());
#endif
        RtUserEvent applied_event = Runtime::create_rt_user_event();
        Serializer rez;
        {
          RezCheck z(rez);
          rez.serialize(did);
          rez.serialize<bool>(reading);
          rez.serialize(redop);
          rez.serialize(term_event);
          rez.serialize(collect_event);
          rez.serialize(copy_mask);
          copy_expr->pack_expression(rez, logical_owner);
          rez.serialize(op_id);
          rez.serialize(index);
          rez.serialize(applied_event);
          rez.serialize<bool>(trace_recording);
        }
        // Add a remote valid reference that will be removed by 
        // the receiver once the changes have been applied
        WrapperReferenceMutator mutator(applied_events);
        add_base_valid_ref(REMOTE_DID_REF, &mutator);
        runtime->send_view_add_copy_user(logical_owner, rez);
        applied_events.insert(applied_event);
      }
      else
      {
        const RegionUsage usage(reading ? LEGION_READ_ONLY : (redop > 0) ?
            LEGION_REDUCE : LEGION_READ_WRITE, LEGION_EXCLUSIVE, redop);
        const bool issue_collect = add_user(usage, copy_expr, copy_mask,
            term_event, collect_event, op_id, index, true/*copy*/,
            applied_events, trace_recording);
        // Launch the garbage collection task, if it doesn't exist
        // then the user wasn't registered anyway, see add_local_user
        if (issue_collect)
        {
          WrapperReferenceMutator mutator(applied_events);
          defer_collect_user(get_manager(), term_event, collect_event,&mutator);
        }
      }
    }

    //--------------------------------------------------------------------------
    void ReductionView::find_last_users(std::set<ApEvent> &events,
                                        const DomainPoint &collective_point,
                                        const RegionUsage &usage,
                                        const FieldMask &mask,
                                        IndexSpaceExpression *expr,
                                        std::vector<RtEvent> &ready_events)const
    //--------------------------------------------------------------------------
    {
      // Check to see if we're on the right node to perform this analysis
      const AddressSpaceID target_space = get_analysis_space(collective_point);
      if (target_space != local_space)
      {
        const RtUserEvent ready = Runtime::create_rt_user_event();
        Serializer rez;
        {
          RezCheck z(rez);
          rez.serialize(did);
          rez.serialize(&events);
          rez.serialize(collective_point);
          rez.serialize(usage);
          rez.serialize(mask);
          expr->pack_expression(rez, target_space);
          rez.serialize(ready);
        }
        runtime->send_view_find_last_users_request(target_space, rez);
        ready_events.push_back(ready);
      }
      else
      {
        if (IS_READ_ONLY(usage))
        {
          AutoLock v_lock(view_lock,1,false/*exclusive*/);
          find_reading_preconditions(mask, expr, events);
        }
        else if (usage.redop > 0)
        {
#ifdef DEBUG_LEGION
          assert(usage.redop == manager->redop);
#endif
          // With bulk reduction copies we're always doing atomic reductions
          AutoLock v_lock(view_lock,1,false/*exclusive*/);
          find_reducing_preconditions(usage, mask, expr, events);
        }
        else
        {
          AutoLock v_lock(view_lock,1,false/*exclusive*/);
          find_initializing_last_users(mask, expr, events);
        }
      }
    }

    //--------------------------------------------------------------------------
    void ReductionView::find_reducing_preconditions(const RegionUsage &usage,
                                               const FieldMask &user_mask,
                                               IndexSpaceExpression *user_expr,
                                               std::set<ApEvent> &wait_on) const
    //--------------------------------------------------------------------------
    {
      // lock must be held by caller
      find_dependences(writing_users, user_expr, user_mask, wait_on);
      find_dependences(reading_users, user_expr, user_mask, wait_on);
      // check for coherence dependences on previous reduction users
      for (EventFieldUsers::const_iterator uit = reduction_users.begin();
            uit != reduction_users.end(); uit++)
      {
        const FieldMask event_mask = uit->second.get_valid_mask() & user_mask;
        if (!event_mask)
          continue;
        for (EventUsers::const_iterator it = uit->second.begin();
              it != uit->second.end(); it++)
        {
#ifdef DEBUG_LEGION
          assert(it->first->usage.redop == usage.redop);
#endif
          const FieldMask overlap = event_mask & it->second;
          if (!overlap)
            continue;
          // If they are both simultaneous then we can skip
          if (IS_SIMULT(usage) && IS_SIMULT(it->first->usage))
            continue;
          // Atomic and exclusive are the same for the purposes of reductions
          // at the moment since we'll end up using the reservations to 
          // protect the use of the instance anyway
          if ((IS_EXCLUSIVE(usage) || IS_ATOMIC(usage)) && 
              (IS_EXCLUSIVE(it->first->usage) || IS_ATOMIC(it->first->usage)))
            continue;
          // Otherwise we need to check for dependences
          IndexSpaceExpression *expr_overlap = 
            context->intersect_index_spaces(user_expr, it->first->expr);
          if (expr_overlap->is_empty())
            continue;
          wait_on.insert(uit->first);
        }
      }
    }

    //--------------------------------------------------------------------------
<<<<<<< HEAD
    void ReductionView::find_dependences(const EventFieldUsers &users,
                                         IndexSpaceExpression *user_expr,
                                         const FieldMask &user_mask,
                                         std::set<ApEvent> &wait_on) const
=======
    void ReductionView::find_initializing_preconditions(
                                               const FieldMask &user_mask,
                                               IndexSpaceExpression *user_expr,
                                               std::set<ApEvent> &preconditions)
>>>>>>> 14c04200
    //--------------------------------------------------------------------------
    {
      for (EventFieldUsers::const_iterator uit =
            users.begin(); uit != users.end(); uit++)
      {
        const FieldMask event_mask = uit->second.get_valid_mask() & user_mask;
        if (!event_mask)
          continue;
        for (EventUsers::const_iterator it = uit->second.begin();
              it != uit->second.end(); it++)
        {
          const FieldMask overlap = event_mask & it->second;
          if (!overlap)
            continue;
          IndexSpaceExpression *expr_overlap = 
            context->intersect_index_spaces(user_expr, it->first->expr);
          if (expr_overlap->is_empty())
            continue;
          wait_on.insert(uit->first);
          break;
        }
      }
    }

    //--------------------------------------------------------------------------
    void ReductionView::find_writing_preconditions(
                                                const FieldMask &user_mask,
                                                IndexSpaceExpression *user_expr,
                                                std::set<ApEvent> &wait_on)
    //--------------------------------------------------------------------------
    {
      // lock must be held by caller
      find_dependences_and_filter(writing_users, user_expr, user_mask, wait_on); 
      find_dependences_and_filter(reduction_users, user_expr,user_mask,wait_on);
      find_dependences_and_filter(reading_users, user_expr, user_mask, wait_on);
    }

    //--------------------------------------------------------------------------
    void ReductionView::find_dependences_and_filter(EventFieldUsers &users,
                                                IndexSpaceExpression *user_expr,
                                                const FieldMask &user_mask,
                                                std::set<ApEvent> &wait_on)
    //--------------------------------------------------------------------------
    {
      for (EventFieldUsers::iterator uit = users.begin();
            uit != users.end(); /*nothing*/)
      {
        FieldMask event_mask = uit->second.get_valid_mask() & user_mask;
        if (!event_mask)
        {
          uit++;
          continue;
        }
        std::vector<PhysicalUser*> to_delete;
        for (EventUsers::iterator it = uit->second.begin();
              it != uit->second.end(); it++)
        {
          const FieldMask overlap = event_mask & it->second;
          if (!overlap)
            continue;
          IndexSpaceExpression *expr_overlap = 
            context->intersect_index_spaces(user_expr, it->first->expr);
          if (expr_overlap->is_empty())
            continue;
          // Have a precondition so we need to record it
          wait_on.insert(uit->first);
          // See if we can prune out this user because it is dominated
          if (expr_overlap->get_volume() == it->first->expr->get_volume())
          {
            it.filter(overlap);
            if (!it->second)
              to_delete.push_back(it->first);
          }
          // If we've captured a dependence on this event for every
          // field then we can exit out early
          event_mask -= overlap;
          if (!event_mask)
            break;
        }
        if (!to_delete.empty())
        {
          for (std::vector<PhysicalUser*>::const_iterator it = 
                to_delete.begin(); it != to_delete.end(); it++)
          {
            uit->second.erase(*it);
            if ((*it)->remove_reference())
              delete (*it);
          }
          if (uit->second.empty())
          {
            EventFieldUsers::iterator to_erase = uit++;
            users.erase(to_erase);
          }
          else
          {
            uit->second.tighten_valid_mask();
            uit++;
          }
        }
        else
          uit++;
      }
    }

    //--------------------------------------------------------------------------
    void ReductionView::find_reading_preconditions(const FieldMask &user_mask,
<<<<<<< HEAD
                                               IndexSpaceExpression *user_expr,
                                               std::set<ApEvent> &wait_on) const
=======
                                         IndexSpaceExpression *user_expr,
                                         std::set<ApEvent> &preconditions) const
>>>>>>> 14c04200
    //--------------------------------------------------------------------------
    {
      // lock must be held by caller
      find_dependences(writing_users, user_expr, user_mask, wait_on);
      find_dependences(reduction_users, user_expr, user_mask, wait_on);
    }

    //--------------------------------------------------------------------------
    void ReductionView::find_initializing_last_users(
                                         const FieldMask &user_mask,
                                         IndexSpaceExpression *user_expr,
                                         std::set<ApEvent> &preconditions) const
    //--------------------------------------------------------------------------
    {
      // lock must be held by caller
      // we know that reduces dominate earlier fills so we don't need to check
      // those, but we do need to check both reducers and readers since it is
      // possible there were no readers of reduction instance
      for (EventFieldUsers::const_iterator uit = reduction_users.begin();
            uit != reduction_users.end(); uit++)
      {
        FieldMask event_mask = uit->second.get_valid_mask() & user_mask;
        if (!event_mask)
          continue;
        for (EventUsers::const_iterator it = uit->second.begin();
              it != uit->second.end(); it++)
        {
          const FieldMask overlap = event_mask & it->second;
          if (!overlap)
            continue;
          IndexSpaceExpression *expr_overlap = 
            context->intersect_index_spaces(user_expr, it->first->expr);
          if (expr_overlap->is_empty())
            continue;
          // Have a precondition so we need to record it
          preconditions.insert(uit->first);
          // If we've captured a dependence on this event for every
          // field then we can exit out early
          event_mask -= overlap;
          if (!event_mask)
            break;
        }
      }
      for (EventFieldUsers::const_iterator uit = reading_users.begin();
            uit != reading_users.end(); uit++)
      {
        FieldMask event_mask = uit->second.get_valid_mask() & user_mask;
        if (!event_mask)
          continue;
        for (EventUsers::const_iterator it = uit->second.begin();
              it != uit->second.end(); it++)
        {
          const FieldMask overlap = event_mask & it->second;
          if (!overlap)
            continue;
          IndexSpaceExpression *expr_overlap = 
            context->intersect_index_spaces(user_expr, it->first->expr);
          if (expr_overlap->is_empty())
            continue;
          // Have a precondition so we need to record it
          preconditions.insert(uit->first);
          // If we've captured a dependence on this event for every
          // field then we can exit out early
          event_mask -= overlap;
          if (!event_mask)
            break;
        }
      }
    }

    //--------------------------------------------------------------------------
    bool ReductionView::add_user(const RegionUsage &usage,
                                 IndexSpaceExpression *user_expr,
                                 const FieldMask &user_mask, 
                                 ApEvent term_event, RtEvent collect_event,
                                 UniqueID op_id, unsigned index, bool copy_user,
                                 std::set<RtEvent> &applied_events,
                                 const bool trace_recording)
    //--------------------------------------------------------------------------
    {
#ifdef DEBUG_LEGION
      assert(is_logical_owner());
#endif
#ifdef ENABLE_VIEW_REPLICATION
      PhysicalUser *new_user = new PhysicalUser(usage, user_expr, op_id, index, 
                                     collect_event, copy_user, true/*covers*/);
#else
      PhysicalUser *new_user = new PhysicalUser(usage, user_expr, op_id, index, 
                                                copy_user, true/*covers*/);
#endif
      new_user->add_reference();
      // No matter what, we retake the lock in exclusive mode so we
      // can handle any clean-up and add our user
      AutoLock v_lock(view_lock);
      add_physical_user(new_user, IS_READ_ONLY(usage), term_event, user_mask);

      if (outstanding_gc_events.find(term_event) == outstanding_gc_events.end())
      {
        outstanding_gc_events.insert(term_event);
        return true;
      }
      else
        return false;
    }

    //--------------------------------------------------------------------------
    void ReductionView::add_physical_user(PhysicalUser *user, bool reading,
                                          ApEvent term_event, 
                                          const FieldMask &user_mask)
    //--------------------------------------------------------------------------
    {
      // Better already be holding the lock
      EventUsers &event_users = reading ? reading_users[term_event] : 
                 IS_REDUCE(user->usage) ? reduction_users[term_event] : 
                                          writing_users[term_event];
#ifdef DEBUG_LEGION
      assert(event_users.find(user) == event_users.end());
#endif
      event_users.insert(user, user_mask);
    }

    //--------------------------------------------------------------------------
    void ReductionView::filter_local_users(ApEvent term_event)
    //--------------------------------------------------------------------------
    {
      DETAILED_PROFILER(context->runtime, 
                        REDUCTION_VIEW_FILTER_LOCAL_USERS_CALL);
      // Better be holding the lock before calling this
      std::set<ApEvent>::iterator event_finder = 
        outstanding_gc_events.find(term_event);
      if (event_finder != outstanding_gc_events.end())
      {
        EventFieldUsers::iterator finder = writing_users.find(term_event);
        if (finder != writing_users.end())
        {
          for (EventUsers::const_iterator it = finder->second.begin();
                it != finder->second.end(); it++)
            if (it->first->remove_reference())
              delete it->first;
          writing_users.erase(finder);
        }
        finder = reduction_users.find(term_event);
        if (finder != reduction_users.end())
        {
          for (EventUsers::const_iterator it = finder->second.begin();
                it != finder->second.end(); it++)
            if (it->first->remove_reference())
              delete it->first;
          reduction_users.erase(finder);
        }
        finder = reading_users.find(term_event);
        if (finder != reading_users.end())
        {
          for (EventUsers::const_iterator it = finder->second.begin();
                it != finder->second.end(); it++)
            if (it->first->remove_reference())
              delete it->first;
          reading_users.erase(finder);
        }
        outstanding_gc_events.erase(event_finder);
      }
    } 
 
    //--------------------------------------------------------------------------
    void ReductionView::copy_to(const FieldMask &copy_mask,
                                std::vector<CopySrcDstField> &dst_fields,
                                CopyAcrossHelper *across_helper)
    //--------------------------------------------------------------------------
    {
#ifdef DEBUG_LEGION
      assert(!manager->is_collective_manager());
#endif
      // Get the destination fields for this copy
      if (across_helper == NULL)
        manager->compute_copy_offsets(copy_mask, dst_fields);
      else
        across_helper->compute_across_offsets(copy_mask, dst_fields);
    }

    //--------------------------------------------------------------------------
    void ReductionView::copy_from(const FieldMask &copy_mask,
                                  const DomainPoint &collective_point,
                                  std::vector<CopySrcDstField> &src_fields)
    //--------------------------------------------------------------------------
    {
#ifdef DEBUG_LEGION
      assert(FieldMask::pop_count(copy_mask) == 1); // only one field
#endif
      manager->compute_copy_offsets(copy_mask, src_fields, &collective_point);
    }

    //--------------------------------------------------------------------------
    void ReductionView::notify_active(ReferenceMutator *mutator)
    //--------------------------------------------------------------------------
    {
      manager->add_nested_gc_ref(did, mutator);
      // If we're the logical owner, but not the original owner
      // then we use a gc reference on the original owner to 
      // keep all the views allive until we're done
      if (is_logical_owner() && !is_owner())
        send_remote_gc_increment(owner_space, mutator);
    }

    //--------------------------------------------------------------------------
    void ReductionView::notify_inactive(ReferenceMutator *mutator)
    //--------------------------------------------------------------------------
    {
      manager->remove_nested_gc_ref(did, mutator);
      // If we're the logical owner but not the original owner
      // then we remove the gc reference that we added
      if (is_logical_owner() && !is_owner())
        send_remote_gc_decrement(owner_space, mutator);
    }

    //--------------------------------------------------------------------------
    void ReductionView::notify_valid(ReferenceMutator *mutator)
    //--------------------------------------------------------------------------
    {
      // The logical owner is where complete set of users is and is therefore
      // where garbage collection will take place so we need to send our 
      // valid update there if we're not the owner, otherwise we send it 
      // down to the manager
      if (is_logical_owner())
        manager->add_nested_valid_ref(did, mutator);
      else
        send_remote_valid_increment(logical_owner, mutator);
    }

    //--------------------------------------------------------------------------
    void ReductionView::notify_invalid(ReferenceMutator *mutator)
    //--------------------------------------------------------------------------
    {
      if (is_logical_owner())
        // we have a resource reference on the manager so no need to check
        manager->remove_nested_valid_ref(did, mutator);
      else
        send_remote_valid_decrement(logical_owner, mutator);
    }

    //--------------------------------------------------------------------------
    void ReductionView::add_collectable_reference(ReferenceMutator *mutator)
    //--------------------------------------------------------------------------
    {
#ifdef DEBUG_LEGION
      assert(mutator != NULL);
#endif
      // Only the logical owner adds the full GC reference as this is where
      // the actual garbage collection algorithm will take place and we know
      // that we have all the valid gc event users
      if (is_logical_owner())
        add_base_gc_ref(PENDING_GC_REF, mutator);
      else
        add_base_resource_ref(PENDING_GC_REF);
    }

    //--------------------------------------------------------------------------
    bool ReductionView::remove_collectable_reference(ReferenceMutator *mutator)
    //--------------------------------------------------------------------------
    {
      if (is_logical_owner())
        return remove_base_gc_ref(PENDING_GC_REF, mutator);
      else
        return remove_base_resource_ref(PENDING_GC_REF);
    }

    //--------------------------------------------------------------------------
    void ReductionView::collect_users(const std::set<ApEvent> &term_events)
    //--------------------------------------------------------------------------
    {
      // Do not do this if we are in LegionSpy so we can see 
      // all of the dependences
#ifndef LEGION_DISABLE_EVENT_PRUNING
      AutoLock v_lock(view_lock);
      for (std::set<ApEvent>::const_iterator it = term_events.begin();
            it != term_events.end(); it++)
      {
        filter_local_users(*it); 
      }
#endif
    }

    //--------------------------------------------------------------------------
    void ReductionView::send_view(AddressSpaceID target)
    //--------------------------------------------------------------------------
    {
#ifdef DEBUG_LEGION
      assert(is_owner());
#endif
      // Check to see if this is a replicated view, if the target
      // is in the replicated set, then there's nothing we need to do
      // We can just ignore this and the registration will be done later
      if ((collective_mapping != NULL) && collective_mapping->contains(target))
        return;
      // Don't take the lock, it's alright to have duplicate sends
      Serializer rez;
      {
        RezCheck z(rez);
        rez.serialize(did);
        rez.serialize(manager->did);
        rez.serialize(owner_space);
        rez.serialize(logical_owner);
        rez.serialize(owner_context);
      }
      runtime->send_reduction_view(target, rez);
      update_remote_instances(target);
    }

    //--------------------------------------------------------------------------
    ReductionOpID ReductionView::get_redop(void) const
    //--------------------------------------------------------------------------
    {
      return manager->redop;
    }

    //--------------------------------------------------------------------------
    /*static*/ void ReductionView::handle_send_reduction_view(Runtime *runtime,
                                     Deserializer &derez, AddressSpaceID source)
    //--------------------------------------------------------------------------
    {
      DerezCheck z(derez); 
      DistributedID did;
      derez.deserialize(did);
      DistributedID manager_did;
      derez.deserialize(manager_did);
      AddressSpaceID owner_space;
      derez.deserialize(owner_space);
      AddressSpaceID logical_owner;
      derez.deserialize(logical_owner);
      UniqueID context_uid;
      derez.deserialize(context_uid);

      RtEvent man_ready;
      PhysicalManager *manager =
        runtime->find_or_request_instance_manager(manager_did, man_ready);
      if (man_ready.exists() && !man_ready.has_triggered())
      {
        // Defer this until the manager is ready
        DeferReductionViewArgs args(did, manager, owner_space,
                                    logical_owner, context_uid);
        runtime->issue_runtime_meta_task(args,
            LG_LATENCY_RESPONSE_PRIORITY, man_ready);
      }
      else
        create_remote_view(runtime, did, manager, owner_space, 
                           logical_owner, context_uid);
    }

    //--------------------------------------------------------------------------
    /*static*/ void ReductionView::handle_defer_reduction_view(
                                             const void *args, Runtime *runtime)
    //--------------------------------------------------------------------------
    {
      const DeferReductionViewArgs *dargs = 
        (const DeferReductionViewArgs*)args; 
      create_remote_view(runtime, dargs->did, dargs->manager, 
          dargs->owner_space, dargs->logical_owner, dargs->context_uid);
    }

    //--------------------------------------------------------------------------
    /*static*/ void ReductionView::create_remote_view(Runtime *runtime,
                            DistributedID did, PhysicalManager *manager,
                            AddressSpaceID owner_space, 
                            AddressSpaceID logical_owner, UniqueID context_uid)
    //--------------------------------------------------------------------------
    {
#ifdef DEBUG_LEGION
      assert(manager->is_reduction_manager());
#endif
      void *location;
      ReductionView *view = NULL;
      if (runtime->find_pending_collectable_location(did, location))
        view = new(location) ReductionView(runtime->forest, did, owner_space, 
                                           logical_owner, manager,
                                           context_uid, false/*register now*/);
      else
        view = new ReductionView(runtime->forest, did, owner_space,
                                 logical_owner, manager, 
                                 context_uid, false/*register now*/);
      // Only register after construction
      view->register_with_runtime();
    }

  }; // namespace Internal 
}; // namespace Legion
<|MERGE_RESOLUTION|>--- conflicted
+++ resolved
@@ -4607,21 +4607,12 @@
           // With bulk reduction copies we're always doing atomic reductions
           const RegionUsage usage(LEGION_REDUCE, LEGION_ATOMIC, redop);
           AutoLock v_lock(view_lock,1,false/*exclusive*/);
-<<<<<<< HEAD
-          find_reducing_preconditions(usage, copy_mask,
-                                      copy_expr, preconditions);
-=======
           find_reducing_preconditions(usage,copy_mask,copy_expr,preconditions);
->>>>>>> 14c04200
         }
         else
         {
           AutoLock v_lock(view_lock);
-<<<<<<< HEAD
           find_writing_preconditions(copy_mask, copy_expr, preconditions);
-=======
-          find_initializing_preconditions(copy_mask, copy_expr, preconditions);
->>>>>>> 14c04200
         }
         // Return any preconditions we found to the aggregator
         if (preconditions.empty())
@@ -4789,17 +4780,10 @@
     }
 
     //--------------------------------------------------------------------------
-<<<<<<< HEAD
     void ReductionView::find_dependences(const EventFieldUsers &users,
                                          IndexSpaceExpression *user_expr,
                                          const FieldMask &user_mask,
                                          std::set<ApEvent> &wait_on) const
-=======
-    void ReductionView::find_initializing_preconditions(
-                                               const FieldMask &user_mask,
-                                               IndexSpaceExpression *user_expr,
-                                               std::set<ApEvent> &preconditions)
->>>>>>> 14c04200
     //--------------------------------------------------------------------------
     {
       for (EventFieldUsers::const_iterator uit =
@@ -4906,18 +4890,13 @@
 
     //--------------------------------------------------------------------------
     void ReductionView::find_reading_preconditions(const FieldMask &user_mask,
-<<<<<<< HEAD
-                                               IndexSpaceExpression *user_expr,
-                                               std::set<ApEvent> &wait_on) const
-=======
                                          IndexSpaceExpression *user_expr,
                                          std::set<ApEvent> &preconditions) const
->>>>>>> 14c04200
     //--------------------------------------------------------------------------
     {
       // lock must be held by caller
-      find_dependences(writing_users, user_expr, user_mask, wait_on);
-      find_dependences(reduction_users, user_expr, user_mask, wait_on);
+      find_dependences(writing_users, user_expr, user_mask, preconditions);
+      find_dependences(reduction_users, user_expr, user_mask, preconditions);
     }
 
     //--------------------------------------------------------------------------
