/* Copyright 2017 Stanford University, NVIDIA Corporation
 *
 * Licensed under the Apache License, Version 2.0 (the "License");
 * you may not use this file except in compliance with the License.
 * You may obtain a copy of the License at
 *
 *     http://www.apache.org/licenses/LICENSE-2.0
 *
 * Unless required by applicable law or agreed to in writing, software
 * distributed under the License is distributed on an "AS IS" BASIS,
 * WITHOUT WARRANTIES OR CONDITIONS OF ANY KIND, either express or implied.
 * See the License for the specific language governing permissions and
 * limitations under the License.
 */

#include "legion.h"
#include "runtime.h"
#include "legion_ops.h"
#include "legion_tasks.h"
#include "region_tree.h"
#include "legion_spy.h"
#include "legion_profiling.h"
#include "legion_instances.h"
#include "legion_views.h"
#include "legion_analysis.h"
#include "legion_context.h"

namespace Legion {
  namespace Internal {

    LEGION_EXTERN_LOGGER_DECLARATIONS

    /////////////////////////////////////////////////////////////
    // LogicalView 
    /////////////////////////////////////////////////////////////

    //--------------------------------------------------------------------------
    LogicalView::LogicalView(RegionTreeForest *ctx, DistributedID did,
                             AddressSpaceID own_addr,
                             RegionTreeNode *node, bool register_now)
      : DistributedCollectable(ctx->runtime, did, own_addr, register_now), 
        context(ctx), logical_node(node), 
        view_lock(Reservation::create_reservation()) 
    //--------------------------------------------------------------------------
    {
    }

    //--------------------------------------------------------------------------
    LogicalView::~LogicalView(void)
    //--------------------------------------------------------------------------
    {
      if (is_owner() && registered_with_runtime)
        unregister_with_runtime(VIEW_VIRTUAL_CHANNEL);
      view_lock.destroy_reservation();
      view_lock = Reservation::NO_RESERVATION;
    }

    //--------------------------------------------------------------------------
    /*static*/ void LogicalView::handle_view_request(Deserializer &derez,
                                        Runtime *runtime, AddressSpaceID source)
    //--------------------------------------------------------------------------
    {
      DerezCheck z(derez);
      DistributedID did;
      derez.deserialize(did);
      DistributedCollectable *dc = runtime->find_distributed_collectable(did);
#ifdef DEBUG_LEGION
      LogicalView *view = dynamic_cast<LogicalView*>(dc);
      assert(view != NULL);
#else
      LogicalView *view = static_cast<LogicalView*>(dc);
#endif
      view->send_view(source);
    }

    //--------------------------------------------------------------------------
    void LogicalView::defer_collect_user(ApEvent term_event,
                                         ReferenceMutator *mutator) 
    //--------------------------------------------------------------------------
    {
      // The runtime will add the gc reference to this view when necessary
      runtime->defer_collect_user(this, term_event, mutator);
    }
 
    //--------------------------------------------------------------------------
    /*static*/ void LogicalView::handle_deferred_collect(LogicalView *view,
                                           const std::set<ApEvent> &term_events)
    //--------------------------------------------------------------------------
    {
      view->collect_users(term_events);
      // Then remove the gc reference on the object
      if (view->remove_base_gc_ref(PENDING_GC_REF))
        delete view;
    }

    /////////////////////////////////////////////////////////////
    // InstanceView 
    /////////////////////////////////////////////////////////////

    //--------------------------------------------------------------------------
    InstanceView::InstanceView(RegionTreeForest *ctx, DistributedID did,
                               AddressSpaceID owner_sp,
                               AddressSpaceID log_own, RegionTreeNode *node, 
                               UniqueID own_ctx, bool register_now)
      : LogicalView(ctx, did, owner_sp, node, register_now), 
        owner_context(own_ctx), logical_owner(log_own)
    //--------------------------------------------------------------------------
    {
    }

    //--------------------------------------------------------------------------
    InstanceView::~InstanceView(void)
    //--------------------------------------------------------------------------
    { 
    }

    //--------------------------------------------------------------------------
    /*static*/ void InstanceView::handle_view_update_request(
                   Deserializer &derez, Runtime *runtime, AddressSpaceID source)
    //--------------------------------------------------------------------------
    {
      DerezCheck z(derez);
      DistributedID did;
      derez.deserialize(did);
      RtUserEvent done_event;
      derez.deserialize(done_event);
      RtEvent ready = RtEvent::NO_RT_EVENT;
      LogicalView *view = runtime->find_or_request_logical_view(did, ready);
      if (ready.exists())
        ready.lg_wait();
#ifdef DEBUG_LEGION
      assert(view->is_instance_view());
#endif
      InstanceView *inst_view = view->as_instance_view();
      inst_view->process_update_request(source, done_event, derez);
    }

    //--------------------------------------------------------------------------
    /*static*/ void InstanceView::handle_view_update_response(
                                          Deserializer &derez, Runtime *runtime)
    //--------------------------------------------------------------------------
    {
      DerezCheck z(derez);
      DistributedID did;
      derez.deserialize(did);
      RtUserEvent done_event;
      derez.deserialize(done_event);
      RtEvent ready = RtEvent::NO_RT_EVENT;
      LogicalView *view = runtime->find_or_request_logical_view(did, ready);
      if (ready.exists())
        ready.lg_wait();
#ifdef DEBUG_LEGION
      assert(view->is_instance_view());
#endif
      InstanceView *inst_view = view->as_instance_view();
      inst_view->process_update_response(derez, done_event, runtime->forest);
    }

    //--------------------------------------------------------------------------
    /*static*/ void InstanceView::handle_view_remote_update(
                   Deserializer &derez, Runtime *runtime, AddressSpaceID source)
    //--------------------------------------------------------------------------
    {
      DerezCheck z(derez);
      DistributedID did;
      derez.deserialize(did);
      RtEvent ready = RtEvent::NO_RT_EVENT;
      LogicalView *view = runtime->find_or_request_logical_view(did, ready);
      if (ready.exists())
        ready.lg_wait();
#ifdef DEBUG_LEGION
      assert(view->is_instance_view());
#endif
      InstanceView *inst_view = view->as_instance_view();
      inst_view->process_remote_update(derez, source, runtime->forest);
    }

    //--------------------------------------------------------------------------
    /*static*/ void InstanceView::handle_view_remote_invalidate(
                                          Deserializer &derez, Runtime *runtime)
    //--------------------------------------------------------------------------
    {
      DerezCheck z(derez);
      DistributedID did;
      derez.deserialize(did);
      FieldMask invalid_mask;
      derez.deserialize(invalid_mask);
      RtUserEvent done_event;
      derez.deserialize(done_event);
      RtEvent ready = RtEvent::NO_RT_EVENT;
      LogicalView *view = runtime->find_or_request_logical_view(did, ready);
      if (ready.exists())
        ready.lg_wait();
#ifdef DEBUG_LEGION
      assert(view->is_instance_view());
#endif
      InstanceView *inst_view = view->as_instance_view();
      inst_view->process_remote_invalidate(invalid_mask, done_event);
    }

    /////////////////////////////////////////////////////////////
    // MaterializedView 
    /////////////////////////////////////////////////////////////

    //--------------------------------------------------------------------------
    MaterializedView::MaterializedView(
                               RegionTreeForest *ctx, DistributedID did,
                               AddressSpaceID own_addr,
                               AddressSpaceID log_own, RegionTreeNode *node, 
                               InstanceManager *man, MaterializedView *par, 
                               UniqueID own_ctx, bool register_now)
      : InstanceView(ctx, encode_materialized_did(did, par == NULL), own_addr, 
                     log_own, node, own_ctx, register_now), 
        manager(man), parent(par), 
        disjoint_children(node->are_all_children_disjoint())
    //--------------------------------------------------------------------------
    {
      // Otherwise the instance lock will get filled in when we are unpacked
#ifdef DEBUG_LEGION
      assert(manager != NULL);
#endif
      logical_node->register_instance_view(manager, owner_context, this);
      // If we are either not a parent or we are a remote parent add 
      // a resource reference to avoid being collected
      if (parent != NULL)
        add_nested_resource_ref(parent->did);
      else 
        manager->add_nested_resource_ref(did);
#ifdef LEGION_GC
      log_garbage.info("GC Materialized View %lld %d %lld", 
          LEGION_DISTRIBUTED_ID_FILTER(did), local_space, 
          LEGION_DISTRIBUTED_ID_FILTER(manager->did)); 
#endif
    }

    //--------------------------------------------------------------------------
    MaterializedView::MaterializedView(const MaterializedView &rhs)
      : InstanceView(NULL, 0, 0, 0, NULL, 0, false),
        manager(NULL), parent(NULL), disjoint_children(false)
    //--------------------------------------------------------------------------
    {
      // should never be called
      assert(false);
    }

    //--------------------------------------------------------------------------
    MaterializedView::~MaterializedView(void)
    //--------------------------------------------------------------------------
    {
      // Always unregister ourselves with the region tree node
      logical_node->unregister_instance_view(manager, owner_context);
      for (std::map<LegionColor,MaterializedView*>::const_iterator it = 
            children.begin(); it != children.end(); it++)
      {
        if (it->second->remove_nested_resource_ref(did))
          delete it->second;
      }
      if ((parent == NULL) && manager->remove_nested_resource_ref(did))
        delete manager;
      if (!atomic_reservations.empty())
      {
        // If this is the owner view, delete any atomic reservations
        if (is_owner())
        {
          for (std::map<FieldID,Reservation>::iterator it = 
                atomic_reservations.begin(); it != 
                atomic_reservations.end(); it++)
          {
            it->second.destroy_reservation();
          }
        }
        atomic_reservations.clear();
      }
      if (!initial_user_events.empty())
      {
        for (std::set<ApEvent>::const_iterator it = initial_user_events.begin();
              it != initial_user_events.end(); it++)
          filter_local_users(*it);
      }
#if !defined(LEGION_SPY) && !defined(EVENT_GRAPH_TRACE) && \
      defined(DEBUG_LEGION)
      // Don't forget to remove the initial user if there was one
      // before running these checks
      assert(current_epoch_users.empty());
      assert(previous_epoch_users.empty());
      assert(outstanding_gc_events.empty());
#endif
#ifdef LEGION_GC
      log_garbage.info("GC Deletion %lld %d", 
          LEGION_DISTRIBUTED_ID_FILTER(did), local_space);
#endif
    }

    //--------------------------------------------------------------------------
    MaterializedView& MaterializedView::operator=(const MaterializedView &rhs)
    //--------------------------------------------------------------------------
    {
      // should never be called
      assert(false);
      return *this;
    }

    //--------------------------------------------------------------------------
    void MaterializedView::add_remote_child(MaterializedView *child)
    //--------------------------------------------------------------------------
    {
#ifdef DEBUG_LEGION
      assert(manager == child->manager);
#endif
      LegionColor c = child->logical_node->get_color();
      AutoLock v_lock(view_lock);
      children[c] = child;
    }

    //--------------------------------------------------------------------------
    Memory MaterializedView::get_location(void) const
    //--------------------------------------------------------------------------
    {
      return manager->get_memory();
    }

    //--------------------------------------------------------------------------
    const FieldMask& MaterializedView::get_physical_mask(void) const
    //--------------------------------------------------------------------------
    {
      return manager->layout->allocated_fields;
    }

    //--------------------------------------------------------------------------
    bool MaterializedView::has_space(const FieldMask &space_mask) const
    //--------------------------------------------------------------------------
    {
      return !(space_mask - manager->layout->allocated_fields);
    }

    //--------------------------------------------------------------------------
    LogicalView* MaterializedView::get_subview(const LegionColor c)
    //--------------------------------------------------------------------------
    {
      return get_materialized_subview(c);
    }

    //--------------------------------------------------------------------------
    MaterializedView* MaterializedView::get_materialized_subview(
                                                            const LegionColor c)
    //--------------------------------------------------------------------------
    {
      // This is the common case we should already have it
      {
        AutoLock v_lock(view_lock, 1, false/*exclusive*/);
        std::map<LegionColor,MaterializedView*>::const_iterator finder = 
                                                            children.find(c);
        if (finder != children.end())
          return finder->second;
      }
      // If we don't have it, we have to make it
      if (is_owner())
      {
        RegionTreeNode *child_node = logical_node->get_tree_child(c);
        // Allocate the DID eagerly
        DistributedID child_did = 
          context->runtime->get_available_distributed_id(false);
        bool free_child_did = false;
        MaterializedView *child_view = NULL;
        {
          // Retake the lock and see if we lost the race
          AutoLock v_lock(view_lock);
          std::map<LegionColor,MaterializedView*>::const_iterator finder = 
                                                              children.find(c);
          if (finder != children.end())
          {
            child_view = finder->second;
            free_child_did = true;
          }
          else
          {
            // Otherwise we get to make it
            child_view = new MaterializedView(context, child_did, 
                                              owner_space, logical_owner, 
                                              child_node, manager, this, 
                                              owner_context, true/*reg now*/);
            children[c] = child_view;
          }
          if (free_child_did)
            context->runtime->free_distributed_id(child_did);
          return child_view;
        }
      }
      else
      {
        // Find the distributed ID for this child view
        volatile DistributedID child_did;
        RtUserEvent wait_on = Runtime::create_rt_user_event();
        Serializer rez;
        {
          RezCheck z(rez);
          rez.serialize(did);
          rez.serialize(c);
          rez.serialize(&child_did);
          rez.serialize(wait_on);
        }
        runtime->send_subview_did_request(owner_space, rez); 
        wait_on.lg_wait();
        RtEvent ready;
        LogicalView *child_view = 
          context->runtime->find_or_request_logical_view(child_did, ready);
        if (ready.exists())
          ready.lg_wait();
#ifdef DEBUG_LEGION
        assert(child_view->is_materialized_view());
#endif
        return child_view->as_materialized_view();
      }
    }

    //--------------------------------------------------------------------------
    /*static*/ void MaterializedView::handle_subview_did_request(
                   Deserializer &derez, Runtime *runtime, AddressSpaceID source)
    //--------------------------------------------------------------------------
    {
      DerezCheck z(derez);
      DistributedID parent_did;
      derez.deserialize(parent_did);
      LegionColor color;
      derez.deserialize(color);
      DistributedID *target;
      derez.deserialize(target);
      RtUserEvent to_trigger;
      derez.deserialize(to_trigger);
      DistributedCollectable *dc = 
        runtime->find_distributed_collectable(parent_did);
#ifdef DEBUG_LEGION
      MaterializedView *parent_view = dynamic_cast<MaterializedView*>(dc);
      assert(parent_view != NULL);
#else
      MaterializedView *parent_view = static_cast<MaterializedView*>(dc);
#endif
      MaterializedView *child_view = 
        parent_view->get_materialized_subview(color);
      Serializer rez;
      {
        RezCheck z(rez);
        rez.serialize(child_view->did);
        rez.serialize(target);
        rez.serialize(to_trigger);
      }
      runtime->send_subview_did_response(source, rez);
    }

    //--------------------------------------------------------------------------
    /*static*/ void MaterializedView::handle_subview_did_response(
                                                            Deserializer &derez)
    //--------------------------------------------------------------------------
    {
      DerezCheck z(derez);
      DistributedID result;
      derez.deserialize(result);
      DistributedID *target;
      derez.deserialize(target);
      RtUserEvent to_trigger;
      derez.deserialize(to_trigger);
      (*target) = result;
      Runtime::trigger_event(to_trigger);
    }

    //--------------------------------------------------------------------------
    MaterializedView* MaterializedView::get_materialized_parent_view(void) const
    //--------------------------------------------------------------------------
    {
      return parent;
    }

    //--------------------------------------------------------------------------
    void MaterializedView::copy_field(FieldID fid,
                                      std::vector<CopySrcDstField> &copy_fields)
    //--------------------------------------------------------------------------
    {
      std::vector<FieldID> local_fields(1,fid);
      manager->compute_copy_offsets(local_fields, copy_fields); 
    }

    //--------------------------------------------------------------------------
    void MaterializedView::copy_to(const FieldMask &copy_mask,
                                   std::vector<CopySrcDstField> &dst_fields,
                                   CopyAcrossHelper *across_helper)
    //--------------------------------------------------------------------------
    {
      if (across_helper == NULL)
        manager->compute_copy_offsets(copy_mask, dst_fields);
      else
        across_helper->compute_across_offsets(copy_mask, dst_fields);
    }

    //--------------------------------------------------------------------------
    void MaterializedView::copy_from(const FieldMask &copy_mask,
                                     std::vector<CopySrcDstField> &src_fields)
    //--------------------------------------------------------------------------
    {
      manager->compute_copy_offsets(copy_mask, src_fields);
    }

    //--------------------------------------------------------------------------
    bool MaterializedView::reduce_to(ReductionOpID redop, 
                                     const FieldMask &copy_mask,
                                     std::vector<CopySrcDstField> &dst_fields,
                                     CopyAcrossHelper *across_helper)
    //--------------------------------------------------------------------------
    {
      if (across_helper == NULL)
        manager->compute_copy_offsets(copy_mask, dst_fields);
      else
        across_helper->compute_across_offsets(copy_mask, dst_fields);
      return false; // not a fold
    }

    //--------------------------------------------------------------------------
    void MaterializedView::reduce_from(ReductionOpID redop,
                                       const FieldMask &reduce_mask, 
                                       std::vector<CopySrcDstField> &src_fields)
    //--------------------------------------------------------------------------
    {
      manager->compute_copy_offsets(reduce_mask, src_fields);
    }

    //--------------------------------------------------------------------------
    void MaterializedView::accumulate_events(std::set<ApEvent> &all_events)
    //--------------------------------------------------------------------------
    {
      AutoLock v_lock(view_lock,1,false/*exclusive*/);
      all_events.insert(outstanding_gc_events.begin(),
                        outstanding_gc_events.end());
    } 

    //--------------------------------------------------------------------------
    void MaterializedView::find_copy_preconditions(ReductionOpID redop, 
                                                   bool reading, 
                                                   bool single_copy,
                                                   bool restrict_out,
                                                   const FieldMask &copy_mask,
                                                   VersionTracker *versions,
                                                   const UniqueID creator_op_id,
                                                   const unsigned index,
                                                   const AddressSpaceID source,
                           LegionMap<ApEvent,FieldMask>::aligned &preconditions,
                             std::set<RtEvent> &applied_events, bool can_filter)
    //--------------------------------------------------------------------------
    {
      ApEvent start_use_event = manager->get_use_event();
      if (start_use_event.exists())
      {
        LegionMap<ApEvent,FieldMask>::aligned::iterator finder = 
          preconditions.find(start_use_event);
        if (finder == preconditions.end())
          preconditions[start_use_event] = copy_mask;
        else
          finder->second |= copy_mask;
      }
      RegionNode *origin_node = logical_node->is_region() ? 
        logical_node->as_region_node() : 
        logical_node->as_partition_node()->parent;
      // If we can filter we can do the normal case, otherwise
      // we do the above case where we don't filter
      if (can_filter)
        find_local_copy_preconditions(redop, reading, single_copy, restrict_out,
                                      copy_mask, INVALID_COLOR, origin_node, 
                                      versions, creator_op_id, index, source, 
                                      preconditions, applied_events);
      else
        find_local_copy_preconditions_above(redop, reading, single_copy, 
                                      restrict_out, copy_mask, INVALID_COLOR, 
                                      origin_node, versions,creator_op_id,index,
                                      source, preconditions, applied_events,
                                      false/*actually above*/);
      if ((parent != NULL) && !versions->is_upper_bound_node(logical_node))
      {
        const LegionColor local_point = logical_node->get_color();
        parent->find_copy_preconditions_above(redop, reading, single_copy,
                   restrict_out, copy_mask, local_point, origin_node, versions, 
                   creator_op_id, index, source, preconditions, applied_events);
      }
    }

    //--------------------------------------------------------------------------
    void MaterializedView::find_copy_preconditions_above(ReductionOpID redop,
                                                         bool reading,
                                                         bool single_copy,
                                                         bool restrict_out,
                                                     const FieldMask &copy_mask,
                                                  const LegionColor child_color,
                                                  RegionNode *origin_node,
                                                  VersionTracker *versions,
                                                  const UniqueID creator_op_id,
                                                  const unsigned index,
                                                  const AddressSpaceID source,
                           LegionMap<ApEvent,FieldMask>::aligned &preconditions,
                                              std::set<RtEvent> &applied_events)
    //--------------------------------------------------------------------------
    {
      find_local_copy_preconditions_above(redop, reading, single_copy, 
                  restrict_out, copy_mask, child_color, origin_node, versions, 
                  creator_op_id, index, source, preconditions, applied_events);
      if ((parent != NULL) && !versions->is_upper_bound_node(logical_node))
      {
        const LegionColor local_point = logical_node->get_color();
        parent->find_copy_preconditions_above(redop, reading, single_copy, 
                  restrict_out, copy_mask, local_point, origin_node, versions, 
                  creator_op_id, index, source, preconditions, applied_events);
      }
    }
    
    //--------------------------------------------------------------------------
    void MaterializedView::find_local_copy_preconditions(ReductionOpID redop,
                                                         bool reading,
                                                         bool single_copy,
                                                         bool restrict_out,
                                                     const FieldMask &copy_mask,
                                                  const LegionColor child_color,
                                                  RegionNode *origin_node,
                                                  VersionTracker *versions,
                                                  const UniqueID creator_op_id,
                                                  const unsigned index,
                                                  const AddressSpaceID source,
                           LegionMap<ApEvent,FieldMask>::aligned &preconditions,
                                              std::set<RtEvent> &applied_events)
    //--------------------------------------------------------------------------
    {
      DETAILED_PROFILER(context->runtime, 
                        MATERIALIZED_VIEW_FIND_LOCAL_COPY_PRECONDITIONS_CALL);
      // If we are not the logical owner, we need to see if we are up to date 
      if (!is_logical_owner())
      {
        // We are also reading if we are doing a reductions
        perform_remote_valid_check(copy_mask, versions,reading || (redop != 0));
      }
      FieldMask filter_mask;
      std::set<ApEvent> dead_events;
      LegionMap<ApEvent,FieldMask>::aligned filter_current_users, 
                                           filter_previous_users;
      LegionMap<VersionID,FieldMask>::aligned advance_versions, add_versions;
      if (reading)
      {
        RegionUsage usage(READ_ONLY, EXCLUSIVE, 0);
        FieldMask observed, non_dominated;
        AutoLock v_lock(view_lock,1,false/*exclusive*/);
        find_current_preconditions<true/*track*/>(copy_mask, usage, child_color,
                               origin_node, creator_op_id, index, preconditions,
                               dead_events, filter_current_users,
                               observed, non_dominated);
        const FieldMask dominated = observed - non_dominated;
        if (!!dominated)
          find_previous_filter_users(dominated, filter_previous_users);
        const FieldMask previous_mask = copy_mask - dominated;
        if (!!previous_mask)
          find_previous_preconditions(previous_mask, usage, child_color,
                                      origin_node, creator_op_id, index, 
                                      preconditions, dead_events);
      }
      else
      {
        RegionUsage usage((redop > 0) ? REDUCE : WRITE_DISCARD,EXCLUSIVE,redop);
        FieldMask observed, non_dominated, write_skip_mask;
        AutoLock v_lock(view_lock,1,false/*exclusive*/);
        // Find any version updates as well our write skip mask
        find_copy_version_updates(copy_mask, versions, write_skip_mask, 
            filter_mask, advance_versions, add_versions, redop > 0,
            restrict_out, true/*base*/);
        // Can only do the write-skip optimization if this is a single copy
        if (single_copy && !!write_skip_mask)
        {
          // If we have a write skip mask we know we won't interfere with
          // any users in the list of current users so we can skip them
          const FieldMask current_mask = copy_mask - write_skip_mask;
          if (!!current_mask)
            find_current_preconditions<true/*track*/>(current_mask, usage, 
                                       child_color, origin_node, creator_op_id,
                                       index, preconditions, dead_events, 
                                       filter_current_users,
                                       observed, non_dominated);
        }
        else // the normal case with no write-skip
          find_current_preconditions<true/*track*/>(copy_mask, usage, 
                                     child_color, origin_node, creator_op_id,
                                     index, preconditions, dead_events, 
                                     filter_current_users, 
                                     observed, non_dominated);
        const FieldMask dominated = observed - non_dominated;
        if (!!dominated)
          find_previous_filter_users(dominated, filter_previous_users);
        const FieldMask previous_mask = copy_mask - dominated;
        if (!!previous_mask)
          find_previous_preconditions(previous_mask, usage, child_color,
                                      origin_node, creator_op_id, index, 
                                      preconditions, dead_events);
      }
      if (!dead_events.empty() || 
          !filter_previous_users.empty() || !filter_current_users.empty() ||
          !advance_versions.empty() || !add_versions.empty())
      {
        // Need exclusive permissions to modify data structures
        AutoLock v_lock(view_lock);
        if (!dead_events.empty())
          for (std::set<ApEvent>::const_iterator it = dead_events.begin();
                it != dead_events.end(); it++)
            filter_local_users(*it); 
        if (!filter_previous_users.empty())
          for (LegionMap<ApEvent,FieldMask>::aligned::const_iterator it = 
                filter_previous_users.begin(); it != 
                filter_previous_users.end(); it++)
            filter_previous_user(it->first, it->second);
        if (!filter_current_users.empty())
          for (LegionMap<ApEvent,FieldMask>::aligned::const_iterator it = 
                filter_current_users.begin(); it !=
                filter_current_users.end(); it++)
            filter_current_user(it->first, it->second);
        if (!advance_versions.empty() || !add_versions.empty())
          apply_version_updates(filter_mask, advance_versions, 
                                add_versions, source, applied_events);
      }
    }

    //--------------------------------------------------------------------------
    void MaterializedView::find_local_copy_preconditions_above(
                                                  ReductionOpID redop, 
                                                  bool reading,
                                                  bool single_copy,
                                                  bool restrict_out,
                                                  const FieldMask &copy_mask,
                                                  const LegionColor child_color,
                                                  RegionNode *origin_node,
                                                  VersionTracker *versions,
                                                  const UniqueID creator_op_id,
                                                  const unsigned index,
                                                  const AddressSpaceID source,
                           LegionMap<ApEvent,FieldMask>::aligned &preconditions,
                                              std::set<RtEvent> &applied_events,
                                                  const bool actually_above)
    //--------------------------------------------------------------------------
    {
      DETAILED_PROFILER(context->runtime, 
                        MATERIALIZED_VIEW_FIND_LOCAL_COPY_PRECONDITIONS_CALL);
      // If we are not the logical owner and we're not actually already above
      // the base level, then we need to see if we are up to date 
      // Otherwise we did this check at the base level and it went all
      // the way up the tree so we are already good
      if (!is_logical_owner() && !actually_above)
      {
        // We are also reading if we are doing reductions
        perform_remote_valid_check(copy_mask, versions,reading || (redop != 0));
      }
      FieldMask filter_mask;
      std::set<ApEvent> dead_events;
      LegionMap<ApEvent,FieldMask>::aligned filter_current_users; 
      LegionMap<VersionID,FieldMask>::aligned advance_versions, add_versions;
      if (reading)
      {
        RegionUsage usage(READ_ONLY, EXCLUSIVE, 0);
        FieldMask observed, non_dominated;
        AutoLock v_lock(view_lock,1,false/*exclusive*/);
        find_current_preconditions<false/*track*/>(copy_mask, usage, 
                                   child_color, origin_node, creator_op_id, 
                                   index, preconditions, dead_events, 
                                   filter_current_users,observed,non_dominated);
        // No domination above
        find_previous_preconditions(copy_mask, usage, child_color,
                                    origin_node, creator_op_id, index, 
                                    preconditions, dead_events);
      }
      else
      {
        RegionUsage usage((redop > 0) ? REDUCE : WRITE_DISCARD,EXCLUSIVE,redop);
        FieldMask observed, non_dominated, write_skip_mask;
        AutoLock v_lock(view_lock,1,false/*exclusive*/);
        // Find any version updates as well our write skip mask
        find_copy_version_updates(copy_mask, versions, write_skip_mask, 
            filter_mask, advance_versions, add_versions, redop > 0,
            restrict_out, false/*base*/);
        // Can only do the write skip optimization if this is a single copy
        if (single_copy && !!write_skip_mask)
        {
          // If we have a write skip mask we know we won't interfere with
          // any users in the list of current users so we can skip them
          const FieldMask current_mask = copy_mask - write_skip_mask;
          if (!!current_mask)
            find_current_preconditions<false/*track*/>(current_mask, usage, 
                                       child_color, origin_node, creator_op_id,
                                       index, preconditions, dead_events, 
                                       filter_current_users,
                                       observed, non_dominated);
        }
        else // the normal case with no write-skip
          find_current_preconditions<false/*track*/>(copy_mask, usage, 
                                     child_color, origin_node, creator_op_id,
                                     index, preconditions, dead_events, 
                                     filter_current_users, 
                                     observed, non_dominated);
        // No domination above
        find_previous_preconditions(copy_mask, usage, child_color,
                                    origin_node, creator_op_id, index, 
                                    preconditions, dead_events);
      }
#ifdef DEBUG_LEGION
      assert(filter_current_users.empty());
#endif
      if (!dead_events.empty() || 
          !advance_versions.empty() || !add_versions.empty())
      {
        // Need exclusive permissions to modify data structures
        AutoLock v_lock(view_lock);
        if (!dead_events.empty())
          for (std::set<ApEvent>::const_iterator it = dead_events.begin();
                it != dead_events.end(); it++)
            filter_local_users(*it); 
        if (!advance_versions.empty() || !add_versions.empty())
          apply_version_updates(filter_mask, advance_versions, 
                                add_versions, source, applied_events);
      }
    }

    //--------------------------------------------------------------------------
    void MaterializedView::add_copy_user(ReductionOpID redop, ApEvent copy_term,
                                         VersionTracker *versions,
                                         const UniqueID creator_op_id,
                                         const unsigned index,
                                         const FieldMask &copy_mask, 
                                         bool reading, bool restrict_out,
                                         const AddressSpaceID source,
                                         std::set<RtEvent> &applied_events)
    //--------------------------------------------------------------------------
    {
      RegionUsage usage;
      usage.redop = redop;
      usage.prop = EXCLUSIVE;
      if (reading)
        usage.privilege = READ_ONLY;
      else if (redop > 0)
        usage.privilege = REDUCE;
      else
        usage.privilege = READ_WRITE;
      RegionNode *origin_node = logical_node->is_region() ? 
        logical_node->as_region_node() : 
        logical_node->as_partition_node()->parent;
      if ((parent != NULL) && !versions->is_upper_bound_node(logical_node))
      {
        const LegionColor local_color = logical_node->get_color();
        parent->add_copy_user_above(usage, copy_term, local_color,
                               origin_node, versions, creator_op_id, index,
                               restrict_out, copy_mask, source, applied_events);
      }
      add_local_copy_user(usage, copy_term, true/*base*/, restrict_out,
          INVALID_COLOR, origin_node, versions, creator_op_id, index, 
          copy_mask, source, applied_events);
    }

    //--------------------------------------------------------------------------
    void MaterializedView::add_copy_user_above(const RegionUsage &usage, 
                                               ApEvent copy_term, 
                                               const LegionColor child_color,
                                               RegionNode *origin_node,
                                               VersionTracker *versions,
                                               const UniqueID creator_op_id,
                                               const unsigned index,
                                               const bool restrict_out,
                                               const FieldMask &copy_mask,
                                               const AddressSpaceID source,
                                              std::set<RtEvent> &applied_events)
    //--------------------------------------------------------------------------
    {
      if ((parent != NULL) && !versions->is_upper_bound_node(logical_node))
      {
        const LegionColor local_color = logical_node->get_color();
        parent->add_copy_user_above(usage, copy_term, local_color, origin_node,
                                  versions, creator_op_id, index, restrict_out, 
                                  copy_mask, source, applied_events);
      }
      add_local_copy_user(usage, copy_term, false/*base*/, restrict_out,
                      child_color, origin_node, versions, creator_op_id, 
                      index, copy_mask, source, applied_events);
    }

    //--------------------------------------------------------------------------
    void MaterializedView::add_local_copy_user(const RegionUsage &usage, 
                                               ApEvent copy_term,
                                               bool base_user,bool restrict_out,
                                               const LegionColor child_color,
                                               RegionNode *origin_node,
                                               VersionTracker *versions,
                                               const UniqueID creator_op_id,
                                               const unsigned index,
                                               const FieldMask &copy_mask,
                                               const AddressSpaceID source,
                                              std::set<RtEvent> &applied_events)
    //--------------------------------------------------------------------------
    {
      if (!is_logical_owner())
      {
        // If we are not the owner we have to send the user back to the owner
        RtUserEvent remote_update_event = Runtime::create_rt_user_event();
        Serializer rez;
        {
          RezCheck z(rez);
          rez.serialize(did);
          rez.serialize(remote_update_event);
          rez.serialize<bool>(true); // is copy
          rez.serialize<bool>(restrict_out);
          rez.serialize(usage);
          rez.serialize(copy_mask);
          rez.serialize(child_color);
          rez.serialize(origin_node->handle);
          rez.serialize(creator_op_id);
          rez.serialize(index);
          rez.serialize(copy_term);
          // Figure out which version infos we need
          LegionMap<VersionID,FieldMask>::aligned needed_versions;
          FieldVersions field_versions;
          // We don't need to worry about split fields here, that
          // will be taken care of on the handler side, just pack
          // up the version infos as they are currently stored
          versions->get_field_versions(logical_node, false/*split prev*/,
                                       copy_mask, field_versions);
          for (LegionMap<VersionID,FieldMask>::aligned::const_iterator it = 
                field_versions.begin(); it != field_versions.end(); it++)
          {
            FieldMask overlap = it->second & copy_mask;
            if (!overlap)
              continue;
            needed_versions[it->first] = overlap;
          }
          rez.serialize<size_t>(needed_versions.size());
          for (LegionMap<VersionID,FieldMask>::aligned::const_iterator it = 
                needed_versions.begin(); it != needed_versions.end(); it++)
          {
            rez.serialize(it->first);
            rez.serialize(it->second);
          }
          FieldMask local_split;
          versions->get_split_mask(logical_node, copy_mask, local_split);
          rez.serialize(local_split);
          rez.serialize<bool>(base_user);
        }
        runtime->send_view_remote_update(logical_owner, rez);
        // Tell the operation it has to wait for this event
        // to trigger before it can be considered mapped
        applied_events.insert(remote_update_event);
      }
      PhysicalUser *user = new PhysicalUser(usage, child_color, 
                                    creator_op_id, index, origin_node);
      user->add_reference();
      bool issue_collect = false;
      {
        AutoLock v_lock(view_lock);
        add_current_user(user, copy_term, copy_mask); 
        if (base_user)
          issue_collect = (outstanding_gc_events.find(copy_term) ==
                            outstanding_gc_events.end());
        outstanding_gc_events.insert(copy_term);
        // See if we need to check for read only invalidates
        // Don't worry about writing copies, their invalidations
        // will be sent if they update the version number
        if (!valid_remote_instances.empty() && IS_READ_ONLY(usage))
          perform_read_invalidations(copy_mask, versions, 
                                     source, applied_events);
      }
      if (issue_collect)
      {
        WrapperReferenceMutator mutator(applied_events);
        defer_collect_user(copy_term, &mutator);
      }
    }

    //--------------------------------------------------------------------------
    ApEvent MaterializedView::find_user_precondition(
                          const RegionUsage &usage, ApEvent term_event,
                          const FieldMask &user_mask, Operation *op,
                          const unsigned index, VersionTracker *versions,
                          std::set<RtEvent> &applied_events)
    //--------------------------------------------------------------------------
    {
      std::set<ApEvent> wait_on_events;
      ApEvent start_use_event = manager->get_use_event();
      if (start_use_event.exists())
        wait_on_events.insert(start_use_event);
      UniqueID op_id = op->get_unique_op_id();
      RegionNode *origin_node = logical_node->is_region() ? 
        logical_node->as_region_node() : 
        logical_node->as_partition_node()->parent;
      // Find our local preconditions
      find_local_user_preconditions(usage, term_event, INVALID_COLOR, 
          origin_node, versions, op_id, index, user_mask, 
          wait_on_events, applied_events);
      // Go up the tree if we have to
      if ((parent != NULL) && !versions->is_upper_bound_node(logical_node))
      {
        const LegionColor local_color = logical_node->get_color();
        parent->find_user_preconditions_above(usage, term_event, local_color, 
                              origin_node, versions, op_id, index, user_mask, 
                              wait_on_events, applied_events);
      }
      return Runtime::merge_events(wait_on_events); 
    }

    //--------------------------------------------------------------------------
    void MaterializedView::find_user_preconditions_above(
                                                const RegionUsage &usage,
                                                ApEvent term_event,
                                                const LegionColor child_color,
                                                RegionNode *origin_node,
                                                VersionTracker *versions,
                                                const UniqueID op_id,
                                                const unsigned index,
                                                const FieldMask &user_mask,
                                              std::set<ApEvent> &preconditions,
                                              std::set<RtEvent> &applied_events)
    //--------------------------------------------------------------------------
    {
      // Do the precondition analysis on the way up
      find_local_user_preconditions_above(usage, term_event, child_color, 
                          origin_node, versions, op_id, index, user_mask, 
                          preconditions, applied_events);
      // Go up the tree if we have to
      if ((parent != NULL) && !versions->is_upper_bound_node(logical_node))
      {
        const LegionColor local_color = logical_node->get_color();
        parent->find_user_preconditions_above(usage, term_event, local_color, 
                              origin_node, versions, op_id, index, user_mask, 
                              preconditions, applied_events);
      }
    }

    //--------------------------------------------------------------------------
    void MaterializedView::find_local_user_preconditions(
                                                const RegionUsage &usage,
                                                ApEvent term_event,
                                                const LegionColor child_color,
                                                RegionNode *origin_node,
                                                VersionTracker *versions,
                                                const UniqueID op_id,
                                                const unsigned index,
                                                const FieldMask &user_mask,
                                              std::set<ApEvent> &preconditions,
                                              std::set<RtEvent> &applied_events)
    //--------------------------------------------------------------------------
    {
      DETAILED_PROFILER(context->runtime, 
                        MATERIALIZED_VIEW_FIND_LOCAL_PRECONDITIONS_CALL);
      // If we are not the logical owner, we need to see if we are up to date 
      if (!is_logical_owner())
      {
#ifdef DEBUG_LEGION
        assert(!IS_REDUCE(usage)); // no user reductions currently, might change
#endif
        // Only writing if we are overwriting, otherwise we are also reading
        perform_remote_valid_check(user_mask, versions, !IS_WRITE_ONLY(usage));
      }
      std::set<ApEvent> dead_events;
      LegionMap<ApEvent,FieldMask>::aligned filter_current_users, 
                                           filter_previous_users;
      if (IS_READ_ONLY(usage))
      {
        AutoLock v_lock(view_lock,1,false/*exclusive*/);
        FieldMask observed, non_dominated;
        find_current_preconditions<true/*track*/>(user_mask, usage, child_color,
                                   origin_node, term_event, op_id, index, 
                                   preconditions, dead_events, 
                                   filter_current_users,observed,non_dominated);
        const FieldMask dominated = observed - non_dominated;
        if (!!dominated)
          find_previous_filter_users(dominated, filter_previous_users);
        const FieldMask previous_mask = user_mask - dominated;
        if (!!previous_mask)
          find_previous_preconditions(previous_mask, usage, child_color, 
                                      origin_node, term_event, op_id, index,
                                      preconditions, dead_events);
      }
      else
      {
        AutoLock v_lock(view_lock,1,false/*exclusive*/);
        FieldMask observed, non_dominated;
        find_current_preconditions<true/*track*/>(user_mask, usage, child_color,
                                   origin_node, term_event, op_id, index, 
                                   preconditions, dead_events, 
                                   filter_current_users,observed,non_dominated);
        const FieldMask dominated = observed - non_dominated;
        if (!!dominated)
          find_previous_filter_users(dominated, filter_previous_users);
        const FieldMask previous_mask = user_mask - dominated;
        if (!!previous_mask)
          find_previous_preconditions(previous_mask, usage, child_color, 
                                      origin_node, term_event, op_id, index,
                                      preconditions, dead_events);
      }
      if (!dead_events.empty() || 
          !filter_previous_users.empty() || !filter_current_users.empty())
      {
        // Need exclusive permissions to modify data structures
        AutoLock v_lock(view_lock);
        if (!dead_events.empty())
          for (std::set<ApEvent>::const_iterator it = dead_events.begin();
                it != dead_events.end(); it++)
            filter_local_users(*it); 
        if (!filter_previous_users.empty())
          for (LegionMap<ApEvent,FieldMask>::aligned::const_iterator it = 
                filter_previous_users.begin(); it != 
                filter_previous_users.end(); it++)
            filter_previous_user(it->first, it->second);
        if (!filter_current_users.empty())
          for (LegionMap<ApEvent,FieldMask>::aligned::const_iterator it = 
                filter_current_users.begin(); it !=
                filter_current_users.end(); it++)
            filter_current_user(it->first, it->second);
      }
    }

    //--------------------------------------------------------------------------
    void MaterializedView::find_local_user_preconditions_above(
                                                const RegionUsage &usage,
                                                ApEvent term_event,
                                                const LegionColor child_color,
                                                RegionNode *origin_node,
                                                VersionTracker *versions,
                                                const UniqueID op_id,
                                                const unsigned index,
                                                const FieldMask &user_mask,
                                              std::set<ApEvent> &preconditions,
                                              std::set<RtEvent> &applied_events,
                                                const bool actually_above)
    //--------------------------------------------------------------------------
    {
      DETAILED_PROFILER(context->runtime, 
                        MATERIALIZED_VIEW_FIND_LOCAL_PRECONDITIONS_CALL);
      // If we are not the logical owner and we are not actually above the
      // base level, then we need to see if we are up to date 
      // If we are actually above then we already did this check at the
      // base level and went all the way up the tree so there is no need
      // to do it again here
      if (!is_logical_owner() && !actually_above)
      {
#ifdef DEBUG_LEGION
        assert(!IS_REDUCE(usage)); // no reductions for now, might change
#endif
        // We are reading if we are not overwriting
        perform_remote_valid_check(user_mask, versions, !IS_WRITE_ONLY(usage));
      }
      std::set<ApEvent> dead_events;
      LegionMap<ApEvent,FieldMask>::aligned filter_current_users;
      if (IS_READ_ONLY(usage))
      {
        AutoLock v_lock(view_lock,1,false/*exclusive*/);
        FieldMask observed, non_dominated;
        find_current_preconditions<false/*track*/>(user_mask, usage, 
                                   child_color, origin_node,
                                   term_event, op_id, index, preconditions, 
                                   dead_events, filter_current_users, 
                                   observed, non_dominated);
        // No domination above
        find_previous_preconditions(user_mask, usage, child_color, 
                                    origin_node, term_event, op_id, index,
                                    preconditions, dead_events);
      }
      else
      {
        AutoLock v_lock(view_lock,1,false/*exclusive*/);
        FieldMask observed, non_dominated;
        find_current_preconditions<false/*track*/>(user_mask, usage, 
                                   child_color, origin_node,
                                   term_event, op_id, index, preconditions, 
                                   dead_events, filter_current_users, 
                                   observed, non_dominated);
        // No domination above
        find_previous_preconditions(user_mask, usage, child_color, 
                                    origin_node, term_event, op_id, index,
                                    preconditions, dead_events);
      }
#ifdef DEBUG_LEGION
      assert(filter_current_users.empty());
#endif
      if (!dead_events.empty())
      {
        // Need exclusive permissions to modify data structures
        AutoLock v_lock(view_lock);
        if (!dead_events.empty())
          for (std::set<ApEvent>::const_iterator it = dead_events.begin();
                it != dead_events.end(); it++)
            filter_local_users(*it); 
      }
    }

    //--------------------------------------------------------------------------
    void MaterializedView::add_user(const RegionUsage &usage,ApEvent term_event,
                                    const FieldMask &user_mask, Operation *op,
                                    const unsigned index, AddressSpaceID source,
                                    VersionTracker *versions,
                                    std::set<RtEvent> &applied_events)
    //--------------------------------------------------------------------------
    {
      UniqueID op_id = op->get_unique_op_id();
      bool need_version_update = false;
      if (IS_WRITE(usage))
      {
        FieldVersions advance_versions;
        versions->get_advance_versions(logical_node, true/*base*/,
                                       user_mask, advance_versions);
        need_version_update = update_version_numbers(user_mask,advance_versions,
                                                     source, applied_events);
      }
      RegionNode *origin_node = logical_node->is_region() ? 
        logical_node->as_region_node() : 
        logical_node->as_partition_node()->parent;
      // Go up the tree if necessary 
      if ((parent != NULL) && !versions->is_upper_bound_node(logical_node))
      {
        const LegionColor local_color = logical_node->get_color();
        parent->add_user_above(usage, term_event, local_color, origin_node,
            versions, op_id, index, user_mask, need_version_update, 
            source, applied_events);
      }
      // Add our local user
      const bool issue_collect = add_local_user(usage, term_event, 
                         INVALID_COLOR, origin_node, true/*base*/, versions,
                         op_id, index, user_mask, source, applied_events);
      // Launch the garbage collection task, if it doesn't exist
      // then the user wasn't registered anyway, see add_local_user
      if (issue_collect)
      {
        WrapperReferenceMutator mutator(applied_events);
        defer_collect_user(term_event, &mutator);
      }
      if (IS_ATOMIC(usage))
        find_atomic_reservations(user_mask, op, IS_WRITE(usage));
    }

    //--------------------------------------------------------------------------
    void MaterializedView::add_user_above(const RegionUsage &usage,
                                          ApEvent term_event,
                                          const LegionColor child_color,
                                          RegionNode *origin_node,
                                          VersionTracker *versions,
                                          const UniqueID op_id,
                                          const unsigned index,
                                          const FieldMask &user_mask,
                                          const bool need_version_update,
                                          const AddressSpaceID source,
                                          std::set<RtEvent> &applied_events)
    //--------------------------------------------------------------------------
    {
      bool need_update_above = false;
      if (need_version_update)
      {
        FieldVersions advance_versions;
        versions->get_advance_versions(logical_node, false/*base*/,
                                       user_mask, advance_versions);
        need_update_above = update_version_numbers(user_mask, advance_versions,
                                                   source, applied_events);
      }
      // Go up the tree if we have to
      if ((parent != NULL) && !versions->is_upper_bound_node(logical_node))
      {
        const LegionColor local_color = logical_node->get_color();
        parent->add_user_above(usage, term_event, local_color, origin_node,
            versions, op_id, index, user_mask, need_update_above, 
            source, applied_events);
      }
      add_local_user(usage, term_event, child_color, origin_node, false/*base*/,
                     versions, op_id, index, user_mask, source, applied_events);
    }

    //--------------------------------------------------------------------------
    bool MaterializedView::add_local_user(const RegionUsage &usage,
                                          ApEvent term_event,
                                          const LegionColor child_color,
                                          RegionNode *origin_node,
                                          const bool base_user,
                                          VersionTracker *versions,
                                          const UniqueID op_id,
                                          const unsigned index,
                                          const FieldMask &user_mask,
                                          const AddressSpaceID source,
                                          std::set<RtEvent> &applied_events)
    //--------------------------------------------------------------------------
    {
      if (!term_event.exists())
        return false;
      if (!is_logical_owner())
      {
        RegionNode *origin_node = logical_node->is_region() ? 
          logical_node->as_region_node() : 
          logical_node->as_partition_node()->parent;
        // If we are no the owner, we have to send the user back
        RtUserEvent remote_update_event = Runtime::create_rt_user_event();
        Serializer rez;
        {
          RezCheck z(rez);
          rez.serialize(did);
          rez.serialize(remote_update_event);
          rez.serialize<bool>(false); // is copy
          rez.serialize<bool>(false); // restrict out
          rez.serialize(usage);
          rez.serialize(user_mask);
          rez.serialize(child_color);
          rez.serialize(origin_node->handle);
          rez.serialize(op_id);
          rez.serialize(index);
          rez.serialize(term_event);
          // Figure out which version infos we need
          LegionMap<VersionID,FieldMask>::aligned needed_versions;
          FieldVersions field_versions;
          // We don't need to worry about split fields here, that
          // will be taken care of on the handler side, just pack
          // up the version infos as they are currently stored
          versions->get_field_versions(logical_node, false/*split previous*/,
                                       user_mask, field_versions);
          for (LegionMap<VersionID,FieldMask>::aligned::const_iterator it = 
                field_versions.begin(); it != field_versions.end(); it++)
          {
            FieldMask overlap = it->second & user_mask;
            if (!overlap)
              continue;
            needed_versions[it->first] = overlap;
          }
          rez.serialize<size_t>(needed_versions.size());
          for (LegionMap<VersionID,FieldMask>::aligned::const_iterator it = 
                needed_versions.begin(); it != needed_versions.end(); it++)
          {
            rez.serialize(it->first);
            rez.serialize(it->second);
          }
          FieldMask local_split;
          versions->get_split_mask(logical_node, user_mask, local_split);
          rez.serialize(local_split);
          rez.serialize<bool>(base_user);
        }
        runtime->send_view_remote_update(logical_owner, rez);
        // Tell the operation it has to wait for this event to
        // trigger before it can be considered mapped
        applied_events.insert(remote_update_event);
      }
      PhysicalUser *new_user = 
        new PhysicalUser(usage, child_color, op_id, index, origin_node);
      new_user->add_reference();
      // No matter what, we retake the lock in exclusive mode so we
      // can handle any clean-up and add our user
      AutoLock v_lock(view_lock);
      // Finally add our user and return if we need to issue a GC meta-task
      add_current_user(new_user, term_event, user_mask);
      // See if we need to check for read only invalidates
      // Don't worry about read-write, the invalidations will
      // be sent automatically if the version number is advanced
      if (!valid_remote_instances.empty() && IS_READ_ONLY(usage))
        perform_read_invalidations(user_mask, versions, source, applied_events);
      if (outstanding_gc_events.find(term_event) == 
          outstanding_gc_events.end())
      {
        outstanding_gc_events.insert(term_event);
        return (child_color == INVALID_COLOR);
      }
      return false;
    }

    //--------------------------------------------------------------------------
    ApEvent MaterializedView::add_user_fused(const RegionUsage &usage, 
                                             ApEvent term_event,
                                             const FieldMask &user_mask, 
                                             Operation *op,const unsigned index,
                                             VersionTracker *versions,
                                             const AddressSpaceID source,
                                             std::set<RtEvent> &applied_events,
                                             bool update_versions/*=true*/)
    //--------------------------------------------------------------------------
    {
      std::set<ApEvent> wait_on_events;
      ApEvent start_use_event = manager->get_use_event();
      if (start_use_event.exists())
        wait_on_events.insert(start_use_event);
      UniqueID op_id = op->get_unique_op_id();
      RegionNode *origin_node = logical_node->is_region() ? 
        logical_node->as_region_node() : 
        logical_node->as_partition_node()->parent;
      // Find our local preconditions
      find_local_user_preconditions(usage, term_event, INVALID_COLOR, 
                     origin_node, versions, op_id, index, user_mask, 
                     wait_on_events, applied_events);
      bool need_version_update = false;
      if (IS_WRITE(usage) && update_versions)
      {
        FieldVersions advance_versions;
        versions->get_advance_versions(logical_node, true/*base*/,
                                       user_mask, advance_versions);
        need_version_update = update_version_numbers(user_mask,advance_versions,
                                                     source, applied_events);
      }
      // Go up the tree if necessary
      if ((parent != NULL) && !versions->is_upper_bound_node(logical_node))
      {
        const LegionColor local_color = logical_node->get_color();
        parent->add_user_above_fused(usage, term_event, local_color, 
                              origin_node, versions, op_id, index, 
                              user_mask, source, wait_on_events, 
                              applied_events, need_version_update);
      }
      // Add our local user
      const bool issue_collect = add_local_user(usage, term_event, 
                         INVALID_COLOR, origin_node, true/*base*/, versions,
                         op_id, index, user_mask, source, applied_events);
      // Launch the garbage collection task, if it doesn't exist
      // then the user wasn't registered anyway, see add_local_user
      if (issue_collect)
      {
        WrapperReferenceMutator mutator(applied_events);
        defer_collect_user(term_event, &mutator);
      }
      // At this point tasks shouldn't be allowed to wait on themselves
#ifdef DEBUG_LEGION
      if (term_event.exists())
        assert(wait_on_events.find(term_event) == wait_on_events.end());
#endif
      if (IS_ATOMIC(usage))
        find_atomic_reservations(user_mask, op, IS_WRITE(usage));
      // Return the merge of the events
      return Runtime::merge_events(wait_on_events);
    }

    //--------------------------------------------------------------------------
    void MaterializedView::add_user_above_fused(const RegionUsage &usage, 
                                                ApEvent term_event,
                                                const LegionColor child_color,
                                                RegionNode *origin_node,
                                                VersionTracker *versions,
                                                const UniqueID op_id,
                                                const unsigned index,
                                                const FieldMask &user_mask,
                                                const AddressSpaceID source,
                                              std::set<ApEvent> &preconditions,
                                              std::set<RtEvent> &applied_events,
                                                const bool need_version_update)
    //--------------------------------------------------------------------------
    {
      // Do the precondition analysis on the way up
      find_local_user_preconditions_above(usage, term_event, child_color, 
                          origin_node, versions, op_id, index, user_mask, 
                          preconditions, applied_events);
      bool need_update_above = false;
      if (need_version_update)
      {
        FieldVersions advance_versions;
        versions->get_advance_versions(logical_node, false/*base*/, 
                                       user_mask, advance_versions);
        need_update_above = update_version_numbers(user_mask, advance_versions,
                                                   source, applied_events);
      }
      // Go up the tree if we have to
      if ((parent != NULL) && !versions->is_upper_bound_node(logical_node))
      {
        const LegionColor local_color = logical_node->get_color();
        parent->add_user_above_fused(usage, term_event, local_color,origin_node,
                              versions, op_id, index, user_mask, source,
                              preconditions, applied_events, need_update_above);
      }
      // Add the user on the way back down
      add_local_user(usage, term_event, child_color, origin_node, false/*base*/,
                     versions, op_id, index, user_mask, source, applied_events);
      // No need to launch a collect user task, the child takes care of that
    }

    //--------------------------------------------------------------------------
    void MaterializedView::add_initial_user(ApEvent term_event,
                                            const RegionUsage &usage,
                                            const FieldMask &user_mask,
                                            const UniqueID op_id,
                                            const unsigned index)
    //--------------------------------------------------------------------------
    {
#ifdef DEBUG_LEGION
      assert(logical_node->is_region());
#endif
      // No need to take the lock since we are just initializing
<<<<<<< HEAD
      PhysicalUser *user = legion_new<PhysicalUser>(usage, INVALID_COLOR, 
=======
      PhysicalUser *user = new PhysicalUser(usage, ColorPoint(), 
>>>>>>> 87635290
                          op_id, index, logical_node->as_region_node());
      user->add_reference();
      add_current_user(user, term_event, user_mask);
      initial_user_events.insert(term_event);
      // Don't need to actual launch a collection task, destructor
      // will handle this case
      outstanding_gc_events.insert(term_event);
    }
 
    //--------------------------------------------------------------------------
    void MaterializedView::notify_active(ReferenceMutator *mutator)
    //--------------------------------------------------------------------------
    {
      if (parent == NULL)
      {
        if (is_owner())
          manager->add_nested_gc_ref(did, mutator);
        else
          send_remote_gc_update(owner_space, mutator, 1, true/*add*/);
      }
      else
        parent->add_nested_gc_ref(did, mutator);
    }

    //--------------------------------------------------------------------------
    void MaterializedView::notify_inactive(ReferenceMutator *mutator)
    //--------------------------------------------------------------------------
    {
      if (parent == NULL)
      {
        // we have a resource reference on the manager so no need to check
        if (is_owner())
          manager->remove_nested_gc_ref(did, mutator);
        else
          send_remote_gc_update(owner_space, mutator, 1, false/*add*/);
      }
      else if(parent->remove_nested_gc_ref(did, mutator))
        delete parent;
    }

    //--------------------------------------------------------------------------
    void MaterializedView::notify_valid(ReferenceMutator *mutator)
    //--------------------------------------------------------------------------
    {
      if (parent == NULL)
        manager->add_nested_valid_ref(did, mutator);
      else
        parent->add_nested_valid_ref(did, mutator);
    }

    //--------------------------------------------------------------------------
    void MaterializedView::notify_invalid(ReferenceMutator *mutator)
    //--------------------------------------------------------------------------
    {
      if (parent == NULL) 
        // we have a resource reference on the manager so no need to check
        manager->remove_nested_valid_ref(did, mutator);
      else if (parent->remove_nested_valid_ref(did, mutator))
        delete parent;
    }

    //--------------------------------------------------------------------------
    void MaterializedView::collect_users(const std::set<ApEvent> &term_events)
    //--------------------------------------------------------------------------
    {
      {
        AutoLock v_lock(view_lock);
        // Remove any event users from the current and previous users
        for (std::set<ApEvent>::const_iterator it = term_events.begin();
              it != term_events.end(); it++)
          filter_local_users(*it); 
      }
      if (parent != NULL)
        parent->collect_users(term_events);
    } 

    //--------------------------------------------------------------------------
    void MaterializedView::send_view(AddressSpaceID target)
    //--------------------------------------------------------------------------
    {
#ifdef DEBUG_LEGION
      assert(is_owner());
#endif
      Serializer rez;
      {
        RezCheck z(rez);
        rez.serialize(did);
        rez.serialize(manager->did);
        if (parent == NULL)
          rez.serialize<DistributedID>(0);
        else
          rez.serialize<DistributedID>(parent->did);
        if (logical_node->is_region())
        {
          rez.serialize<bool>(true);
          rez.serialize(logical_node->as_region_node()->handle);
        }
        else
        {
          rez.serialize<bool>(false);
          rez.serialize(logical_node->as_partition_node()->handle);
        }
        rez.serialize(owner_space);
        rez.serialize(logical_owner);
        rez.serialize(owner_context);
      }
      runtime->send_materialized_view(target, rez);
      update_remote_instances(target);
    }

    //--------------------------------------------------------------------------
    void MaterializedView::update_gc_events(
                                           const std::deque<ApEvent> &gc_events)
    //--------------------------------------------------------------------------
    {
      if (parent != NULL)
        parent->update_gc_events(gc_events);
      AutoLock v_lock(view_lock);
      for (std::deque<ApEvent>::const_iterator it = gc_events.begin();
            it != gc_events.end(); it++)
      {
        outstanding_gc_events.insert(*it);
      }
    }    

    //--------------------------------------------------------------------------
    void MaterializedView::find_copy_version_updates(const FieldMask &copy_mask,
                                                     VersionTracker *versions,
                                                     FieldMask &write_skip_mask,
                                                     FieldMask &filter_mask,
                              LegionMap<VersionID,FieldMask>::aligned &advance,
                              LegionMap<VersionID,FieldMask>::aligned &add_only,
                                bool is_reduction, bool restrict_out, bool base)
    //--------------------------------------------------------------------------
    {
#ifdef DEBUG_LEGION
      sanity_check_versions();
#endif
      // These are updates for a copy, so we are never going to the
      // next version number, we only go to the current versions
      FieldVersions update_versions;
      // If we're doing a restrict out copy, the version we are updating
      // is the advance version, otherwise it is the current version
      // before the operation. We want split previous here because we
      // haven't actually done the write yet, so if we're writing then
      // we're just copying the previous version over.
      if (restrict_out)
        versions->get_advance_versions(logical_node, base, 
                                       copy_mask, update_versions);
      else
        versions->get_field_versions(logical_node, true/*split previous*/,
                                     copy_mask, update_versions);
      FieldMask split_mask;
      versions->get_split_mask(logical_node, copy_mask, split_mask);
      for (LegionMap<VersionID,FieldMask>::aligned::const_iterator it = 
            update_versions.begin(); it != update_versions.end(); it++)
      {
        FieldMask overlap = it->second & copy_mask;
        if (!overlap)
          continue;
        if (it->first == 0)
        {
          filter_mask |= overlap;
          add_only[it->first] = overlap;
          continue;
        }
        // We're trying to get this to current version number, check to
        // see if we're already at one of the most common values of
        // either the previous version number or the current one
        // otherwise we will have to add this to the set to filter later
        const VersionID previous_number = it->first - 1;
        const VersionID next_number = it->first;
        LegionMap<VersionID,FieldMask>::aligned::const_iterator finder = 
          current_versions.find(previous_number);
        if (finder != current_versions.end())
        {
          const FieldMask intersect = overlap & finder->second;
          if (!!intersect)
          {
            advance[previous_number] = intersect;
            overlap -= intersect;
            if (!overlap)
              continue;
          }
          // Bump the iterator to the next entry, hopefully 
          // it is the next version number, but if not we'll figure it out
          finder++;
        }
        else
          finder = current_versions.find(next_number);
        // Check if the finder is good and the right version number
        if ((finder != current_versions.end()) && 
            (finder->first == next_number))
        {
          const FieldMask intersect = overlap & finder->second;
          if (!!intersect)
          {
            // This is a write skip field since we're already
            // at the version number at this view, but we're only
            // really at the version number if we're not reducing
            // We can't count split fields here because they might
            // contain users from many versions
#ifndef LEGION_SPY 
            if (!is_reduction)
            {
              if (!!split_mask)
                write_skip_mask |= (intersect - split_mask);
              else
                write_skip_mask |= intersect;
            }
#endif
            overlap -= intersect;
            if (!overlap)
              continue;
          }
        }
        // If we still have fields, then record we need to filter them
        filter_mask |= overlap;
        // Record the version number and fields to add after the filter
        add_only[next_number] = overlap;
      }
    }

    //--------------------------------------------------------------------------
    void MaterializedView::apply_version_updates(FieldMask &filter_mask,
                      const LegionMap<VersionID,FieldMask>::aligned &advance,
                      const LegionMap<VersionID,FieldMask>::aligned &add_only,
                      AddressSpaceID source, std::set<RtEvent> &applied_events)
    //--------------------------------------------------------------------------
    {
#ifdef DEBUG_LEGION
      sanity_check_versions();
#endif
      // If we have remote instances, we need to check to see 
      // if we need to send any invalidations
      if (!valid_remote_instances.empty())
      {
#ifdef DEBUG_LEGION
        assert(is_logical_owner());
#endif
        // Keep track of any invalidations that we have to apply 
        // make a copy here before filter gets destroyed by the call
        FieldMask invalidate_mask = filter_mask;
        if (!!filter_mask)
        {
          // See if any of them are already up to date so we don't have
          // to send invalidations, this is expensive enough that it is
          // worth the extra analysis cost here to just do it
          for (LegionMap<VersionID,FieldMask>::aligned::const_iterator it = 
                add_only.begin(); it != add_only.end(); it++)
          {
            LegionMap<VersionID,FieldMask>::aligned::const_iterator finder = 
              current_versions.find(it->first);
            if (finder == current_versions.end())
              continue;
            FieldMask overlap = finder->second & it->second;
            if (!!overlap)
              invalidate_mask -= overlap;
          }
          filter_and_add(filter_mask, add_only);
        }
        if (!advance.empty())
        {
          for (LegionMap<VersionID,FieldMask>::aligned::const_iterator it = 
                advance.begin(); it != advance.end(); it++)
          {
            LegionMap<VersionID,FieldMask>::aligned::iterator finder = 
              current_versions.find(it->first);
            // Someone else could already have advanced this
            if (finder == current_versions.end())
              continue;
            FieldMask overlap = finder->second & it->second;
            if (!overlap)
              continue;
            finder->second -= overlap;
            if (!finder->second)
              current_versions.erase(finder);
            current_versions[it->first+1] |= overlap;
            invalidate_mask |= overlap;
          }
        }
        if (!!invalidate_mask)
          send_invalidations(invalidate_mask, source, applied_events);
      }
      else
      {
        // This is the common path
        if (!!filter_mask)
          filter_and_add(filter_mask, add_only);
        if (!advance.empty())
        {
          for (LegionMap<VersionID,FieldMask>::aligned::const_iterator it = 
                advance.begin(); it != advance.end(); it++)
          {
            LegionMap<VersionID,FieldMask>::aligned::iterator finder = 
              current_versions.find(it->first);
            // Someone else could already have advanced this
            if (finder == current_versions.end())
              continue;
            finder->second -= it->second;
            if (!finder->second)
              current_versions.erase(finder);
            current_versions[it->first+1] |= it->second;
          }
        }
      }
#ifdef DEBUG_LEGION
      sanity_check_versions();
#endif
    }

    //--------------------------------------------------------------------------
    void MaterializedView::filter_and_add(FieldMask &filter_mask,
                    const LegionMap<VersionID,FieldMask>::aligned &add_versions)
    //--------------------------------------------------------------------------
    {
      std::vector<VersionID> to_delete; 
      for (LegionMap<VersionID,FieldMask>::aligned::iterator it = 
            current_versions.begin(); it != current_versions.end(); it++)
      {
        FieldMask overlap = it->second & filter_mask;
        if (!overlap)
          continue;
        it->second -= overlap;
        if (!it->second)
          to_delete.push_back(it->first);
        filter_mask -= overlap;
        if (!filter_mask)
          break;
      }
      // Delete the old entries
      if (!to_delete.empty())
      {
        for (std::vector<VersionID>::const_iterator it = to_delete.begin();
              it != to_delete.end(); it++)
          current_versions.erase(*it);
      }
      // Then add the new entries
      for (LegionMap<VersionID,FieldMask>::aligned::const_iterator it = 
            add_versions.begin(); it != add_versions.end(); it++)
        current_versions[it->first] |= it->second;
    }

    //--------------------------------------------------------------------------
    bool MaterializedView::update_version_numbers(const FieldMask &user_mask,
                                           const FieldVersions &target_versions,
                                           const AddressSpaceID source,
                                           std::set<RtEvent> &applied_events)
    //--------------------------------------------------------------------------
    {
      FieldMask filter_mask, invalidate_mask;
      LegionMap<VersionID,FieldMask>::aligned update_versions;
      bool need_check_above = false;
      // Need the lock in exclusive mode to do the update
      AutoLock v_lock(view_lock);
      // If we are logical owner and we have remote valid instances
      // we need to track which version numbers get updated so we can
      // send invalidates
      const bool need_invalidates = is_logical_owner() && 
          !valid_remote_instances.empty() && !(user_mask * remote_valid_mask);
#ifdef DEBUG_LEGION
      sanity_check_versions();
#endif
      for (LegionMap<VersionID,FieldMask>::aligned::const_iterator it = 
            target_versions.begin(); it != target_versions.end(); it++)
      {
#ifdef DEBUG_LEGION
        assert(it->first > 0);
#endif
        FieldMask overlap = it->second & user_mask;
        if (!overlap)
          continue;
        // We are always trying to advance the version numbers here
        // since these are writing users and are therefore going from
        // the current version number to the next one. We'll check for
        // the most common cases here, and only filter if we don't find them.
        const VersionID previous_number = it->first - 1; 
        const VersionID next_number = it->first; 
        LegionMap<VersionID,FieldMask>::aligned::iterator finder = 
          current_versions.find(previous_number);
        if (finder != current_versions.end())
        {
          FieldMask intersect = overlap & finder->second;
          if (!!intersect)
          {
            need_check_above = true;
            finder->second -= intersect;
            if (need_invalidates)
              invalidate_mask |= intersect;
            if (!finder->second)
            {
              current_versions.erase(finder);
              // We just deleted the iterator so we need a new one
              finder = current_versions.find(next_number);
            }
            else // We didn't delete the iterator so trying bumping it
              finder++;
            if (finder != current_versions.end())
            {
              if (finder->first != next_number) 
              {
                current_versions[next_number] = intersect;
                // Set it to end since we know there is no point in checking
                finder = current_versions.end();
              }
              else // finder points to the right place
                finder->second |= intersect;
            }
            else // no valid iterator so just put in the value
              current_versions[next_number] = intersect;
            overlap -= intersect;
            if (!overlap)
              continue;
          }
          else // Try the next element, hopefully it is version number+1
            finder++;
        }
        else
          finder = current_versions.find(next_number);
        // Check if the finder is good and the right version number
        if ((finder != current_versions.end()) && 
            (finder->first == next_number))
        {
          FieldMask intersect = overlap & finder->second;
          if (!!intersect)
          {
            finder->second |= intersect;
            overlap -= intersect;
            if (!overlap)
              continue;
          }
        }
        // If we still have fields, then record we need to filter them
        filter_mask |= overlap;
        // Record the version number and fields to add after the filter
        update_versions[next_number] = overlap;
        if (need_invalidates)
          invalidate_mask |= overlap;
      }
      // If we need to filter, let's do that now
      if (!!filter_mask)
      {
        need_check_above = true;
        filter_and_add(filter_mask, update_versions);  
      }
#ifdef DEBUG_LEGION
      sanity_check_versions();
#endif
      if (!!invalidate_mask)
        send_invalidations(invalidate_mask, source, applied_events);
      return need_check_above;
    }

#ifdef DEBUG_LEGION
    //--------------------------------------------------------------------------
    void MaterializedView::sanity_check_versions(void)
    //--------------------------------------------------------------------------
    {
      FieldMask version_mask;
      for (LegionMap<VersionID,FieldMask>::aligned::const_iterator it = 
            current_versions.begin(); it != current_versions.end(); it++)
      {
        assert(version_mask * it->second);
        version_mask |= it->second;
      }
    }
#endif

    //--------------------------------------------------------------------------
    void MaterializedView::add_current_user(PhysicalUser *user, 
                                            ApEvent term_event,
                                            const FieldMask &user_mask)
    //--------------------------------------------------------------------------
    {
      // Must be called while holding the lock
      // Reference should already have been added
      EventUsers &event_users = current_epoch_users[term_event];
      if (event_users.single)
      {
        if (event_users.users.single_user == NULL)
        {
          // make it the entry
          event_users.users.single_user = user;
          event_users.user_mask = user_mask;
        }
        else
        {
          // convert to multi
          LegionMap<PhysicalUser*,FieldMask>::aligned *new_map = 
                           new LegionMap<PhysicalUser*,FieldMask>::aligned();
          (*new_map)[event_users.users.single_user] = event_users.user_mask;
          (*new_map)[user] = user_mask;
          event_users.user_mask |= user_mask;
          event_users.users.multi_users = new_map;
          event_users.single = false;
        }
      }
      else
      {
        // Add it to the set 
        (*event_users.users.multi_users)[user] = user_mask;
        event_users.user_mask |= user_mask;
      }
    }

    //--------------------------------------------------------------------------
    void MaterializedView::filter_local_users(ApEvent term_event) 
    //--------------------------------------------------------------------------
    {
      // Caller must be holding the lock
      DETAILED_PROFILER(context->runtime, 
                        MATERIALIZED_VIEW_FILTER_LOCAL_USERS_CALL);
      // Don't do this if we are in Legion Spy since we want to see
      // all of the dependences on an instance
#if !defined(LEGION_SPY) && !defined(EVENT_GRAPH_TRACE)
      std::set<ApEvent>::iterator event_finder = 
        outstanding_gc_events.find(term_event); 
      if (event_finder != outstanding_gc_events.end())
      {
        LegionMap<ApEvent,EventUsers>::aligned::iterator current_finder = 
          current_epoch_users.find(term_event);
        if (current_finder != current_epoch_users.end())
        {
          EventUsers &event_users = current_finder->second;
          if (event_users.single)
          {
            if (event_users.users.single_user->remove_reference())
              delete (event_users.users.single_user);
          }
          else
          {
            for (LegionMap<PhysicalUser*,FieldMask>::aligned::iterator
                  it = event_users.users.multi_users->begin(); it !=
                  event_users.users.multi_users->end(); it++)
            {
              if (it->first->remove_reference())
                delete (it->first);
            }
            delete event_users.users.multi_users;
          }
          current_epoch_users.erase(current_finder);
        }
        LegionMap<ApEvent,EventUsers>::aligned::iterator previous_finder = 
          previous_epoch_users.find(term_event);
        if (previous_finder != previous_epoch_users.end())
        {
          EventUsers &event_users = previous_finder->second; 
          if (event_users.single)
          {
            if (event_users.users.single_user->remove_reference())
              delete (event_users.users.single_user);
          }
          else
          {
            for (LegionMap<PhysicalUser*,FieldMask>::aligned::iterator
                  it = event_users.users.multi_users->begin(); it !=
                  event_users.users.multi_users->end(); it++)
            {
              if (it->first->remove_reference())
                delete (it->first);
            }
            delete event_users.users.multi_users;
          }
          previous_epoch_users.erase(previous_finder);
        }
        outstanding_gc_events.erase(event_finder);
      }
#endif
    }

    //--------------------------------------------------------------------------
    void MaterializedView::filter_local_users(const FieldMask &filter_mask,
                      LegionMap<ApEvent,EventUsers>::aligned &local_epoch_users)
    //--------------------------------------------------------------------------
    {
      // lock better be held by caller
      DETAILED_PROFILER(context->runtime, 
                        MATERIALIZED_VIEW_FILTER_LOCAL_USERS_CALL);
      std::vector<ApEvent> to_delete;
      for (LegionMap<ApEvent,EventUsers>::aligned::iterator lit = 
           local_epoch_users.begin(); lit != local_epoch_users.end(); lit++)
      {
        const FieldMask overlap = lit->second.user_mask & filter_mask;
        if (!overlap)
          continue;
        EventUsers &local_users = lit->second;
        local_users.user_mask -= overlap;
        if (!local_users.user_mask)
        {
          // Total removal of the entry
          to_delete.push_back(lit->first);
          if (local_users.single)
          {
            PhysicalUser *user = local_users.users.single_user;
            if (user->remove_reference())
              delete (user);
          }
          else
          {
            for (LegionMap<PhysicalUser*,FieldMask>::aligned::const_iterator 
                  it = local_users.users.multi_users->begin(); it !=
                  local_users.users.multi_users->end(); it++)
            {
              if (it->first->remove_reference())
                delete (it->first);
            }
            // Delete the map too
            delete local_users.users.multi_users;
          }
        }
        else if (!local_users.single) // only need to filter for non-single
        {
          // Partial removal of the entry
          std::vector<PhysicalUser*> to_erase;
          for (LegionMap<PhysicalUser*,FieldMask>::aligned::iterator it = 
                local_users.users.multi_users->begin(); it !=
                local_users.users.multi_users->end(); it++)
          {
            it->second -= overlap;
            if (!it->second)
              to_erase.push_back(it->first);
          }
          if (!to_erase.empty())
          {
            for (std::vector<PhysicalUser*>::const_iterator it = 
                  to_erase.begin(); it != to_erase.end(); it++)
            {
              local_users.users.multi_users->erase(*it);
              if ((*it)->remove_reference())
                delete (*it);
            }
            // See if we can shrink this back down
            if (local_users.users.multi_users->size() == 1)
            {
              LegionMap<PhysicalUser*,FieldMask>::aligned::iterator first_it =
                            local_users.users.multi_users->begin();     
#ifdef DEBUG_LEGION
              // This summary mask should dominate
              assert(!(first_it->second - local_users.user_mask));
#endif
              PhysicalUser *user = first_it->first;
              local_users.user_mask = first_it->second;
              delete local_users.users.multi_users;
              local_users.users.single_user = user;
              local_users.single = true;
            }
          }
        }
      }
      if (!to_delete.empty())
      {
        for (std::vector<ApEvent>::const_iterator it = to_delete.begin();
              it != to_delete.end(); it++)
          local_epoch_users.erase(*it);
      }
    }

    //--------------------------------------------------------------------------
    void MaterializedView::filter_current_user(ApEvent user_event, 
                                               const FieldMask &filter_mask)
    //--------------------------------------------------------------------------
    {
      // lock better be held by caller
      DETAILED_PROFILER(context->runtime, 
                        MATERIALIZED_VIEW_FILTER_CURRENT_USERS_CALL);
      LegionMap<ApEvent,EventUsers>::aligned::iterator cit = 
        current_epoch_users.find(user_event);
      // Some else might already have moved it back or it could have
      // been garbage collected already
      if (cit == current_epoch_users.end())
        return;
#if !defined(LEGION_SPY) && !defined(EVENT_GRAPH_TRACE)
      if (cit->first.has_triggered_faultignorant())
      {
        EventUsers &current_users = cit->second;
        if (current_users.single)
        {
          if (current_users.users.single_user->remove_reference())
            delete (current_users.users.single_user);
        }
        else
        {
          for (LegionMap<PhysicalUser*,FieldMask>::aligned::iterator it = 
                current_users.users.multi_users->begin(); it !=
                current_users.users.multi_users->end(); it++)
          {
            if (it->first->remove_reference())
              delete (it->first);
          }
          delete current_users.users.multi_users;
        }
        current_epoch_users.erase(cit);
        return;
      }
#endif
      EventUsers &current_users = cit->second;
      FieldMask summary_overlap = current_users.user_mask & filter_mask;
      if (!summary_overlap)
        return;
      current_users.user_mask -= summary_overlap;
      EventUsers &prev_users = previous_epoch_users[cit->first];
      if (current_users.single)
      {
        PhysicalUser *user = current_users.users.single_user;
        if (prev_users.single)
        {
          // Single, see if something exists there yet
          if (prev_users.users.single_user == NULL)
          {
            prev_users.users.single_user = user; 
            prev_users.user_mask = summary_overlap;
            if (!current_users.user_mask) // reference flows back
              current_epoch_users.erase(cit);
            else
              user->add_reference(); // add a reference
          }
          else if (prev_users.users.single_user == user)
          {
            // Same user, update the fields 
            prev_users.user_mask |= summary_overlap;
            if (!current_users.user_mask)
            {
              current_epoch_users.erase(cit);
              user->remove_reference(); // remove unnecessary reference
            }
          }
          else
          {
            // Go to multi mode
            LegionMap<PhysicalUser*,FieldMask>::aligned *new_map = 
                          new LegionMap<PhysicalUser*,FieldMask>::aligned();
            (*new_map)[prev_users.users.single_user] = prev_users.user_mask;
            (*new_map)[user] = summary_overlap;
            if (!current_users.user_mask) // reference flows back
              current_epoch_users.erase(cit);
            else
              user->add_reference();
            prev_users.user_mask |= summary_overlap;
            prev_users.users.multi_users = new_map;
            prev_users.single = false;
          }
        }
        else
        {
          // Already multi
          prev_users.user_mask |= summary_overlap;
          // See if we can find it in the multi-set
          LegionMap<PhysicalUser*,FieldMask>::aligned::iterator finder = 
            prev_users.users.multi_users->find(user);
          if (finder == prev_users.users.multi_users->end())
          {
            // Couldn't find it
            (*prev_users.users.multi_users)[user] = summary_overlap;
            if (!current_users.user_mask) // reference flows back
              current_epoch_users.erase(cit);
            else
              user->add_reference();
          }
          else
          {
            // Found it, update it 
            finder->second |= summary_overlap;
            if (!current_users.user_mask)
            {
              current_epoch_users.erase(cit);
              user->remove_reference(); // remove redundant reference
            }
          }
        }
      }
      else
      {
        // Many things, filter them and move them back
        if (!current_users.user_mask)
        {
          // Moving the whole set back, see what the previous looks like
          if (prev_users.single)
          {
            if (prev_users.users.single_user != NULL)
            {
              // Merge the one user into this map so we can move 
              // the whole map back
              PhysicalUser *user = prev_users.users.single_user;  
              LegionMap<PhysicalUser*,FieldMask>::aligned::iterator finder =
                current_users.users.multi_users->find(user);
              if (finder == current_users.users.multi_users->end())
              {
                // Add it reference is already there
                (*current_users.users.multi_users)[user] = 
                  prev_users.user_mask;
              }
              else
              {
                // Already there, update it and remove duplicate reference
                finder->second |= prev_users.user_mask;
                user->remove_reference();
              }
            }
            // Now just move the map back
            prev_users.user_mask |= summary_overlap;
            prev_users.users.multi_users = current_users.users.multi_users;
            prev_users.single = false;
          }
          else
          {
            // merge the two sets
            for (LegionMap<PhysicalUser*,FieldMask>::aligned::const_iterator
                  it = current_users.users.multi_users->begin();
                  it != current_users.users.multi_users->end(); it++)
            {
              // See if we can find it
              LegionMap<PhysicalUser*,FieldMask>::aligned::iterator finder = 
                prev_users.users.multi_users->find(it->first);
              if (finder == prev_users.users.multi_users->end())
              {
                // Didn't find it, just move it back, reference moves back
                prev_users.users.multi_users->insert(*it);
              }
              else
              {
                finder->second |= it->second; 
                // Remove the duplicate reference
                it->first->remove_reference();
              }
            }
            prev_users.user_mask |= summary_overlap;
            // Now delete the set
            delete current_users.users.multi_users;
          }
          current_epoch_users.erase(cit);
        }
        else
        {
          // Only send back filtered users
          std::vector<PhysicalUser*> to_delete;
          if (prev_users.single)
          {
            // Make a new map to send back  
            LegionMap<PhysicalUser*,FieldMask>::aligned *new_map = 
                          new LegionMap<PhysicalUser*,FieldMask>::aligned();
            for (LegionMap<PhysicalUser*,FieldMask>::aligned::iterator it = 
                  current_users.users.multi_users->begin(); it !=
                  current_users.users.multi_users->end(); it++)
            {
              FieldMask overlap = summary_overlap & it->second;
              if (!overlap)
                continue;
              // Can move without checking
              (*new_map)[it->first] = overlap;
              it->second -= overlap;
              if (!it->second)
                to_delete.push_back(it->first); // reference flows back
              else
                it->first->add_reference(); // need new reference
            }
            // Also capture the existing previous user if there is one
            if (prev_users.users.single_user != NULL)
            {
              LegionMap<PhysicalUser*,FieldMask>::aligned::iterator finder = 
                new_map->find(prev_users.users.single_user);
              if (finder == new_map->end())
              {
                (*new_map)[prev_users.users.single_user] = 
                  prev_users.user_mask;
              }
              else
              {
                finder->second |= prev_users.user_mask;
                // Remove redundant reference
                finder->first->remove_reference();
              }
            }
            // Make the new map the previous set
            prev_users.user_mask |= summary_overlap;
            prev_users.users.multi_users = new_map;
            prev_users.single = false;
          }
          else
          {
            for (LegionMap<PhysicalUser*,FieldMask>::aligned::iterator it =
                  current_users.users.multi_users->begin(); it !=
                  current_users.users.multi_users->end(); it++)
            {
              FieldMask overlap = summary_overlap & it->second; 
              if (!overlap)
                continue;
              it->second -= overlap;
              LegionMap<PhysicalUser*,FieldMask>::aligned::iterator finder = 
                prev_users.users.multi_users->find(it->first);
              // See if it already exists
              if (finder == prev_users.users.multi_users->end())
              {
                // Doesn't exist yet, so add it 
                (*prev_users.users.multi_users)[it->first] = overlap;
                if (!it->second) // reference flows back
                  to_delete.push_back(it->first);
                else
                  it->first->add_reference();
              }
              else
              {
                // Already exists so update it
                finder->second |= overlap;
                if (!it->second)
                {
                  to_delete.push_back(it->first);
                  // Remove redundant reference
                  it->first->remove_reference();
                }
              }
            }
            prev_users.user_mask |= summary_overlap;
          }
          // See if we can collapse this map back down
          if (!to_delete.empty())
          {
            for (std::vector<PhysicalUser*>::const_iterator it = 
                  to_delete.begin(); it != to_delete.end(); it++)
            {
              current_users.users.multi_users->erase(*it);
            }
            if (current_users.users.multi_users->size() == 1)
            {
              LegionMap<PhysicalUser*,FieldMask>::aligned::iterator 
                first_it = current_users.users.multi_users->begin();
#ifdef DEBUG_LEGION
              // Should dominate as an upper bound
              assert(!(first_it->second - current_users.user_mask));
#endif
              PhysicalUser *user = first_it->first;
              current_users.user_mask = first_it->second;
              delete current_users.users.multi_users;
              current_users.users.single_user = user;   
              current_users.single = true;
            }
          }
        }
      }
    }

    //--------------------------------------------------------------------------
    void MaterializedView::filter_previous_user(ApEvent user_event,
                                                const FieldMask &filter_mask)
    //--------------------------------------------------------------------------
    {
      // lock better be held by caller
      DETAILED_PROFILER(context->runtime,
                        MATERIALIZED_VIEW_FILTER_PREVIOUS_USERS_CALL);
      LegionMap<ApEvent,EventUsers>::aligned::iterator pit = 
        previous_epoch_users.find(user_event);
      // This might already have been filtered or garbage collected
      if (pit == previous_epoch_users.end())
        return;
#if !defined(LEGION_SPY) && !defined(EVENT_GRAPH_TRACE)
      if (pit->first.has_triggered_faultignorant())
      {
        EventUsers &previous_users = pit->second;
        if (previous_users.single)
        {
          if (previous_users.users.single_user->remove_reference())
            delete (previous_users.users.single_user);
        }
        else
        {
          for (LegionMap<PhysicalUser*,FieldMask>::aligned::iterator it = 
                previous_users.users.multi_users->begin(); it !=
                previous_users.users.multi_users->end(); it++)
          {
            if (it->first->remove_reference())
              delete (it->first);
          }
          delete previous_users.users.multi_users;
        }
        previous_epoch_users.erase(pit);
        return;
      }
#endif
      EventUsers &previous_users = pit->second;
      FieldMask summary_overlap = previous_users.user_mask & filter_mask;
      if (!summary_overlap)
        return;
      previous_users.user_mask -= summary_overlap;
      if (!previous_users.user_mask)
      {
        // We can delete the whole entry
        if (previous_users.single)
        {
          PhysicalUser *user = previous_users.users.single_user;
          if (user->remove_reference())
            delete (user);
        }
        else
        {
          for (LegionMap<PhysicalUser*,FieldMask>::aligned::const_iterator 
                it = previous_users.users.multi_users->begin(); it !=
                previous_users.users.multi_users->end(); it++)
          {
            if (it->first->remove_reference())
              delete (it->first);
          }
          // Delete the map too
          delete previous_users.users.multi_users;
        }
        previous_epoch_users.erase(pit);
      }
      else if (!previous_users.single) // only need to filter for non-single
      {
        // Filter out the users for the dominated fields
        std::vector<PhysicalUser*> to_delete;
        for (LegionMap<PhysicalUser*,FieldMask>::aligned::iterator it = 
              previous_users.users.multi_users->begin(); it !=
              previous_users.users.multi_users->end(); it++)
        {
          it->second -= summary_overlap; 
          if (!it->second)
            to_delete.push_back(it->first);
        }
        if (!to_delete.empty())
        {
          for (std::vector<PhysicalUser*>::const_iterator it = 
                to_delete.begin(); it != to_delete.end(); it++)
          {
            previous_users.users.multi_users->erase(*it);
            if ((*it)->remove_reference())
              delete (*it);
          }
          // See if we can shrink this back down
          if (previous_users.users.multi_users->size() == 1)
          {
            LegionMap<PhysicalUser*,FieldMask>::aligned::iterator first_it =
                          previous_users.users.multi_users->begin();     
#ifdef DEBUG_LEGION
            // This summary mask should dominate
            assert(!(first_it->second - previous_users.user_mask));
#endif
            PhysicalUser *user = first_it->first;
            previous_users.user_mask = first_it->second;
            delete previous_users.users.multi_users;
            previous_users.users.single_user = user;
            previous_users.single = true;
          }
        }
      }
    }

    //--------------------------------------------------------------------------
    template<bool TRACK_DOM>
    void MaterializedView::find_current_preconditions(
                                                 const FieldMask &user_mask,
                                                 const RegionUsage &usage,
                                                 const LegionColor child_color,
                                                 RegionNode *origin_node,
                                                 ApEvent term_event,
                                                 const UniqueID op_id,
                                                 const unsigned index,
                                               std::set<ApEvent> &preconditions,
                                               std::set<ApEvent> &dead_events,
                           LegionMap<ApEvent,FieldMask>::aligned &filter_events,
                                                 FieldMask &observed,
                                                 FieldMask &non_dominated)
    //--------------------------------------------------------------------------
    {
      // Caller must be holding the lock
      for (LegionMap<ApEvent,EventUsers>::aligned::const_iterator cit = 
           current_epoch_users.begin(); cit != current_epoch_users.end(); cit++)
      {
        if (cit->first == term_event)
          continue;
#if !defined(LEGION_SPY) && !defined(EVENT_GRAPH_TRACE)
        // We're about to do a bunch of expensive tests, 
        // so first do something cheap to see if we can 
        // skip all the tests.
        if (cit->first.has_triggered_faultignorant())
        {
          dead_events.insert(cit->first);
          continue;
        }
        if (preconditions.find(cit->first) != preconditions.end())
          continue;
#endif
        const EventUsers &event_users = cit->second;
        const FieldMask overlap = event_users.user_mask & user_mask;
        if (!overlap)
          continue;
        else if (TRACK_DOM)
          observed |= overlap;
        if (event_users.single)
        {
          if (has_local_precondition(event_users.users.single_user, usage,
                                     child_color, op_id, index, origin_node))
          {
            preconditions.insert(cit->first);
            if (TRACK_DOM)
              filter_events[cit->first] = overlap;
          }
          else if (TRACK_DOM)
            non_dominated |= overlap;
        }
        else
        {
          for (LegionMap<PhysicalUser*,FieldMask>::aligned::const_iterator 
                it = event_users.users.multi_users->begin(); it !=
                event_users.users.multi_users->end(); it++)
          {
            const FieldMask user_overlap = user_mask & it->second;
            if (!user_overlap)
              continue;
            if (has_local_precondition(it->first, usage, child_color, 
                                       op_id, index, origin_node))
            {
              preconditions.insert(cit->first);
              if (TRACK_DOM)
                filter_events[cit->first] |= user_overlap;
            }
            else if (TRACK_DOM)
              non_dominated |= user_overlap;
          }
        }
      }
    }

    //--------------------------------------------------------------------------
    void MaterializedView::find_previous_preconditions(
                                                 const FieldMask &user_mask,
                                                 const RegionUsage &usage,
                                                 const LegionColor child_color,
                                                 RegionNode *origin_node,
                                                 ApEvent term_event,
                                                 const UniqueID op_id,
                                                 const unsigned index,
                                               std::set<ApEvent> &preconditions,
                                               std::set<ApEvent> &dead_events)
    //--------------------------------------------------------------------------
    {
      // Caller must be holding the lock
      for (LegionMap<ApEvent,EventUsers>::aligned::const_iterator pit = 
            previous_epoch_users.begin(); pit != 
            previous_epoch_users.end(); pit++)
      {
        if (pit->first == term_event)
          continue;
#if !defined(LEGION_SPY) && !defined(EVENT_GRAPH_TRACE)
        // We're about to do a bunch of expensive tests, 
        // so first do something cheap to see if we can 
        // skip all the tests.
        if (pit->first.has_triggered_faultignorant())
        {
          dead_events.insert(pit->first);
          continue;
        }
        if (preconditions.find(pit->first) != preconditions.end())
          continue;
#endif
        const EventUsers &event_users = pit->second;
        if (user_mask * event_users.user_mask)
          continue;
        if (event_users.single)
        {
          if (has_local_precondition(event_users.users.single_user, usage,
                                     child_color, op_id, index, origin_node))
            preconditions.insert(pit->first);
        }
        else
        {
          for (LegionMap<PhysicalUser*,FieldMask>::aligned::const_iterator 
                it = event_users.users.multi_users->begin(); it !=
                event_users.users.multi_users->end(); it++)
          {
            if (user_mask * it->second)
              continue;
            if (has_local_precondition(it->first, usage, child_color, 
                                       op_id, index, origin_node))
              preconditions.insert(pit->first);
          }
        }
      }
    }

    //--------------------------------------------------------------------------
    template<bool TRACK_DOM>
    void MaterializedView::find_current_preconditions(
                                                 const FieldMask &user_mask,
                                                 const RegionUsage &usage,
                                                 const LegionColor child_color,
                                                 RegionNode *origin_node,
                                                 const UniqueID op_id,
                                                 const unsigned index,
                           LegionMap<ApEvent,FieldMask>::aligned &preconditions,
                                                 std::set<ApEvent> &dead_events,
                           LegionMap<ApEvent,FieldMask>::aligned &filter_events,
                                                 FieldMask &observed,
                                                 FieldMask &non_dominated)
    //--------------------------------------------------------------------------
    {
      // Caller must be holding the lock
      for (LegionMap<ApEvent,EventUsers>::aligned::const_iterator cit = 
           current_epoch_users.begin(); cit != current_epoch_users.end(); cit++)
      {
#if !defined(LEGION_SPY) && !defined(EVENT_GRAPH_TRACE)
        // We're about to do a bunch of expensive tests, 
        // so first do something cheap to see if we can 
        // skip all the tests.
        if (cit->first.has_triggered_faultignorant())
        {
          dead_events.insert(cit->first);
          continue;
        }
#endif
        const EventUsers &event_users = cit->second;
        FieldMask overlap = event_users.user_mask & user_mask;
        if (!overlap)
          continue;
        LegionMap<ApEvent,FieldMask>::aligned::iterator finder = 
          preconditions.find(cit->first);
#ifndef LEGION_SPY
        if (finder != preconditions.end())
        {
          overlap -= finder->second;
          if (!overlap)
            continue;
        }
#endif
        if (TRACK_DOM)
          observed |= overlap;
        if (event_users.single)
        {
          if (has_local_precondition(event_users.users.single_user, usage,
                                     child_color, op_id, index, origin_node))
          {
            if (finder == preconditions.end())
              preconditions[cit->first] = overlap;
            else
              finder->second |= overlap;
            if (TRACK_DOM)
              filter_events[cit->first] = overlap;
          }
          else if (TRACK_DOM)
            non_dominated |= overlap;
        }
        else
        {
          for (LegionMap<PhysicalUser*,FieldMask>::aligned::const_iterator 
                it = event_users.users.multi_users->begin(); it !=
                event_users.users.multi_users->end(); it++)
          {
            const FieldMask user_overlap = user_mask & it->second;
            if (!user_overlap)
              continue;
            if (has_local_precondition(it->first, usage, child_color, 
                                       op_id, index, origin_node))
            {
              if (finder == preconditions.end())
                preconditions[cit->first] = user_overlap;
              else
                finder->second |= user_overlap;
              if (TRACK_DOM)
                filter_events[cit->first] |= user_overlap;
            }
            else if (TRACK_DOM)
              non_dominated |= user_overlap;
          }
        }
      }
    }

    //--------------------------------------------------------------------------
    void MaterializedView::find_previous_preconditions(
                                                 const FieldMask &user_mask,
                                                 const RegionUsage &usage,
                                                 const LegionColor child_color,
                                                 RegionNode *origin_node,
                                                 const UniqueID op_id,
                                                 const unsigned index,
                           LegionMap<ApEvent,FieldMask>::aligned &preconditions,
                                                 std::set<ApEvent> &dead_events)
    //--------------------------------------------------------------------------
    {
      // Caller must be holding the lock
      for (LegionMap<ApEvent,EventUsers>::aligned::const_iterator pit = 
            previous_epoch_users.begin(); pit != 
            previous_epoch_users.end(); pit++)
      {
#if !defined(LEGION_SPY) && !defined(EVENT_GRAPH_TRACE)
        // We're about to do a bunch of expensive tests, 
        // so first do something cheap to see if we can 
        // skip all the tests.
        if (pit->first.has_triggered_faultignorant())
        {
          dead_events.insert(pit->first);
          continue;
        }
#endif
        const EventUsers &event_users = pit->second;
        FieldMask overlap = user_mask & event_users.user_mask;
        if (!overlap)
          continue;
        LegionMap<ApEvent,FieldMask>::aligned::iterator finder = 
          preconditions.find(pit->first);
#ifndef LEGION_SPY
        if (finder != preconditions.end())
        {
          overlap -= finder->second;
          if (!overlap)
            continue;
        }
#endif
        if (event_users.single)
        {
          if (has_local_precondition(event_users.users.single_user, usage,
                                     child_color, op_id, index, origin_node))
          {
            if (finder == preconditions.end())
              preconditions[pit->first] = overlap;
            else
              finder->second |= overlap;
          }
        }
        else
        {
          for (LegionMap<PhysicalUser*,FieldMask>::aligned::const_iterator 
                it = event_users.users.multi_users->begin(); it !=
                event_users.users.multi_users->end(); it++)
          {
            const FieldMask user_overlap = overlap & it->second;
            if (!user_overlap)
              continue;
            if (has_local_precondition(it->first, usage, child_color, 
                                       op_id, index, origin_node))
            {
              if (finder == preconditions.end())
              {
                preconditions[pit->first] = user_overlap;
                // Needed for when we go around the loop again
                finder = preconditions.find(pit->first);
              }
              else
                finder->second |= user_overlap;
            }
          }
        }
      }
    }

    //--------------------------------------------------------------------------
    void MaterializedView::find_previous_filter_users(const FieldMask &dom_mask,
                            LegionMap<ApEvent,FieldMask>::aligned &filter_users)
    //--------------------------------------------------------------------------
    {
      // Lock better be held by caller
      for (LegionMap<ApEvent,EventUsers>::aligned::const_iterator it = 
           previous_epoch_users.begin(); it != previous_epoch_users.end(); it++)
      {
        FieldMask overlap = it->second.user_mask & dom_mask;
        if (!overlap)
          continue;
        filter_users[it->first] = overlap;
      }
    }

    //--------------------------------------------------------------------------
    void MaterializedView::find_atomic_reservations(const FieldMask &mask,
                                                    Operation *op, bool excl)
    //--------------------------------------------------------------------------
    {
      // Keep going up the tree until we get to the root
      if (parent == NULL)
      {
        // Compute the field set
        std::vector<FieldID> atomic_fields;
        logical_node->column_source->get_field_set(mask, atomic_fields);
        // If we are the owner we can do this here
        if (is_owner())
        {
          std::vector<Reservation> reservations(atomic_fields.size());
          find_field_reservations(atomic_fields, reservations);
          for (unsigned idx = 0; idx < reservations.size(); idx++)
            op->update_atomic_locks(reservations[idx], excl);
        }
        else
        {
          // Figure out which fields we need requests for and send them
          std::vector<FieldID> needed_fields;
          {
            AutoLock v_lock(view_lock, 1, false);
            for (std::vector<FieldID>::const_iterator it = 
                  atomic_fields.begin(); it != atomic_fields.end(); it++)
            {
              std::map<FieldID,Reservation>::const_iterator finder = 
                atomic_reservations.find(*it);
              if (finder == atomic_reservations.end())
                needed_fields.push_back(*it);
              else
                op->update_atomic_locks(finder->second, excl);
            }
          }
          if (!needed_fields.empty())
          {
            RtUserEvent wait_on = Runtime::create_rt_user_event();
            Serializer rez;
            {
              RezCheck z(rez);
              rez.serialize(did);
              rez.serialize<size_t>(needed_fields.size());
              for (unsigned idx = 0; idx < needed_fields.size(); idx++)
                rez.serialize(needed_fields[idx]);
              rez.serialize(wait_on);
            }
            runtime->send_atomic_reservation_request(owner_space, rez);
            wait_on.lg_wait();
            // Now retake the lock and get the remaining reservations
            AutoLock v_lock(view_lock, 1, false);
            for (std::vector<FieldID>::const_iterator it = 
                  needed_fields.begin(); it != needed_fields.end(); it++)
            {
              std::map<FieldID,Reservation>::const_iterator finder =
                atomic_reservations.find(*it);
#ifdef DEBUG_LEGION
              assert(finder != atomic_reservations.end());
#endif
              op->update_atomic_locks(finder->second, excl);
            }
          }
        }
      }
      else
        parent->find_atomic_reservations(mask, op, excl);
    }

    //--------------------------------------------------------------------------
    void MaterializedView::find_field_reservations(
                                    const std::vector<FieldID> &needed_fields, 
                                    std::vector<Reservation> &results)
    //--------------------------------------------------------------------------
    {
#ifdef DEBUG_LEGION
      assert(is_owner());
      assert(needed_fields.size() == results.size());
#endif
      AutoLock v_lock(view_lock);
      for (unsigned idx = 0; idx < needed_fields.size(); idx++)
      {
        std::map<FieldID,Reservation>::const_iterator finder = 
          atomic_reservations.find(needed_fields[idx]);
        if (finder == atomic_reservations.end())
        {
          // Make a new reservation and add it to the set
          Reservation handle = Reservation::create_reservation();
          atomic_reservations[needed_fields[idx]] = handle;
          results[idx] = handle;
        }
        else
          results[idx] = finder->second;
      }
    }

    //--------------------------------------------------------------------------
    /*static*/ void MaterializedView::handle_send_atomic_reservation_request(
                   Runtime *runtime, Deserializer &derez, AddressSpaceID source)
    //--------------------------------------------------------------------------
    {
      DerezCheck z(derez);
      DistributedID did;
      derez.deserialize(did);
      size_t num_fields;
      derez.deserialize(num_fields);
      std::vector<FieldID> fields(num_fields);
      for (unsigned idx = 0; idx < num_fields; idx++)
        derez.deserialize(fields[idx]);
      RtUserEvent to_trigger;
      derez.deserialize(to_trigger);
      DistributedCollectable *dc = runtime->find_distributed_collectable(did);
#ifdef DEBUG_LEGION
      MaterializedView *target = dynamic_cast<MaterializedView*>(dc);
      assert(target != NULL);
#else
      MaterializedView *target = static_cast<MaterializedView*>(dc);
#endif
      std::vector<Reservation> reservations(num_fields);
      target->find_field_reservations(fields, reservations);
      Serializer rez;
      {
        RezCheck z2(rez);
        rez.serialize(did);
        rez.serialize(num_fields);
        for (unsigned idx = 0; idx < num_fields; idx++)
        {
          rez.serialize(fields[idx]);
          rez.serialize(reservations[idx]);
        }
        rez.serialize(to_trigger);
      }
      runtime->send_atomic_reservation_response(source, rez);
    }

    //--------------------------------------------------------------------------
    void MaterializedView::update_field_reservations(
                                  const std::vector<FieldID> &fields, 
                                  const std::vector<Reservation> &reservations)
    //--------------------------------------------------------------------------
    {
#ifdef DEBUG_LEGION
      assert(!is_owner());
      assert(fields.size() == reservations.size());
#endif
      AutoLock v_lock(view_lock);
      for (unsigned idx = 0; idx < fields.size(); idx++)
        atomic_reservations[fields[idx]] = reservations[idx];
    }

    //--------------------------------------------------------------------------
    /*static*/ void MaterializedView::handle_send_atomic_reservation_response(
                                          Runtime *runtime, Deserializer &derez)
    //--------------------------------------------------------------------------
    {
      DerezCheck z(derez);
      DistributedID did;
      derez.deserialize(did);
      size_t num_fields;
      derez.deserialize(num_fields);
      std::vector<FieldID> fields(num_fields);
      std::vector<Reservation> reservations(num_fields);
      for (unsigned idx = 0; idx < num_fields; idx++)
      {
        derez.deserialize(fields[idx]);
        derez.deserialize(reservations[idx]);
      }
      RtUserEvent to_trigger;
      derez.deserialize(to_trigger);
      DistributedCollectable *dc = runtime->find_distributed_collectable(did);
#ifdef DEBUG_LEGION
      MaterializedView *target = dynamic_cast<MaterializedView*>(dc);
      assert(target != NULL);
#else
      MaterializedView *target = static_cast<MaterializedView*>(dc);
#endif
      target->update_field_reservations(fields, reservations);
      Runtime::trigger_event(to_trigger);
    }

    //--------------------------------------------------------------------------
    /*static*/ void MaterializedView::handle_send_materialized_view(
                  Runtime *runtime, Deserializer &derez, AddressSpaceID source)
    //--------------------------------------------------------------------------
    {
      DerezCheck z(derez); 
      DistributedID did;
      derez.deserialize(did);
      DistributedID manager_did;
      derez.deserialize(manager_did);
      DistributedID parent_did;
      derez.deserialize(parent_did);
      bool is_region;
      derez.deserialize(is_region);
      RegionTreeNode *target_node;
      if (is_region)
      {
        LogicalRegion handle;
        derez.deserialize(handle);
        target_node = runtime->forest->get_node(handle);
      }
      else
      {
        LogicalPartition handle;
        derez.deserialize(handle);
        target_node = runtime->forest->get_node(handle);
      }
      AddressSpaceID owner_space;
      derez.deserialize(owner_space);
      AddressSpaceID logical_owner;
      derez.deserialize(logical_owner);
      UniqueID context_uid;
      derez.deserialize(context_uid);
      RtEvent man_ready;
      PhysicalManager *phy_man = 
        runtime->find_or_request_physical_manager(manager_did, man_ready);
      MaterializedView *parent = NULL;
      if (parent_did != 0)
      {
        RtEvent par_ready;
        LogicalView *par_view = 
          runtime->find_or_request_logical_view(parent_did, par_ready);
        if (par_ready.exists() && !par_ready.has_triggered())
        {
          // Need to avoid virtual channel deadlock here so defer it
          DeferMaterializedViewArgs args;
          args.did = did;
          args.owner_space = owner_space;
          args.logical_owner = logical_owner;
          args.target_node = target_node;
          args.manager = phy_man;
          // Have to static cast this since it might not be ready
          args.parent = static_cast<MaterializedView*>(par_view);
          args.context_uid = context_uid;
          runtime->issue_runtime_meta_task(args, LG_LATENCY_PRIORITY,
             NULL/*op*/, Runtime::merge_events(par_ready, man_ready));
          return;
        }
#ifdef DEBUG_LEGION
        assert(par_view->is_materialized_view());
#endif
        parent = par_view->as_materialized_view();
      }
      if (man_ready.exists())
        man_ready.lg_wait();
#ifdef DEBUG_LEGION
      assert(phy_man->is_instance_manager());
#endif
      create_remote_materialized_view(runtime, did, owner_space, logical_owner,
                                    target_node, phy_man, parent, context_uid);
    }

    //--------------------------------------------------------------------------
    /*static*/ void MaterializedView::handle_deferred_materialized_view(
                                             Runtime *runtime, const void *args)
    //--------------------------------------------------------------------------
    {
      const DeferMaterializedViewArgs *margs = 
        (const DeferMaterializedViewArgs*)args;
      create_remote_materialized_view(runtime, margs->did, margs->owner_space,
          margs->logical_owner, margs->target_node, margs->manager,
          margs->parent, margs->context_uid);
    }

    //--------------------------------------------------------------------------
    /*static*/ void MaterializedView::create_remote_materialized_view(
       Runtime *runtime, DistributedID did, AddressSpaceID owner_space,
       AddressSpaceID logical_owner, RegionTreeNode *target_node, 
       PhysicalManager *phy_man, MaterializedView *parent, UniqueID context_uid)
    //--------------------------------------------------------------------------
    {
      InstanceManager *inst_manager = phy_man->as_instance_manager();
      void *location;
      MaterializedView *view = NULL;
      if (runtime->find_pending_collectable_location(did, location))
        view = new(location) MaterializedView(runtime->forest,
                                              did, owner_space, 
                                              logical_owner, 
                                              target_node, inst_manager,
                                              parent, context_uid,
                                              false/*register now*/);
      else
        view = new MaterializedView(runtime->forest, did, owner_space,
                                    logical_owner, target_node, inst_manager, 
                                    parent, context_uid,false/*register now*/);
      if (parent != NULL)
        parent->add_remote_child(view);
      // Register only after construction
      view->register_with_runtime(NULL/*remote registration not needed*/);
    }

    //--------------------------------------------------------------------------
    void MaterializedView::perform_remote_valid_check(
                  const FieldMask &check_mask, VersionTracker *versions,
                  bool reading, std::set<RtEvent> *wait_on)
    //--------------------------------------------------------------------------
    {
#ifdef DEBUG_LEGION
      assert(!is_logical_owner());
#endif
      FieldMask need_valid_update;
      std::set<RtEvent> local_wait_on;
      RtUserEvent request_event;
      if (reading)
      {
        // If we are reading we need to check to see if we are at
        // the right version number and whether we have done the read
        // request yet for our given version number
        FieldVersions field_versions;
        versions->get_field_versions(logical_node, true/*split prev*/,
                                     check_mask, field_versions);
        FieldMask split_mask;
        versions->get_split_mask(logical_node, check_mask, split_mask);
        const bool has_split_mask = !!split_mask;
        need_valid_update = check_mask;
        AutoLock v_lock(view_lock);
        for (LegionMap<VersionID,FieldMask>::aligned::const_iterator it = 
              field_versions.begin(); it != field_versions.end(); it++)
        {
          FieldMask overlap = it->second & check_mask;
          if (!overlap)
            continue;
          // See if we can find it as the current version number
          LegionMap<VersionID,FieldMask>::aligned::const_iterator finder = 
            current_versions.find(it->first);
          if (finder != current_versions.end())
          {
            const FieldMask version_overlap = overlap & finder->second;
            if (!!version_overlap)
            {
              need_valid_update -= version_overlap;
              if (!need_valid_update)
                break;
            }
          }
          // If we have a split mask, it's also alright if the current
          // versions are at the next version number
          if (has_split_mask)
          {
            const FieldMask split_overlap = overlap & split_mask;
            if (!split_overlap)
              continue;
            finder = current_versions.find(it->first + 1);
            if (finder != current_versions.end())
            {
              const FieldMask version_overlap = split_overlap & finder->second;
              if (!!version_overlap)
              {
                need_valid_update -= version_overlap;
                if (!need_valid_update)
                  break;
              }
            }
          }
        }
        // Also look for any pending requests that overlap since they
        // will bring the result up to date for us too
        if (!remote_update_requests.empty())
        {
          for (LegionMap<RtEvent,FieldMask>::aligned::const_iterator it =
                remote_update_requests.begin(); it != 
                remote_update_requests.end(); it++)
          {
            if (it->second * check_mask)
              continue;
            local_wait_on.insert(it->first);
            need_valid_update -= it->second;
          }
        }
        // Figure out what we need to send
        if (!!need_valid_update)
        {
          request_event = Runtime::create_rt_user_event();
          remote_update_requests[request_event] = need_valid_update;
        }
      }
      else
      {
        // If we're writing all we need to do is check that we are valid,
        // if we're not valid we have to send a request
        AutoLock v_lock(view_lock);
        need_valid_update = check_mask - remote_valid_mask;
        if (!remote_update_requests.empty())
        {
          // See which fields we already have requests for
          for (LegionMap<RtEvent,FieldMask>::aligned::const_iterator it = 
                remote_update_requests.begin(); it != 
                remote_update_requests.end(); it++)
          {
            FieldMask overlap = check_mask & it->second;
            if (!overlap)
              continue;
            if (wait_on != NULL)
              wait_on->insert(it->first);
            else
              local_wait_on.insert(it->first);
            need_valid_update -= overlap;
          }
        }
        if (!!need_valid_update)
        {
          request_event = Runtime::create_rt_user_event();
          remote_update_requests[request_event] = need_valid_update;
          // We also have to filter out the current and previous epoch 
          // user lists so that when we get the update then we know we
          // won't have polluting users in the list to start
          filter_local_users(need_valid_update, current_epoch_users);
          filter_local_users(need_valid_update, previous_epoch_users);
        }
      }
      // If we have a request event, send the request now
      if (request_event.exists())
      {
        Serializer rez;
        {
          RezCheck z(rez);
          rez.serialize(did);
          rez.serialize(request_event);
          rez.serialize(need_valid_update);
        }
        context->runtime->send_view_update_request(logical_owner, rez);
        local_wait_on.insert(request_event);
      }
      // If we have a parent, see if it needs to send requests too so 
      // we can get as many in flight as possible in parallel
      if (parent != NULL)
      {
        if (wait_on != NULL)
          parent->perform_remote_valid_check(check_mask, versions,
                                             reading, wait_on);
        else
          parent->perform_remote_valid_check(check_mask, versions,
                                             reading, &local_wait_on);
      }
      // If we have any events to wait on do the right thing with them
      if (!local_wait_on.empty())
      {
        if (wait_on == NULL)
        {
          // If we are the base caller, then we do the wait
          RtEvent wait_for = Runtime::merge_events(local_wait_on);
          wait_for.lg_wait();
        }
        else // Otherwise add the events to the set to wait on
          wait_on->insert(local_wait_on.begin(), local_wait_on.end());
      }
    }

    //--------------------------------------------------------------------------
    void MaterializedView::perform_read_invalidations(
                 const FieldMask &check_mask, VersionTracker *versions,
                 const AddressSpaceID source, std::set<RtEvent> &applied_events)
    //--------------------------------------------------------------------------
    {
      // Must be called while holding the view lock in exclusive mode
#ifdef DEBUG_LEGION
      assert(is_logical_owner());
#endif
      // Quick test for intersection here to see if we are done early
      if (check_mask * remote_valid_mask)
        return;
      FieldMask invalidate_mask;
      // Check to see if we have a split mask, any fields which are
      // not split have to be invalidated since we're directly reading
      // the current version number (we know we're reading the current
      // version number or else something else is broken). In the
      // case of split version numbers the advance of the version
      // number already invalidated the remote leases so we don't
      // have to worry about it.
      FieldMask split_mask;
      versions->get_split_mask(logical_node, check_mask, split_mask);
      if (!!split_mask)
      {
        const FieldMask invalidate_mask = check_mask - split_mask;
        if (!!invalidate_mask)
          send_invalidations(invalidate_mask, source, applied_events);
      }
      else // Reading at the base invalidates all remote leases
        send_invalidations(check_mask, source, applied_events);
    }

    //--------------------------------------------------------------------------
    void MaterializedView::send_invalidations(const FieldMask &invalidate_mask,
              const AddressSpaceID can_skip, std::set<RtEvent> &applied_events)
    //--------------------------------------------------------------------------
    {
      // Must be called while holding the view lock in exclusive mode
#ifdef DEBUG_LEGION
      assert(is_logical_owner());
#endif
      // No overlapping fields means we are done
      if (invalidate_mask * remote_valid_mask)
        return;
      std::vector<AddressSpaceID> to_delete;
      bool has_skip = false;
      for (LegionMap<AddressSpaceID,FieldMask>::aligned::iterator it = 
            valid_remote_instances.begin(); it != 
            valid_remote_instances.end(); it++)
      {
        // If the update was from this node we don't need to send
        // an invalidate because clearly it is still up to date
        if (it->first == can_skip)
        {
          has_skip = true;
          continue;
        }
        FieldMask overlap = it->second & invalidate_mask;
        if (!overlap)
          continue;
        RtUserEvent invalidate_event = Runtime::create_rt_user_event();
        Serializer rez;
        {
          RezCheck z(rez);
          rez.serialize(did);
          rez.serialize(overlap);
          rez.serialize(invalidate_event);
        }
        context->runtime->send_view_remote_invalidate(it->first, rez);
        applied_events.insert(invalidate_event);
        it->second -= overlap;
        if (!it->second)
          to_delete.push_back(it->first);
      }
      if (!to_delete.empty())
      {
        for (std::vector<AddressSpaceID>::const_iterator it = 
              to_delete.begin(); it != to_delete.end(); it++)
          valid_remote_instances.erase(*it);
      }
      // Filter the remote valid mask and add back in any fields that
      // were skipped
      remote_valid_mask -= invalidate_mask;
      if (has_skip)
        remote_valid_mask |= valid_remote_instances[can_skip];
    }

    //--------------------------------------------------------------------------
    void MaterializedView::process_update_request(AddressSpaceID source,
                                    RtUserEvent done_event, Deserializer &derez)
    //--------------------------------------------------------------------------
    {
#ifdef DEBUG_LEGION
      assert(is_logical_owner());
#endif
      FieldMask request_mask;
      derez.deserialize(request_mask);
      Serializer rez;
      {
        RezCheck z(rez);
        rez.serialize(did);
        rez.serialize(done_event);
        rez.serialize(request_mask);
        // Hold the view lock when building up the information to send back
        AutoLock v_lock(view_lock,1,false/*exclusive*/);
        // Package up the information to send back
        // First figure out which views to send back
        LegionMap<VersionID,FieldMask>::aligned response_versions;
        for (LegionMap<VersionID,FieldMask>::aligned::const_iterator it = 
              current_versions.begin(); it != current_versions.end(); it++)
        {
          FieldMask overlap = it->second & request_mask;
          if (!overlap)
            continue;
          response_versions[it->first] = overlap;
        }
        rez.serialize<size_t>(response_versions.size());
        for (LegionMap<VersionID,FieldMask>::aligned::const_iterator it = 
              response_versions.begin(); it != response_versions.end(); it++)
        {
          rez.serialize(it->first);
          rez.serialize(it->second);
        }
        std::vector<ApEvent> current_events, previous_events;
        for (LegionMap<ApEvent,EventUsers>::aligned::const_iterator it = 
             current_epoch_users.begin(); it != current_epoch_users.end(); it++)
        {
          if (it->second.user_mask * request_mask)
            continue;
          current_events.push_back(it->first);
        }
        for (LegionMap<ApEvent,EventUsers>::aligned::const_iterator it = 
              previous_epoch_users.begin(); it != 
              previous_epoch_users.end(); it++)
        {
          if (it->second.user_mask * request_mask)
            continue;
          previous_events.push_back(it->first);
        }
        rez.serialize<size_t>(current_events.size());
        for (std::vector<ApEvent>::const_iterator it = current_events.begin();
              it != current_events.end(); it++)
        {
          rez.serialize(*it);
          const EventUsers &users = current_epoch_users[*it];
          if (users.single)
          {
            rez.serialize<size_t>(1);
            users.users.single_user->pack_user(rez);
            rez.serialize(users.user_mask);
          }
          else
          {
            // Figure out how many to send
            std::vector<PhysicalUser*> to_send;
            LegionVector<FieldMask>::aligned send_masks;
            for (LegionMap<PhysicalUser*,FieldMask>::aligned::const_iterator 
                  uit = users.users.multi_users->begin(); uit !=
                  users.users.multi_users->end(); uit++)
            {
              const FieldMask user_mask = uit->second & request_mask;
              if (!user_mask)
                continue;
              to_send.push_back(uit->first);
              send_masks.push_back(user_mask);
            }
            rez.serialize<size_t>(to_send.size());
            for (unsigned idx = 0; idx < to_send.size(); idx++)
            {
              to_send[idx]->pack_user(rez);
              rez.serialize(send_masks[idx]);
            }
          }
        }
        rez.serialize<size_t>(previous_events.size());
        for (std::vector<ApEvent>::const_iterator it = previous_events.begin();
              it != previous_events.end(); it++)
        {
          rez.serialize(*it);
          const EventUsers &users = previous_epoch_users[*it];
          if (users.single)
          {
            rez.serialize<size_t>(1);
            users.users.single_user->pack_user(rez);
            rez.serialize(users.user_mask);
          }
          else
          {
            // Figure out how many to send
            std::vector<PhysicalUser*> to_send;
            LegionVector<FieldMask>::aligned send_masks;
            for (LegionMap<PhysicalUser*,FieldMask>::aligned::const_iterator 
                  uit = users.users.multi_users->begin(); uit !=
                  users.users.multi_users->end(); uit++)
            {
              const FieldMask user_mask = uit->second & request_mask;
              if (!user_mask)
                continue;
              to_send.push_back(uit->first);
              send_masks.push_back(user_mask);
            }
            rez.serialize<size_t>(to_send.size());
            for (unsigned idx = 0; idx < to_send.size(); idx++)
            {
              to_send[idx]->pack_user(rez);
              rez.serialize(send_masks[idx]);
            }
          }
        }
      }
      // Send the message back to get it on the wire before an 
      // invalidate might be issued
      runtime->send_view_update_response(source, rez);
      // Retake the lock in exlcusive mode to update our
      // set of remote instances
      AutoLock v_lock(view_lock);
      valid_remote_instances[source] |= request_mask;
      remote_valid_mask |= request_mask;
    }

    //--------------------------------------------------------------------------
    void MaterializedView::process_update_response(Deserializer &derez,
                                                   RtUserEvent done_event,
                                                   RegionTreeForest *forest)
    //--------------------------------------------------------------------------
    {
#ifdef DEBUG_LEGION
      assert(!is_logical_owner());
#endif
      FieldMask response_mask;
      derez.deserialize(response_mask);
      std::set<ApEvent> collect_events;
      // Take the lock in exclusive mode and update all our state
      {
        AutoLock v_lock(view_lock);
        LegionMap<VersionID,FieldMask>::aligned version_updates;
        size_t num_versions;
        derez.deserialize(num_versions);
        for (unsigned idx = 0; idx < num_versions; idx++)
        {
          VersionID vid;
          derez.deserialize(vid);
          derez.deserialize(version_updates[vid]);
        }
        filter_and_add(response_mask, version_updates);
        // Current users
        size_t num_current;
        derez.deserialize(num_current);
        for (unsigned idx = 0; idx < num_current; idx++)
        {
          ApEvent current_event;
          derez.deserialize(current_event);
          size_t num_users;
          derez.deserialize(num_users);
          // See if we already have a users for this event
          LegionMap<ApEvent,EventUsers>::aligned::iterator finder = 
            current_epoch_users.find(current_event);
          if (finder != current_epoch_users.end())
          {
            // Convert to multi users if we haven't already 
            EventUsers &current_users = finder->second;
            if (current_users.single)
            {
              LegionMap<PhysicalUser*,FieldMask>::aligned *new_users = 
                new LegionMap<PhysicalUser*,FieldMask>::aligned();
              (*new_users)[current_users.users.single_user] = 
                current_users.user_mask;
              current_users.users.multi_users = new_users;
              current_users.single = false;
            }
            LegionMap<PhysicalUser*,FieldMask>::aligned &local = 
                *(current_users.users.multi_users);
            for (unsigned idx2 = 0; idx2 < num_users; idx2++)
            {
              PhysicalUser *new_user = 
                PhysicalUser::unpack_user(derez, true/*add ref*/, forest);
              FieldMask &new_mask = local[new_user];
              derez.deserialize(new_mask);
              current_users.user_mask |= new_mask;
            }
          }
          else
          {
            EventUsers &current_users = current_epoch_users[current_event];
            if (num_users == 1)
            {
              current_users.users.single_user = 
                PhysicalUser::unpack_user(derez, true/*add ref*/, forest);
              derez.deserialize(current_users.user_mask);
            }
            else
            {
              current_users.single = false;
              current_users.users.multi_users = 
                new LegionMap<PhysicalUser*,FieldMask>::aligned();
              LegionMap<PhysicalUser*,FieldMask>::aligned &local = 
                *(current_users.users.multi_users);
              for (unsigned idx2 = 0; idx2 < num_users; idx2++)
              {
                PhysicalUser *new_user = 
                  PhysicalUser::unpack_user(derez, true/*add ref*/, forest);
                FieldMask &new_mask = local[new_user];
                derez.deserialize(new_mask);
                current_users.user_mask |= new_mask;
              }
            }
            // Didn't have it before so update the collect events
            if (outstanding_gc_events.find(current_event) == 
                  outstanding_gc_events.end())
            {
              outstanding_gc_events.insert(current_event);
              collect_events.insert(current_event);
            }
          }
        }
        // Previous users
        size_t num_previous;
        derez.deserialize(num_previous);
        for (unsigned idx = 0; idx < num_previous; idx++)
        {
          ApEvent previous_event;
          derez.deserialize(previous_event);
          size_t num_users;
          derez.deserialize(num_users);
          // See if we already have a users for this event
          LegionMap<ApEvent,EventUsers>::aligned::iterator finder = 
            previous_epoch_users.find(previous_event);
          if (finder != previous_epoch_users.end())
          {
            // Convert to multi users if we haven't already 
            EventUsers &previous_users = finder->second;
            if (previous_users.single)
            {
              LegionMap<PhysicalUser*,FieldMask>::aligned *new_users = 
                new LegionMap<PhysicalUser*,FieldMask>::aligned();
              (*new_users)[previous_users.users.single_user] = 
                previous_users.user_mask;
              previous_users.users.multi_users = new_users;
              previous_users.single = false;
            }
            LegionMap<PhysicalUser*,FieldMask>::aligned &local = 
                *(previous_users.users.multi_users);
            for (unsigned idx2 = 0; idx2 < num_users; idx2++)
            {
              PhysicalUser *new_user = 
                PhysicalUser::unpack_user(derez, true/*add ref*/, forest);
              FieldMask &new_mask = local[new_user];
              derez.deserialize(new_mask);
              previous_users.user_mask |= new_mask;
            }
          }
          else
          {
            EventUsers &previous_users = previous_epoch_users[previous_event];
            if (num_users == 1)
            {
              previous_users.users.single_user = 
                PhysicalUser::unpack_user(derez, true/*add ref*/, forest);
              derez.deserialize(previous_users.user_mask);
            }
            else
            {
              previous_users.single = false;
              previous_users.users.multi_users = 
                new LegionMap<PhysicalUser*,FieldMask>::aligned();
              LegionMap<PhysicalUser*,FieldMask>::aligned &local = 
                *(previous_users.users.multi_users);
              for (unsigned idx2 = 0; idx2 < num_users; idx2++)
              {
                PhysicalUser *new_user = 
                  PhysicalUser::unpack_user(derez, true/*add ref*/, forest);
                FieldMask &new_mask = local[new_user];
                derez.deserialize(new_mask);
                previous_users.user_mask |= new_mask;
              }
            }
            // Didn't have it before so update the collect events
            if (outstanding_gc_events.find(previous_event) == 
                  outstanding_gc_events.end())
            {
              outstanding_gc_events.insert(previous_event);
              collect_events.insert(previous_event);
            }
          }
        }
        // Update our remote valid mask
        remote_valid_mask |= response_mask;
        // Prune out the request event
#ifdef DEBUG_LEGION
        assert(remote_update_requests.find(done_event) != 
                remote_update_requests.end());
#endif
        remote_update_requests.erase(done_event);
      }
      
      if (!collect_events.empty())
      {
        std::set<RtEvent> applied_events;
        WrapperReferenceMutator mutator(applied_events);
        for (std::set<ApEvent>::const_iterator it = collect_events.begin();
              it != collect_events.end(); it++)
          defer_collect_user(*it, &mutator);
        if (!applied_events.empty())
        {
          Runtime::trigger_event(done_event, 
              Runtime::merge_events(applied_events));
          return;
        }
        // Otherwise fall through to the normal trigger path
      }
      // Trigger our request saying everything is up to date
      // Issue any defferred collections that we might have
      Runtime::trigger_event(done_event);
    }

    //--------------------------------------------------------------------------
    void MaterializedView::process_remote_update(Deserializer &derez,
                                                 AddressSpaceID source,
                                                 RegionTreeForest *forest)
    //--------------------------------------------------------------------------
    {
#ifdef DEBUG_LEGION
      assert(is_logical_owner());
#endif
      RtUserEvent update_event;
      derez.deserialize(update_event);
      bool is_copy;
      derez.deserialize(is_copy);
      bool restrict_out;
      derez.deserialize(restrict_out);
      RegionUsage usage;
      derez.deserialize(usage);
      FieldMask user_mask;
      derez.deserialize(user_mask);
      LegionColor child_color;
      derez.deserialize(child_color);
      LogicalRegion origin_handle;
      derez.deserialize(origin_handle);
      RegionNode *origin_node = forest->get_node(origin_handle);
      UniqueID op_id;
      derez.deserialize(op_id);
      unsigned index;
      derez.deserialize(index);
      ApEvent term_event;
      derez.deserialize(term_event);
      size_t num_versions;
      derez.deserialize(num_versions);
      FieldVersions field_versions;
      for (unsigned idx = 0; idx < num_versions; idx++)
      {
        VersionID vid;
        derez.deserialize(vid);
        derez.deserialize(field_versions[vid]);
      }
      FieldMask split_mask;
      derez.deserialize(split_mask);
      bool base_user;
      derez.deserialize(base_user);
      
      // Make a dummy version info for doing the analysis calls
      // and put our split mask in it
      VersionInfo dummy_version_info;
      dummy_version_info.resize(logical_node->get_depth());
      dummy_version_info.record_split_fields(logical_node, split_mask);

      std::set<RtEvent> applied_conditions;
      if (is_copy)
      {
        // Do analysis and register the user
        LegionMap<ApEvent,FieldMask>::aligned dummy_preconditions;
        // Do different things depending on whether we are a base
        // user or a user being registered above in the tree
        if (base_user)
          // Always safe to assume single copy here since we don't
          // actually use the results and assuming single copy means
          // that fewer users will potentially be filtered
          find_local_copy_preconditions(usage.redop, IS_READ_ONLY(usage),
                                      true/*single copy*/, restrict_out,
                                      user_mask, child_color, origin_node,
                                      &dummy_version_info, op_id, index, source,
                                      dummy_preconditions, applied_conditions);
        else
          find_local_copy_preconditions_above(usage.redop, IS_READ_ONLY(usage),
                                      true/*single copy*/, restrict_out,
                                      user_mask, child_color, origin_node,
                                      &dummy_version_info, op_id, index, source,
                                      dummy_preconditions, applied_conditions);
        add_local_copy_user(usage, term_event, base_user, 
                            restrict_out, child_color, origin_node,
                            &dummy_version_info, op_id, index,
                            user_mask, source, applied_conditions);
      }
      else
      {
        // Do analysis and register the user
        std::set<ApEvent> dummy_preconditions;
        // We do different things depending on whether we are the base
        // user or whether we are being registered above in the tree
        if (base_user)
          find_local_user_preconditions(usage, term_event, child_color,
                                        origin_node, &dummy_version_info, op_id,
                                        index,user_mask, dummy_preconditions, 
                                        applied_conditions);
        else
          find_local_user_preconditions_above(usage, term_event, child_color,
                                        origin_node, &dummy_version_info, op_id,
                                        index,user_mask, dummy_preconditions, 
                                        applied_conditions);
        if (IS_WRITE(usage))
          update_version_numbers(user_mask, field_versions,
                                 source, applied_conditions);
        if (add_local_user(usage, term_event, child_color, origin_node, 
                           base_user, &dummy_version_info, op_id, index, 
                           user_mask, source, applied_conditions))
        {
          WrapperReferenceMutator mutator(applied_conditions);
          defer_collect_user(term_event, &mutator);
        }
      }
      // Chain the update events
      if (!applied_conditions.empty())
        Runtime::trigger_event(update_event,
                               Runtime::merge_events(applied_conditions));
      else
        Runtime::trigger_event(update_event);
    }

    //--------------------------------------------------------------------------
    void MaterializedView::process_remote_invalidate(
                          const FieldMask &invalid_mask, RtUserEvent done_event)
    //--------------------------------------------------------------------------
    {
      {
        AutoLock v_lock(view_lock);
        remote_valid_mask -= invalid_mask;
      }
      Runtime::trigger_event(done_event);
    }

    /////////////////////////////////////////////////////////////
    // DeferredView 
    /////////////////////////////////////////////////////////////

    //--------------------------------------------------------------------------
    DeferredView::DeferredView(RegionTreeForest *ctx, DistributedID did,
                               AddressSpaceID owner_sp,
                               RegionTreeNode *node, bool register_now)
      : LogicalView(ctx, did, owner_sp, node, register_now)
    //--------------------------------------------------------------------------
    {
    }

    //--------------------------------------------------------------------------
    DeferredView::~DeferredView(void)
    //--------------------------------------------------------------------------
    {
    }

    //--------------------------------------------------------------------------
    void DeferredView::issue_deferred_copies_across(const TraversalInfo &info,
                                                     MaterializedView *dst,
                                      const std::vector<unsigned> &src_indexes,
                                      const std::vector<unsigned> &dst_indexes,
                                         ApEvent precondition, PredEvent guard,
                                         std::set<ApEvent> &postconditions)
    //--------------------------------------------------------------------------
    {
      bool perfect = true;
      FieldMask src_mask, dst_mask;
      for (unsigned idx = 0; idx < dst_indexes.size(); idx++)
      {
        src_mask.set_bit(src_indexes[idx]);
        dst_mask.set_bit(dst_indexes[idx]);
        if (perfect && (src_indexes[idx] != dst_indexes[idx]))
          perfect = false;
      }
      // Initialize the preconditions
      LegionMap<ApEvent,FieldMask>::aligned preconditions;
      preconditions[precondition] = src_mask;
      // A seemingly common case but not the general one, if the fields
      // are in the same locations for the source and destination then
      // we can just do the normal deferred copy routine
      LegionMap<ApEvent,FieldMask>::aligned local_postconditions;
      if (perfect)
      {
        issue_deferred_copies(info, dst, src_mask, 
                              preconditions, local_postconditions, guard);
      }
      else
      {
        // Initialize the across copy helper
        CopyAcrossHelper across_helper(src_mask);
        dst->manager->initialize_across_helper(&across_helper, dst_mask, 
                                               src_indexes, dst_indexes);
        issue_deferred_copies(info, dst, src_mask, preconditions, 
                              local_postconditions, guard, &across_helper);
      }
      for (LegionMap<ApEvent,FieldMask>::aligned::const_iterator it = 
            local_postconditions.begin(); it != 
            local_postconditions.end(); it++)
        postconditions.insert(it->first);
    }

    /////////////////////////////////////////////////////////////
    // DeferredVersionInfo
    /////////////////////////////////////////////////////////////

    //--------------------------------------------------------------------------
    DeferredVersionInfo::DeferredVersionInfo(void)
    //--------------------------------------------------------------------------
    {
    }

    //--------------------------------------------------------------------------
    DeferredVersionInfo::DeferredVersionInfo(const DeferredVersionInfo &rhs)
    //--------------------------------------------------------------------------
    {
      // should never be called
      assert(false);
    }

    //--------------------------------------------------------------------------
    DeferredVersionInfo::~DeferredVersionInfo(void)
    //--------------------------------------------------------------------------
    {
    }

    //--------------------------------------------------------------------------
    DeferredVersionInfo& DeferredVersionInfo::operator=(
                                                const DeferredVersionInfo &rhs)
    //--------------------------------------------------------------------------
    {
      // should never be called
      assert(false);
      return *this;
    }

    /////////////////////////////////////////////////////////////
    // CompositeCopyNode
    /////////////////////////////////////////////////////////////

    //--------------------------------------------------------------------------
    CompositeCopyNode::CompositeCopyNode(RegionTreeNode *node, CompositeView *v)
      : logical_node(node), view_node(v)
    //--------------------------------------------------------------------------
    {
    }
    
    //--------------------------------------------------------------------------
    CompositeCopyNode::CompositeCopyNode(const CompositeCopyNode &rhs)
      : logical_node(NULL), view_node(NULL)
    //--------------------------------------------------------------------------
    {
      // should never be called
      assert(false);
    }

    //--------------------------------------------------------------------------
    CompositeCopyNode::~CompositeCopyNode(void)
    //--------------------------------------------------------------------------
    {
      // Delete our recursive nodes 
      for (LegionMap<CompositeCopyNode*,FieldMask>::aligned::const_iterator it =
            child_nodes.begin(); it != child_nodes.end(); it++)
        delete it->first;
      child_nodes.clear();
      for (LegionMap<CompositeCopyNode*,FieldMask>::aligned::const_iterator it =
            nested_nodes.begin(); it != nested_nodes.end(); it++)
        delete it->first;
      nested_nodes.clear();
    }

    //--------------------------------------------------------------------------
    CompositeCopyNode& CompositeCopyNode::operator=(
                                                   const CompositeCopyNode &rhs)
    //--------------------------------------------------------------------------
    {
      // should never be called
      assert(false);
      return *this;
    }

    //--------------------------------------------------------------------------
    void CompositeCopyNode::add_child_node(CompositeCopyNode *child,
                                           const FieldMask &child_mask)
    //--------------------------------------------------------------------------
    {
#ifdef DEBUG_LEGION
      assert(child_nodes.find(child) == child_nodes.end());
#endif
      child_nodes[child] = child_mask; 
    }

    //--------------------------------------------------------------------------
    void CompositeCopyNode::add_nested_node(CompositeCopyNode *nested,
                                            const FieldMask &nested_mask)
    //--------------------------------------------------------------------------
    {
#ifdef DEBUG_LEGION
      assert(nested->view_node != NULL);
      assert(nested_nodes.find(nested) == nested_nodes.end());
#endif
      nested_nodes[nested] = nested_mask;
    }

    //--------------------------------------------------------------------------
    void CompositeCopyNode::add_source_view(LogicalView *source_view,
                                            const FieldMask &source_mask)
    //--------------------------------------------------------------------------
    {
#ifdef DEBUG_LEGION
      assert(source_views.find(source_view) == source_views.end());
#endif
      source_views[source_view] = source_mask;
    }

    //--------------------------------------------------------------------------
    void CompositeCopyNode::add_reduction_view(ReductionView *reduction_view,
                                               const FieldMask &reduction_mask)
    //--------------------------------------------------------------------------
    {
#ifdef DEBUG_LEGION
      assert(reduction_views.find(reduction_view) == reduction_views.end());
#endif
      reduction_views[reduction_view] = reduction_mask;
    }

    //--------------------------------------------------------------------------
    void CompositeCopyNode::issue_copies(const TraversalInfo &traversal_info,
                              MaterializedView *dst, const FieldMask &copy_mask,
                              VersionTracker *src_version_tracker,
                  const LegionMap<ApEvent,FieldMask>::aligned &preconditions,
                        LegionMap<ApEvent,FieldMask>::aligned &postconditions,
                        LegionMap<ApEvent,FieldMask>::aligned &postreductions,
                        PredEvent pred_guard, CopyAcrossHelper *helper) const
    //--------------------------------------------------------------------------
    {
      // We're doing the painter's algorithm
      // First traverse any nested composite instances and issue
      // copies from them since they are older than us
      const LegionMap<ApEvent,FieldMask>::aligned *local_preconditions = 
                                                          &preconditions;
      // Temporary data structures in case we need them
      LegionMap<ApEvent,FieldMask>::aligned temp_local;
      bool temp_copy = false;
      if (!nested_nodes.empty())
      {
        LegionMap<ApEvent,FieldMask>::aligned nested_postconditions;
        issue_nested_copies(traversal_info, dst, copy_mask, src_version_tracker,
                      preconditions, nested_postconditions, pred_guard, helper);
        // Add the nested postconditions to our postconditions
        postconditions.insert(nested_postconditions.begin(),
                              nested_postconditions.end());
        // See if we need to update our local or child preconditions
        if (!source_views.empty() || !child_nodes.empty() || 
            !reduction_views.empty())
        {
          // Makes new local_preconditions
          local_preconditions = &temp_local;
          temp_local = preconditions;
          temp_copy = true;
          temp_local.insert(nested_postconditions.begin(),
                            nested_postconditions.end());
        }
      }
      // Next issue copies from any of our source views 
      if (!source_views.empty())
      {
        // Uses local_preconditions
        LegionMap<ApEvent,FieldMask>::aligned local_postconditions;
        issue_local_copies(traversal_info, dst, copy_mask, src_version_tracker,
                           *local_preconditions, local_postconditions, 
                           pred_guard, helper);
        postconditions.insert(local_postconditions.begin(),
                              local_postconditions.end());
        // Makes new local_preconditions
        if (!child_nodes.empty() || !reduction_views.empty())
        {
          if (!temp_copy)
          {
            local_preconditions = &temp_local;
            temp_local = preconditions;
            temp_copy = true;
          }
          temp_local.insert(local_postconditions.begin(),
                            local_postconditions.end());
        }
      }
      // Traverse our children and issue any copies to them
      if (!child_nodes.empty())
      {
        // Uses local_preconditions
        LegionMap<ApEvent,FieldMask>::aligned child_postconditions;
        issue_child_copies(traversal_info, dst, copy_mask, src_version_tracker,
            *local_preconditions, child_postconditions, postreductions, 
            pred_guard, helper);
        postconditions.insert(child_postconditions.begin(),
                              child_postconditions.end());
        // Makes new local_preconditions
        if (!reduction_views.empty())
        {
          if (!temp_copy)
          {
            local_preconditions = &temp_local;
            temp_local = preconditions;
            temp_copy = true;
          }
          temp_local.insert(child_postconditions.begin(),
                            child_postconditions.end());
        }
      }
      // Finally apply any reductions that we have on the way back up
      if (!reduction_views.empty())
      {
        // Uses local_preconditions
        issue_reductions(traversal_info, dst, copy_mask, src_version_tracker,
                   *local_preconditions, postreductions, pred_guard, helper);
      }
    }

    //--------------------------------------------------------------------------
    void CompositeCopyNode::copy_to_temporary(const TraversalInfo &info,
                            MaterializedView *dst, const FieldMask &copy_mask,
                            VersionTracker *src_version_tracker,
                const LegionMap<ApEvent,FieldMask>::aligned &dst_preconditions,
                      LegionMap<ApEvent,FieldMask>::aligned &postconditions,
                      PredEvent pred_guard, AddressSpaceID local_space, 
                      bool restrict_out)
    //--------------------------------------------------------------------------
    {
      // Make a temporary instance and issue copies to it
      // then copy from the temporary instance to the target
      MaterializedView *temporary_dst = 
        info.op->create_temporary_instance(dst->manager,info.index, copy_mask);
      // Get the corresponding sub_view to the destination
      if (temporary_dst->logical_node != dst->logical_node)
      {
        std::vector<LegionColor> colors;
        RegionTreeNode *dst_node = dst->logical_node;
        do 
        {
#ifdef DEBUG_LEGION
          assert(dst_node->get_depth() > 
                  temporary_dst->logical_node->get_depth());
#endif
          colors.push_back(dst_node->get_color());
          dst_node = dst_node->get_parent();
        } 
        while (dst_node != temporary_dst->logical_node);
#ifdef DEBUG_LEGION
        assert(!colors.empty());
#endif
        while (!colors.empty())
        {
          temporary_dst = 
            temporary_dst->get_materialized_subview(colors.back());
          colors.pop_back();
        }
#ifdef DEBUG_LEGION
        assert(temporary_dst->logical_node == dst->logical_node);
#endif
      }
      LegionMap<ApEvent,FieldMask>::aligned empty_pre, local_pre, local_reduce;
      issue_copies(info, temporary_dst, copy_mask, src_version_tracker,
         empty_pre, local_pre, local_reduce, pred_guard, NULL/*across helper*/);
      // Now that we've done all the copies to the temporary instance
      // we can compute the rest of the destination preconditions
      dst->find_copy_preconditions(0/*redop*/, false/*reading*/, 
                                   false/*single copy*/, restrict_out,
                                   copy_mask, &info.version_info,
                                   info.op->get_unique_op_id(), info.index,
                                   local_space, local_pre, 
                                   info.map_applied_events);
      // Merge the destination preconditions
      if (!dst_preconditions.empty())
        local_pre.insert(dst_preconditions.begin(), dst_preconditions.end());
      // Also merge any local reduces into the preconditons
      if (!local_reduce.empty())
        local_pre.insert(local_reduce.begin(), local_reduce.end());
      // Compute the event sets
      LegionList<EventSet>::aligned event_sets;
      RegionTreeNode::compute_event_sets(copy_mask, local_pre, event_sets);
      // Iterate over the event sets, for each event set, record a user
      // on the temporary for being done with copies there, issue a copy
      // from the temporary to the original destination, and then record
      // users on both instances, put the done event in the postcondition set
      for (LegionList<EventSet>::aligned::const_iterator it = 
            event_sets.begin(); it != event_sets.end(); it++)
      {
        ApEvent copy_pre;
        if (it->preconditions.size() == 1)
          copy_pre = *(it->preconditions.begin());
        else if (!it->preconditions.empty())
          copy_pre = Runtime::merge_events(it->preconditions);
        // Make a user for when the destination is up to date
        if (copy_pre.exists())
          temporary_dst->add_copy_user(0/*redop*/, copy_pre, 
              &info.version_info, info.op->get_unique_op_id(), info.index,
              it->set_mask, false/*reading*/, false/*restrict out*/, 
              local_space, info.map_applied_events); 
        // Perform the copy
        std::vector<CopySrcDstField> src_fields;
        std::vector<CopySrcDstField> dst_fields;
        temporary_dst->copy_from(it->set_mask, src_fields);
        dst->copy_to(it->set_mask, dst_fields);
#ifdef DEBUG_LEGION
        assert(!src_fields.empty());
        assert(!dst_fields.empty());
        assert(src_fields.size() == dst_fields.size());
#endif
        ApEvent copy_post = dst->logical_node->issue_copy(info.op, src_fields,
                              dst_fields, copy_pre, pred_guard, logical_node);
        if (copy_post.exists())
        {
          dst->add_copy_user(0/*redop*/, copy_post, &info.version_info,
                             info.op->get_unique_op_id(), info.index,
                             it->set_mask, false/*reading*/, 
                             false/*restrict out*/, local_space,
                             info.map_applied_events);
          temporary_dst->add_copy_user(0/*redop*/, copy_post, 
                             &info.version_info, info.op->get_unique_op_id(),
                             info.index, it->set_mask, true/*reading*/,
                             false/*restrict out*/, local_space, 
                             info.map_applied_events);
          postconditions[copy_post] = it->set_mask;
        }
      }
    }

    //--------------------------------------------------------------------------
    void CompositeCopyNode::issue_nested_copies(
                              const TraversalInfo &traversal_info,
                              MaterializedView *dst, const FieldMask &copy_mask,
                              VersionTracker *src_version_tracker,
                  const LegionMap<ApEvent,FieldMask>::aligned &preconditions,
                        LegionMap<ApEvent,FieldMask>::aligned &postconditions,
                        PredEvent pred_guard, CopyAcrossHelper *helper) const
    //--------------------------------------------------------------------------
    {
      FieldMask nested_mask;
      LegionMap<ApEvent,FieldMask>::aligned postreductions;
      for (LegionMap<CompositeCopyNode*,FieldMask>::aligned::const_iterator it =
            nested_nodes.begin(); it != nested_nodes.end(); it++)
      {
        const FieldMask overlap = it->second & copy_mask;
        if (!overlap)
          continue;
        nested_mask |= overlap;
#ifdef DEBUG_LEGION
        assert(it->first->view_node != NULL);
#endif
        it->first->issue_copies(traversal_info, dst, overlap, 
            it->first->view_node, preconditions, postconditions,
            postreductions, pred_guard, helper);
      }
      // We have to merge everything back together into postconditions here
      // including the reductions because they have to finish before we issue
      // any more copies to the destination
      if (!!nested_mask)
      {
        if (!postreductions.empty())
          postconditions.insert(postreductions.begin(), postreductions.end());
        // Compute the event sets
        LegionList<EventSet>::aligned event_sets;
        RegionTreeNode::compute_event_sets(nested_mask, 
                                           postconditions, event_sets);
        // Clear out the post conditions and put the merge
        // of the event sets there
        postconditions.clear();
        for (LegionList<EventSet>::aligned::const_iterator it = 
              event_sets.begin(); it != event_sets.end(); it++)
        {
          ApEvent post;
          if (it->preconditions.size() == 1)
            post = *(it->preconditions.begin());
          else if (!it->preconditions.empty())
            post = Runtime::merge_events(it->preconditions);
          if (post.exists())
          {
            // post is not guaranteed to be unique!
            LegionMap<ApEvent,FieldMask>::aligned::iterator finder = 
              postconditions.find(post);
            if (finder == postconditions.end())
              postconditions[post] = it->set_mask;
            else
              finder->second |= it->set_mask;
          }
        }
      }
    }

    //--------------------------------------------------------------------------
    void CompositeCopyNode::issue_local_copies(const TraversalInfo &info,
                              MaterializedView *dst, FieldMask copy_mask,
                              VersionTracker *src_version_tracker,
                  const LegionMap<ApEvent,FieldMask>::aligned &preconditions,
                        LegionMap<ApEvent,FieldMask>::aligned &postconditions,
                        PredEvent guard, CopyAcrossHelper *across_helper) const
    //--------------------------------------------------------------------------
    {
      // First check to see if the target is already valid
      {
        PhysicalManager *dst_manager = dst->get_manager();
        for (LegionMap<LogicalView*,FieldMask>::aligned::const_iterator it =
              source_views.begin(); it != source_views.end(); it++)
        {
          if (it->first->is_deferred_view())
            continue;
#ifdef DEBUG_LEGION
          assert(it->first->is_materialized_view());
#endif
          if (it->first->as_materialized_view()->manager == dst_manager)
          {
            copy_mask -= it->second;
            if (!copy_mask)
              return;
          }
        }
      }
      LegionMap<MaterializedView*,FieldMask>::aligned src_instances;
      LegionMap<DeferredView*,FieldMask>::aligned deferred_instances;
      // Sort the instances
      dst->logical_node->sort_copy_instances(info, dst, copy_mask, 
                            source_views, src_instances, deferred_instances);
      if (!src_instances.empty())
      {
        // This has all our destination preconditions
        // Only issue copies from fields which have values
        FieldMask actual_copy_mask;
        LegionMap<ApEvent,FieldMask>::aligned src_preconditions;
        const AddressSpaceID local_space = 
          logical_node->context->runtime->address_space;
        for (LegionMap<MaterializedView*,FieldMask>::aligned::const_iterator 
              it = src_instances.begin(); it != src_instances.end(); it++)
        {
          it->first->find_copy_preconditions(0/*redop*/, true/*reading*/,
                                             true/*single copy*/,
                                             false/*restrict out*/,
                                             it->second, src_version_tracker,
                                             info.op->get_unique_op_id(),
                                             info.index, local_space, 
                                             src_preconditions,
                                             info.map_applied_events);
          actual_copy_mask |= it->second;
        }
        // Move in any preconditions that overlap with our set of fields
        for (LegionMap<ApEvent,FieldMask>::aligned::const_iterator it = 
              preconditions.begin(); it != preconditions.end(); it++)
        {
          FieldMask overlap = it->second & actual_copy_mask;
          if (!overlap)
            continue;
          LegionMap<ApEvent,FieldMask>::aligned::iterator finder = 
            src_preconditions.find(it->first);
          if (finder == src_preconditions.end())
            src_preconditions[it->first] = overlap;
          else
            finder->second |= overlap;
        }
        // issue the grouped copies and put the result in the postconditions
        // We are the intersect
        dst->logical_node->issue_grouped_copies(info, dst,false/*restrict out*/,
                                 guard, src_preconditions, actual_copy_mask, 
                                 src_instances, src_version_tracker, 
                                 postconditions, across_helper, logical_node);
      }
      if (!deferred_instances.empty())
      {
        for (LegionMap<DeferredView*,FieldMask>::aligned::const_iterator it = 
              deferred_instances.begin(); it != deferred_instances.end(); it++)
        {
          LegionMap<ApEvent,FieldMask>::aligned deferred_preconditions;
          for (LegionMap<ApEvent,FieldMask>::aligned::const_iterator pre_it =
                preconditions.begin(); pre_it != preconditions.end(); pre_it++)
          {
            const FieldMask overlap = pre_it->second & it->second;
            if (!overlap)
              continue;
            deferred_preconditions[pre_it->first] = overlap;
          }
          it->first->issue_deferred_copies(info, dst, it->second,
              deferred_preconditions, postconditions, guard, across_helper);
        }
      }
    }

    //--------------------------------------------------------------------------
    void CompositeCopyNode::issue_child_copies(
                              const TraversalInfo &traversal_info,
                              MaterializedView *dst, const FieldMask &copy_mask,
                              VersionTracker *src_version_tracker,
                  const LegionMap<ApEvent,FieldMask>::aligned &preconditions,
                        LegionMap<ApEvent,FieldMask>::aligned &postconditions,
                        LegionMap<ApEvent,FieldMask>::aligned &postreductions,
                        PredEvent pred_guard, CopyAcrossHelper *helper) const
    //--------------------------------------------------------------------------
    {
      bool multiple_children = false;
      FieldMask single_child_mask;
      for (LegionMap<CompositeCopyNode*,FieldMask>::aligned::const_iterator it =
            child_nodes.begin(); it != child_nodes.end(); it++)
      {
        const FieldMask overlap = it->second & copy_mask;
        if (!overlap)
          continue;
        if (!multiple_children)
          multiple_children = !!(single_child_mask & overlap);
        single_child_mask |= overlap;
        it->first->issue_copies(traversal_info, dst, overlap, 
            src_version_tracker, preconditions, postconditions,
            postreductions, pred_guard, helper);
      }
      // Merge the postconditions from all the children to build a 
      // common output event for each field if there were multiple children
      // No need to merge the reduction postconditions, they just continue
      // flowing up the tree
      if (!postconditions.empty() && multiple_children)
      {
        LegionList<EventSet>::aligned event_sets;
        // Have to do the merge for all fields
        RegionTreeNode::compute_event_sets(single_child_mask,
                                           postconditions, event_sets);
        // Clear out the post conditions and put the merge
        // of the event sets there
        postconditions.clear();
        for (LegionList<EventSet>::aligned::const_iterator it = 
              event_sets.begin(); it != event_sets.end(); it++)
        {
          ApEvent post;
          if (it->preconditions.size() == 1)
            post = *(it->preconditions.begin());
          else if (!it->preconditions.empty())
            post = Runtime::merge_events(it->preconditions);
          if (post.exists())
          {
            // post is not guaranteed to be unique!
            LegionMap<ApEvent,FieldMask>::aligned::iterator finder = 
              postconditions.find(post);
            if (finder == postconditions.end())
              postconditions[post] = it->set_mask;
            else
              finder->second |= it->set_mask;
          }
        }  
      }
    }

    //--------------------------------------------------------------------------
    void CompositeCopyNode::issue_reductions(const TraversalInfo &info,
                              MaterializedView *dst, const FieldMask &copy_mask,
                              VersionTracker *src_version_tracker,
                  const LegionMap<ApEvent,FieldMask>::aligned &preconditions,
                        LegionMap<ApEvent,FieldMask>::aligned &postreductions,
                    PredEvent pred_guard, CopyAcrossHelper *across_helper) const
    //--------------------------------------------------------------------------
    {
      for (LegionMap<ReductionView*,FieldMask>::aligned::const_iterator it =
            reduction_views.begin(); it != reduction_views.end(); it++)
      {
        const FieldMask overlap = copy_mask & it->second;
        if (!overlap)
          continue;
        // This is precise but maybe unecessary
        std::set<ApEvent> local_preconditions;
        for (LegionMap<ApEvent,FieldMask>::aligned::const_iterator pre_it = 
              preconditions.begin(); pre_it != preconditions.end(); pre_it++)
        {
          FieldMask pre_overlap = overlap & pre_it->second;
          if (!pre_overlap)
            continue;
          local_preconditions.insert(pre_it->first);
        }
        ApEvent reduce_event = it->first->perform_deferred_reduction(dst,
            overlap, src_version_tracker, local_preconditions, info.op,
            info.index, pred_guard, across_helper, 
            (dst->logical_node == it->first->logical_node) ?
              NULL : it->first->logical_node, info.map_applied_events);
        if (reduce_event.exists())
          postreductions[reduce_event] = overlap;
      }
    }

    /////////////////////////////////////////////////////////////
    // CompositeCopier 
    /////////////////////////////////////////////////////////////

    //--------------------------------------------------------------------------
    CompositeCopier::CompositeCopier(RegionTreeNode *r,
                                     const FieldMask &copy_mask)
      : root(r), destination_valid(copy_mask)
    //--------------------------------------------------------------------------
    {
    }

    //--------------------------------------------------------------------------
    CompositeCopier::CompositeCopier(const CompositeCopier &rhs)
      : root(NULL)
    //--------------------------------------------------------------------------
    {
      // should never be called
      assert(false);
    }

    //--------------------------------------------------------------------------
    CompositeCopier::~CompositeCopier(void)
    //--------------------------------------------------------------------------
    {
    }

    //--------------------------------------------------------------------------
    CompositeCopier& CompositeCopier::operator=(const CompositeCopier &rhs)
    //--------------------------------------------------------------------------
    {
      // should never be called
      assert(false);
      return *this;
    }

    //--------------------------------------------------------------------------
    void CompositeCopier::filter_written_fields(RegionTreeNode *node,
                                                FieldMask &mask) const
    //--------------------------------------------------------------------------
    {
      // Traverse up the tree and remove any writen fields 
      // that have been written at this level or a parent
      LegionMap<RegionTreeNode*,FieldMask>::aligned::const_iterator finder = 
        written_nodes.find(node);
      while (finder != written_nodes.end())
      {
        mask -= finder->second;
        if (!mask)
          return;
        // Not entirely convinced the second part of this expression
        // is correct, so we'll let legion spy find any bugs
        if ((node == root) || (node->get_depth() <= root->get_depth()))
          return;
        node = node->get_parent();
        finder = written_nodes.find(node);
      }
    }

    //--------------------------------------------------------------------------
    void CompositeCopier::and_written_fields(RegionTreeNode *node,
                                             FieldMask &mask) const
    //--------------------------------------------------------------------------
    {
      LegionMap<RegionTreeNode*,FieldMask>::aligned::const_iterator finder = 
        written_nodes.find(node);
      FieldMask written_mask;
      while (finder != written_nodes.end())
      {
        written_mask |= finder->second;
        if (node == root)
          break;
#ifdef DEBUG_LEGION
        assert(node->get_depth() > root->get_depth());
#endif
        node = node->get_parent();
        finder = written_nodes.find(node);
      }
      mask &= written_mask;
    }

    //--------------------------------------------------------------------------
    void CompositeCopier::record_written_fields(RegionTreeNode *node,
                                                const FieldMask &mask)
    //--------------------------------------------------------------------------
    {
      LegionMap<RegionTreeNode*,FieldMask>::aligned::iterator finder = 
        written_nodes.find(node);
      if (finder == written_nodes.end())
        written_nodes[node] = mask;
      else
        finder->second |= mask;
    }

    /////////////////////////////////////////////////////////////
    // CompositeBase 
    /////////////////////////////////////////////////////////////

    //--------------------------------------------------------------------------
    CompositeBase::CompositeBase(Reservation &r)
      : base_lock(r)
    //--------------------------------------------------------------------------
    {
    }

    //--------------------------------------------------------------------------
    CompositeBase::~CompositeBase(void)
    //--------------------------------------------------------------------------
    {
    }

    //--------------------------------------------------------------------------
    CompositeCopyNode* CompositeBase::construct_copy_tree(MaterializedView *dst,
                                                   RegionTreeNode *logical_node,
                                                   FieldMask &copy_mask,
                                                   FieldMask &locally_complete,
                                                   FieldMask &dominate_capture,
                                                   CompositeCopier &copier,
                                                   CompositeView *owner)
    //--------------------------------------------------------------------------
    {
#ifdef DEBUG_LEGION
      assert(!!copy_mask);
#endif
      // First check to see if we've already written to this node
      copier.filter_written_fields(logical_node, copy_mask);
      // If we've already written all our fields, no need to traverse here
      if (!copy_mask)
        return NULL;
      // If we get here, we're going to return something
      CompositeCopyNode *result = new CompositeCopyNode(logical_node, owner);
      // Do the ready check first
      perform_ready_check(copy_mask);
      // Figure out which children we need to traverse because they intersect
      // with the dst instance and any reductions that will need to be applied
      LegionMap<CompositeNode*,FieldMask>::aligned children_to_traverse;
      // We have to capture any local dirty data here
      FieldMask local_capture, local_dominate;
      const bool tested_all_children = perform_construction_analysis(dst,
                                    logical_node, copy_mask, local_capture,
                                    dominate_capture, local_dominate,
                                    copier, result, children_to_traverse);
      // Traverse all the children and see if our children make us
      // complete in any way so we can avoid capturing locally
      if (!children_to_traverse.empty())
      {
        // We can be locally complete in two ways:
        // 1. We can have a child that is complete for us (e.g. we are region
        //      and one of our partitions is complete)
        FieldMask complete_child;
        // 2. We are ourselves complete and all our children are written (note
        //      that this also is alright if the children were written earlier)
        //      Note we can actually only worry about this for interfering
        //      children if we know the composite instance contains all the
        //      interfering children we intersect with for the target region.
        const bool is_complete = tested_all_children && 
                                  logical_node->is_complete();
        if (is_complete)
          locally_complete = copy_mask;
        for (LegionMap<CompositeNode*,FieldMask>::aligned::iterator it = 
              children_to_traverse.begin(); it != 
              children_to_traverse.end(); it++)
        {
          CompositeCopyNode *child = it->first->construct_copy_tree(dst,
              it->first->logical_node, it->second, complete_child,
              dominate_capture, copier);
          if (child != NULL)
          {
            result->add_child_node(child, it->second);
            if (is_complete && !!locally_complete)
              copier.and_written_fields(it->first->logical_node, 
                                        locally_complete);
          }
          else if (is_complete && !!locally_complete)
            locally_complete.clear();
        }
        // Check to see if we are complete in any way, if we are then we
        // can filter our local_capture mask and report up the tree that
        // we are complete
        if (!!complete_child)
        {
          local_capture -= complete_child;
          copier.record_written_fields(logical_node, complete_child);
        }
        if (is_complete && !!locally_complete)
        {
          local_capture -= locally_complete;
          copier.record_written_fields(logical_node, locally_complete);
        }
      }
      // If we have to capture any data locally, do that now
      if (!!local_capture)
      {
        LegionMap<LogicalView*,FieldMask>::aligned local_valid_views;
        find_valid_views(local_capture, local_dominate, 
                         local_valid_views, true/*need lock*/);
        LegionMap<CompositeView*,FieldMask>::aligned nested_composite_views;
        // Track which fields we see dirty updates for other instances
        // versus for the destination instance
        FieldMask other_dirty, destination_dirty;
        for (LegionMap<LogicalView*,FieldMask>::aligned::const_iterator it =
              local_valid_views.begin(); it != local_valid_views.end(); it++)
        {
          if (it->first->is_composite_view())
          {
            nested_composite_views[it->first->as_composite_view()] = it->second;
            continue;
          }
          // Record that we captured a non-composite view for these fields
          if (!!local_capture)
            local_capture -= it->second; 
          result->add_source_view(it->first, it->second); 
          if (it->first->is_materialized_view())
          {
            MaterializedView *mat_view = it->first->as_materialized_view();
            // Check to see if this is the destination instance or not
            if (mat_view->get_manager() == dst->get_manager())
              destination_dirty |= it->second;
            else
              other_dirty |= it->second;
          }
          else
            other_dirty |= it->second;
        }
        // Record that we have writes from any of the fields we have 
        // actualy source instances (e.g. materialized or fills)
        copier.record_written_fields(logical_node, 
                                     other_dirty | destination_dirty);
        // Also tell the copier whether the destination instance is
        // no longer valid or whether it contains dirty data
        if (!!destination_dirty)
        {
          copier.update_destination_dirty_fields(destination_dirty);
          // No need to worry about issuing copies for these
          // fields because the destination is already valid
          other_dirty -= destination_dirty;
        }
        // Filter any fields which were not valid for the target
        if (!!other_dirty)
          copier.filter_destination_valid_fields(other_dirty);
        // If there are any fields we didn't capture then see if we have
        // a nested composite instance we need to traverse
        if (!nested_composite_views.empty() && !!local_capture)
        {
          for (LegionMap<CompositeView*,FieldMask>::aligned::const_iterator it =
                nested_composite_views.begin(); it != 
                nested_composite_views.end(); it++)
          {
            FieldMask overlap = it->second & local_capture;
            if (!overlap)
              continue;
            local_capture -= overlap;
            FieldMask dummy_complete_below;
            FieldMask dominate = overlap;
            CompositeCopyNode *nested = it->first->construct_copy_tree(dst,
                                    it->first->logical_node, overlap, 
                                    dummy_complete_below, dominate, 
                                    copier, it->first); 
            if (nested != NULL)
              result->add_nested_node(nested, overlap);
            if (!local_capture)
              break;
          }
        }
      }
      return result;
    }

    //--------------------------------------------------------------------------
    bool CompositeBase::perform_construction_analysis(MaterializedView *dst,
                                                  RegionTreeNode *logical_node,
                                                  const FieldMask &copy_mask,
                                                  FieldMask &local_capture,
                                                  FieldMask &dominate_capture,
                                                  FieldMask &local_dominate,
                                                  CompositeCopier &copier,
                                                  CompositeCopyNode *result,
             LegionMap<CompositeNode*,FieldMask>::aligned &children_to_traverse)
    //--------------------------------------------------------------------------
    {
#ifdef DEBUG_LEGION
      assert(!local_capture);
      assert(!local_dominate);
      assert(children_to_traverse.empty());
#endif
      // need this in read only to touch the children data structure
      // and the list of reduction views
      const size_t all_children = logical_node->get_num_children(); 
      AutoLock b_lock(base_lock,1,false/*exclusive*/);
      const bool tested_all_children = (children.size() == all_children);
      if (children.empty())
      {
        if (!!dominate_capture)
        {
          local_dominate = copy_mask & dominate_capture;
          if (!!local_dominate)
            dominate_capture -= local_dominate;
        }
      }
      else if (dst->logical_node == logical_node)
      {
        // Handle a common case of target and logical region 
        // being the same, e.g. closing to this root
        // We know all the children interfere and are dominated by us
        for (LegionMap<CompositeNode*,FieldMask>::aligned::const_iterator it =
              children.begin(); it != children.end(); it++)
        {
          const FieldMask overlap = it->second & copy_mask;
          if (!overlap)
            continue;
          children_to_traverse[it->first] = overlap;
        }
        if (!!dominate_capture)
        {
          local_dominate = copy_mask & dominate_capture;
          if (!!local_dominate)
            dominate_capture -= local_dominate;
        }
      }
      else if ((dst->logical_node->get_parent() == logical_node) &&
                !logical_node->is_region() &&
                logical_node->as_partition_node()->row_source->is_disjoint())
      {
        // If we're at a partition node and the destination is one of our
        // children and we know the partition is disjoint then we just
        // have to look for the destination node in the set of a 
        // composite nodes
        for (LegionMap<CompositeNode*,FieldMask>::aligned::const_iterator it = 
              children.begin(); it != children.end(); it++)
        {
          if (it->first->logical_node != dst->logical_node)
            continue;
          // Once we find the node we can break out no matter what
          const FieldMask overlap = it->second & copy_mask;
          if (!overlap)
            break;
          children_to_traverse[it->first] = overlap;
          break;
        }
      }
      else if (!!dominate_capture && !(dominate_capture * copy_mask))
      {
        // See if we have exactly one dominating child that allows us
        // to continue passing dominated fields down to that child so 
        // we don't have to do the dominate analysis at this node
        FieldMask single_dominated;
        FieldMask invalid_dominated;
        for (LegionMap<CompositeNode*,FieldMask>::aligned::const_iterator it =
              children.begin(); it != children.end(); it++)
        {
          const FieldMask overlap = it->second & copy_mask;
          if (!overlap)
            continue;
          // Skip any nodes that don't even intersect, they don't matter
          if (!it->first->logical_node->intersects_with(dst->logical_node,
                                                        false/*computes*/))
            continue;
          children_to_traverse[it->first] = overlap;
          FieldMask dom_overlap = overlap & dominate_capture;
          // If this doesn't overlap with the dominating capture fields
          // then we don't need to worry about it anymore
          if (!dom_overlap)
            continue;
          // We can remove any fields that have already been invalidated
          if (!!invalid_dominated)
          {
            dom_overlap -= invalid_dominated;
            if (!dom_overlap)
              continue;
          }
          if (it->first->logical_node->dominates(dst->logical_node))
          {
            // See if we are the first or duplicate dominating child 
            FieldMask duplicate_dom = single_dominated & dom_overlap;
            if (!!duplicate_dom)
            {
              invalid_dominated |= duplicate_dom;
              single_dominated |= (dom_overlap - duplicate_dom);
            }
            else
              single_dominated |= dom_overlap; 
          }
          else // we intersect but don't dominate, so any fields are invalidated
            invalid_dominated |= dom_overlap; 
        }
        // Remove any invalid fields from the single dominated
        if (!!single_dominated && !!invalid_dominated)
          single_dominated -= invalid_dominated;
        // Our local dominate are the ones for this copy initially
        local_dominate = dominate_capture & copy_mask;
        // Remove these from the dominate mask
        dominate_capture -= copy_mask;
        if (!!single_dominated)
        {
          // We have to handle any fields that are not single dominated
          local_dominate -= single_dominated;
          // Put the single dominated fields back into the dominate capture mask
          dominate_capture |= single_dominated;
        }
      } 
      else
      {
        // There are no remaining dominate fields, so we just need to 
        // look for interfering children
        for (LegionMap<CompositeNode*,FieldMask>::aligned::const_iterator it =
              children.begin(); it != children.end(); it++)
        {
          const FieldMask overlap = it->second & copy_mask;
          if (!overlap)
            continue;
          // Skip any nodes that don't even intersect, they don't matter
          if (!it->first->logical_node->intersects_with(dst->logical_node,
                                                        false/*computes*/))
            continue;
          children_to_traverse[it->first] = overlap;
        }
      }
      // Any dirty fields that we have here also need to be captured locally
      // This includes any reduction fields which we are going to be reducing to
      local_capture = (dirty_mask | reduction_mask) & copy_mask;
      // Always include our local dominate in the local capture
      if (!!local_dominate)
        local_capture |= local_dominate;
      if (!!reduction_mask)
      {
        FieldMask reduc_overlap = reduction_mask & copy_mask;
        if (!!reduc_overlap)
        {
          for (LegionMap<ReductionView*,FieldMask>::aligned::const_iterator it =
                reduction_views.begin(); it != reduction_views.end(); it++)
          {
            const FieldMask overlap = it->second & copy_mask; 
            if (!overlap)
              continue;
            result->add_reduction_view(it->first, overlap);
            copier.update_reduction_fields(overlap);
          }
        }
      }
      return tested_all_children;
    }

    //--------------------------------------------------------------------------
    CompositeNode* CompositeBase::find_child_node(RegionTreeNode *child)
    //--------------------------------------------------------------------------
    {
      AutoLock b_lock(base_lock,1,false/*exclusive*/);
      for (LegionMap<CompositeNode*,FieldMask>::aligned::const_iterator it = 
            children.begin(); it != children.end(); it++)
      {
        if (it->first->logical_node == child)
          return it->first;
      }
      // should never get here
      assert(false);
      return NULL;
    }

    /////////////////////////////////////////////////////////////
    // CompositeView
    /////////////////////////////////////////////////////////////

    //--------------------------------------------------------------------------
    CompositeView::CompositeView(RegionTreeForest *ctx, DistributedID did,
                              AddressSpaceID owner_proc, RegionTreeNode *node,
                              DeferredVersionInfo *info, ClosedNode *tree, 
                              InnerContext *context, bool register_now)
      : DeferredView(ctx, encode_composite_did(did), owner_proc, 
                     node, register_now), CompositeBase(view_lock),
        version_info(info), closed_tree(tree), owner_context(context)
    {
      // Add our references
      version_info->add_reference();
      closed_tree->add_reference();
      owner_context->add_reference();
#ifdef DEBUG_LEGION
      assert(owner_context != NULL);
      assert(closed_tree != NULL);
      assert(closed_tree->node == node);
#endif
#ifdef LEGION_GC
      log_garbage.info("GC Composite View %lld %d", 
          LEGION_DISTRIBUTED_ID_FILTER(did), local_space);
#endif
    }

    //--------------------------------------------------------------------------
    CompositeView::CompositeView(const CompositeView &rhs)
      : DeferredView(NULL, 0, 0, NULL, false), CompositeBase(view_lock),
        version_info(NULL), closed_tree(NULL), owner_context(NULL)
    //--------------------------------------------------------------------------
    {
      // should never be called
      assert(false);
    }

    //--------------------------------------------------------------------------
    CompositeView::~CompositeView(void)
    //--------------------------------------------------------------------------
    {
      // Delete our children
      for (LegionMap<CompositeNode*,FieldMask>::aligned::const_iterator it = 
            children.begin(); it != children.end(); it++)
        delete (it->first);
      children.clear();
      for (LegionMap<LogicalView*,FieldMask>::aligned::const_iterator it = 
            valid_views.begin(); it != valid_views.end(); it++)
      {
        if (it->first->remove_nested_resource_ref(did))
          delete it->first;
      }
      valid_views.clear();
      for (LegionMap<CompositeView*,FieldMask>::aligned::const_iterator it = 
            nested_composite_views.begin(); it != 
            nested_composite_views.end(); it++)
      {
        if (it->first->remove_nested_resource_ref(did))
          delete (it->first);
      }
      nested_composite_views.clear();
      for (LegionMap<ReductionView*,FieldMask>::aligned::const_iterator it = 
            reduction_views.begin(); it != reduction_views.end(); it++)
      {
        if (it->first->remove_nested_resource_ref(did))
          delete (it->first);
      }
      reduction_views.clear();
      // Remove our references and delete if necessary
      if (version_info->remove_reference())
        delete version_info;
      // Remove our references and delete if necessary
      if (closed_tree->remove_reference())
        delete closed_tree;
      // Remove the reference on our context
      if (owner_context->remove_reference())
        delete owner_context;
#ifdef LEGION_GC
      log_garbage.info("GC Deletion %lld %d", 
          LEGION_DISTRIBUTED_ID_FILTER(did), local_space);
#endif
    }

    //--------------------------------------------------------------------------
    CompositeView& CompositeView::operator=(const CompositeView &rhs)
    //--------------------------------------------------------------------------
    {
      // should never be called
      assert(false);
      return *this;
    }

    //--------------------------------------------------------------------------
    CompositeView* CompositeView::clone(const FieldMask &clone_mask,
         const LegionMap<CompositeView*,FieldMask>::aligned &replacements) const
    //--------------------------------------------------------------------------
    {
      Runtime *runtime = context->runtime; 
      DistributedID result_did = runtime->get_available_distributed_id(false);
      CompositeView *result = new CompositeView(context, result_did,
          runtime->address_space, logical_node, version_info, closed_tree, 
          owner_context, true/*register now*/);
      // Clone the children
      for (LegionMap<CompositeNode*,FieldMask>::aligned::const_iterator it = 
            children.begin(); it != children.end(); it++)
      {
        FieldMask overlap = it->second & clone_mask;
        if (!overlap)
          continue;
        it->first->clone(result, overlap);
      }
      FieldMask dirty_overlap = dirty_mask & clone_mask;
      if (!!dirty_overlap)
      {
        result->record_dirty_fields(dirty_overlap);
        for (LegionMap<LogicalView*,FieldMask>::aligned::const_iterator 
              it = valid_views.begin(); it != valid_views.end(); it++)
        {
          FieldMask overlap = it->second & dirty_overlap;
          if (!overlap)
            continue;
          result->record_valid_view(it->first, overlap);
        }
      }
      // Can just insert the replacements directly
      for (LegionMap<CompositeView*,FieldMask>::aligned::const_iterator it =
            replacements.begin(); it != replacements.end(); it++)
        result->record_valid_view(it->first, it->second);
      FieldMask reduc_overlap = reduction_mask & clone_mask;
      if (!!reduc_overlap)
      {
        result->record_reduction_fields(reduc_overlap);
        for (LegionMap<ReductionView*,FieldMask>::aligned::const_iterator it = 
              reduction_views.begin(); it != reduction_views.end(); it++)
        {
          FieldMask overlap = it->second & reduc_overlap;
          if (!overlap)
            continue;
          result->record_reduction_view(it->first, overlap);
        }
      }
      return result;
    }

    //--------------------------------------------------------------------------
    void CompositeView::notify_active(ReferenceMutator *mutator)
    //--------------------------------------------------------------------------
    {
      if (!is_owner())
        send_remote_gc_update(owner_space, mutator, 1, true/*add*/);
    }

    //--------------------------------------------------------------------------
    void CompositeView::notify_inactive(ReferenceMutator *mutator)
    //--------------------------------------------------------------------------
    {
      if (!is_owner())
        send_remote_gc_update(owner_space, mutator, 1, false/*add*/);
    }

    //--------------------------------------------------------------------------
    void CompositeView::notify_valid(ReferenceMutator *mutator)
    //--------------------------------------------------------------------------
    {
      for (LegionMap<CompositeNode*,FieldMask>::aligned::const_iterator it = 
            children.begin(); it != children.end(); it++)
        it->first->notify_valid(mutator, true/*root*/);
      for (LegionMap<LogicalView*,FieldMask>::aligned::const_iterator it = 
            valid_views.begin(); it != valid_views.end(); it++)
        it->first->add_nested_valid_ref(did, mutator);
      for (LegionMap<CompositeView*,FieldMask>::aligned::const_iterator it = 
            nested_composite_views.begin(); it != 
            nested_composite_views.end(); it++)
        it->first->add_nested_valid_ref(did, mutator);
      for (LegionMap<ReductionView*,FieldMask>::aligned::const_iterator it = 
            reduction_views.begin(); it != reduction_views.end(); it++)
        it->first->add_nested_valid_ref(did, mutator);
    }

    //--------------------------------------------------------------------------
    void CompositeView::notify_invalid(ReferenceMutator *mutator)
    //--------------------------------------------------------------------------
    {
      for (LegionMap<CompositeNode*,FieldMask>::aligned::const_iterator it = 
            children.begin(); it != children.end(); it++)
        it->first->notify_invalid(mutator, true/*root*/);
      for (LegionMap<LogicalView*,FieldMask>::aligned::const_iterator it = 
            valid_views.begin(); it != valid_views.end(); it++)
        it->first->remove_nested_valid_ref(did, mutator);
      for (LegionMap<CompositeView*,FieldMask>::aligned::const_iterator it = 
            nested_composite_views.begin(); it != 
            nested_composite_views.end(); it++)
        it->first->remove_nested_valid_ref(did, mutator);
      for (LegionMap<ReductionView*,FieldMask>::aligned::const_iterator it = 
            reduction_views.begin(); it != reduction_views.end(); it++)
        it->first->remove_nested_valid_ref(did, mutator);
    }

    //--------------------------------------------------------------------------
    void CompositeView::send_view(AddressSpaceID target)
    //--------------------------------------------------------------------------
    {
      // Don't take the lock, it's alright to have duplicate sends
      Serializer rez;
      {
        RezCheck z(rez);
        rez.serialize(did);
        rez.serialize(owner_space);
        rez.serialize<UniqueID>(owner_context->get_context_uid());
        bool is_region = logical_node->is_region();
        rez.serialize(is_region);
        if (is_region)
          rez.serialize(logical_node->as_region_node()->handle);
        else
          rez.serialize(logical_node->as_partition_node()->handle);
        version_info->pack_version_numbers(rez);
        closed_tree->pack_closed_node(rez);
        pack_composite_view(rez);
      }
      runtime->send_composite_view(target, rez);
      update_remote_instances(target);
    }

    //--------------------------------------------------------------------------
    LogicalView* CompositeView::get_subview(const LegionColor c)
    //--------------------------------------------------------------------------
    {
      // Composite views don't need subviews
      return this;
    }

    //--------------------------------------------------------------------------
    void CompositeView::prune(ClosedNode *new_tree, FieldMask &valid_mask,
                     LegionMap<CompositeView*,FieldMask>::aligned &replacements)
    //--------------------------------------------------------------------------
    {
      // Figure out which fields are not dominated
      FieldMask non_dominated = valid_mask;
      new_tree->filter_dominated_fields(closed_tree, non_dominated);
      FieldMask dominated = valid_mask - non_dominated;
      if (!!dominated)
      {
        // If we had any dominated fields then we try to prune our
        // deferred valid views and put the results directly into 
        // the replacements
        for (LegionMap<CompositeView*,FieldMask>::aligned::const_iterator it = 
              nested_composite_views.begin(); it != 
              nested_composite_views.end(); it++)
        {
          FieldMask overlap = it->second & dominated;
          if (!overlap)
            continue;
          it->first->prune(new_tree, overlap, replacements);
          if (!!overlap)
          {
            // Some fields are still valid so add them to the replacements
            LegionMap<CompositeView*,FieldMask>::aligned::iterator finder =
              replacements.find(it->first);
            if (finder == replacements.end())
              replacements[it->first] = overlap;
            else
              finder->second |= overlap;
          }
        }
        // Any fields that were dominated are no longer valid
        valid_mask -= dominated;
        // If all fields were dominated then we are done
        if (!valid_mask)
          return;
      }
      // For any non-dominated fields, see if any of our composite views change
      FieldMask changed_mask;
      LegionMap<CompositeView*,FieldMask>::aligned local_replacements;
      for (LegionMap<CompositeView*,FieldMask>::aligned::iterator it = 
            nested_composite_views.begin(); it != 
            nested_composite_views.end(); it++)
      {
        FieldMask overlap = it->second & non_dominated;
        if (!overlap)
          continue;
        FieldMask still_valid = overlap;
        it->first->prune(new_tree, still_valid, local_replacements);
        // See if any fields were pruned, if so they are changed
        FieldMask changed = overlap - still_valid;
        if (!!changed)
          changed_mask |= changed;
      }
      if (!local_replacements.empty())
      {
        for (LegionMap<CompositeView*,FieldMask>::aligned::const_iterator it =
              local_replacements.begin(); it != local_replacements.end(); it++)
          changed_mask |= it->second;
      }
      if (!!changed_mask)
      {
        CompositeView *view = clone(changed_mask, local_replacements);
        view->finalize_capture(false/*need prune*/);
        replacements[view] = changed_mask;
        // Any fields that changed are no longer valid
        valid_mask -= changed_mask;
      }
    }

    //--------------------------------------------------------------------------
    void CompositeView::issue_deferred_copies(const TraversalInfo &info,
                                              MaterializedView *dst,
                                              FieldMask copy_mask,
                                              const RestrictInfo &restrict_info,
                                              bool restrict_out)
    //--------------------------------------------------------------------------
    {
      CompositeCopier copier(logical_node, copy_mask);
      FieldMask top_locally_complete;
      FieldMask dominate_capture(copy_mask);
      CompositeCopyNode *copy_tree = construct_copy_tree(dst, logical_node,
          copy_mask, top_locally_complete, dominate_capture, copier, this);
#ifdef DEBUG_LEGION
      assert(copy_tree != NULL);
#endif
      copy_mask -= copier.get_already_valid_fields();       
      // If we have any reduction fields though we still need to 
      copy_mask |= copier.get_reduction_fields();
      // issue copies for them
      if (!copy_mask)
      {
        delete copy_tree;
        return;
      }
      LegionMap<ApEvent,FieldMask>::aligned preconditions;
      LegionMap<ApEvent,FieldMask>::aligned postconditions;
      
      if (restrict_info.has_restrictions())
      {
        FieldMask restrict_mask;
        restrict_info.populate_restrict_fields(restrict_mask);
        restrict_mask &= copy_mask;
        if (!!restrict_mask)
        {
          ApEvent restrict_pre = info.op->get_restrict_precondition();
          preconditions[restrict_pre] = restrict_mask;
        }
      }
      // We have to do the copy for the remaining fields, see if we
      // need to make a temporary instance to avoid overwriting data
      // in the destination instance as part of the painter's algorithm
      if (copier.has_dirty_destination_fields())
      {
        // We need to make a temporary instance 
        copy_tree->copy_to_temporary(info, dst, copy_mask, this,
                                     preconditions, postconditions, 
                                     PredEvent::NO_PRED_EVENT,
                                     local_space, restrict_out);
      }
      else
      {
        // Compute the rest of the destination preconditions now
        dst->find_copy_preconditions(0/*redop*/, false/*reading*/, 
                                     false/*single copy*/, restrict_out,
                                     copy_mask, &info.version_info, 
                                     info.op->get_unique_op_id(), info.index,
                                     local_space, preconditions, 
                                     info.map_applied_events);  
        LegionMap<ApEvent,FieldMask>::aligned postreductions;
        // No temporary instance necessary here
        copy_tree->issue_copies(info, dst, copy_mask, this, 
            preconditions, postconditions, postreductions, 
            PredEvent::NO_PRED_EVENT, NULL);
        if (!postreductions.empty())
          postconditions.insert(postreductions.begin(),
                                postreductions.end());
      }
      delete copy_tree;
      // If we have no postconditions, then we are done
      if (postconditions.empty())
        return;
      // Sort these into event sets and add a destination user for each merge
      LegionList<EventSet>::aligned postcondition_sets;
      RegionTreeNode::compute_event_sets(copy_mask, postconditions,
                                         postcondition_sets);
      
      // Now we can register our dependences on the target
      for (LegionList<EventSet>::aligned::const_iterator it = 
            postcondition_sets.begin(); it != postcondition_sets.end(); it++)
      {
        if (it->preconditions.empty())
          continue;
        ApEvent done_event;
        if (it->preconditions.size() == 1)
          done_event = *(it->preconditions.begin());
        else
          done_event = Runtime::merge_events(it->preconditions);
        dst->add_copy_user(0/*redop*/, done_event, &info.version_info,
                           info.op->get_unique_op_id(), info.index,
                           it->set_mask, false/*reading*/, restrict_out,
                           local_space, info.map_applied_events);
      }
      if (restrict_out && restrict_info.has_restrictions())
      {
        FieldMask restrict_mask;
        restrict_info.populate_restrict_fields(restrict_mask);
        for (LegionMap<ApEvent,FieldMask>::aligned::const_iterator it = 
              postconditions.begin(); it != postconditions.end(); it++)
        {
          if (it->second * restrict_mask)
            continue;
          info.op->record_restrict_postcondition(it->first);
        }
      }
    }

    //--------------------------------------------------------------------------
    void CompositeView::issue_deferred_copies(const TraversalInfo &info,
                                              MaterializedView *dst,
                                              FieldMask copy_mask,
                    const LegionMap<ApEvent,FieldMask>::aligned &preconditions,
                          LegionMap<ApEvent,FieldMask>::aligned &postconditions,
                          PredEvent pred_guard, CopyAcrossHelper *across_helper)
    //--------------------------------------------------------------------------
    {
      DETAILED_PROFILER(context->runtime, 
                        COMPOSITE_VIEW_ISSUE_DEFERRED_COPIES_CALL);
      LegionMap<ApEvent,FieldMask>::aligned postreductions;
      CompositeCopier copier(logical_node, copy_mask);
      FieldMask dummy_locally_complete;
      FieldMask dominate_capture(copy_mask);
      CompositeCopyNode *copy_tree = construct_copy_tree(dst, logical_node,
          copy_mask, dummy_locally_complete, dominate_capture, copier, this);
#ifdef DEBUG_LEGION
      assert(copy_tree != NULL);
#endif
      copy_tree->issue_copies(info, dst, copy_mask, this, preconditions, 
              postconditions, postreductions, pred_guard, across_helper);
      delete copy_tree;
      if (!postreductions.empty())
      {
        for (LegionMap<ApEvent,FieldMask>::aligned::const_iterator it = 
              postreductions.begin(); it != postreductions.end(); it++)
          postconditions.insert(*it);
      }
    } 

    //--------------------------------------------------------------------------
    bool CompositeView::is_upper_bound_node(RegionTreeNode *node) const
    //--------------------------------------------------------------------------
    {
      return version_info->is_upper_bound_node(node);
    }

    //--------------------------------------------------------------------------
    void CompositeView::get_field_versions(RegionTreeNode *node,bool split_prev,
                                           const FieldMask &needed_fields,
                                           FieldVersions &field_versions)
    //--------------------------------------------------------------------------
    {
      // Check to see if this is at the depth of our root node or above it
      // if it is then we can just ask our version info for the results
      if ((node == logical_node) || 
          (node->get_depth() <= logical_node->get_depth()))
      {
        version_info->get_field_versions(node, split_prev,
                                         needed_fields, field_versions);
        return;
      }
      // See if we've already cached the result
      FieldMask still_needed;
      {
        AutoLock v_lock(view_lock,1,false/*exlcusive*/);
        LegionMap<RegionTreeNode*,NodeVersionInfo>::aligned::const_iterator
          finder = node_versions.find(node);
        if (finder != node_versions.end())
        {
          still_needed = needed_fields - finder->second.valid_fields;
          if (!still_needed)
          {
            // We have to make a copy here since these versions could change
            field_versions = finder->second.versions;
            return;
          }
        }
        else
          still_needed = needed_fields; // we still need all the fields
      }
      CompositeNode *capture_node = capture_above(node, still_needed);
      // Result wasn't cached, retake the lock in exclusive mode and compute it
      AutoLock v_lock(view_lock);
      NodeVersionInfo &result = node_versions[node];
      capture_node->capture_field_versions(result.versions, still_needed);
      result.valid_fields |= still_needed;
      field_versions = result.versions;
    }

    //--------------------------------------------------------------------------
    void CompositeView::get_advance_versions(RegionTreeNode *node, bool base,
                                             const FieldMask &needed_fields,
                                             FieldVersions &field_versions)
    //--------------------------------------------------------------------------
    {
      // This should never be called here
      assert(false);
    }

    //--------------------------------------------------------------------------
    void CompositeView::get_split_mask(RegionTreeNode *node, 
                                       const FieldMask &needed_fields,
                                       FieldMask &split)
    //--------------------------------------------------------------------------
    {
      // Check to see if this is at the depth of our root node or above it
      // if it is above then we can just ask our version info for the results
      if (node->get_depth() < logical_node->get_depth())
        version_info->get_split_mask(node, needed_fields, split);
      // Nothing at or below here is considered to be split because it is 
      // closed so there is no need for us to do anything
    }

    //--------------------------------------------------------------------------
    CompositeNode* CompositeView::capture_above(RegionTreeNode *node,
                                                const FieldMask &needed_fields)
    //--------------------------------------------------------------------------
    {
      // Recurse up the tree to get the parent version state
      RegionTreeNode *parent = node->get_parent();
#ifdef DEBUG_LEGION
      assert(parent != NULL);
#endif
      if (parent == logical_node)
      {
        // We've reached the top, no need to capture, return the proper child
        return find_child_node(node);
      }
      // Otherwise continue up the tree 
      CompositeNode *parent_node = capture_above(parent, needed_fields);
      // Now make sure that this node has captured for all subregions
      // Do this on the way back down to know that the parent node is good
      parent_node->perform_ready_check(needed_fields);
      return parent_node->find_child_node(node);
    }

    //--------------------------------------------------------------------------
    InnerContext* CompositeView::get_owner_context(void) const
    //--------------------------------------------------------------------------
    {
      return owner_context;
    }

    //--------------------------------------------------------------------------
    void CompositeView::perform_ready_check(FieldMask mask)
    //--------------------------------------------------------------------------
    {
      // Nothing to do here
    }

    //--------------------------------------------------------------------------
    void CompositeView::find_valid_views(const FieldMask &update_mask,
                                         const FieldMask &up_mask,
                       LegionMap<LogicalView*,FieldMask>::aligned &result_views,
                                         bool needs_lock)
    //--------------------------------------------------------------------------
    {
      // Never need the lock here anyway
      for (LegionMap<LogicalView*,FieldMask>::aligned::const_iterator it =
            valid_views.begin(); it != valid_views.end(); it++)
      {
        FieldMask overlap = update_mask & it->second;
        if (!overlap)
          continue;
        LegionMap<LogicalView*,FieldMask>::aligned::iterator finder = 
          result_views.find(it->first);
        if (finder == result_views.end())
          result_views[it->first] = overlap;
        else
          finder->second |= overlap;
      }
      for (LegionMap<CompositeView*,FieldMask>::aligned::const_iterator it = 
            nested_composite_views.begin(); it != 
            nested_composite_views.end(); it++)
      {
        FieldMask overlap = update_mask & it->second;
        if (!overlap)
          continue;
        LegionMap<LogicalView*,FieldMask>::aligned::iterator finder = 
          result_views.find(it->first);
        if (finder == result_views.end())
          result_views[it->first] = overlap;
        else
          finder->second |= overlap;
      }
    }

    //--------------------------------------------------------------------------
    /*static*/ void CompositeView::handle_send_composite_view(Runtime *runtime,
                                    Deserializer &derez, AddressSpaceID source)
    //--------------------------------------------------------------------------
    {
      DerezCheck z(derez); 
      DistributedID did;
      derez.deserialize(did);
      AddressSpaceID owner;
      derez.deserialize(owner);
      UniqueID owner_uid;
      derez.deserialize(owner_uid);
      bool is_region;
      derez.deserialize(is_region);
      RegionTreeNode *target_node;
      if (is_region)
      {
        LogicalRegion handle;
        derez.deserialize(handle);
        target_node = runtime->forest->get_node(handle);
      }
      else
      {
        LogicalPartition handle;
        derez.deserialize(handle);
        target_node = runtime->forest->get_node(handle);
      }
      DeferredVersionInfo *version_info = new DeferredVersionInfo();
      version_info->unpack_version_numbers(derez, runtime->forest);
      ClosedNode *closed_tree = 
        ClosedNode::unpack_closed_node(derez, runtime, is_region);
      InnerContext *owner_context = runtime->find_context(owner_uid);
      // Make the composite view, but don't register it yet
      void *location;
      CompositeView *view = NULL;
      if (runtime->find_pending_collectable_location(did, location))
        view = new(location) CompositeView(runtime->forest, 
                                           did, owner, target_node, 
                                           version_info, closed_tree,
                                           owner_context,
                                           false/*register now*/);
      else
        view = new CompositeView(runtime->forest, did, owner, 
                           target_node, version_info, closed_tree, 
                           owner_context, false/*register now*/);
      // Unpack all the internal data structures
      std::set<RtEvent> ready_events;
      view->unpack_composite_view(derez, ready_events);
      if (!ready_events.empty())
      {
        RtEvent wait_on = Runtime::merge_events(ready_events);
        DeferCompositeViewRegistrationArgs args;
        args.view = view;
        runtime->issue_runtime_meta_task(args, LG_LATENCY_PRIORITY, 
                                         NULL/*op*/, wait_on);
        // Not ready to perform registration yet
        return;
      }
      // If we get here, we are ready to perform the registration
      view->register_with_runtime(NULL/*remote registration not needed*/);
    } 

    //--------------------------------------------------------------------------
    /*static*/ void CompositeView::handle_deferred_view_registration(
                                                               const void *args)
    //--------------------------------------------------------------------------
    {
      const DeferCompositeViewRegistrationArgs *vargs = 
        (const DeferCompositeViewRegistrationArgs*)args;
      // Register only after construction
      vargs->view->register_with_runtime(NULL/*no remote registration*/);
    }

    //--------------------------------------------------------------------------
    void CompositeView::record_dirty_fields(const FieldMask &dirty)
    //--------------------------------------------------------------------------
    {
      dirty_mask |= dirty; 
    }

    //--------------------------------------------------------------------------
    void CompositeView::record_valid_view(LogicalView *view, const FieldMask &m)
    //--------------------------------------------------------------------------
    {
      // For now we'll just record it, we'll add references later
      // during the call to finalize_capture
      if (view->is_instance_view())
      {
#ifdef DEBUG_LEGION
        assert(view->is_materialized_view());
#endif
        MaterializedView *mat_view = view->as_materialized_view();
        LegionMap<LogicalView*,FieldMask>::aligned::iterator finder = 
          valid_views.find(mat_view);
        if (finder == valid_views.end())
          valid_views[mat_view] = m;
        else
          finder->second |= m;
      }
      else
      {
        DeferredView *def_view = view->as_deferred_view();
        if (def_view->is_composite_view())
        {
          CompositeView *composite_view = def_view->as_composite_view();
          // See if it is a nested on or from above
          if (composite_view->logical_node == logical_node)
          {
            // nested
            LegionMap<CompositeView*,FieldMask>::aligned::iterator finder = 
              nested_composite_views.find(composite_view);
            if (finder == nested_composite_views.end())
              nested_composite_views[composite_view] = m;
            else
              finder->second |= m;
          }
          else
          {
            // not nested
#ifdef DEBUG_LEGION
            assert(composite_view->logical_node->get_depth() < 
                    logical_node->get_depth()); // should be above us
#endif
            LegionMap<LogicalView*,FieldMask>::aligned::iterator finder = 
              valid_views.find(composite_view);
            if (finder == valid_views.end())
              valid_views[composite_view] = m;
            else
              finder->second |= m;
          }
        }
        else
        {
          // Just add it like normal
          LegionMap<LogicalView*,FieldMask>::aligned::iterator finder = 
            valid_views.find(def_view);
          if (finder == valid_views.end())
            valid_views[def_view] = m;
          else
            finder->second |= m;
        }
      }
    }

    //--------------------------------------------------------------------------
    void CompositeView::record_reduction_fields(const FieldMask &reduc)
    //--------------------------------------------------------------------------
    {
      reduction_mask |= reduc;
    }

    //--------------------------------------------------------------------------
    void CompositeView::record_reduction_view(ReductionView *view, 
                                              const FieldMask &mask)
    //--------------------------------------------------------------------------
    {
      // For now just add it, we'll record references 
      // during finalize_capture
      LegionMap<ReductionView*,FieldMask>::aligned::iterator finder = 
        reduction_views.find(view);
      if (finder == reduction_views.end())
        reduction_views[view] = mask;
      else
        finder->second |= mask;
    }

    //--------------------------------------------------------------------------
    void CompositeView::record_child_version_state(const LegionColor color, 
          VersionState *state, const FieldMask &mask, ReferenceMutator *mutator)
    //--------------------------------------------------------------------------
    {
      RegionTreeNode *child_node = logical_node->get_tree_child(color);
      for (LegionMap<CompositeNode*,FieldMask>::aligned::iterator it = 
            children.begin(); it != children.end(); it++)
      {
        if (it->first->logical_node == child_node)
        {
          it->first->record_version_state(state, mask, mutator, true/*root*/);
          it->second |= mask;
          return;
        }
      }
      // Didn't find it so make it
      CompositeNode *child = 
        new CompositeNode(child_node, this, did); 
      child->record_version_state(state, mask, mutator, true/*root*/);
      children[child] = mask;
    }

    //--------------------------------------------------------------------------
    void CompositeView::finalize_capture(bool need_prune)
    //--------------------------------------------------------------------------
    {
      // We add base resource references to all our views
      for (LegionMap<LogicalView*,FieldMask>::aligned::const_iterator it =
            valid_views.begin(); it != valid_views.end(); it++)
        it->first->add_nested_resource_ref(did);
      for (LegionMap<ReductionView*,FieldMask>::aligned::const_iterator it = 
            reduction_views.begin(); it != reduction_views.end(); it++)
        it->first->add_nested_resource_ref(did);
      // For the deferred views, we try to prune them 
      // based on our closed tree if they are the same we keep them 
      if (need_prune)
      {
        std::vector<CompositeView*> to_erase;
        LegionMap<CompositeView*,FieldMask>::aligned replacements;
        for (LegionMap<CompositeView*,FieldMask>::aligned::iterator it = 
              nested_composite_views.begin(); it != 
              nested_composite_views.end(); it++)
        {
          // If the composite view is above in the tree we don't
          // need to worry about pruning it for resource reasons
          if (it->first->logical_node != logical_node)
          {
#ifdef DEBUG_LEGION
            // Should be above us in the region tree
            assert(logical_node->get_depth() > 
                    it->first->logical_node->get_depth());
#endif
            it->first->add_nested_resource_ref(did);
            continue;
          }
          it->first->prune(closed_tree, it->second, replacements);
          if (!it->second)
            to_erase.push_back(it->first);
          else
            it->first->add_nested_resource_ref(did);
        }
        if (!to_erase.empty())
        {
          for (std::vector<CompositeView*>::const_iterator it = 
                to_erase.begin(); it != to_erase.end(); it++)
            nested_composite_views.erase(*it);
        }
        if (!replacements.empty())
        {
          for (LegionMap<CompositeView*,FieldMask>::aligned::const_iterator it =
                replacements.begin(); it != replacements.end(); it++)
          {
            LegionMap<CompositeView*,FieldMask>::aligned::iterator finder =
              nested_composite_views.find(it->first);
            if (finder == nested_composite_views.end())
            {
              it->first->add_nested_resource_ref(did);
              nested_composite_views.insert(*it);
            }
            else
              finder->second |= it->second;
          }
        }
      }
      else
      {
        for (LegionMap<CompositeView*,FieldMask>::aligned::const_iterator it = 
              nested_composite_views.begin(); it != 
              nested_composite_views.end(); it++)
          it->first->add_nested_resource_ref(did);
      }
    }

    //--------------------------------------------------------------------------
    void CompositeView::pack_composite_view(Serializer &rez) const
    //--------------------------------------------------------------------------
    {
      rez.serialize(dirty_mask);
      rez.serialize<size_t>(valid_views.size());
      for (LegionMap<LogicalView*,FieldMask>::aligned::const_iterator it = 
            valid_views.begin(); it != valid_views.end(); it++)
      {
        rez.serialize(it->first->did);
        rez.serialize(it->second);
      }
      rez.serialize<size_t>(nested_composite_views.size());
      for (LegionMap<CompositeView*,FieldMask>::aligned::const_iterator it = 
            nested_composite_views.begin(); it != 
            nested_composite_views.end(); it++)
      {
        rez.serialize(it->first->did);
        rez.serialize(it->second);
      }
      rez.serialize(reduction_mask);
      rez.serialize<size_t>(reduction_views.size());
      for (LegionMap<ReductionView*,FieldMask>::aligned::const_iterator it = 
            reduction_views.begin(); it != reduction_views.end(); it++)
      {
        rez.serialize(it->first->did);
        rez.serialize(it->second);
      }
      rez.serialize<size_t>(children.size());
      for (LegionMap<CompositeNode*,FieldMask>::aligned::const_iterator it =
            children.begin(); it != children.end(); it++)
      {
        it->first->pack_composite_node(rez);
        rez.serialize(it->second);
      }
    }

    //--------------------------------------------------------------------------
    void CompositeView::unpack_composite_view(Deserializer &derez,
                                              std::set<RtEvent> &preconditions)
    //--------------------------------------------------------------------------
    {
      derez.deserialize(dirty_mask);
      size_t num_mat_views;
      derez.deserialize(num_mat_views);
      for (unsigned idx = 0; idx < num_mat_views; idx++)
      {
        DistributedID view_did;
        derez.deserialize(view_did);
        RtEvent ready;
        LogicalView *view = static_cast<LogicalView*>(
            runtime->find_or_request_logical_view(view_did, ready));
        derez.deserialize(valid_views[view]);
        if (ready.exists() && !ready.has_triggered())
          preconditions.insert(defer_add_reference(view, ready));
        else // Otherwise we can add the reference now
          view->add_nested_resource_ref(did);
      }
      size_t num_nested_views;
      derez.deserialize(num_nested_views);
      for (unsigned idx = 0; idx < num_nested_views; idx++)
      {
        DistributedID view_did;
        derez.deserialize(view_did);
        RtEvent ready;
        CompositeView *view = static_cast<CompositeView*>(
            runtime->find_or_request_logical_view(view_did, ready));
        derez.deserialize(nested_composite_views[view]);
        if (ready.exists() && !ready.has_triggered())
          preconditions.insert(defer_add_reference(view, ready));
        else
          view->add_nested_resource_ref(did);
      }
      derez.deserialize(reduction_mask);
      size_t num_reduc_views;
      derez.deserialize(num_reduc_views);
      for (unsigned idx = 0; idx < num_reduc_views; idx++)
      {
        DistributedID view_did;
        derez.deserialize(view_did);
        RtEvent ready;
        ReductionView *reduc_view = static_cast<ReductionView*>(
            runtime->find_or_request_logical_view(view_did, ready));
        derez.deserialize(reduction_views[reduc_view]);
        if (ready.exists() && !ready.has_triggered())
          preconditions.insert(defer_add_reference(reduc_view, ready));
        else
          reduc_view->add_nested_resource_ref(did);
      }
      size_t num_children;
      derez.deserialize(num_children);
      for (unsigned idx = 0; idx < num_children; idx++)
      {
        CompositeNode *child = CompositeNode::unpack_composite_node(derez, 
                              this, context->runtime, did, preconditions);
        derez.deserialize(children[child]);
      }
    }

    //--------------------------------------------------------------------------
    RtEvent CompositeView::defer_add_reference(DistributedCollectable *dc, 
                                               RtEvent precondition) const
    //--------------------------------------------------------------------------
    {
      DeferCompositeViewRefArgs args;
      args.dc = dc;
      args.did = did;
      return context->runtime->issue_runtime_meta_task(args, 
          LG_LATENCY_PRIORITY, NULL/*op*/, precondition);
    }

    //--------------------------------------------------------------------------
    /*static*/ void CompositeView::handle_deferred_view_ref(const void *args)
    //--------------------------------------------------------------------------
    {
      const DeferCompositeViewRefArgs *ref_args = 
        (const DeferCompositeViewRefArgs*)args;
      ref_args->dc->add_nested_resource_ref(ref_args->did);
    }

    /////////////////////////////////////////////////////////////
    // CompositeNode 
    /////////////////////////////////////////////////////////////

    //--------------------------------------------------------------------------
    CompositeNode::CompositeNode(RegionTreeNode* node, CompositeBase *p,
                                 DistributedID own_did)
      : CompositeBase(node_lock), logical_node(node), parent(p), 
        owner_did(own_did), node_lock(Reservation::create_reservation()),
        currently_valid(false)
    //--------------------------------------------------------------------------
    {
    }

    //--------------------------------------------------------------------------
    CompositeNode::CompositeNode(const CompositeNode &rhs)
      : CompositeBase(node_lock), logical_node(NULL), parent(NULL), owner_did(0)
    //--------------------------------------------------------------------------
    {
      // should never be called
      assert(false);
    }

    //--------------------------------------------------------------------------
    CompositeNode::~CompositeNode(void)
    //--------------------------------------------------------------------------
    {
      node_lock.destroy_reservation();
      node_lock = Reservation::NO_RESERVATION;
      for (LegionMap<VersionState*,FieldMask>::aligned::const_iterator it = 
            version_states.begin(); it != version_states.end(); it++)
      {
        if (it->first->remove_nested_resource_ref(owner_did))
          delete (it->first);
      }
      version_states.clear();
      // Free up all our children 
      for (LegionMap<CompositeNode*,FieldMask>::aligned::const_iterator it = 
            children.begin(); it != children.end(); it++)
      {
        delete (it->first);
      }
      children.clear();
      for (LegionMap<LogicalView*,FieldMask>::aligned::const_iterator it = 
            valid_views.begin(); it != valid_views.end(); it++)
      {
        if (it->first->remove_nested_resource_ref(owner_did))
          delete it->first;
      }
      valid_views.clear();
      for (LegionMap<ReductionView*,FieldMask>::aligned::const_iterator it = 
            reduction_views.begin(); it != reduction_views.end(); it++)
      {
        if (it->first->remove_nested_resource_ref(owner_did))
          delete (it->first);
      }
      reduction_views.clear();
    }

    //--------------------------------------------------------------------------
    CompositeNode& CompositeNode::operator=(const CompositeNode &rhs)
    //--------------------------------------------------------------------------
    {
      // should never be called
      assert(false);
      return *this;
    }

    //--------------------------------------------------------------------------
    InnerContext* CompositeNode::get_owner_context(void) const
    //--------------------------------------------------------------------------
    {
      return parent->get_owner_context();
    }

    //--------------------------------------------------------------------------
    void CompositeNode::perform_ready_check(FieldMask mask)
    //--------------------------------------------------------------------------
    {
      // Do a quick test with read-only lock first
      {
        AutoLock n_lock(node_lock,1,false/*exclusive*/);
        // Remove any fields that are already valid
        mask -= valid_fields;
        if (!mask)
          return;
      }
      RtUserEvent capture_event;
      std::set<RtEvent> preconditions; 
      LegionMap<VersionState*,FieldMask>::aligned needed_states;
      {
        AutoLock n_lock(node_lock);
        // Retest to see if we lost the race
        mask -= valid_fields;
        if (!mask)
          return;
        for (LegionMap<RtUserEvent,FieldMask>::aligned::const_iterator it = 
              pending_captures.begin(); it != pending_captures.end(); it++)
        {
          if (it->second * mask)
            continue;
          preconditions.insert(it->first);
          mask -= it->second;
          if (!mask)
            break;
        }
        // If we still have fields, we're going to do a pending capture
        if (!!mask)
        {
          capture_event = Runtime::create_rt_user_event();
          pending_captures[capture_event] = mask;
          for (LegionMap<VersionState*,FieldMask>::aligned::const_iterator 
                it = version_states.begin(); it != version_states.end(); it++)
          {
            FieldMask overlap = it->second & mask;
            if (!overlap)
              continue;
            needed_states[it->first] = overlap;
          }
        }
      }
      if (!needed_states.empty())
      {
        // Request final states for all the version states and then either
        // launch a task to do the capture, or do it now
        std::set<RtEvent> capture_preconditions;
        InnerContext *owner_context = parent->get_owner_context();
        for (LegionMap<VersionState*,FieldMask>::aligned::const_iterator it = 
              needed_states.begin(); it != needed_states.end(); it++)
          it->first->request_final_version_state(owner_context, it->second,
                                                 capture_preconditions);
        if (!capture_preconditions.empty())
        {
          RtEvent capture_precondition = 
            Runtime::merge_events(capture_preconditions);
          DeferCaptureArgs args;
          args.proxy_this = this;
          args.capture_event = capture_event;
          Runtime *runtime = logical_node->context->runtime;
          RtEvent precondition = 
            runtime->issue_runtime_meta_task(args, LG_LATENCY_PRIORITY,
                                             NULL/*op*/, capture_precondition);
          preconditions.insert(precondition);
        }
        else // We can do the capture now!
        {
          WrapperReferenceMutator mutator(preconditions);
          capture(capture_event, &mutator);
        }
      }
      if (!preconditions.empty())
      {
        RtEvent wait_on = Runtime::merge_events(preconditions);
        wait_on.lg_wait();
      }
    }

    //--------------------------------------------------------------------------
    void CompositeNode::find_valid_views(const FieldMask &update_mask,
                                         const FieldMask &up_mask,
                       LegionMap<LogicalView*,FieldMask>::aligned &result_views,
                                         bool needs_lock)
    //--------------------------------------------------------------------------
    {
      if (needs_lock)
      {
        AutoLock n_lock(node_lock,1,false/*exclusive*/);
        find_valid_views(update_mask, up_mask, result_views, false);
        return;
      }
      // Insert anything we have here
      for (LegionMap<LogicalView*,FieldMask>::aligned::const_iterator it = 
            valid_views.begin(); it != valid_views.end(); it++)
      {
        FieldMask overlap = it->second & update_mask;
        if (!overlap)
          continue;
        LegionMap<LogicalView*,FieldMask>::aligned::iterator finder = 
          result_views.find(it->first);
        if (finder == result_views.end())
          result_views[it->first] = overlap;
        else
          finder->second |= overlap;
      }
      // See if we need to keep going up the view tree
      if (!!up_mask)
      {
        // Only go up if necessary and only for fields which are not dirty here
        // because those fields above are not valid
        if (!!dirty_mask)
        {
          FieldMask local_up = up_mask - dirty_mask;
          if (!!local_up)
            parent->find_valid_views(local_up, local_up, result_views);
        }
        else
          parent->find_valid_views(up_mask, up_mask, result_views);
      }
    }

    //--------------------------------------------------------------------------
    void CompositeNode::capture(RtUserEvent capture_event, 
                                ReferenceMutator *mutator)
    //--------------------------------------------------------------------------
    {
      {
        AutoLock n_lock(node_lock);
        LegionMap<RtUserEvent,FieldMask>::aligned::iterator finder = 
          pending_captures.find(capture_event);
#ifdef DEBUG_LEGION
        assert(finder != pending_captures.end());
#endif
        // Perform the capture of each of our overlapping version states
        for (LegionMap<VersionState*,FieldMask>::aligned::const_iterator it = 
              version_states.begin(); it != version_states.end(); it++)
        {
          FieldMask overlap = it->second & finder->second;
          if (!overlap)
            continue;
          it->first->capture(this, overlap, mutator);
        }
        valid_fields |= finder->second;
        pending_captures.erase(finder); 
      }
      Runtime::trigger_event(capture_event);
    }

    //--------------------------------------------------------------------------
    /*static*/ void CompositeNode::handle_deferred_capture(const void *args)
    //--------------------------------------------------------------------------
    {
      const DeferCaptureArgs *dargs = (const DeferCaptureArgs*)args;
      LocalReferenceMutator mutator;
      dargs->proxy_this->capture(dargs->capture_event, &mutator);
    }

    //--------------------------------------------------------------------------
    void CompositeNode::clone(CompositeView *target,
                              const FieldMask &clone_mask) const
    //--------------------------------------------------------------------------
    {
#ifdef DEBUG_LEGION
      assert(currently_valid);
#endif
      const LegionColor color = logical_node->get_color();
      AutoLock n_lock(node_lock,1,false/*exclusive*/);
      for (LegionMap<VersionState*,FieldMask>::aligned::const_iterator it =  
            version_states.begin(); it != version_states.end(); it++)
      {
        FieldMask overlap = it->second & clone_mask;
        if (!overlap)
          continue;
        // We already hold a reference here so we can pass a NULL mutator
        target->record_child_version_state(color, it->first, 
                                           overlap, NULL/*mutator*/);
      }
    }

    //--------------------------------------------------------------------------
    void CompositeNode::pack_composite_node(Serializer &rez) const
    //--------------------------------------------------------------------------
    {
      if (logical_node->is_region())
      {
        rez.serialize<bool>(true);
        rez.serialize(logical_node->as_region_node()->handle);
      }
      else
      {
        rez.serialize<bool>(false);
        rez.serialize(logical_node->as_partition_node()->handle);
      }
      rez.serialize<size_t>(version_states.size());
      for (LegionMap<VersionState*,FieldMask>::aligned::const_iterator it = 
            version_states.begin(); it != version_states.end(); it++)
      {
        rez.serialize(it->first->did);
        rez.serialize(it->second);
      }
    }

    //--------------------------------------------------------------------------
    /*static*/ CompositeNode* CompositeNode::unpack_composite_node(
        Deserializer &derez, CompositeView *parent, Runtime *runtime, 
        DistributedID owner_did, std::set<RtEvent> &preconditions)
    //--------------------------------------------------------------------------
    {
      bool is_region;
      derez.deserialize(is_region);
      RegionTreeNode *node;
      if (is_region)
      {
        LogicalRegion handle;
        derez.deserialize(handle);
        node = runtime->forest->get_node(handle);
      }
      else
      {
        LogicalPartition handle;
        derez.deserialize(handle);
        node = runtime->forest->get_node(handle);
      }
      CompositeNode *result = 
        new CompositeNode(node, parent, owner_did);
      size_t num_versions;
      derez.deserialize(num_versions);
      for (unsigned idx = 0; idx < num_versions; idx++)
      {
        DistributedID did;
        derez.deserialize(did);
        RtEvent ready;
        VersionState *state = 
          runtime->find_or_request_version_state(did, ready); 
        derez.deserialize(result->version_states[state]);
        if (ready.exists() && !ready.has_triggered())
        {
          DeferCompositeNodeRefArgs args;
          args.state = state;
          args.owner_did = owner_did;
          RtEvent precondition = 
            runtime->issue_runtime_meta_task(args, LG_LATENCY_PRIORITY,
                                             NULL/*op*/, ready);
          preconditions.insert(precondition);
        }
        else
          state->add_nested_resource_ref(owner_did);
      }
      return result;
    }

    //--------------------------------------------------------------------------
    /*static*/ void CompositeNode::handle_deferred_node_ref(const void *args)
    //--------------------------------------------------------------------------
    {
      const DeferCompositeNodeRefArgs *nargs = 
        (const DeferCompositeNodeRefArgs*)args;
      nargs->state->add_nested_resource_ref(nargs->owner_did);
    }

    //--------------------------------------------------------------------------
    void CompositeNode::notify_valid(ReferenceMutator *mutator, bool root)
    //--------------------------------------------------------------------------
    {
#ifdef DEBUG_LEGION
      assert(!currently_valid);
#endif
      if (root)
      {
        for (LegionMap<VersionState*,FieldMask>::aligned::const_iterator it = 
              version_states.begin(); it != version_states.end(); it++)
        {
          if (it->first->is_owner())
            it->first->add_nested_valid_ref(owner_did, mutator);
          else
            it->first->send_remote_valid_update(it->first->owner_space,
                                      mutator, 1/*count*/, true/*add*/);
        }
      }
      for (LegionMap<CompositeNode*,FieldMask>::aligned::const_iterator it = 
            children.begin(); it != children.end(); it++)
        it->first->notify_valid(mutator, false/*root*/);
      for (LegionMap<LogicalView*,FieldMask>::aligned::const_iterator it = 
            valid_views.begin(); it != valid_views.end(); it++)
        it->first->add_nested_valid_ref(owner_did, mutator);
      for (LegionMap<ReductionView*,FieldMask>::aligned::const_iterator it = 
            reduction_views.begin(); it != reduction_views.end(); it++)
        it->first->add_nested_valid_ref(owner_did, mutator);
      currently_valid = true;
    }

    //--------------------------------------------------------------------------
    void CompositeNode::notify_invalid(ReferenceMutator *mutator, bool root)
    //--------------------------------------------------------------------------
    {
#ifdef DEBUG_LEGION
      assert(currently_valid);
#endif
      if (root)
      {
        for (LegionMap<VersionState*,FieldMask>::aligned::const_iterator it = 
              version_states.begin(); it != version_states.end(); it++)
        {
          if (it->first->is_owner())
            it->first->remove_nested_valid_ref(owner_did, mutator);
          else
            it->first->send_remote_valid_update(it->first->owner_space,
                                    mutator, 1/*count*/, false/*add*/);
        }
      }
      for (LegionMap<CompositeNode*,FieldMask>::aligned::const_iterator it = 
            children.begin(); it != children.end(); it++)
        it->first->notify_invalid(mutator, false/*root*/);
      for (LegionMap<LogicalView*,FieldMask>::aligned::const_iterator it = 
            valid_views.begin(); it != valid_views.end(); it++)
        it->first->remove_nested_valid_ref(owner_did, mutator);
      for (LegionMap<ReductionView*,FieldMask>::aligned::const_iterator it = 
            reduction_views.begin(); it != reduction_views.end(); it++)
        it->first->remove_nested_valid_ref(owner_did, mutator);
      currently_valid = false;
    } 

    //--------------------------------------------------------------------------
    void CompositeNode::record_dirty_fields(const FieldMask &dirty)
    //--------------------------------------------------------------------------
    {
      // should already hold the lock from the caller
      dirty_mask |= dirty;
    }

    //--------------------------------------------------------------------------
    void CompositeNode::record_valid_view(LogicalView *view, const FieldMask &m)
    //--------------------------------------------------------------------------
    {
      // should already hold the lock from the caller
      LegionMap<LogicalView*,FieldMask>::aligned::iterator finder = 
        valid_views.find(view);
      if (finder == valid_views.end())
      {
        // Add both a resource and a valid reference
        // No need for a mutator since these must be valid if we are capturing
        view->add_nested_resource_ref(owner_did);
        if (currently_valid)
          view->add_nested_valid_ref(owner_did);
        valid_views[view] = m;
      }
      else
        finder->second |= m;
    }

    //--------------------------------------------------------------------------
    void CompositeNode::record_reduction_fields(const FieldMask &reduc)
    //--------------------------------------------------------------------------
    {
      // should already hold the lock from the caller
      reduction_mask |= reduc;
    }
    
    //--------------------------------------------------------------------------
    void CompositeNode::record_reduction_view(ReductionView *view,
                                              const FieldMask &mask)
    //--------------------------------------------------------------------------
    {
      // should already hold the lock from the caller
      LegionMap<ReductionView*,FieldMask>::aligned::iterator finder = 
        reduction_views.find(view);
      if (finder == reduction_views.end())
      {
        // Add both a resource and a valid reference
        // No need for a mutator since these must be valid if we are capturing
        view->add_nested_resource_ref(owner_did);
        if (currently_valid)
          view->add_nested_valid_ref(owner_did);
        reduction_views[view] = mask;
      }
      else
        finder->second |= mask;
    }

    //--------------------------------------------------------------------------
    void CompositeNode::record_child_version_state(const LegionColor color,
          VersionState *state, const FieldMask &mask, ReferenceMutator *mutator)
    //--------------------------------------------------------------------------
    {
      RegionTreeNode *child_node = logical_node->get_tree_child(color);
      for (LegionMap<CompositeNode*,FieldMask>::aligned::iterator it = 
            children.begin(); it != children.end(); it++)
      {
        if (it->first->logical_node == child_node)
        {
          it->first->record_version_state(state, mask, mutator, false/*root*/); 
          it->second |= mask;
          return;
        }
      }
      // Didn't find it so make it
      CompositeNode *child = 
        new CompositeNode(child_node, this, owner_did); 
      child->record_version_state(state, mask, mutator, false/*root*/);
      children[child] = mask;
      if (currently_valid)
        child->notify_valid(mutator, false/*root*/);
    }

    //--------------------------------------------------------------------------
    void CompositeNode::record_version_state(VersionState *state, 
                    const FieldMask &mask, ReferenceMutator *mutator, bool root)
    //--------------------------------------------------------------------------
    {
      LegionMap<VersionState*,FieldMask>::aligned::iterator finder = 
        version_states.find(state);
      if (finder == version_states.end())
      {
        state->add_nested_resource_ref(owner_did);
        version_states[state] = mask;
        if (root && currently_valid)
        {
          if (state->is_owner())
            state->add_nested_valid_ref(owner_did, mutator);
          else
            state->send_remote_valid_update(state->owner_space, mutator,
                                            1/*count*/, true/*add*/);
        }
      }
      else
        finder->second |= mask;
    } 

    //--------------------------------------------------------------------------
    void CompositeNode::capture_field_versions(FieldVersions &versions,
                                            const FieldMask &capture_mask) const
    //--------------------------------------------------------------------------
    {
      AutoLock n_lock(node_lock,1,false/*exclusive*/);
      for (LegionMap<VersionState*,FieldMask>::aligned::const_iterator it =
            version_states.begin(); it != version_states.end(); it++)
      {
        FieldMask overlap = it->second & capture_mask;
        if (!overlap)
          continue;
        FieldVersions::iterator finder = 
          versions.find(it->first->version_number);
        if (finder == versions.end())
          versions[it->first->version_number] = overlap;
        else
          finder->second |= overlap;
      }
    }

    /////////////////////////////////////////////////////////////
    // FillView 
    /////////////////////////////////////////////////////////////

    //--------------------------------------------------------------------------
    FillView::FillView(RegionTreeForest *ctx, DistributedID did,
                       AddressSpaceID owner_proc, RegionTreeNode *node, 
                       FillViewValue *val, bool register_now
#ifdef LEGION_SPY
                       , UniqueID op_uid
#endif
                       )
      : DeferredView(ctx, encode_fill_did(did), owner_proc,
                     node, register_now), value(val)
#ifdef LEGION_SPY
        , fill_op_uid(op_uid)
#endif
    //--------------------------------------------------------------------------
    {
#ifdef DEBUG_LEGION
      assert(value != NULL);
#endif
      value->add_reference();
#ifdef LEGION_GC
      log_garbage.info("GC Fill View %lld %d", 
          LEGION_DISTRIBUTED_ID_FILTER(did), local_space);
#endif
    }

    //--------------------------------------------------------------------------
    FillView::FillView(const FillView &rhs)
      : DeferredView(NULL, 0, 0, NULL, false), value(NULL)
#ifdef LEGION_SPY
        , fill_op_uid(0)
#endif
    //--------------------------------------------------------------------------
    {
      // should never be called
      assert(false);
    }
    
    //--------------------------------------------------------------------------
    FillView::~FillView(void)
    //--------------------------------------------------------------------------
    {
      if (value->remove_reference())
        delete value;
#ifdef LEGION_GC
      log_garbage.info("GC Deletion %lld %d", 
          LEGION_DISTRIBUTED_ID_FILTER(did), local_space);
#endif
    }

    //--------------------------------------------------------------------------
    FillView& FillView::operator=(const FillView &rhs)
    //--------------------------------------------------------------------------
    {
      // should never be called
      assert(false);
      return *this;
    }

    //--------------------------------------------------------------------------
    LogicalView* FillView::get_subview(const LegionColor c)
    //--------------------------------------------------------------------------
    {
      // Fill views don't need subviews
      return this;
    }

    //--------------------------------------------------------------------------
    void FillView::notify_active(ReferenceMutator *mutator)
    //--------------------------------------------------------------------------
    {
      if (!is_owner())
        send_remote_gc_update(owner_space, mutator, 1, true/*add*/);
    }

    //--------------------------------------------------------------------------
    void FillView::notify_inactive(ReferenceMutator *mutator)
    //--------------------------------------------------------------------------
    {
      if (!is_owner())
        send_remote_gc_update(owner_space, mutator, 1, false/*add*/);
    }
    
    //--------------------------------------------------------------------------
    void FillView::notify_valid(ReferenceMutator *mutator)
    //--------------------------------------------------------------------------
    {
      // Nothing to do
    }

    //--------------------------------------------------------------------------
    void FillView::notify_invalid(ReferenceMutator *mutator)
    //--------------------------------------------------------------------------
    {
      // Nothing to do
    }

    //--------------------------------------------------------------------------
    void FillView::send_view(AddressSpaceID target)
    //--------------------------------------------------------------------------
    {
#ifdef DEBUG_LEGION
      assert(is_owner());
      assert(logical_node->is_region());
#endif
      Serializer rez;
      {
        RezCheck z(rez);
        rez.serialize(did);
        rez.serialize(owner_space);
        rez.serialize(logical_node->as_region_node()->handle);
        rez.serialize(value->value_size);
        rez.serialize(value->value, value->value_size);
#ifdef LEGION_SPY
        rez.serialize(fill_op_uid);
#endif
      }
      runtime->send_fill_view(target, rez);
      // We've now done the send so record it
      update_remote_instances(target);
    }

    //--------------------------------------------------------------------------
    void FillView::issue_deferred_copies(const TraversalInfo &info,
                                         MaterializedView *dst,
                                         FieldMask copy_mask,
                                         const RestrictInfo &restrict_info,
                                         bool restrict_out)
    //--------------------------------------------------------------------------
    {
      LegionMap<ApEvent,FieldMask>::aligned preconditions;
      // We know we're going to write all these fields so we can filter
      dst->find_copy_preconditions(0/*redop*/, false/*reading*/,
                                   true/*single copy*/, restrict_out,
                                   copy_mask, &info.version_info, 
                                   info.op->get_unique_op_id(),
                                   info.index, local_space, 
                                   preconditions, info.map_applied_events);
      if (restrict_info.has_restrictions())
      {
        FieldMask restrict_mask;
        restrict_info.populate_restrict_fields(restrict_mask);
        restrict_mask &= copy_mask;
        if (!!restrict_mask)
        {
          ApEvent restrict_pre = info.op->get_restrict_precondition();
          preconditions[restrict_pre] = restrict_mask;
        }
      }
      LegionMap<ApEvent,FieldMask>::aligned postconditions;
      issue_deferred_copies(info, dst, copy_mask, preconditions,
                            postconditions, PredEvent::NO_PRED_EVENT);
      // We know there is at most one event per field so no need
      // to sort into event sets here
      // Register the resulting events as users of the destination
      for (LegionMap<ApEvent,FieldMask>::aligned::const_iterator it = 
            postconditions.begin(); it != postconditions.end(); it++)
      {
        dst->add_copy_user(0/*redop*/, it->first, &info.version_info, 
                           info.op->get_unique_op_id(), info.index,
                           it->second, false/*reading*/, restrict_out,
                           local_space, info.map_applied_events);
      }
      if (restrict_out && restrict_info.has_restrictions())
      {
        FieldMask restrict_mask;
        restrict_info.populate_restrict_fields(restrict_mask);
        for (LegionMap<ApEvent,FieldMask>::aligned::const_iterator it = 
              postconditions.begin(); it != postconditions.end(); it++)
        {
          if (it->second * restrict_mask)
            continue;
          info.op->record_restrict_postcondition(it->first);
        }
      }
    }

    //--------------------------------------------------------------------------
    void FillView::issue_deferred_copies(const TraversalInfo &info,
                                         MaterializedView *dst,
                                         FieldMask copy_mask,
                    const LegionMap<ApEvent,FieldMask>::aligned &preconditions,
                          LegionMap<ApEvent,FieldMask>::aligned &postconditions,
                          PredEvent pred_guard, CopyAcrossHelper *across_helper)
    //--------------------------------------------------------------------------
    {
      // Compute the precondition sets
      LegionList<EventSet>::aligned precondition_sets;
      RegionTreeNode::compute_event_sets(copy_mask, preconditions,
                                         precondition_sets);
      // Iterate over the precondition sets
      for (LegionList<EventSet>::aligned::iterator pit = 
            precondition_sets.begin(); pit !=
            precondition_sets.end(); pit++)
      {
        EventSet &pre_set = *pit;
        // Build the src and dst fields vectors
        std::vector<CopySrcDstField> dst_fields;
        dst->copy_to(pre_set.set_mask, dst_fields, across_helper);
        ApEvent fill_pre = Runtime::merge_events(pre_set.preconditions);
        // Issue the fill command
        // Only apply an intersection if the destination logical node
        // is different than our logical node
        ApEvent fill_post = dst->logical_node->issue_fill(info.op, dst_fields,
                        value->value, value->value_size, fill_pre, pred_guard, 
#ifdef LEGION_SPY
                        fill_op_uid,
#endif
                  (logical_node == dst->logical_node) ? NULL : logical_node);
        if (fill_post.exists())
          postconditions[fill_post] = pre_set.set_mask;
      }
    }

    //--------------------------------------------------------------------------
    /*static*/ void FillView::handle_send_fill_view(Runtime *runtime,
                                     Deserializer &derez, AddressSpaceID source)
    //--------------------------------------------------------------------------
    {
      DerezCheck z(derez);
      DistributedID did;
      derez.deserialize(did);
      AddressSpaceID owner_space;
      derez.deserialize(owner_space);
      LogicalRegion handle;
      derez.deserialize(handle);
      size_t value_size;
      derez.deserialize(value_size);
      void *value = malloc(value_size);
      derez.deserialize(value, value_size);
#ifdef LEGION_SPY
      UniqueID op_uid;
      derez.deserialize(op_uid);
#endif
      
      RegionNode *target_node = runtime->forest->get_node(handle);
      FillView::FillViewValue *fill_value = 
                      new FillView::FillViewValue(value, value_size);
      void *location;
      FillView *view = NULL;
      if (runtime->find_pending_collectable_location(did, location))
        view = new(location) FillView(runtime->forest, did,
                                      owner_space, target_node, fill_value,
                                      false/*register now*/
#ifdef LEGION_SPY
                                      , op_uid
#endif
                                      );
      else
        view = new FillView(runtime->forest, did, owner_space,
                            target_node,fill_value,false/*register now*/
#ifdef LEGION_SPY
                            , op_uid
#endif
                            );
      view->register_with_runtime(NULL/*remote registration not needed*/);
    }

    /////////////////////////////////////////////////////////////
    // PhiView 
    /////////////////////////////////////////////////////////////

    //--------------------------------------------------------------------------
    PhiView::PhiView(RegionTreeForest *ctx, DistributedID did, 
                     AddressSpaceID owner_space,
                     DeferredVersionInfo *info, RegionTreeNode *node, 
                     PredEvent tguard, PredEvent fguard, bool register_now) 
      : DeferredView(ctx, encode_phi_did(did), owner_space, node, 
                     register_now), 
        true_guard(tguard), false_guard(fguard), version_info(info)
    //--------------------------------------------------------------------------
    {
      version_info->add_reference();
#ifdef LEGION_GC
      log_garbage.info("GC Phi View %lld %d", 
          LEGION_DISTRIBUTED_ID_FILTER(did), local_space);
#endif
    }

    //--------------------------------------------------------------------------
    PhiView::PhiView(const PhiView &rhs)
      : DeferredView(NULL, 0, 0, NULL, false),
        true_guard(PredEvent::NO_PRED_EVENT), 
        false_guard(PredEvent::NO_PRED_EVENT), version_info(NULL)
    //--------------------------------------------------------------------------
    {
      // should never be called
      assert(false);
    }

    //--------------------------------------------------------------------------
    PhiView::~PhiView(void)
    //--------------------------------------------------------------------------
    {
      for (LegionMap<LogicalView*,FieldMask>::aligned::const_iterator it = 
            true_views.begin(); it != true_views.end(); it++)
      {
        if (it->first->remove_nested_resource_ref(did))
          delete it->first;
      }
      true_views.clear();
      for (LegionMap<LogicalView*,FieldMask>::aligned::const_iterator it =
            false_views.begin(); it != false_views.end(); it++)
      {
        if (it->first->remove_nested_resource_ref(did))
          delete it->first;
      }
      false_views.clear();
      if (version_info->remove_reference())
        delete version_info;
#ifdef LEGION_GC
      log_garbage.info("GC Deletion %lld %d", 
          LEGION_DISTRIBUTED_ID_FILTER(did), local_space);
#endif
    }

    //--------------------------------------------------------------------------
    PhiView& PhiView::operator=(const PhiView &rhs)
    //--------------------------------------------------------------------------
    {
      // should never be called
      assert(false);
      return *this;
    }

    //--------------------------------------------------------------------------
    LogicalView* PhiView::get_subview(const LegionColor c)
    //--------------------------------------------------------------------------
    {
      // Phi views don't need subviews
      return this;
    }

    //--------------------------------------------------------------------------
    void PhiView::notify_active(ReferenceMutator *mutator)
    //--------------------------------------------------------------------------
    {
      if (!is_owner())
        send_remote_gc_update(owner_space, mutator, 1, true/*add*/);
    }

    //--------------------------------------------------------------------------
    void PhiView::notify_inactive(ReferenceMutator *mutator)
    //--------------------------------------------------------------------------
    {
      if (!is_owner())
        send_remote_gc_update(owner_space, mutator, 1, false/*add*/);
    }

    //--------------------------------------------------------------------------
    void PhiView::notify_valid(ReferenceMutator *mutator)
    //--------------------------------------------------------------------------
    {
      for (LegionMap<LogicalView*,FieldMask>::aligned::const_iterator it =
            true_views.begin(); it != true_views.end(); it++)
        it->first->add_nested_valid_ref(did, mutator);
      for (LegionMap<LogicalView*,FieldMask>::aligned::const_iterator it = 
            false_views.begin(); it != false_views.end(); it++)
        it->first->add_nested_valid_ref(did, mutator);
    }

    //--------------------------------------------------------------------------
    void PhiView::notify_invalid(ReferenceMutator *mutator)
    //--------------------------------------------------------------------------
    {
      for (LegionMap<LogicalView*,FieldMask>::aligned::const_iterator it =
            true_views.begin(); it != true_views.end(); it++)
        it->first->remove_nested_valid_ref(did, mutator);
      for (LegionMap<LogicalView*,FieldMask>::aligned::const_iterator it = 
            false_views.begin(); it != false_views.end(); it++)
        it->first->remove_nested_valid_ref(did, mutator);
    }

    //--------------------------------------------------------------------------
    void PhiView::issue_deferred_copies(const TraversalInfo &info,
                                        MaterializedView *dst,
                                        FieldMask copy_mask,
                                        const RestrictInfo &restrict_info,
                                        bool restrict_out)
    //--------------------------------------------------------------------------
    {
      LegionMap<ApEvent,FieldMask>::aligned preconditions;
      // We know we're going to write all these fields so we can filter
      dst->find_copy_preconditions(0/*redop*/, false/*reading*/,
                                   true/*single copy*/, restrict_out,
                                   copy_mask, &info.version_info, 
                                   info.op->get_unique_op_id(),
                                   info.index, local_space, 
                                   preconditions, info.map_applied_events);
      if (restrict_info.has_restrictions())
      {
        FieldMask restrict_mask;
        restrict_info.populate_restrict_fields(restrict_mask);
        restrict_mask &= copy_mask;
        if (!!restrict_mask)
        {
          ApEvent restrict_pre = info.op->get_restrict_precondition();
          preconditions[restrict_pre] = restrict_mask;
        }
      }
      LegionMap<ApEvent,FieldMask>::aligned postconditions;
      // Now issue copies for both cases 
      issue_guarded_update_copies(info, dst, copy_mask, true_guard,
                                  true_views, restrict_info, restrict_out,
                                  preconditions, postconditions);
      issue_guarded_update_copies(info, dst, copy_mask, false_guard,
                                  false_views, restrict_info, restrict_out,
                                  preconditions, postconditions);
      // Now merge the postconditions and register them with the destination
      LegionList<EventSet>::aligned event_sets;
      RegionTreeNode::compute_event_sets(copy_mask, postconditions, event_sets);
      FieldMask restrict_mask;
      if (restrict_out && restrict_info.has_restrictions())
        restrict_info.populate_restrict_fields(restrict_mask);
      for (LegionList<EventSet>::aligned::const_iterator it = 
            event_sets.begin(); it != event_sets.end(); it++)
      {
        ApEvent post = Runtime::merge_events(it->preconditions);
        if (post.exists())
          dst->add_copy_user(0/*redop*/, post, &info.version_info,
                             info.op->get_unique_op_id(), info.index,
                             it->set_mask, false/*reading*/, restrict_out,
                             local_space, info.map_applied_events);
        if (restrict_out && !(it->set_mask * restrict_mask))
          info.op->record_restrict_postcondition(post);
      }
    }

    //--------------------------------------------------------------------------
    void PhiView::issue_deferred_copies(const TraversalInfo &info,
                                        MaterializedView *dst,
                                        FieldMask copy_mask,
                    const LegionMap<ApEvent,FieldMask>::aligned &preconditions,
                          LegionMap<ApEvent,FieldMask>::aligned &postconditions,
                                 PredEvent pred_guard, CopyAcrossHelper *helper)
    //--------------------------------------------------------------------------
    {
      RestrictInfo dummy_restrict_info;
      LegionMap<ApEvent,FieldMask>::aligned local_postconditions;
      // Issue copies for both cases 
      // We can skip the cases where the polarity is different for the guard
      if (pred_guard != false_guard)
        issue_guarded_update_copies(info, dst, copy_mask, true_guard,
                                    true_views, dummy_restrict_info, 
                                    false/*restrict out*/, preconditions, 
                                    local_postconditions, helper);
      if (pred_guard != true_guard)
        issue_guarded_update_copies(info, dst, copy_mask, false_guard,
                                    false_views, dummy_restrict_info,
                                    false/*restrict out*/, preconditions,
                                    local_postconditions, helper);
      // Now merge the postconditions and protect them for when we are done
      LegionList<EventSet>::aligned event_sets;
      RegionTreeNode::compute_event_sets(copy_mask, postconditions, event_sets);
      for (LegionList<EventSet>::aligned::const_iterator it = 
            event_sets.begin(); it != event_sets.end(); it++)
      {
        ApEvent post = Runtime::merge_events(it->preconditions);
        if (post.exists())
        {
          // post is not guaranteed to be unique
          LegionMap<ApEvent,FieldMask>::aligned::iterator finder = 
            postconditions.find(post);
          if (finder == postconditions.end())
            postconditions[post] = it->set_mask;
          else
            finder->second |= it->set_mask;
        }
      }
    }

    //--------------------------------------------------------------------------
    void PhiView::issue_guarded_update_copies(const TraversalInfo &info,
                                       MaterializedView *dst,
                                       FieldMask copy_mask,
                                       PredEvent predicate_guard,
                  const LegionMap<LogicalView*,FieldMask>::aligned &valid_views,
                                       const RestrictInfo &restrict_info,
                                       bool restrict_out,
                  const LegionMap<ApEvent,FieldMask>::aligned &preconditions,
                        LegionMap<ApEvent,FieldMask>::aligned &postconditions,
                                       CopyAcrossHelper *across_helper)
    //--------------------------------------------------------------------------
    {
      // First check to see if the target is already valid
      {
        PhysicalManager *dst_manager = dst->get_manager();
        for (LegionMap<LogicalView*,FieldMask>::aligned::const_iterator it =
              valid_views.begin(); it != valid_views.end(); it++)
        {
          if (it->first->is_deferred_view())
            continue;
#ifdef DEBUG_LEGION
          assert(it->first->is_materialized_view());
#endif
          if (it->first->as_materialized_view()->manager == dst_manager)
          {
            copy_mask -= it->second;
            if (!copy_mask)
              return;
          }
        }
      }
      LegionMap<MaterializedView*,FieldMask>::aligned src_instances;
      LegionMap<DeferredView*,FieldMask>::aligned deferred_instances;
      // Sort the instances
      dst->logical_node->sort_copy_instances(info, dst, copy_mask, 
                            valid_views, src_instances, deferred_instances);
      if (!src_instances.empty())
      {
        // This has all our destination preconditions
        // Only issue copies from fields which have values
        FieldMask actual_copy_mask;
        LegionMap<ApEvent,FieldMask>::aligned src_preconditions;
        const AddressSpaceID local_space = context->runtime->address_space;
        for (LegionMap<MaterializedView*,FieldMask>::aligned::const_iterator 
              it = src_instances.begin(); it != src_instances.end(); it++)
        {
          it->first->find_copy_preconditions(0/*redop*/, true/*reading*/,
                                             true/*single copy*/,
                                             false/*restrict out*/,
                                             it->second, this,
                                             info.op->get_unique_op_id(),
                                             info.index, local_space, 
                                             src_preconditions,
                                             info.map_applied_events);
          actual_copy_mask |= it->second;
        }
        // Move in any preconditions that overlap with our set of fields
        for (LegionMap<ApEvent,FieldMask>::aligned::const_iterator it = 
              preconditions.begin(); it != preconditions.end(); it++)
        {
          FieldMask overlap = it->second & actual_copy_mask;
          if (!overlap)
            continue;
          LegionMap<ApEvent,FieldMask>::aligned::iterator finder = 
            src_preconditions.find(it->first);
          if (finder == src_preconditions.end())
            src_preconditions[it->first] = overlap;
          else
            finder->second |= overlap;
        }
        // issue the grouped copies and put the result in the postconditions
        dst->logical_node->issue_grouped_copies(info, dst,false/*restrict out*/,
                                 predicate_guard, src_preconditions, 
                                 actual_copy_mask, src_instances, this, 
                                 postconditions, across_helper, logical_node);
      }
      if (!deferred_instances.empty())
      {
        for (LegionMap<DeferredView*,FieldMask>::aligned::const_iterator it = 
              deferred_instances.begin(); it != deferred_instances.end(); it++)
        {
          LegionMap<ApEvent,FieldMask>::aligned deferred_preconditions;
          for (LegionMap<ApEvent,FieldMask>::aligned::const_iterator pre_it =
                preconditions.begin(); pre_it != preconditions.end(); pre_it++)
          {
            const FieldMask overlap = pre_it->second & it->second;
            if (!overlap)
              continue;
            deferred_preconditions[pre_it->first] = overlap;
          }
          it->first->issue_deferred_copies(info, dst, it->second, 
              deferred_preconditions, postconditions, 
              predicate_guard, across_helper);
        }
      }
    }

    //--------------------------------------------------------------------------
    void PhiView::record_true_view(LogicalView *view, const FieldMask &mask)
    //--------------------------------------------------------------------------
    {
      LegionMap<LogicalView*,FieldMask>::aligned::iterator finder = 
        true_views.find(view);
      if (finder == true_views.end())
      {
        true_views[view] = mask;
        view->add_nested_resource_ref(did);
      }
      else
        finder->second |= mask;
    }

    //--------------------------------------------------------------------------
    void PhiView::record_false_view(LogicalView *view, const FieldMask &mask)
    //--------------------------------------------------------------------------
    {
      LegionMap<LogicalView*,FieldMask>::aligned::iterator finder = 
        false_views.find(view);
      if (finder == false_views.end())
      {
        false_views[view] = mask;
        view->add_nested_resource_ref(did);
      }
      else
        finder->second |= mask;
    }

    //--------------------------------------------------------------------------
    void PhiView::pack_phi_view(Serializer &rez)
    //--------------------------------------------------------------------------
    {
      rez.serialize<size_t>(true_views.size());
      for (LegionMap<LogicalView*,FieldMask>::aligned::const_iterator it = 
            true_views.begin(); it != true_views.end(); it++)
      {
        rez.serialize(it->first->did);
        rez.serialize(it->second);
      }
      rez.serialize<size_t>(false_views.size());
      for (LegionMap<LogicalView*,FieldMask>::aligned::const_iterator it = 
            false_views.begin(); it != false_views.end(); it++)
      {
        rez.serialize(it->first->did);
        rez.serialize(it->second);
      }
    }

    //--------------------------------------------------------------------------
    void PhiView::unpack_phi_view(Deserializer &derez, 
                                  std::set<RtEvent> &preconditions)
    //--------------------------------------------------------------------------
    {
      size_t num_true_views;
      derez.deserialize(num_true_views);
      for (unsigned idx = 0; idx < num_true_views; idx++)
      {
        DistributedID view_did;
        derez.deserialize(view_did);
        RtEvent ready;
        LogicalView *view = static_cast<LogicalView*>(
            runtime->find_or_request_logical_view(view_did, ready));
        derez.deserialize(true_views[view]);
        if (ready.exists() && !ready.has_triggered())
          preconditions.insert(defer_add_reference(view, ready));
        else // Otherwise we can add the reference now
          view->add_nested_resource_ref(did);
      }
      size_t num_false_views;
      derez.deserialize(num_false_views);
      for (unsigned idx = 0; idx < num_false_views; idx++)
      {
        DistributedID view_did;
        derez.deserialize(view_did);
        RtEvent ready;
        LogicalView *view = static_cast<LogicalView*>(
            runtime->find_or_request_logical_view(view_did, ready));
        derez.deserialize(false_views[view]);
        if (ready.exists() && !ready.has_triggered())
          preconditions.insert(defer_add_reference(view, ready));
        else // Otherwise we can add the reference now
          view->add_nested_resource_ref(did);
      }
    }

    //--------------------------------------------------------------------------
    RtEvent PhiView::defer_add_reference(DistributedCollectable *dc,
                                         RtEvent precondition) const
    //--------------------------------------------------------------------------
    {
      DeferPhiViewRefArgs args;
      args.dc = dc;
      args.did = did;
      return context->runtime->issue_runtime_meta_task(args,
          LG_LATENCY_PRIORITY, NULL/*op*/, precondition);
    }

    //--------------------------------------------------------------------------
    void PhiView::send_view(AddressSpaceID target)
    //--------------------------------------------------------------------------
    {
      Serializer rez;
      {
        RezCheck z(rez);
        rez.serialize(did);
        rez.serialize(owner_space);
        bool is_region = logical_node->is_region();
        rez.serialize(is_region);
        if (is_region)
          rez.serialize(logical_node->as_region_node()->handle);
        else
          rez.serialize(logical_node->as_partition_node()->handle);
        rez.serialize(true_guard);
        rez.serialize(false_guard);
        version_info->pack_version_numbers(rez);
        pack_phi_view(rez);
      }
      runtime->send_phi_view(target, rez);
      update_remote_instances(target);
    }

    //--------------------------------------------------------------------------
    bool PhiView::is_upper_bound_node(RegionTreeNode *node) const
    //--------------------------------------------------------------------------
    {
      return version_info->is_upper_bound_node(node);
    }

    //--------------------------------------------------------------------------
    void PhiView::get_field_versions(RegionTreeNode *node, bool split_prev,
                                     const FieldMask &needed_fields,
                                     FieldVersions &field_versions)
    //--------------------------------------------------------------------------
    {
#ifdef DEBUG_LEGION
      assert(node->get_depth() <= logical_node->get_depth());
#endif
      version_info->get_field_versions(node, split_prev,
                                       needed_fields, field_versions);
    }

    //--------------------------------------------------------------------------
    void PhiView::get_advance_versions(RegionTreeNode *node, bool base,
                                       const FieldMask &needed_fields,
                                       FieldVersions &field_versions)
    //--------------------------------------------------------------------------
    {
      // This should never be called here
      assert(false);
    }

    //--------------------------------------------------------------------------
    void PhiView::get_split_mask(RegionTreeNode *node, 
                                 const FieldMask &needed_fields,
                                 FieldMask &split_mask)
    //--------------------------------------------------------------------------
    {
#ifdef DEBUG_LEGION
      assert(node->get_depth() <= logical_node->get_depth());
#endif
      version_info->get_split_mask(node, needed_fields, split_mask);
    }

    //--------------------------------------------------------------------------
    /*static*/ void PhiView::handle_send_phi_view(Runtime *runtime,
                                     Deserializer &derez, AddressSpaceID source)
    //--------------------------------------------------------------------------
    {
      DerezCheck z(derez);
      DistributedID did;
      derez.deserialize(did);
      AddressSpaceID owner;
      derez.deserialize(owner);
      bool is_region;
      derez.deserialize(is_region);
      RegionTreeNode *target_node;
      if (is_region)
      {
        LogicalRegion handle;
        derez.deserialize(handle);
        target_node = runtime->forest->get_node(handle);
      }
      else
      {
        LogicalPartition handle;
        derez.deserialize(handle);
        target_node = runtime->forest->get_node(handle);
      }
      PredEvent true_guard, false_guard;
      derez.deserialize(true_guard);
      derez.deserialize(false_guard);
      DeferredVersionInfo *version_info = new DeferredVersionInfo();
      version_info->unpack_version_numbers(derez, runtime->forest);
      // Make the phi view but don't register it yet
      void *location;
      PhiView *view = NULL;
      if (runtime->find_pending_collectable_location(did, location))
        view = new(location) PhiView(runtime->forest,
                                     did, owner, version_info, target_node, 
                                     true_guard, false_guard, 
                                     false/*register_now*/);
      else
        view = new PhiView(runtime->forest, did, owner,
                           version_info, target_node, true_guard, 
                           false_guard, false/*register now*/);
      // Unpack all the internal data structures
      std::set<RtEvent> ready_events;
      view->unpack_phi_view(derez, ready_events);
      if (!ready_events.empty())
      {
        RtEvent wait_on = Runtime::merge_events(ready_events);
        DeferPhiViewRegistrationArgs args;
        args.view = view;
        runtime->issue_runtime_meta_task(args, LG_LATENCY_PRIORITY,
                                         NULL/*op*/, wait_on);
        return;
      }
      view->register_with_runtime(NULL/*remote registration not needed*/);
    }

    //--------------------------------------------------------------------------
    /*static*/ void PhiView::handle_deferred_view_ref(const void *args)
    //--------------------------------------------------------------------------
    {
      const DeferPhiViewRefArgs *rargs = (const DeferPhiViewRefArgs*)args;
      rargs->dc->add_nested_resource_ref(rargs->did); 
    }

    //--------------------------------------------------------------------------
    /*static*/ void PhiView::handle_deferred_view_registration(const void *args)
    //--------------------------------------------------------------------------
    {
      const DeferPhiViewRegistrationArgs *pargs = 
        (const DeferPhiViewRegistrationArgs*)args;
      pargs->view->register_with_runtime(NULL/*no remote registration*/);
    }

    /////////////////////////////////////////////////////////////
    // ReductionView 
    /////////////////////////////////////////////////////////////

    //--------------------------------------------------------------------------
    ReductionView::ReductionView(RegionTreeForest *ctx, DistributedID did,
                                 AddressSpaceID own_sp,
                                 AddressSpaceID log_own, RegionTreeNode *node, 
                                 ReductionManager *man, UniqueID own_ctx, 
                                 bool register_now)
      : InstanceView(ctx, encode_reduction_did(did), own_sp, log_own, 
                     node, own_ctx, register_now), 
        manager(man), remote_request_event(RtEvent::NO_RT_EVENT)
    //--------------------------------------------------------------------------
    {
#ifdef DEBUG_LEGION
      assert(manager != NULL);
#endif
      logical_node->register_instance_view(manager, owner_context, this);
      manager->add_nested_resource_ref(did);
#ifdef LEGION_GC
      log_garbage.info("GC Reduction View %lld %d %lld", 
          LEGION_DISTRIBUTED_ID_FILTER(did), local_space,
          LEGION_DISTRIBUTED_ID_FILTER(manager->did));
#endif
    }

    //--------------------------------------------------------------------------
    ReductionView::ReductionView(const ReductionView &rhs)
      : InstanceView(NULL, 0, 0, 0, NULL, 0, false), manager(NULL)
    //--------------------------------------------------------------------------
    {
      // should never be called
      assert(false);
    }

    //--------------------------------------------------------------------------
    ReductionView::~ReductionView(void)
    //--------------------------------------------------------------------------
    {
      // Always unregister ourselves with the region tree node
      logical_node->unregister_instance_view(manager, owner_context);
      if (manager->remove_nested_resource_ref(did))
      {
        if (manager->is_list_manager())
          delete (manager->as_list_manager());
        else
          delete (manager->as_fold_manager());
      }
      // Remove any initial users as well
      if (!initial_user_events.empty())
      {
        for (std::set<ApEvent>::const_iterator it = initial_user_events.begin();
              it != initial_user_events.end(); it++)
          filter_local_users(*it);
      }
#if !defined(LEGION_SPY) && !defined(EVENT_GRAPH_TRACE) && \
      defined(DEBUG_LEGION)
      assert(reduction_users.empty());
      assert(reading_users.empty());
      assert(outstanding_gc_events.empty());
#endif
#ifdef LEGION_GC
      log_garbage.info("GC Deletion %lld %d", 
          LEGION_DISTRIBUTED_ID_FILTER(did), local_space);
#endif
    }

    //--------------------------------------------------------------------------
    ReductionView& ReductionView::operator=(const ReductionView &rhs)
    //--------------------------------------------------------------------------
    {
      // should never be called
      assert(false);
      return *this;
    }

    //--------------------------------------------------------------------------
    void ReductionView::perform_reduction(InstanceView *target,
                                          const FieldMask &reduce_mask,
                                          VersionTracker *versions,
                                          Operation *op, unsigned index,
                                          std::set<RtEvent> &map_applied_events,
                                          PredEvent pred_guard, 
                                          bool restrict_out)
    //--------------------------------------------------------------------------
    {
      DETAILED_PROFILER(context->runtime,REDUCTION_VIEW_PERFORM_REDUCTION_CALL);
      std::vector<CopySrcDstField> src_fields;
      std::vector<CopySrcDstField> dst_fields;

      bool fold = target->reduce_to(manager->redop, reduce_mask, dst_fields);
      this->reduce_from(manager->redop, reduce_mask, src_fields);

      LegionMap<ApEvent,FieldMask>::aligned preconditions;
      target->find_copy_preconditions(manager->redop, false/*reading*/, 
            false/*single copy*/, restrict_out, reduce_mask, versions, 
            op->get_unique_op_id(), index, local_space, preconditions, 
            map_applied_events);
      this->find_copy_preconditions(manager->redop, true/*reading*/, 
           true/*single copy*/, restrict_out, reduce_mask, versions, 
           op->get_unique_op_id(), index, local_space, preconditions, 
           map_applied_events);
      std::set<ApEvent> event_preconds;
      for (LegionMap<ApEvent,FieldMask>::aligned::const_iterator it = 
            preconditions.begin(); it != preconditions.end(); it++)
      {
        event_preconds.insert(it->first);
      }
      ApEvent reduce_pre = Runtime::merge_events(event_preconds); 
      ApEvent reduce_post = manager->issue_reduction(op, 
                                                     src_fields, dst_fields,
                                                     target->logical_node,
                                                     reduce_pre, pred_guard,
                                                     fold, true/*precise*/,
                                                     NULL/*intersect*/);
      target->add_copy_user(manager->redop, reduce_post, versions,
                           op->get_unique_op_id(), index, reduce_mask, 
                           false/*reading*/, restrict_out, local_space, 
                           map_applied_events);
      this->add_copy_user(manager->redop, reduce_post, versions,
                         op->get_unique_op_id(), index, reduce_mask, 
                         true/*reading*/, restrict_out, local_space, 
                         map_applied_events);
      if (restrict_out)
        op->record_restrict_postcondition(reduce_post);
    } 

    //--------------------------------------------------------------------------
    ApEvent ReductionView::perform_deferred_reduction(MaterializedView *target,
                                                    const FieldMask &red_mask,
                                                    VersionTracker *versions,
                                                   const std::set<ApEvent> &pre,
                                                  Operation *op, unsigned index,
                                                    PredEvent predicate_guard,
                                                    CopyAcrossHelper *helper,
                                                    RegionTreeNode *intersect,
                                          std::set<RtEvent> &map_applied_events)
    //--------------------------------------------------------------------------
    {
      DETAILED_PROFILER(context->runtime, 
                        REDUCTION_VIEW_PERFORM_DEFERRED_REDUCTION_CALL);
      std::vector<CopySrcDstField> src_fields;
      std::vector<CopySrcDstField> dst_fields;
      bool fold = target->reduce_to(manager->redop, red_mask, 
                                    dst_fields, helper);
      this->reduce_from(manager->redop, red_mask, src_fields);
      LegionMap<ApEvent,FieldMask>::aligned src_pre;
      // Don't need to ask the target for preconditions as they 
      // are included as part of the pre set
      find_copy_preconditions(manager->redop, true/*reading*/, 
                              true/*single copy*/, false/*restrict out*/,
                              red_mask, versions, op->get_unique_op_id(), index,
                              local_space, src_pre, map_applied_events);
      std::set<ApEvent> preconditions = pre;
      for (LegionMap<ApEvent,FieldMask>::aligned::const_iterator it =
            src_pre.begin(); it != src_pre.end(); it++)
      {
        preconditions.insert(it->first);
      }
      ApEvent reduce_pre = Runtime::merge_events(preconditions); 
      ApEvent reduce_post = target->logical_node->issue_copy(op, 
                             src_fields, dst_fields, reduce_pre, 
                             predicate_guard, intersect, manager->redop, fold);
      // No need to add the user to the destination as that will
      // be handled by the caller using the reduce post event we return
      add_copy_user(manager->redop, reduce_post, versions,
                    op->get_unique_op_id(), index, red_mask, 
                    true/*reading*/, false/*restrict out*/,
                    local_space, map_applied_events);
      return reduce_post;
    }

    //--------------------------------------------------------------------------
    ApEvent ReductionView::perform_deferred_across_reduction(
                              MaterializedView *target, FieldID dst_field, 
                              FieldID src_field, unsigned src_index, 
                              VersionTracker *versions,
                              const std::set<ApEvent> &preconds,
                              Operation *op, unsigned index,
                              PredEvent predicate_guard,
                              RegionTreeNode *intersect,
                              std::set<RtEvent> &map_applied_events)
    //--------------------------------------------------------------------------
    {
      DETAILED_PROFILER(context->runtime, 
                        REDUCTION_VIEW_PERFORM_DEFERRED_REDUCTION_ACROSS_CALL);
      std::vector<CopySrcDstField> src_fields;
      std::vector<CopySrcDstField> dst_fields;
      const bool fold = false;
      target->copy_field(dst_field, dst_fields);
      FieldMask red_mask; red_mask.set_bit(src_index);
      this->reduce_from(manager->redop, red_mask, src_fields);
      LegionMap<ApEvent,FieldMask>::aligned src_pre;
      // Don't need to ask the target for preconditions as they 
      // are included as part of the pre set
      find_copy_preconditions(manager->redop, true/*reading*/, 
                              true/*singe copy*/, false/*restrict out*/,
                              red_mask, versions, op->get_unique_op_id(), index,
                              local_space, src_pre, map_applied_events);
      std::set<ApEvent> preconditions = preconds;
      for (LegionMap<ApEvent,FieldMask>::aligned::const_iterator it = 
            src_pre.begin(); it != src_pre.end(); it++)
      {
        preconditions.insert(it->first);
      }
      ApEvent reduce_pre = Runtime::merge_events(preconditions); 
      ApEvent reduce_post = manager->issue_reduction(op, 
                                             src_fields, dst_fields,
                                             intersect, reduce_pre,
                                             predicate_guard,
                                             fold, false/*precise*/,
                                             target->logical_node);
      // No need to add the user to the destination as that will
      // be handled by the caller using the reduce post event we return
      add_copy_user(manager->redop, reduce_post, versions,
                    op->get_unique_op_id(), index, red_mask, 
                    true/*reading*/, false/*restrict out*/,
                    local_space, map_applied_events);
      return reduce_post;
    }

    //--------------------------------------------------------------------------
    PhysicalManager* ReductionView::get_manager(void) const
    //--------------------------------------------------------------------------
    {
      return manager;
    }

    //--------------------------------------------------------------------------
    LogicalView* ReductionView::get_subview(const LegionColor c)
    //--------------------------------------------------------------------------
    {
      // Right now we don't make sub-views for reductions
      return this;
    }

    //--------------------------------------------------------------------------
    void ReductionView::find_copy_preconditions(ReductionOpID redop,
                                                bool reading,
                                                bool single_copy,
                                                bool restrict_out,
                                                const FieldMask &copy_mask,
                                                VersionTracker *versions,
                                                const UniqueID creator_op_id,
                                                const unsigned index,
                                                const AddressSpaceID source,
                           LegionMap<ApEvent,FieldMask>::aligned &preconditions,
                             std::set<RtEvent> &applied_events, bool can_filter)
    //--------------------------------------------------------------------------
    {
      DETAILED_PROFILER(context->runtime, 
                        REDUCTION_VIEW_FIND_COPY_PRECONDITIONS_CALL);
#ifdef DEBUG_LEGION
      assert(can_filter); // should always be able to filter reductions
#endif
      ApEvent use_event = manager->get_use_event();
      if (use_event.exists())
      {
        LegionMap<ApEvent,FieldMask>::aligned::iterator finder = 
            preconditions.find(use_event);
        if (finder == preconditions.end())
          preconditions[use_event] = copy_mask;
        else
          finder->second |= copy_mask;
      }
      if (!is_logical_owner() && reading)
        perform_remote_valid_check();
      AutoLock v_lock(view_lock,1,false/*exclusive*/);
      if (reading)
      {
        // Register dependences on any reducers
        for (LegionMap<ApEvent,EventUsers>::aligned::const_iterator rit = 
              reduction_users.begin(); rit != reduction_users.end(); rit++)
        {
          const EventUsers &event_users = rit->second;
          if (event_users.single)
          {
            FieldMask overlap = copy_mask & event_users.user_mask;
            if (!overlap)
              continue;
            LegionMap<ApEvent,FieldMask>::aligned::iterator finder = 
              preconditions.find(rit->first);
            if (finder == preconditions.end())
              preconditions[rit->first] = overlap;
            else
              finder->second |= overlap;
          }
          else
          {
            if (!(copy_mask * event_users.user_mask))
            {
              for (LegionMap<PhysicalUser*,FieldMask>::aligned::const_iterator 
                    it = event_users.users.multi_users->begin(); it !=
                    event_users.users.multi_users->end(); it++)
              {
                FieldMask overlap = copy_mask & it->second;
                if (!overlap)
                  continue;
                LegionMap<ApEvent,FieldMask>::aligned::iterator finder = 
                  preconditions.find(rit->first);
                if (finder == preconditions.end())
                  preconditions[rit->first] = overlap;
                else
                  finder->second |= overlap;
              }
            }
          }
        }
      }
      else
      {
        // Register dependences on any readers
        for (LegionMap<ApEvent,EventUsers>::aligned::const_iterator rit =
              reading_users.begin(); rit != reading_users.end(); rit++)
        {
          const EventUsers &event_users = rit->second;
          if (event_users.single)
          {
            FieldMask overlap = copy_mask & event_users.user_mask;
            if (!overlap)
              continue;
            LegionMap<ApEvent,FieldMask>::aligned::iterator finder =
              preconditions.find(rit->first);
            if (finder == preconditions.end())
              preconditions[rit->first] = overlap;
            else
              finder->second |= overlap;
          }
          else
          {
            if (!(copy_mask * event_users.user_mask))
            {
              for (LegionMap<PhysicalUser*,FieldMask>::aligned::const_iterator 
                    it = event_users.users.multi_users->begin(); it !=
                    event_users.users.multi_users->end(); it++)
              {
                FieldMask overlap = copy_mask & it->second;
                if (!overlap)
                  continue;
                LegionMap<ApEvent,FieldMask>::aligned::iterator finder =
                  preconditions.find(rit->first);
                if (finder == preconditions.end())
                  preconditions[rit->first] = overlap;
                else
                  finder->second |= overlap;
              }
            }
          }
        }
      }
    }

    //--------------------------------------------------------------------------
    void ReductionView::add_copy_user(ReductionOpID redop, ApEvent copy_term,
                                      VersionTracker *versions,
                                      const UniqueID creator_op_id,
                                      const unsigned index,
                                      const FieldMask &mask, 
                                      bool reading, bool restrict_out,
                                      const AddressSpaceID source,
                                      std::set<RtEvent> &applied_events)
    //--------------------------------------------------------------------------
    {
#ifdef DEBUG_LEGION
      assert(redop == manager->redop);
#endif
      if (!is_logical_owner())
      {
        // If we are not the logical owner we have to send our result back
        RtUserEvent remote_applied_event = Runtime::create_rt_user_event();
        Serializer rez;
        {
          RezCheck z(rez);
          rez.serialize(did);
          rez.serialize(remote_applied_event);
          rez.serialize(copy_term);
          rez.serialize(mask);
          rez.serialize(creator_op_id);
          rez.serialize(index);
          rez.serialize<bool>(true); // is_copy
          rez.serialize(redop);
          rez.serialize<bool>(reading);
        }
        runtime->send_view_remote_update(logical_owner, rez);
        applied_events.insert(remote_applied_event);
      }
      // Quick test: only need to do this if copy term exists
      bool issue_collect = false;
      if (copy_term.exists())
      {
        PhysicalUser *user;
        // We don't use field versions for doing interference 
        // tests on reductions so no need to record it
#ifdef DEBUG_LEGION
        assert(logical_node->is_region());
#endif
        if (reading)
        {
          RegionUsage usage(READ_ONLY, EXCLUSIVE, 0);
<<<<<<< HEAD
          user = legion_new<PhysicalUser>(usage, INVALID_COLOR, 
=======
          user = new PhysicalUser(usage, ColorPoint(), 
>>>>>>> 87635290
                  creator_op_id, index, logical_node->as_region_node());
        }
        else
        {
          RegionUsage usage(REDUCE, EXCLUSIVE, redop);
<<<<<<< HEAD
          user = legion_new<PhysicalUser>(usage, INVALID_COLOR, 
=======
          user = new PhysicalUser(usage, ColorPoint(), 
>>>>>>> 87635290
                  creator_op_id, index, logical_node->as_region_node());
        }
        AutoLock v_lock(view_lock);
        add_physical_user(user, reading, copy_term, mask);
        // Update the reference users
        if (outstanding_gc_events.find(copy_term) ==
            outstanding_gc_events.end())
        {
          outstanding_gc_events.insert(copy_term);
          issue_collect = true;
        }
      }
      // Launch the garbage collection task if necessary
      if (issue_collect)
      {
        WrapperReferenceMutator mutator(applied_events);
        defer_collect_user(copy_term, &mutator);
      }
    }

    //--------------------------------------------------------------------------
    ApEvent ReductionView::find_user_precondition(const RegionUsage &usage,
                                                  ApEvent term_event,
                                                  const FieldMask &user_mask,
                                                  Operation *op, 
                                                  const unsigned index,
                                                  VersionTracker *versions,
                                              std::set<RtEvent> &applied_events)
    //--------------------------------------------------------------------------
    {
      DETAILED_PROFILER(context->runtime, 
                        REDUCTION_VIEW_FIND_USER_PRECONDITIONS_CALL);
#ifdef DEBUG_LEGION
      if (IS_REDUCE(usage))
        assert(usage.redop == manager->redop);
      else
        assert(IS_READ_ONLY(usage));
#endif
      const bool reading = IS_READ_ONLY(usage);
      if (!is_logical_owner() && reading)
        perform_remote_valid_check();
      std::set<ApEvent> wait_on;
      ApEvent use_event = manager->get_use_event();
      if (use_event.exists())
        wait_on.insert(use_event);
      {
        AutoLock v_lock(view_lock,1,false/*exclusive*/);
        if (!reading)
          find_reducing_preconditions(user_mask, term_event, wait_on);
        else
          find_reading_preconditions(user_mask, term_event, wait_on);
      }
      return Runtime::merge_events(wait_on);
    }

    //--------------------------------------------------------------------------
    void ReductionView::add_user(const RegionUsage &usage, ApEvent term_event,
                                 const FieldMask &user_mask, Operation *op,
                                 const unsigned index, AddressSpaceID source,
                                 VersionTracker *versions,
                                 std::set<RtEvent> &applied_events)
    //--------------------------------------------------------------------------
    {
#ifdef DEBUG_LEGION
      if (IS_REDUCE(usage))
        assert(usage.redop == manager->redop);
      else
        assert(IS_READ_ONLY(usage));
#endif
      if (!term_event.exists())
        return;
      UniqueID op_id = op->get_unique_op_id();
      if (!is_logical_owner())
      {
        // Send back the results to the logical owner node
        RtUserEvent remote_applied_event = Runtime::create_rt_user_event();
        Serializer rez;
        {
          RezCheck z(rez);
          rez.serialize(did);
          rez.serialize(remote_applied_event);
          rez.serialize(term_event);
          rez.serialize(user_mask);
          rez.serialize(op_id);
          rez.serialize(index);
          rez.serialize<bool>(false); // is copy
          rez.serialize(usage);
        }
        runtime->send_view_remote_update(logical_owner, rez);
        applied_events.insert(remote_applied_event);
      }
#ifdef DEBUG_LEGION
      assert(logical_node->is_region());
#endif
      const bool reading = IS_READ_ONLY(usage);
<<<<<<< HEAD
      PhysicalUser *new_user = legion_new<PhysicalUser>(usage, INVALID_COLOR,
=======
      PhysicalUser *new_user = new PhysicalUser(usage, ColorPoint(), 
>>>>>>> 87635290
                                op_id, index, logical_node->as_region_node());
      bool issue_collect = false;
      {
        AutoLock v_lock(view_lock);
        add_physical_user(new_user, reading, term_event, user_mask);
        // Only need to do this if we actually have a term event
        if (outstanding_gc_events.find(term_event) == 
            outstanding_gc_events.end())
        {
          outstanding_gc_events.insert(term_event);
          issue_collect = true;
        }
      }
      // Launch the garbage collection task if we need to
      if (issue_collect)
      {
        WrapperReferenceMutator mutator(applied_events);
        defer_collect_user(term_event, &mutator);
      }
    }

    //--------------------------------------------------------------------------
    ApEvent ReductionView::add_user_fused(const RegionUsage &usage, 
                                          ApEvent term_event,
                                          const FieldMask &user_mask, 
                                          Operation *op, const unsigned index,
                                          VersionTracker *versions,
                                          const AddressSpaceID source,
                                          std::set<RtEvent> &applied_events,
                                          bool update_versions/*=true*/)
    //--------------------------------------------------------------------------
    {
#ifdef DEBUG_LEGION
      if (IS_REDUCE(usage))
        assert(usage.redop == manager->redop);
      else
        assert(IS_READ_ONLY(usage));
#endif
      UniqueID op_id = op->get_unique_op_id();
      if (!is_logical_owner())
      {
        // Send back the results to the logical owner node
        RtUserEvent remote_applied_event = Runtime::create_rt_user_event();
        Serializer rez;
        {
          RezCheck z(rez);
          rez.serialize(did);
          rez.serialize(remote_applied_event);
          rez.serialize(term_event);
          rez.serialize(user_mask);
          rez.serialize(op_id);
          rez.serialize(index);
          rez.serialize<bool>(false); // is copy
          rez.serialize(usage);
        }
        runtime->send_view_remote_update(logical_owner, rez);
        applied_events.insert(remote_applied_event);
      }
      const bool reading = IS_READ_ONLY(usage);
      std::set<ApEvent> wait_on;
      ApEvent use_event = manager->get_use_event();
      if (use_event.exists())
        wait_on.insert(use_event);
      if (!is_logical_owner() && reading)
        perform_remote_valid_check();
#ifdef DEBUG_LEGION
      assert(logical_node->is_region());
#endif
      // Who cares just hold the lock in exlcusive mode, this analysis
      // shouldn't be too expensive for reduction views
      bool issue_collect = false;
<<<<<<< HEAD
      PhysicalUser *new_user = legion_new<PhysicalUser>(usage, INVALID_COLOR, 
=======
      PhysicalUser *new_user = new PhysicalUser(usage, ColorPoint(), 
>>>>>>> 87635290
                                op_id, index, logical_node->as_region_node());
      {
        AutoLock v_lock(view_lock);
        if (!reading) // Reducing
          find_reducing_preconditions(user_mask, term_event, wait_on);
        else // We're reading so wait on any reducers
          find_reading_preconditions(user_mask, term_event, wait_on);  
        // Only need to do this if we actually have a term event
        if (term_event.exists())
        {
          add_physical_user(new_user, reading, term_event, user_mask);
          if (outstanding_gc_events.find(term_event) ==
              outstanding_gc_events.end())
          {
            outstanding_gc_events.insert(term_event);
            issue_collect = true;
          }
        }
      }
      // Launch the garbage collection task if we need to
      if (issue_collect)
      {
        WrapperReferenceMutator mutator(applied_events);
        defer_collect_user(term_event, &mutator);
      }
      // Return our result
      return Runtime::merge_events(wait_on);
    }

    //--------------------------------------------------------------------------
    void ReductionView::find_reducing_preconditions(const FieldMask &user_mask,
                                                    ApEvent term_event,
                                                    std::set<ApEvent> &wait_on)
    //--------------------------------------------------------------------------
    {
      // lock must be held by caller
      for (LegionMap<ApEvent,EventUsers>::aligned::const_iterator rit = 
            reading_users.begin(); rit != reading_users.end(); rit++)
      {
        if (rit->first == term_event)
          continue;
        const EventUsers &event_users = rit->second;
        if (event_users.single)
        {
          FieldMask overlap = user_mask & event_users.user_mask;
          if (!overlap)
            continue;
          wait_on.insert(rit->first);
        }
        else
        {
          if (!(user_mask * event_users.user_mask))
          {
            for (LegionMap<PhysicalUser*,FieldMask>::aligned::const_iterator
                  it = event_users.users.multi_users->begin(); it !=
                  event_users.users.multi_users->end(); it++)
            {
              FieldMask overlap = user_mask & it->second;
              if (!overlap)
                continue;
              // Once we have one event precondition we are done
              wait_on.insert(rit->first);
              break;
            }
          }
        }
      }
    }

    //--------------------------------------------------------------------------
    void ReductionView::find_reading_preconditions(const FieldMask &user_mask,
                                                   ApEvent term_event,
                                                   std::set<ApEvent> &wait_on)
    //--------------------------------------------------------------------------
    {
      // lock must be held by caller
      for (LegionMap<ApEvent,EventUsers>::aligned::const_iterator rit = 
            reduction_users.begin(); rit != reduction_users.end(); rit++)
      {
        if (rit->first == term_event)
          continue;
        const EventUsers &event_users = rit->second;
        if (event_users.single)
        {
          FieldMask overlap = user_mask & event_users.user_mask;
          if (!overlap)
            continue;
          wait_on.insert(rit->first);
        }
        else
        {
          if (!(user_mask * event_users.user_mask))
          {
            for (LegionMap<PhysicalUser*,FieldMask>::aligned::const_iterator 
                  it = event_users.users.multi_users->begin(); it !=
                  event_users.users.multi_users->end(); it++)
            {
              FieldMask overlap = user_mask & it->second;
              if (!overlap)
                continue;
              // Once we have one event precondition we are done
              wait_on.insert(rit->first);
              break;
            }
          }
        }
      }
    }

    //--------------------------------------------------------------------------
    void ReductionView::add_physical_user(PhysicalUser *user, bool reading,
                                          ApEvent term_event, 
                                          const FieldMask &user_mask)
    //--------------------------------------------------------------------------
    {
      // Better already be holding the lock
      EventUsers *event_users;
      if (reading)
        event_users = &(reading_users[term_event]);
      else
        event_users = &(reduction_users[term_event]);
      if (event_users->single)
      {
        if (event_users->users.single_user == NULL)
        {
          // make it the entry
          event_users->users.single_user = user;
          event_users->user_mask = user_mask;
        }
        else
        {
          // convert to multi
          LegionMap<PhysicalUser*,FieldMask>::aligned *new_map = 
                           new LegionMap<PhysicalUser*,FieldMask>::aligned();
          (*new_map)[event_users->users.single_user] = event_users->user_mask;
          (*new_map)[user] = user_mask;
          event_users->user_mask |= user_mask;
          event_users->users.multi_users = new_map;
          event_users->single = false;
        }
      }
      else
      {
        // Add it to the set 
        (*event_users->users.multi_users)[user] = user_mask;
        event_users->user_mask |= user_mask;
      }
    }

    //--------------------------------------------------------------------------
    void ReductionView::filter_local_users(ApEvent term_event)
    //--------------------------------------------------------------------------
    {
      DETAILED_PROFILER(context->runtime, 
                        REDUCTION_VIEW_FILTER_LOCAL_USERS_CALL);
      // Better be holding the lock before calling this
      std::set<ApEvent>::iterator event_finder = 
        outstanding_gc_events.find(term_event);
      if (event_finder != outstanding_gc_events.end())
      {
        LegionMap<ApEvent,EventUsers>::aligned::iterator finder = 
          reduction_users.find(term_event);
        if (finder != reduction_users.end())
        {
          EventUsers &event_users = finder->second;
          if (event_users.single)
          {
            delete (event_users.users.single_user);
          }
          else
          {
            for (LegionMap<PhysicalUser*,FieldMask>::aligned::const_iterator it
                  = event_users.users.multi_users->begin(); it !=
                  event_users.users.multi_users->end(); it++)
            {
              delete (it->first);
            }
            delete event_users.users.multi_users;
          }
          reduction_users.erase(finder);
        }
        finder = reading_users.find(term_event);
        if (finder != reading_users.end())
        {
          EventUsers &event_users = finder->second;
          if (event_users.single)
          {
            delete (event_users.users.single_user);
          }
          else
          {
            for (LegionMap<PhysicalUser*,FieldMask>::aligned::const_iterator 
                  it = event_users.users.multi_users->begin(); it !=
                  event_users.users.multi_users->end(); it++)
            {
              delete (it->first);
            }
            delete event_users.users.multi_users;
          }
          reading_users.erase(finder);
        }
        outstanding_gc_events.erase(event_finder);
      }
    }

    //--------------------------------------------------------------------------
    void ReductionView::add_initial_user(ApEvent term_event, 
                                         const RegionUsage &usage,
                                         const FieldMask &user_mask,
                                         const UniqueID op_id,
                                         const unsigned index)
    //--------------------------------------------------------------------------
    {
#ifdef DEBUG_LEGION
      assert(logical_node->is_region());
#endif
      // We don't use field versions for doing interference tests on
      // reductions so there is no need to record it
<<<<<<< HEAD
      PhysicalUser *user = legion_new<PhysicalUser>(usage, INVALID_COLOR,
=======
      PhysicalUser *user = new PhysicalUser(usage, ColorPoint(), 
>>>>>>> 87635290
                            op_id, index, logical_node->as_region_node());
      add_physical_user(user, IS_READ_ONLY(usage), term_event, user_mask);
      initial_user_events.insert(term_event);
      // Don't need to actual launch a collection task, destructor
      // will handle this case
      outstanding_gc_events.insert(term_event);
    }
 
    //--------------------------------------------------------------------------
    bool ReductionView::reduce_to(ReductionOpID redop, 
                                  const FieldMask &reduce_mask,
                                  std::vector<CopySrcDstField> &dst_fields,
                                  CopyAcrossHelper *across_helper)
    //--------------------------------------------------------------------------
    {
#ifdef DEBUG_LEGION
      assert(redop == manager->redop);
#endif
      // Get the destination fields for this copy
      if (across_helper == NULL)
        manager->find_field_offsets(reduce_mask, dst_fields);
      else
        across_helper->compute_across_offsets(reduce_mask, dst_fields);
      return manager->is_foldable();
    }

    //--------------------------------------------------------------------------
    void ReductionView::reduce_from(ReductionOpID redop,
                                    const FieldMask &reduce_mask,
                                    std::vector<CopySrcDstField> &src_fields)
    //--------------------------------------------------------------------------
    {
#ifdef DEBUG_LEGION
      assert(redop == manager->redop);
      assert(FieldMask::pop_count(reduce_mask) == 1); // only one field
#endif
      manager->find_field_offsets(reduce_mask, src_fields);
    }

    //--------------------------------------------------------------------------
    void ReductionView::copy_to(const FieldMask &copy_mask,
                                std::vector<CopySrcDstField> &dst_fields,
                                CopyAcrossHelper *across_helper)
    //--------------------------------------------------------------------------
    {
      // should never be called
      assert(false);
    }

    //--------------------------------------------------------------------------
    void ReductionView::copy_from(const FieldMask &copy_mask,
                                  std::vector<CopySrcDstField> &src_fields)
    //--------------------------------------------------------------------------
    {
      // should never be called
      assert(false);
    }

    //--------------------------------------------------------------------------
    void ReductionView::notify_active(ReferenceMutator *mutator)
    //--------------------------------------------------------------------------
    {
      if (is_owner())
        manager->add_nested_gc_ref(did, mutator);
      else
        send_remote_gc_update(owner_space, mutator, 1, true/*add*/);
    }

    //--------------------------------------------------------------------------
    void ReductionView::notify_inactive(ReferenceMutator *mutator)
    //--------------------------------------------------------------------------
    {
      if (is_owner())
        manager->remove_nested_gc_ref(did, mutator);
      else
        send_remote_gc_update(owner_space, mutator, 1, false/*add*/);
    }

    //--------------------------------------------------------------------------
    void ReductionView::notify_valid(ReferenceMutator *mutator)
    //--------------------------------------------------------------------------
    {
      manager->add_nested_valid_ref(did, mutator);
    }

    //--------------------------------------------------------------------------
    void ReductionView::notify_invalid(ReferenceMutator *mutator)
    //--------------------------------------------------------------------------
    {
      // No need to check for deletion of the manager since
      // we know that we also hold a resource reference
      manager->remove_nested_valid_ref(did, mutator);
    }

    //--------------------------------------------------------------------------
    void ReductionView::collect_users(const std::set<ApEvent> &term_events)
    //--------------------------------------------------------------------------
    {
      // Do not do this if we are in LegionSpy so we can see 
      // all of the dependences
#if !defined(LEGION_SPY) && !defined(EVENT_GRAPH_TRACE)
      AutoLock v_lock(view_lock);
      for (std::set<ApEvent>::const_iterator it = term_events.begin();
            it != term_events.end(); it++)
      {
        filter_local_users(*it); 
      }
#endif
    }

    //--------------------------------------------------------------------------
    void ReductionView::send_view(AddressSpaceID target)
    //--------------------------------------------------------------------------
    {
#ifdef DEBUG_LEGION
      assert(is_owner());
      assert(logical_node->is_region()); // Always regions at the top
#endif
      // Don't take the lock, it's alright to have duplicate sends
      Serializer rez;
      {
        RezCheck z(rez);
        rez.serialize(did);
        rez.serialize(manager->did);
        rez.serialize(logical_node->as_region_node()->handle);
        rez.serialize(owner_space);
        rez.serialize(logical_owner);
        rez.serialize(owner_context);
      }
      runtime->send_reduction_view(target, rez);
      update_remote_instances(target);
    }

    //--------------------------------------------------------------------------
    Memory ReductionView::get_location(void) const
    //--------------------------------------------------------------------------
    {
      return manager->get_memory();
    }

    //--------------------------------------------------------------------------
    ReductionOpID ReductionView::get_redop(void) const
    //--------------------------------------------------------------------------
    {
      return manager->redop;
    }

    //--------------------------------------------------------------------------
    /*static*/ void ReductionView::handle_send_reduction_view(Runtime *runtime,
                                     Deserializer &derez, AddressSpaceID source)
    //--------------------------------------------------------------------------
    {
      DerezCheck z(derez); 
      DistributedID did;
      derez.deserialize(did);
      DistributedID manager_did;
      derez.deserialize(manager_did);
      LogicalRegion handle;
      derez.deserialize(handle);
      AddressSpaceID owner_space;
      derez.deserialize(owner_space);
      AddressSpaceID logical_owner;
      derez.deserialize(logical_owner);
      UniqueID context_uid;
      derez.deserialize(context_uid);

      RegionNode *target_node = runtime->forest->get_node(handle);
      RtEvent man_ready;
      PhysicalManager *phy_man = 
        runtime->find_or_request_physical_manager(manager_did, man_ready);
      if (man_ready.exists())
        man_ready.lg_wait();
#ifdef DEBUG_LEGION
      assert(phy_man->is_reduction_manager());
#endif
      ReductionManager *red_manager = phy_man->as_reduction_manager();
      void *location;
      ReductionView *view = NULL;
      if (runtime->find_pending_collectable_location(did, location))
        view = new(location) ReductionView(runtime->forest,
                                           did, owner_space, logical_owner,
                                           target_node, red_manager,
                                           context_uid, false/*register now*/);
      else
        view = new ReductionView(runtime->forest, did, owner_space,
                                 logical_owner, target_node, red_manager, 
                                 context_uid, false/*register now*/);
      // Only register after construction
      view->register_with_runtime(NULL/*remote registration not needed*/);
    }

    //--------------------------------------------------------------------------
    void ReductionView::perform_remote_valid_check(void)
    //--------------------------------------------------------------------------
    {
#ifdef DEBUG_LEGION
      assert(!is_logical_owner());
#endif
      bool send_request = false;
      // If we don't have any registered readers, we have to ask
      // the owner for all the current reducers
      {
        AutoLock v_lock(view_lock);  
        if (!remote_request_event.exists())
        {
          remote_request_event = Runtime::create_rt_user_event();
          send_request = true;
        }
        // else request was already sent
      }
      // If we made the event send the request
      if (send_request)
      {
        Serializer rez;
        {
          RezCheck z(rez);
          rez.serialize(did);
          rez.serialize(remote_request_event);
        }
        context->runtime->send_view_update_request(logical_owner, rez);
      }
      if (!remote_request_event.has_triggered())
        remote_request_event.lg_wait();
    }

    //--------------------------------------------------------------------------
    void ReductionView::process_update_request(AddressSpaceID source,
                                    RtUserEvent done_event, Deserializer &derez)
    //--------------------------------------------------------------------------
    {
#ifdef DEBUG_LEGION
      assert(is_logical_owner());
#endif
      // Send back all the reduction users
      Serializer rez;
      {
        RezCheck z(rez);
        rez.serialize(did);
        rez.serialize(done_event);
        AutoLock v_lock(view_lock,1,false/*exclusive*/);
        rez.serialize<size_t>(reduction_users.size());
        for (LegionMap<ApEvent,EventUsers>::aligned::const_iterator it = 
              reduction_users.begin(); it != reduction_users.end(); it++)
        {
          rez.serialize(it->first);
          if (it->second.single)
          {
            rez.serialize<size_t>(1);
            it->second.users.single_user->pack_user(rez);
            rez.serialize(it->second.user_mask);
          }
          else
          {
            rez.serialize<size_t>(it->second.users.multi_users->size());
            for (LegionMap<PhysicalUser*,FieldMask>::aligned::const_iterator 
                  uit = it->second.users.multi_users->begin(); uit != 
                  it->second.users.multi_users->end(); uit++)
            {
              uit->first->pack_user(rez);
              rez.serialize(uit->second);
            }
          }
        }
      }
      runtime->send_view_update_response(source, rez);
    }

    //--------------------------------------------------------------------------
    void ReductionView::process_update_response(Deserializer &derez,
                                                RtUserEvent done_event,
                                                RegionTreeForest *forest)
    //--------------------------------------------------------------------------
    {
#ifdef DEBUG_LEGION
      assert(!is_logical_owner());
#endif
      std::set<ApEvent> deferred_collections;
      {
        // Take the lock in exclusive mode and start unpacking things
        size_t num_events;
        derez.deserialize(num_events);
        AutoLock v_lock(view_lock);
        for (unsigned idx1 = 0; idx1 < num_events; idx1++)
        {
          ApEvent term_event;
          derez.deserialize(term_event);
          outstanding_gc_events.insert(term_event);
#ifdef DEBUG_LEGION
          // should never have this event before now
          assert(reduction_users.find(term_event) == reduction_users.end());
#endif
          EventUsers &current_users = reduction_users[term_event];
          size_t num_users;
          derez.deserialize(num_users);
          if (num_users == 1)
          {
            current_users.users.single_user = 
              PhysicalUser::unpack_user(derez, false/*add ref*/, forest);
            derez.deserialize(current_users.user_mask);
          }
          else
          {
            current_users.single = false;
            current_users.users.multi_users = 
              new LegionMap<PhysicalUser*,FieldMask>::aligned();
            LegionMap<PhysicalUser*,FieldMask>::aligned &multi = 
              *(current_users.users.multi_users);
            for (unsigned idx2 = 0; idx2 < num_users; idx2++)
            {
              PhysicalUser *user =
                PhysicalUser::unpack_user(derez, false/*add ref*/, forest);
              derez.deserialize(multi[user]);
            }
          }
          deferred_collections.insert(term_event);
        }
      }
      // Defer all the event collections
      if (!deferred_collections.empty())
      {
        std::set<RtEvent> applied_events;
        WrapperReferenceMutator mutator(applied_events);
        for (std::set<ApEvent>::const_iterator it = 
              deferred_collections.begin(); it != 
              deferred_collections.end(); it++)
          defer_collect_user(*it, &mutator);
        if (!applied_events.empty())
        {
          Runtime::trigger_event(done_event, 
              Runtime::merge_events(applied_events));
          return;
        }
      }
      // Trigger the done event
      Runtime::trigger_event(done_event); 
    }

    //--------------------------------------------------------------------------
    void ReductionView::process_remote_update(Deserializer &derez,
                                              AddressSpaceID source,
                                              RegionTreeForest *forest)
    //--------------------------------------------------------------------------
    {
#ifdef DEBUG_LEGION
      assert(is_logical_owner());
#endif
      RtUserEvent done_event;
      derez.deserialize(done_event);
      ApEvent term_event;
      derez.deserialize(term_event);
      FieldMask user_mask;
      derez.deserialize(user_mask);
      UniqueID op_id;
      derez.deserialize(op_id);
      unsigned index;
      derez.deserialize(index);
      bool is_copy;
      derez.deserialize(is_copy);
      bool issue_collect = false;
      if (is_copy)
      {
        ReductionOpID redop;
        derez.deserialize(redop);
        bool reading;
        derez.deserialize(reading);
        PhysicalUser *user = NULL;
#ifdef DEBUG_LEGION
        assert(logical_node->is_region());
#endif
        // We don't use field versions for doing interference 
        // tests on reductions so no need to record it
        if (reading)
        {
          RegionUsage usage(READ_ONLY, EXCLUSIVE, 0);
<<<<<<< HEAD
          user = legion_new<PhysicalUser>(usage, INVALID_COLOR, op_id, index,
                                          logical_node->as_region_node());
=======
          user = new PhysicalUser(usage, ColorPoint(), op_id, index,
                                  logical_node->as_region_node());
>>>>>>> 87635290
        }
        else
        {
          RegionUsage usage(REDUCE, EXCLUSIVE, redop);
<<<<<<< HEAD
          user = legion_new<PhysicalUser>(usage, INVALID_COLOR, op_id, index,
                                          logical_node->as_region_node());
=======
          user = new PhysicalUser(usage, ColorPoint(), op_id, index,
                                  logical_node->as_region_node());
>>>>>>> 87635290
        }
        AutoLock v_lock(view_lock);
        add_physical_user(user, reading, term_event, user_mask);
        // Update the reference users
        if (outstanding_gc_events.find(term_event) ==
            outstanding_gc_events.end())
        {
          outstanding_gc_events.insert(term_event);
          issue_collect = true;
        }
      }
      else
      {
        RegionUsage usage;
        derez.deserialize(usage);
        const bool reading = IS_READ_ONLY(usage);
#ifdef DEBUG_LEGION
        assert(logical_node->is_region());
#endif
        PhysicalUser *new_user = 
<<<<<<< HEAD
          legion_new<PhysicalUser>(usage, INVALID_COLOR, op_id, index,
                                   logical_node->as_region_node());
=======
          new PhysicalUser(usage, ColorPoint(), op_id, index,
                           logical_node->as_region_node());
>>>>>>> 87635290
        AutoLock v_lock(view_lock);
        add_physical_user(new_user, reading, term_event, user_mask);
        // Only need to do this if we actually have a term event
        if (outstanding_gc_events.find(term_event) == 
            outstanding_gc_events.end())
        {
          outstanding_gc_events.insert(term_event);
          issue_collect = true;
        }
      }
      // Launch the garbage collection task if we need to
      if (issue_collect)
      {
        std::set<RtEvent> applied_events;
        WrapperReferenceMutator mutator(applied_events);
        defer_collect_user(term_event, &mutator);
        if (!applied_events.empty())
        {
          Runtime::trigger_event(done_event,
              Runtime::merge_events(applied_events));
          return;
        }
      }
      // Now we can trigger our done event
      Runtime::trigger_event(done_event);
    }

    //--------------------------------------------------------------------------
    void ReductionView::process_remote_invalidate(const FieldMask &invalid_mask,
                                                  RtUserEvent done_event)
    //--------------------------------------------------------------------------
    {
      // Should never be called, there are no invalidates for reduction views
      assert(false);
    }

  }; // namespace Internal 
}; // namespace Legion
<|MERGE_RESOLUTION|>--- conflicted
+++ resolved
@@ -1472,12 +1472,8 @@
       assert(logical_node->is_region());
 #endif
       // No need to take the lock since we are just initializing
-<<<<<<< HEAD
-      PhysicalUser *user = legion_new<PhysicalUser>(usage, INVALID_COLOR, 
-=======
-      PhysicalUser *user = new PhysicalUser(usage, ColorPoint(), 
->>>>>>> 87635290
-                          op_id, index, logical_node->as_region_node());
+      PhysicalUser *user = new PhysicalUser(usage, INVALID_COLOR, op_id, index, 
+                                            logical_node->as_region_node());
       user->add_reference();
       add_current_user(user, term_event, user_mask);
       initial_user_events.insert(term_event);
@@ -7634,22 +7630,14 @@
         if (reading)
         {
           RegionUsage usage(READ_ONLY, EXCLUSIVE, 0);
-<<<<<<< HEAD
-          user = legion_new<PhysicalUser>(usage, INVALID_COLOR, 
-=======
-          user = new PhysicalUser(usage, ColorPoint(), 
->>>>>>> 87635290
-                  creator_op_id, index, logical_node->as_region_node());
+          user = new PhysicalUser(usage, INVALID_COLOR, creator_op_id, index, 
+                                  logical_node->as_region_node());
         }
         else
         {
           RegionUsage usage(REDUCE, EXCLUSIVE, redop);
-<<<<<<< HEAD
-          user = legion_new<PhysicalUser>(usage, INVALID_COLOR, 
-=======
-          user = new PhysicalUser(usage, ColorPoint(), 
->>>>>>> 87635290
-                  creator_op_id, index, logical_node->as_region_node());
+          user = new PhysicalUser(usage, INVALID_COLOR, creator_op_id, index, 
+                                  logical_node->as_region_node());
         }
         AutoLock v_lock(view_lock);
         add_physical_user(user, reading, copy_term, mask);
@@ -7744,12 +7732,8 @@
       assert(logical_node->is_region());
 #endif
       const bool reading = IS_READ_ONLY(usage);
-<<<<<<< HEAD
-      PhysicalUser *new_user = legion_new<PhysicalUser>(usage, INVALID_COLOR,
-=======
-      PhysicalUser *new_user = new PhysicalUser(usage, ColorPoint(), 
->>>>>>> 87635290
-                                op_id, index, logical_node->as_region_node());
+      PhysicalUser *new_user = new PhysicalUser(usage, INVALID_COLOR, op_id, 
+                                      index, logical_node->as_region_node());
       bool issue_collect = false;
       {
         AutoLock v_lock(view_lock);
@@ -7820,12 +7804,8 @@
       // Who cares just hold the lock in exlcusive mode, this analysis
       // shouldn't be too expensive for reduction views
       bool issue_collect = false;
-<<<<<<< HEAD
-      PhysicalUser *new_user = legion_new<PhysicalUser>(usage, INVALID_COLOR, 
-=======
-      PhysicalUser *new_user = new PhysicalUser(usage, ColorPoint(), 
->>>>>>> 87635290
-                                op_id, index, logical_node->as_region_node());
+      PhysicalUser *new_user = new PhysicalUser(usage, INVALID_COLOR, op_id, 
+                                      index, logical_node->as_region_node());
       {
         AutoLock v_lock(view_lock);
         if (!reading) // Reducing
@@ -8043,12 +8023,8 @@
 #endif
       // We don't use field versions for doing interference tests on
       // reductions so there is no need to record it
-<<<<<<< HEAD
-      PhysicalUser *user = legion_new<PhysicalUser>(usage, INVALID_COLOR,
-=======
-      PhysicalUser *user = new PhysicalUser(usage, ColorPoint(), 
->>>>>>> 87635290
-                            op_id, index, logical_node->as_region_node());
+      PhysicalUser *user = new PhysicalUser(usage, INVALID_COLOR, op_id, index,
+                                            logical_node->as_region_node());
       add_physical_user(user, IS_READ_ONLY(usage), term_event, user_mask);
       initial_user_events.insert(term_event);
       // Don't need to actual launch a collection task, destructor
@@ -8422,24 +8398,14 @@
         if (reading)
         {
           RegionUsage usage(READ_ONLY, EXCLUSIVE, 0);
-<<<<<<< HEAD
-          user = legion_new<PhysicalUser>(usage, INVALID_COLOR, op_id, index,
-                                          logical_node->as_region_node());
-=======
-          user = new PhysicalUser(usage, ColorPoint(), op_id, index,
+          user = new PhysicalUser(usage, INVALID_COLOR, op_id, index,
                                   logical_node->as_region_node());
->>>>>>> 87635290
         }
         else
         {
           RegionUsage usage(REDUCE, EXCLUSIVE, redop);
-<<<<<<< HEAD
-          user = legion_new<PhysicalUser>(usage, INVALID_COLOR, op_id, index,
-                                          logical_node->as_region_node());
-=======
-          user = new PhysicalUser(usage, ColorPoint(), op_id, index,
+          user = new PhysicalUser(usage, INVALID_COLOR, op_id, index,
                                   logical_node->as_region_node());
->>>>>>> 87635290
         }
         AutoLock v_lock(view_lock);
         add_physical_user(user, reading, term_event, user_mask);
@@ -8460,13 +8426,8 @@
         assert(logical_node->is_region());
 #endif
         PhysicalUser *new_user = 
-<<<<<<< HEAD
-          legion_new<PhysicalUser>(usage, INVALID_COLOR, op_id, index,
-                                   logical_node->as_region_node());
-=======
-          new PhysicalUser(usage, ColorPoint(), op_id, index,
+          new PhysicalUser(usage, INVALID_COLOR, op_id, index,
                            logical_node->as_region_node());
->>>>>>> 87635290
         AutoLock v_lock(view_lock);
         add_physical_user(new_user, reading, term_event, user_mask);
         // Only need to do this if we actually have a term event
