/* Copyright 2022 Stanford University, NVIDIA Corporation
 *
 * Licensed under the Apache License, Version 2.0 (the "License");
 * you may not use this file except in compliance with the License.
 * You may obtain a copy of the License at
 *
 *     http://www.apache.org/licenses/LICENSE-2.0
 *
 * Unless required by applicable law or agreed to in writing, software
 * distributed under the License is distributed on an "AS IS" BASIS,
 * WITHOUT WARRANTIES OR CONDITIONS OF ANY KIND, either express or implied.
 * See the License for the specific language governing permissions and
 * limitations under the License.
 */

#include "legion.h"
#include "legion/runtime.h"
#include "legion/legion_ops.h"
#include "legion/legion_tasks.h"
#include "legion/region_tree.h"
#include "legion/legion_spy.h"
#include "legion/legion_profiling.h"
#include "legion/legion_instances.h"
#include "legion/legion_views.h"
#include "legion/legion_analysis.h"
#include "legion/legion_trace.h"
#include "legion/legion_context.h"
#include "legion/legion_replication.h"

namespace Legion {
  namespace Internal {

    LEGION_EXTERN_LOGGER_DECLARATIONS

    /////////////////////////////////////////////////////////////
    // LogicalView 
    /////////////////////////////////////////////////////////////

    //--------------------------------------------------------------------------
    LogicalView::LogicalView(RegionTreeForest *ctx, DistributedID did,
                             AddressSpaceID own_addr, bool register_now,
                             CollectiveMapping *map)
      : DistributedCollectable(ctx->runtime, did, own_addr, register_now, map),
        context(ctx)
    //--------------------------------------------------------------------------
    {
    }

    //--------------------------------------------------------------------------
    LogicalView::~LogicalView(void)
    //--------------------------------------------------------------------------
    {
    }

    //--------------------------------------------------------------------------
    /*static*/ void LogicalView::handle_view_request(Deserializer &derez,
                                        Runtime *runtime, AddressSpaceID source)
    //--------------------------------------------------------------------------
    {
      DerezCheck z(derez);
      DistributedID did;
      derez.deserialize(did);
      DistributedCollectable *dc = runtime->find_distributed_collectable(did);
#ifdef DEBUG_LEGION
      LogicalView *view = dynamic_cast<LogicalView*>(dc);
      assert(view != NULL);
#else
      LogicalView *view = static_cast<LogicalView*>(dc);
#endif
      view->send_view(source);
    } 

    /////////////////////////////////////////////////////////////
    // InstanceView 
    ///////////////////////////////////////////////////////////// 

    //--------------------------------------------------------------------------
    InstanceView::InstanceView(RegionTreeForest *ctx, DistributedID did,
                               PhysicalManager *man, AddressSpaceID owner_sp,
                               AddressSpaceID log_own,
                               UniqueID own_ctx, bool register_now,
                               CollectiveMapping *mapping)
      : LogicalView(ctx, did, owner_sp, register_now, mapping), manager(man),
        owner_context(own_ctx), logical_owner(log_own)
    //--------------------------------------------------------------------------
    {
#ifdef DEBUG_LEGION
      assert(manager != NULL);
#endif
      // Keep the manager from being collected
      manager->add_nested_resource_ref(did);
    }

    //--------------------------------------------------------------------------
    InstanceView::~InstanceView(void)
    //--------------------------------------------------------------------------
    { 
      if (manager->remove_nested_resource_ref(did))
        delete manager;
      if (!atomic_reservations.empty())
      {
        // If this is the owner view, delete any atomic reservations
        if (is_owner())
        {
          for (std::map<FieldID,Reservation>::iterator it = 
                atomic_reservations.begin(); it != 
                atomic_reservations.end(); it++)
          {
            it->second.destroy_reservation();
          }
        }
        atomic_reservations.clear();
      }
    }

#ifdef ENABLE_VIEW_REPLICATION
    //--------------------------------------------------------------------------
    void InstanceView::process_replication_request(AddressSpaceID source,
                                                  const FieldMask &request_mask,
                                                  RtUserEvent done_event)
    //--------------------------------------------------------------------------
    {
      // Should only be called by derived classes
      assert(false);
    }

    //--------------------------------------------------------------------------
    void InstanceView::process_replication_response(RtUserEvent done_event,
                                                    Deserializer &derez)
    //--------------------------------------------------------------------------
    {
      // Should only be called by derived classes
      assert(false);
    }

    //--------------------------------------------------------------------------
    void InstanceView::process_replication_removal(AddressSpaceID source,
                                                  const FieldMask &removal_mask)
    //--------------------------------------------------------------------------
    {
      // Should only be called by derived classes
      assert(false);
    }
#endif // ENABLE_VIEW_REPLICATION

    //--------------------------------------------------------------------------
    void InstanceView::find_atomic_reservations(const FieldMask &mask,
                                 Operation *op, const unsigned index, bool excl)
    //--------------------------------------------------------------------------
    {
      std::vector<Reservation> reservations(mask.pop_count());
      find_field_reservations(mask, reservations);
      for (unsigned idx = 0; idx < reservations.size(); idx++)
        op->update_atomic_locks(index, reservations[idx], excl);
    } 

    //--------------------------------------------------------------------------
    void InstanceView::find_field_reservations(const FieldMask &mask,
                                         std::vector<Reservation> &reservations)
    //--------------------------------------------------------------------------
    {
#ifdef DEBUG_LEGION
      assert(mask.pop_count() == reservations.size());
#endif
      unsigned offset = 0;
      if (is_owner())
      {
        AutoLock v_lock(view_lock);
        for (int idx = mask.find_first_set(); idx >= 0;
              idx = mask.find_next_set(idx+1))
        {
          std::map<unsigned,Reservation>::const_iterator finder = 
            atomic_reservations.find(idx);
          if (finder == atomic_reservations.end())
          {
            // Make a new reservation and add it to the set
            Reservation handle = Reservation::create_reservation();
            atomic_reservations[idx] = handle;
            reservations[offset++] = handle;
          }
          else
            reservations[offset++] = finder->second;
        }
      }
      else
      {
        // Figure out which fields we need requests for and send them
        FieldMask needed_fields;
        {
          AutoLock v_lock(view_lock, 1, false);
          for (int idx = mask.find_first_set(); idx >= 0;
                idx = mask.find_next_set(idx+1))
          {
            std::map<unsigned,Reservation>::const_iterator finder = 
              atomic_reservations.find(idx);
            if (finder == atomic_reservations.end())
              needed_fields.set_bit(idx);
            else
              reservations[offset++] = finder->second;
          }
        }
        if (!!needed_fields)
        {
          RtUserEvent wait_on = Runtime::create_rt_user_event();
          Serializer rez;
          {
            RezCheck z(rez);
            rez.serialize(did);
            rez.serialize(needed_fields);
            rez.serialize(wait_on);
          }
          runtime->send_atomic_reservation_request(owner_space, rez);
          wait_on.wait();
          // Now retake the lock and get the remaining reservations
          AutoLock v_lock(view_lock, 1, false);
          for (int idx = needed_fields.find_first_set(); idx >= 0;
                idx = needed_fields.find_next_set(idx+1))
          {
            std::map<unsigned,Reservation>::const_iterator finder =
              atomic_reservations.find(idx);
#ifdef DEBUG_LEGION
            assert(finder != atomic_reservations.end());
#endif
            reservations[offset++] = finder->second;
          }
        }
      }
#ifdef DEBUG_LEGION
      assert(offset == reservations.size());
#endif
      // Sort them before returning
      if (reservations.size() > 1)
        std::sort(reservations.begin(), reservations.end());
    }

    //--------------------------------------------------------------------------
    /*static*/ void InstanceView::handle_send_atomic_reservation_request(
                   Runtime *runtime, Deserializer &derez, AddressSpaceID source)
    //--------------------------------------------------------------------------
    {
      DerezCheck z(derez);
      DistributedID did;
      derez.deserialize(did);
      FieldMask needed_fields;
      derez.deserialize(needed_fields);
      RtUserEvent to_trigger;
      derez.deserialize(to_trigger);
      DistributedCollectable *dc = runtime->find_distributed_collectable(did);
#ifdef DEBUG_LEGION
      InstanceView *target = dynamic_cast<InstanceView*>(dc);
      assert(target != NULL);
#else
      InstanceView *target = static_cast<InstanceView*>(dc);
#endif
      std::vector<Reservation> reservations(needed_fields.pop_count());
      target->find_field_reservations(needed_fields, reservations);
      Serializer rez;
      {
        RezCheck z2(rez);
        rez.serialize(did);
        rez.serialize(needed_fields);
        for (unsigned idx = 0; idx < reservations.size(); idx++)
          rez.serialize(reservations[idx]);
        rez.serialize(to_trigger);
      }
      runtime->send_atomic_reservation_response(source, rez);
    }

    //--------------------------------------------------------------------------
    void InstanceView::update_field_reservations(const FieldMask &mask,
                                   const std::vector<Reservation> &reservations)
    //--------------------------------------------------------------------------
    {
#ifdef DEBUG_LEGION
      assert(!is_owner());
      assert(mask.pop_count() == reservations.size());
#endif
      unsigned offset = 0;
      AutoLock v_lock(view_lock);
      for (int idx = mask.find_first_set(); idx >= 0;
            idx = mask.find_next_set(idx+1))
        atomic_reservations[idx] = reservations[offset++];
    }

    //--------------------------------------------------------------------------
    /*static*/ void InstanceView::handle_send_atomic_reservation_response(
                                          Runtime *runtime, Deserializer &derez)
    //--------------------------------------------------------------------------
    {
      DerezCheck z(derez);
      DistributedID did;
      derez.deserialize(did);
      FieldMask mask;
      derez.deserialize(mask);
      std::vector<Reservation> reservations(mask.pop_count());
      for (unsigned idx = 0; idx < reservations.size(); idx++)
        derez.deserialize(reservations[idx]);
      RtUserEvent to_trigger;
      derez.deserialize(to_trigger);
      DistributedCollectable *dc = runtime->find_distributed_collectable(did);
#ifdef DEBUG_LEGION
      InstanceView *target = dynamic_cast<InstanceView*>(dc);
      assert(target != NULL);
#else
      InstanceView *target = static_cast<InstanceView*>(dc);
#endif
      target->update_field_reservations(mask, reservations);
      Runtime::trigger_event(to_trigger);
    }

    //--------------------------------------------------------------------------
    /*static*/ void InstanceView::handle_view_register_user(Deserializer &derez,
                                        Runtime *runtime, AddressSpaceID source)
    //--------------------------------------------------------------------------
    {
      DerezCheck z(derez);
      DistributedID did;
      derez.deserialize(did);
      std::set<RtEvent> ready_events;
      RtEvent ready;
      LogicalView *view = runtime->find_or_request_logical_view(did, ready);
      if (ready.exists())
        ready_events.insert(ready);

      RegionUsage usage;
      derez.deserialize(usage);
      FieldMask user_mask;
      derez.deserialize(user_mask);
      IndexSpace handle;
      derez.deserialize(handle);
      IndexSpaceNode *user_expr = runtime->forest->get_node(handle);
      UniqueID op_id;
      derez.deserialize(op_id);
      unsigned index;
      derez.deserialize(index);
      ApEvent term_event;
      derez.deserialize(term_event);
      RtEvent collect_event;
      derez.deserialize(collect_event);
      ApUserEvent ready_event;
      derez.deserialize(ready_event);
      RtUserEvent applied_event;
      derez.deserialize(applied_event);
      const PhysicalTraceInfo trace_info = 
        PhysicalTraceInfo::unpack_trace_info(derez, runtime, ready_events);

      if (!ready_events.empty())
      {
        const RtEvent wait_on = Runtime::merge_events(ready_events);
        if (wait_on.exists() && !wait_on.has_triggered())
          wait_on.wait();
      }
#ifdef DEBUG_LEGION
      assert(view->is_instance_view());
#endif
      InstanceView *inst_view = view->as_instance_view();
      std::set<RtEvent> applied_events;
      ApEvent pre = inst_view->register_user(usage, user_mask, user_expr,
                                             op_id, index, term_event,
                                             collect_event, applied_events, 
                                             trace_info, source);
      if (ready_event.exists())
        Runtime::trigger_event(&trace_info, ready_event, pre);
      if (!applied_events.empty())
      {
        const RtEvent precondition = Runtime::merge_events(applied_events);
        Runtime::trigger_event(applied_event, precondition);
        // Send back a response to the source removing the remote valid ref
        if (inst_view->is_logical_owner())
          inst_view->send_remote_valid_decrement(source, NULL, precondition);
      }
      else
      {
        Runtime::trigger_event(applied_event);
        // Send back a response to the source removing the remote valid ref
        if (inst_view->is_logical_owner())
          inst_view->send_remote_valid_decrement(source);
      }
    }

    //--------------------------------------------------------------------------
    /*static*/ void InstanceView::handle_view_find_copy_pre_request(
                   Deserializer &derez, Runtime *runtime, AddressSpaceID source)
    //--------------------------------------------------------------------------
    {
      DerezCheck z(derez);
      DistributedID did;
      derez.deserialize(did);
      RtEvent ready = RtEvent::NO_RT_EVENT;
      LogicalView *view = runtime->find_or_request_logical_view(did, ready);

      bool reading;
      derez.deserialize<bool>(reading);
      ReductionOpID redop;
      derez.deserialize(redop);
      FieldMask copy_mask;
      derez.deserialize(copy_mask);
      IndexSpaceExpression *copy_expr = 
        IndexSpaceExpression::unpack_expression(derez, runtime->forest, source);
      UniqueID op_id;
      derez.deserialize(op_id);
      unsigned index;
      derez.deserialize(index);
      ApUserEvent to_trigger;
      derez.deserialize(to_trigger);
      RtUserEvent applied;
      derez.deserialize(applied);
      std::set<RtEvent> applied_events;
      const PhysicalTraceInfo trace_info = 
        PhysicalTraceInfo::unpack_trace_info(derez, runtime, applied_events);

      // This blocks the virtual channel, but keeps queries in-order 
      // with respect to updates from the same node which is necessary
      // for preventing cycles in the realm event graph
      if (ready.exists() && !ready.has_triggered())
        ready.wait();
      InstanceView *inst_view = view->as_instance_view();
      const ApEvent pre = inst_view->find_copy_preconditions(reading, redop,
          copy_mask, copy_expr, op_id, index, applied_events, trace_info);
      Runtime::trigger_event(&trace_info, to_trigger, pre);
      if (!applied_events.empty())
        Runtime::trigger_event(applied, Runtime::merge_events(applied_events));
      else
        Runtime::trigger_event(applied);
    }

    //--------------------------------------------------------------------------
    /*static*/ void InstanceView::handle_view_add_copy_user(
                   Deserializer &derez, Runtime *runtime, AddressSpaceID source)
    //--------------------------------------------------------------------------
    {
      DerezCheck z(derez);
      DistributedID did;
      derez.deserialize(did);
      RtEvent ready = RtEvent::NO_RT_EVENT;
      LogicalView *view = runtime->find_or_request_logical_view(did, ready);

      bool reading;
      derez.deserialize(reading);
      ReductionOpID redop;
      derez.deserialize(redop);
      ApEvent term_event;
      derez.deserialize(term_event);
      RtEvent collect_event;
      derez.deserialize(collect_event);
      FieldMask copy_mask;
      derez.deserialize(copy_mask);
      IndexSpaceExpression *copy_expr =
        IndexSpaceExpression::unpack_expression(derez, runtime->forest, source);
      UniqueID op_id;
      derez.deserialize(op_id);
      unsigned index;
      derez.deserialize(index);
      RtUserEvent applied_event;
      derez.deserialize(applied_event);
      bool trace_recording;
      derez.deserialize(trace_recording);

      if (ready.exists() && !ready.has_triggered())
        ready.wait();
#ifdef DEBUG_LEGION
      assert(view->is_instance_view());
#endif
      InstanceView *inst_view = view->as_instance_view();

      std::set<RtEvent> applied_events;
      inst_view->add_copy_user(reading,redop,term_event,collect_event,copy_mask,
          copy_expr, op_id, index, applied_events, trace_recording, source);
      if (!applied_events.empty())
      {
        const RtEvent precondition = Runtime::merge_events(applied_events);
        Runtime::trigger_event(applied_event, precondition);
        // Send back a response to the source removing the remote valid ref
        if (inst_view->is_logical_owner())
          inst_view->send_remote_valid_decrement(source, NULL, precondition);
      }
      else
      {
        Runtime::trigger_event(applied_event);
        // Send back a response to the source removing the remote valid ref
        if (inst_view->is_logical_owner())
          inst_view->send_remote_valid_decrement(source);
      }
    }

#ifdef ENABLE_VIEW_REPLICATION
    //--------------------------------------------------------------------------
    /*static*/ void InstanceView::handle_view_replication_request(
                   Deserializer &derez, Runtime *runtime, AddressSpaceID source)
    //--------------------------------------------------------------------------
    {
      DerezCheck z(derez);
      DistributedID did;
      derez.deserialize(did);
      RtEvent ready = RtEvent::NO_RT_EVENT;
      LogicalView *view = runtime->find_or_request_logical_view(did, ready);

      FieldMask request_mask;
      derez.deserialize(request_mask);
      RtUserEvent done_event;
      derez.deserialize(done_event);
      
      if (ready.exists() && !ready.has_triggered())
        ready.wait();
#ifdef DEBUG_LEGION
      assert(view->is_instance_view());
#endif
      InstanceView *inst_view = view->as_instance_view();
      inst_view->process_replication_request(source, request_mask, done_event);
    }

    //--------------------------------------------------------------------------
    /*static*/ void InstanceView::handle_view_replication_response(
                                          Deserializer &derez, Runtime *runtime)
    //--------------------------------------------------------------------------
    {
      DerezCheck z(derez);
      DistributedID did;
      derez.deserialize(did);
      RtEvent ready = RtEvent::NO_RT_EVENT;
      LogicalView *view = runtime->find_or_request_logical_view(did, ready);

      RtUserEvent done_event;
      derez.deserialize(done_event);
      
      if (ready.exists() && !ready.has_triggered())
        ready.wait();
#ifdef DEBUG_LEGION
      assert(view->is_instance_view());
#endif
      InstanceView *inst_view = view->as_instance_view();
      inst_view->process_replication_response(done_event, derez);
      Runtime::trigger_event(done_event);
    }

    //--------------------------------------------------------------------------
    /*static*/ void InstanceView::handle_view_replication_removal(
                   Deserializer &derez, Runtime *runtime, AddressSpaceID source)
    //--------------------------------------------------------------------------
    {
      DerezCheck z(derez);
      DistributedID did;
      derez.deserialize(did);
      RtEvent ready = RtEvent::NO_RT_EVENT;
      LogicalView *view = runtime->find_or_request_logical_view(did, ready);

      FieldMask removal_mask;
      derez.deserialize(removal_mask);
      RtUserEvent done_event;
      derez.deserialize(done_event);
      
      if (ready.exists() && !ready.has_triggered())
        ready.wait();
#ifdef DEBUG_LEGION
      assert(view->is_instance_view());
#endif
      InstanceView *inst_view = view->as_instance_view();
      inst_view->process_replication_removal(source, removal_mask);
      // Trigger the done event now that we are done
      Runtime::trigger_event(done_event);
    }
#endif // ENABLE_VIEW_REPLICATION

    /////////////////////////////////////////////////////////////
    // CollectableView 
    /////////////////////////////////////////////////////////////

    //--------------------------------------------------------------------------
    void CollectableView::defer_collect_user(PhysicalManager *manager,
                 ApEvent term_event, RtEvent collect, ReferenceMutator *mutator)
    //--------------------------------------------------------------------------
    {
      // The runtime will add the gc reference to this view when necessary
      std::set<ApEvent> to_collect;
      bool add_ref = false;
      bool remove_ref = false;
      manager->defer_collect_user(this, term_event, collect,
                                  to_collect, add_ref, remove_ref);
      if (add_ref)
        add_collectable_reference(mutator);
      if (!to_collect.empty())
        collect_users(to_collect); 
      if (remove_ref && remove_collectable_reference(mutator))
        delete this;
    }

    //--------------------------------------------------------------------------
    /*static*/ void CollectableView::handle_deferred_collect(
                                            CollectableView *view, 
                                            const std::set<ApEvent> &to_collect)
    //--------------------------------------------------------------------------
    {
      view->collect_users(to_collect);
      // Then remove the gc reference on the object
      if (view->remove_collectable_reference(NULL))
        delete view;
    }

    /////////////////////////////////////////////////////////////
    // ExprView
    /////////////////////////////////////////////////////////////

    //--------------------------------------------------------------------------
    ExprView::ExprView(RegionTreeForest *ctx, PhysicalManager *man, 
                       InstanceView *view, IndexSpaceExpression *exp) 
      : context(ctx), manager(man), inst_view(view),
        view_expr(exp), view_volume(SIZE_MAX),
#if defined(DEBUG_LEGION_GC) || defined(LEGION_GC)
        view_did(view->did),
#endif
        invalid_fields(FieldMask(LEGION_FIELD_MASK_FIELD_ALL_ONES))
    //--------------------------------------------------------------------------
    {
      view_expr->add_nested_expression_reference(view->did);
    }

    //--------------------------------------------------------------------------
    ExprView::ExprView(const ExprView &rhs)
      : context(rhs.context), manager(rhs.manager), inst_view(rhs.inst_view),
        view_expr(rhs.view_expr), view_volume(rhs.view_volume.load())
#if defined(DEBUG_LEGION_GC) || defined(LEGION_GC)
        , view_did(rhs.view_did)
#endif
    //--------------------------------------------------------------------------
    {
      // should never be called
      assert(false);
    }

    //--------------------------------------------------------------------------
    ExprView::~ExprView(void)
    //--------------------------------------------------------------------------
    {
#if defined(DEBUG_LEGION_GC) || defined(LEGION_GC)
      if (view_expr->remove_nested_expression_reference(view_did))
        delete view_expr;
#else
      // We can lie about the did here since its not actually used
      if (view_expr->remove_nested_expression_reference(0/*bogus did*/))
        delete view_expr;
#endif
      if (!subviews.empty())
      {
        for (FieldMaskSet<ExprView>::iterator it = subviews.begin();
              it != subviews.end(); it++)
          if (it->first->remove_reference())
            delete it->first;
      }
      // If we have any current or previous users filter them out now
      if (!current_epoch_users.empty())
      {
        for (EventFieldUsers::const_iterator eit = current_epoch_users.begin();
              eit != current_epoch_users.end(); eit++)
        {
          for (FieldMaskSet<PhysicalUser>::const_iterator it = 
                eit->second.begin(); it != eit->second.end(); it++)
            if (it->first->remove_reference())
              delete it->first;
        }
        current_epoch_users.clear();
      }
      if (!previous_epoch_users.empty())
      {
        for (EventFieldUsers::const_iterator eit = previous_epoch_users.begin();
              eit != previous_epoch_users.end(); eit++)
        {
          for (FieldMaskSet<PhysicalUser>::const_iterator it = 
                eit->second.begin(); it != eit->second.end(); it++)
            if (it->first->remove_reference())
              delete it->first;
        }
        previous_epoch_users.clear();
      }
    }

    //--------------------------------------------------------------------------
    ExprView& ExprView::operator=(const ExprView &rhs)
    //--------------------------------------------------------------------------
    {
      // should never be called
      assert(false);
      return *this;
    }

    //--------------------------------------------------------------------------
    size_t ExprView::get_view_volume(void)
    //--------------------------------------------------------------------------
    {
      size_t result = view_volume.load();
      if (result != SIZE_MAX)
        return result;
      result = view_expr->get_volume();
#ifdef DEBUG_LEGION
      assert(result != SIZE_MAX);
#endif
      view_volume.store(result);
      return result;
    }

    //--------------------------------------------------------------------------
    /*static*/ void ExprView::verify_current_to_filter(
                 const FieldMask &dominated, EventFieldUsers &current_to_filter)
    //--------------------------------------------------------------------------
    {
      if (!!dominated)
      {
        for (EventFieldUsers::iterator eit = current_to_filter.begin();
              eit != current_to_filter.end(); /*nothing*/)
        {
          const FieldMask non_dominated = 
            eit->second.get_valid_mask() - dominated;
          // If everything was actually dominated we can keep going
          if (!non_dominated)
          {
            eit++;
            continue;
          }
          // If no fields were dominated we can just remove this
          if (non_dominated == eit->second.get_valid_mask())
          {
            EventFieldUsers::iterator to_delete = eit++;
            current_to_filter.erase(to_delete);
            continue;
          }
          // Otherwise do the actuall overlapping test
          std::vector<PhysicalUser*> to_delete; 
          for (FieldMaskSet<PhysicalUser>::iterator it =
                eit->second.begin(); it != eit->second.end(); it++)
          {
            it.filter(non_dominated);
            if (!it->second)
              to_delete.push_back(it->first);
          }
          if (!eit->second.tighten_valid_mask())
          {
            EventFieldUsers::iterator to_delete = eit++;
            current_to_filter.erase(to_delete);
          }
          else
          {
            for (std::vector<PhysicalUser*>::const_iterator it = 
                  to_delete.begin(); it != to_delete.end(); it++)
              eit->second.erase(*it);
            eit++;
          }
        }
      }
      else
        current_to_filter.clear();
    } 

    //--------------------------------------------------------------------------
    void ExprView::find_user_preconditions(const RegionUsage &usage,
                                           IndexSpaceExpression *user_expr,
                                           const bool user_dominates,
                                           const FieldMask &user_mask,
                                           ApEvent term_event,
                                           UniqueID op_id, unsigned index,
                                           std::set<ApEvent> &preconditions,
                                           const bool trace_recording)
    //--------------------------------------------------------------------------
    {
      DETAILED_PROFILER(Internal::implicit_runtime, 
                        MATERIALIZED_VIEW_FIND_LOCAL_PRECONDITIONS_CALL);
      FieldMask dominated;
      std::set<ApEvent> dead_events; 
      EventFieldUsers current_to_filter, previous_to_filter;
      // Perform the analysis with a read-only lock
      {
        AutoLock v_lock(view_lock,1,false/*exclusive*/);
        // Check to see if we dominate when doing this analysis and
        // can therefore filter or whether we are just intersecting
        // Do the local analysis
        if (user_dominates)
        {
          // We dominate in this case so we can do filtering
          if (!current_epoch_users.empty())
          {
            FieldMask observed, non_dominated;
            find_current_preconditions(usage, user_mask, user_expr,
                                       term_event, op_id, index, 
                                       user_dominates, preconditions, 
                                       dead_events, current_to_filter, 
                                       observed, non_dominated,trace_recording);
            if (!!observed)
              dominated = observed - non_dominated;
          }
          if (!previous_epoch_users.empty())
          {
            if (!!dominated)
              find_previous_filter_users(dominated, previous_to_filter);
            const FieldMask previous_mask = user_mask - dominated;
            if (!!previous_mask)
              find_previous_preconditions(usage, previous_mask, user_expr,
                                          term_event, op_id, index,
                                          user_dominates, preconditions,
                                          dead_events, trace_recording);
          }
        }
        else
        {
          if (!current_epoch_users.empty())
          {
            FieldMask observed, non_dominated;
            find_current_preconditions(usage, user_mask, user_expr,
                                       term_event, op_id, index, 
                                       user_dominates, preconditions, 
                                       dead_events, current_to_filter, 
                                       observed, non_dominated,trace_recording);
#ifdef DEBUG_LEGION
            assert(!observed);
            assert(current_to_filter.empty());
#endif
          }
          if (!previous_epoch_users.empty())
            find_previous_preconditions(usage, user_mask, user_expr,
                                        term_event, op_id, index,
                                        user_dominates, preconditions,
                                        dead_events, trace_recording);
        }
      } 
      // It's possible that we recorded some users for fields which
      // are not actually fully dominated, if so we need to prune them
      // otherwise we can get into issues of soundness
      if (!current_to_filter.empty())
        verify_current_to_filter(dominated, current_to_filter);
      if (!trace_recording && (!dead_events.empty() || 
           !previous_to_filter.empty() || !current_to_filter.empty()))
      {
        // Need exclusive permissions to modify data structures
        AutoLock v_lock(view_lock);
        if (!dead_events.empty())
          for (std::set<ApEvent>::const_iterator it = dead_events.begin();
                it != dead_events.end(); it++)
            filter_local_users(*it); 
        if (!previous_to_filter.empty())
          filter_previous_users(previous_to_filter);
        if (!current_to_filter.empty())
          filter_current_users(current_to_filter);
      }
      // Then see if there are any users below that we need to traverse
      if (!subviews.empty() && 
          !(subviews.get_valid_mask() * user_mask))
      {
        FieldMaskSet<ExprView> to_traverse;
        std::map<ExprView*,IndexSpaceExpression*> traverse_exprs;
        for (FieldMaskSet<ExprView>::const_iterator it = 
              subviews.begin(); it != subviews.end(); it++)
        {
          FieldMask overlap = it->second & user_mask;
          if (!overlap)
            continue;
          // If we've already determined the user dominates
          // then we don't even have to do this test
          if (user_dominates)
          {
            to_traverse.insert(it->first, overlap);
            continue;
          }
          if (it->first->view_expr == user_expr)
          {
            to_traverse.insert(it->first, overlap);
            traverse_exprs[it->first] = user_expr;
            continue;
          }
          IndexSpaceExpression *expr_overlap = 
            context->intersect_index_spaces(it->first->view_expr, user_expr);
          if (!expr_overlap->is_empty())
          {
            to_traverse.insert(it->first, overlap);
            traverse_exprs[it->first] = expr_overlap;
          }
        }
        if (!to_traverse.empty())
        {
          if (user_dominates)
          {
            for (FieldMaskSet<ExprView>::const_iterator it = 
                  to_traverse.begin(); it != to_traverse.end(); it++)
              it->first->find_user_preconditions(usage, it->first->view_expr,
                                    true/*dominate*/, it->second, term_event,
                                    op_id, index,preconditions,trace_recording);
          }
          else
          {
            for (FieldMaskSet<ExprView>::const_iterator it = 
                  to_traverse.begin(); it != to_traverse.end(); it++)
            {
              IndexSpaceExpression *intersect = traverse_exprs[it->first];
              const bool user_dominates = 
                (intersect->expr_id == it->first->view_expr->expr_id) ||
                (intersect->get_volume() == it->first->get_view_volume());
              it->first->find_user_preconditions(usage, intersect, 
                            user_dominates, it->second, term_event, 
                            op_id, index, preconditions, trace_recording);
            }
          }
        }
      }
    }

    //--------------------------------------------------------------------------
    void ExprView::find_copy_preconditions(const RegionUsage &usage,
                                           IndexSpaceExpression *copy_expr,
                                           const bool copy_dominates,
                                           const FieldMask &copy_mask,
                                           UniqueID op_id, unsigned index,
                                           std::set<ApEvent> &preconditions,
                                           const bool trace_recording)
    //--------------------------------------------------------------------------
    {
      DETAILED_PROFILER(Internal::implicit_runtime, 
                        MATERIALIZED_VIEW_FIND_LOCAL_COPY_PRECONDITIONS_CALL);
      FieldMask dominated;
      std::set<ApEvent> dead_events; 
      EventFieldUsers current_to_filter, previous_to_filter;
      // Do the first pass with a read-only lock on the events
      {
        AutoLock v_lock(view_lock,1,false/*exclusive*/);
        // Check to see if we dominate when doing this analysis and
        // can therefore filter or whether we are just intersecting
        // Do the local analysis
        if (copy_dominates)
        {
          // We dominate in this case so we can do filtering
          if (!current_epoch_users.empty())
          {
            FieldMask observed, non_dominated;
            find_current_preconditions(usage, copy_mask, copy_expr, 
                                       op_id, index, copy_dominates,
                                       preconditions, dead_events, 
                                       current_to_filter, observed, 
                                       non_dominated, trace_recording);
            if (!!observed)
              dominated = observed - non_dominated;
          }
          if (!previous_epoch_users.empty())
          {
            if (!!dominated)
              find_previous_filter_users(dominated, previous_to_filter);
            const FieldMask previous_mask = copy_mask - dominated;
            if (!!previous_mask)
              find_previous_preconditions(usage, previous_mask,
                                          copy_expr, op_id, index,
                                          copy_dominates, preconditions,
                                          dead_events, trace_recording);
          }
        }
        else
        {
          if (!current_epoch_users.empty())
          {
            FieldMask observed, non_dominated;
            find_current_preconditions(usage, copy_mask, copy_expr,
                                       op_id, index, copy_dominates,
                                       preconditions, dead_events, 
                                       current_to_filter, observed, 
                                       non_dominated, trace_recording);
#ifdef DEBUG_LEGION
            assert(!observed);
            assert(current_to_filter.empty());
#endif
          }
          if (!previous_epoch_users.empty())
            find_previous_preconditions(usage, copy_mask, copy_expr,
                                        op_id, index, copy_dominates,
                                        preconditions, dead_events,
                                        trace_recording);
        }
      }
      // It's possible that we recorded some users for fields which
      // are not actually fully dominated, if so we need to prune them
      // otherwise we can get into issues of soundness
      if (!current_to_filter.empty())
        verify_current_to_filter(dominated, current_to_filter);
      if (!trace_recording && (!dead_events.empty() || 
           !previous_to_filter.empty() || !current_to_filter.empty()))
      {
        // Need exclusive permissions to modify data structures
        AutoLock v_lock(view_lock);
        if (!dead_events.empty())
          for (std::set<ApEvent>::const_iterator it = dead_events.begin();
                it != dead_events.end(); it++)
            filter_local_users(*it); 
        if (!previous_to_filter.empty())
          filter_previous_users(previous_to_filter);
        if (!current_to_filter.empty())
          filter_current_users(current_to_filter);
      }
      // Then see if there are any users below that we need to traverse
      if (!subviews.empty() && 
          !(subviews.get_valid_mask() * copy_mask))
      {
        for (FieldMaskSet<ExprView>::const_iterator it = 
              subviews.begin(); it != subviews.end(); it++)
        {
          FieldMask overlap = it->second & copy_mask;
          if (!overlap)
            continue;
          // If the copy dominates then we don't even have
          // to do the intersection test
          if (copy_dominates)
          {
            it->first->find_copy_preconditions(usage, it->first->view_expr,
                                    true/*dominate*/, overlap, op_id, index,
                                    preconditions, trace_recording);
            continue;
          }
          if (it->first->view_expr == copy_expr)
          {
            it->first->find_copy_preconditions(usage, copy_expr,
                                    true/*dominate*/, overlap, op_id, index,
                                    preconditions, trace_recording);
            continue;
          }
          IndexSpaceExpression *expr_overlap = 
            context->intersect_index_spaces(it->first->view_expr, copy_expr);
          if (!expr_overlap->is_empty())
          {
            const bool copy_dominates = 
              (expr_overlap->expr_id == it->first->view_expr->expr_id) ||
              (expr_overlap->get_volume() == it->first->get_view_volume());
            it->first->find_copy_preconditions(usage, expr_overlap, 
                              copy_dominates, overlap, op_id, 
                              index, preconditions, trace_recording);
          }
        }
      }
    }

    //--------------------------------------------------------------------------
    ExprView* ExprView::find_congruent_view(IndexSpaceExpression *expr)
    //--------------------------------------------------------------------------
    {
      // Handle the base case first
      if ((expr == view_expr) || (expr->get_volume() == get_view_volume()))
        return const_cast<ExprView*>(this);
      for (FieldMaskSet<ExprView>::const_iterator it = 
            subviews.begin(); it != subviews.end(); it++)
      {
        if (it->first->view_expr == expr)
          return it->first;
        IndexSpaceExpression *overlap =
          context->intersect_index_spaces(expr, it->first->view_expr);
        const size_t overlap_volume = overlap->get_volume();
        if (overlap_volume == 0)
          continue;
        // See if we dominate or just intersect
        if (overlap_volume == expr->get_volume())
        {
          // See if we strictly dominate or whether they are equal
          if (overlap_volume < it->first->get_view_volume())
          {
            ExprView *result = it->first->find_congruent_view(expr);
            if (result != NULL)
              return result;
          }
          else // Otherwise we're the same 
            return it->first;
        }
      }
      return NULL;
    }

    //--------------------------------------------------------------------------
    void ExprView::insert_subview(ExprView *subview, FieldMask &subview_mask)
    //--------------------------------------------------------------------------
    {
#ifdef DEBUG_LEGION
      assert(this != subview);
#endif
      // Iterate over all subviews and see which ones we dominate and which
      // ones dominate the subview
      if (!subviews.empty() && !(subviews.get_valid_mask() * subview_mask))
      {
        bool need_tighten = true;
        std::vector<ExprView*> to_delete;
        FieldMaskSet<ExprView> dominating_subviews;
        for (FieldMaskSet<ExprView>::iterator it = 
              subviews.begin(); it != subviews.end(); it++)
        {
          // See if we intersect on fields
          FieldMask overlap_mask = it->second & subview_mask;
          if (!overlap_mask)
            continue;
          IndexSpaceExpression *overlap =
            context->intersect_index_spaces(subview->view_expr,
                                            it->first->view_expr);
          const size_t overlap_volume = overlap->get_volume();
          if (overlap_volume == 0)
            continue;
          // See if we dominate or just intersect
          if (overlap_volume == subview->get_view_volume())
          {
#ifdef DEBUG_LEGION
            // Should only strictly dominate if they were congruent
            // then we wouldn't be inserting in the first place
            assert(overlap_volume < it->first->get_view_volume());
#endif
            // Dominator so we can just continue traversing
            dominating_subviews.insert(it->first, overlap_mask);
          }
          else if (overlap_volume == it->first->get_view_volume())
          {
#ifdef DEBUG_LEGION
            assert(overlap_mask * dominating_subviews.get_valid_mask());
#endif
            // We dominate this view so we can just pull it 
            // in underneath of us now
            it.filter(overlap_mask);
            subview->insert_subview(it->first, overlap_mask);
            need_tighten = true;
            // See if we need to remove this subview
            if (!it->second)
              to_delete.push_back(it->first);
          }
          // Otherwise it's just a normal intersection
        }
        // See if we had any dominators
        if (!dominating_subviews.empty())
        {
          if (dominating_subviews.size() > 1)
          {
            // We need to deduplicate finding or making the new ExprView
            // First check to see if we have it already in one sub-tree
            // If not, we'll pick the one with the smallest bounding volume
            LegionMap<std::pair<size_t/*volume*/,ExprView*>,FieldMask>
              sorted_subviews;
            for (FieldMaskSet<ExprView>::const_iterator it = 
                  dominating_subviews.begin(); it != 
                  dominating_subviews.end(); it++)
            {
              FieldMask overlap = it->second;
              // Channeling Tuco here
              it->first->find_tightest_subviews(subview->view_expr, overlap,
                                                sorted_subviews);
            }
            for (LegionMap<std::pair<size_t,ExprView*>,FieldMask>::
                  const_iterator it = sorted_subviews.begin(); it !=
                  sorted_subviews.end(); it++)
            {
              FieldMask overlap = it->second & subview_mask;
              if (!overlap)
                continue;
              subview_mask -= overlap;
              it->first.second->insert_subview(subview, overlap);
              if (!subview_mask || 
                  (subview_mask * dominating_subviews.get_valid_mask()))
                break;
            }
#ifdef DEBUG_LEGION
            assert(subview_mask * dominating_subviews.get_valid_mask());
#endif
          }
          else
          {
            FieldMaskSet<ExprView>::const_iterator first = 
              dominating_subviews.begin();
            FieldMask dominated_mask = first->second; 
            subview_mask -= dominated_mask;
            first->first->insert_subview(subview, dominated_mask);
          }
        }
        if (!to_delete.empty())
        {
          for (std::vector<ExprView*>::const_iterator it = 
                to_delete.begin(); it != to_delete.end(); it++)
          {
            subviews.erase(*it);
            if ((*it)->remove_reference())
              delete (*it);
          }
        }
        if (need_tighten)
          subviews.tighten_valid_mask();
      }
      // If we make it here and there are still fields then we need to 
      // add it locally
      if (!!subview_mask && subviews.insert(subview, subview_mask))
        subview->add_reference();
    }

    //--------------------------------------------------------------------------
    void ExprView::find_tightest_subviews(IndexSpaceExpression *expr,
                                          FieldMask &expr_mask,
                                          LegionMap<std::pair<size_t,ExprView*>,
                                                     FieldMask> &bounding_views)
    //--------------------------------------------------------------------------
    {
      if (!subviews.empty() && !(expr_mask * subviews.get_valid_mask()))
      {
        FieldMask dominated_mask;
        for (FieldMaskSet<ExprView>::iterator it = subviews.begin();
              it != subviews.end(); it++)
        {
          // See if we intersect on fields
          FieldMask overlap_mask = it->second & expr_mask;
          if (!overlap_mask)
            continue;
          IndexSpaceExpression *overlap =
            context->intersect_index_spaces(expr, it->first->view_expr);
          const size_t overlap_volume = overlap->get_volume();
          if (overlap_volume == 0)
            continue;
          // See if we dominate or just intersect
          if (overlap_volume == expr->get_volume())
          {
#ifdef DEBUG_LEGION
            // Should strictly dominate otherwise we'd be congruent
            assert(overlap_volume < it->first->get_view_volume());
#endif
            dominated_mask |= overlap_mask;
            // Continute the traversal
            it->first->find_tightest_subviews(expr,overlap_mask,bounding_views);
          }
        }
        // Remove any dominated fields from below
        if (!!dominated_mask)
          expr_mask -= dominated_mask;
      }
      // If we still have fields then record ourself
      if (!!expr_mask)
      {
        std::pair<size_t,ExprView*> key(get_view_volume(), this);
        bounding_views[key] |= expr_mask;
      }
    }

    //--------------------------------------------------------------------------
    void ExprView::add_partial_user(const RegionUsage &usage,
                                    UniqueID op_id, unsigned index,
                                    FieldMask user_mask,
                                    const ApEvent term_event,
                                    const RtEvent collect_event,
                                    IndexSpaceExpression *user_expr,
                                    const size_t user_volume,
                                    const bool trace_recording)
    //--------------------------------------------------------------------------
    {
      // We're going to try to put this user as far down the ExprView tree
      // as we can in order to avoid doing unnecessary intersection tests later
      {
        // Find all the intersecting subviews to see if we can 
        // continue the traversal
        // No need for the view lock anymore since we're protected
        // by the expr_lock at the top of the tree
        //AutoLock v_lock(view_lock,1,false/*exclusive*/); 
        for (FieldMaskSet<ExprView>::const_iterator it = 
              subviews.begin(); it != subviews.end(); it++)
        {
          // If the fields don't overlap then we don't care
          const FieldMask overlap_mask = it->second & user_mask;
          if (!overlap_mask)
            continue;
          IndexSpaceExpression *overlap =
            context->intersect_index_spaces(user_expr, it->first->view_expr);
          const size_t overlap_volume = overlap->get_volume();
          if (overlap_volume == user_volume)
          {
            // Check for the cases where we dominated perfectly
            if (overlap_volume == it->first->view_volume)
            {
#ifdef ENABLE_VIEW_REPLICATION
              PhysicalUser *dominate_user = new PhysicalUser(usage,
                  it->first->view_expr, op_id, index, collect_event,
                  true/*copy*/, true/*covers*/);
#else
              PhysicalUser *dominate_user = new PhysicalUser(usage,
                  it->first->view_expr,op_id,index,true/*copy*/,true/*covers*/);
#endif
              it->first->add_current_user(dominate_user, term_event, 
                      collect_event, overlap_mask, trace_recording);
            }
            else
            {
              // Continue the traversal on this node
              it->first->add_partial_user(usage, op_id, index, overlap_mask,
                                          term_event, collect_event, user_expr,
                                          user_volume, trace_recording);
            }
            // We only need to record the partial user in one sub-tree
            // where it is dominated in order to be sound
            user_mask -= overlap_mask;
            if (!user_mask)
              break;
          }
          // Otherwise for all other cases we're going to record it here
          // because they don't dominate the user to be recorded
        }
      }
      // If we still have local fields, make a user and record it here
      if (!!user_mask)
      {
#ifdef ENABLE_VIEW_REPLICATION
        PhysicalUser *user = new PhysicalUser(usage, user_expr, op_id, index,
                                collect_event, true/*copy*/, false/*covers*/);
#else
        PhysicalUser *user = new PhysicalUser(usage, user_expr, op_id, index,
                                              true/*copy*/, false/*covers*/);
#endif
        add_current_user(user, term_event, collect_event, 
                         user_mask, trace_recording);
      }
    }

    //--------------------------------------------------------------------------
    void ExprView::add_current_user(PhysicalUser *user,const ApEvent term_event,
                              RtEvent collect_event, const FieldMask &user_mask,
                              const bool trace_recording)
    //--------------------------------------------------------------------------
    {
      bool issue_collect = true;
      {
        AutoLock v_lock(view_lock);
        EventUsers &event_users = current_epoch_users[term_event];
        if (event_users.insert(user, user_mask))
          user->add_reference();
        else
          issue_collect = false;
      }
      if (issue_collect)
        defer_collect_user(manager, term_event, collect_event);
    }

    //--------------------------------------------------------------------------
    void ExprView::clean_views(FieldMask &valid_mask, 
                               FieldMaskSet<ExprView> &clean_set)
    //--------------------------------------------------------------------------
    {
      // Handle the base case if we already did it
      FieldMaskSet<ExprView>::const_iterator finder = clean_set.find(this);
      if (finder != clean_set.end())
      {
        valid_mask = finder->second;
        return;
      }
      // No need to hold the lock for this part we know that no one
      // is going to be modifying this data structure at the same time
      FieldMaskSet<ExprView> new_subviews;
      std::vector<ExprView*> to_delete;
      for (FieldMaskSet<ExprView>::iterator it = subviews.begin();
            it != subviews.end(); it++)
      {
        FieldMask new_mask;
        it->first->clean_views(new_mask, clean_set);
        // Save this as part of the valid mask without filtering
        valid_mask |= new_mask;
        // Have to make sure to filter this by the previous set of fields 
        // since we could get more than we initially had
        // We also need update the invalid fields if we remove a path
        // to the subview
        if (!!new_mask)
        {
          new_mask &= it->second;
          const FieldMask new_invalid = it->second - new_mask;
          if (!!new_invalid)
          {
#ifdef DEBUG_LEGION
            // Should only have been one path here
            assert(it->first->invalid_fields * new_invalid);
#endif
            it->first->invalid_fields |= new_invalid;
          }
        }
        else
        {
#ifdef DEBUG_LEGION
          // Should only have been one path here
          assert(it->first->invalid_fields * it->second);
#endif
          it->first->invalid_fields |= it->second;
        }
        if (!!new_mask)
          new_subviews.insert(it->first, new_mask);
        else
          to_delete.push_back(it->first);
      }
      subviews.swap(new_subviews);
      if (!to_delete.empty())
      {
        for (std::vector<ExprView*>::const_iterator it = 
              to_delete.begin(); it != to_delete.end(); it++)
          if ((*it)->remove_reference())
            delete (*it);
      }
      AutoLock v_lock(view_lock);
      if (!current_epoch_users.empty())
      {
        for (EventFieldUsers::const_iterator it = 
              current_epoch_users.begin(); it != 
              current_epoch_users.end(); it++)
          valid_mask |= it->second.get_valid_mask();
      }
      if (!previous_epoch_users.empty())
      {
        for (EventFieldUsers::const_iterator it = 
              previous_epoch_users.begin(); it != 
              previous_epoch_users.end(); it++)
          valid_mask |= it->second.get_valid_mask();
      }
      // Save this for the future so we don't need to compute it again
      if (clean_set.insert(this, valid_mask))
        add_reference();
    }

    //--------------------------------------------------------------------------
    void ExprView::pack_replication(Serializer &rez,
                                    std::map<PhysicalUser*,unsigned> &indexes,
                                    const FieldMask &pack_mask,
                                    const AddressSpaceID target) const
    //--------------------------------------------------------------------------
    {
      RezCheck z(rez);
      {
        // Need a read-only lock here to protect against garbage collection
        // tasks coming back through and pruning out current epoch users
        // but we know there are no other modifications happening in parallel
        // because the replicated lock at the top prevents any new users
        // from being added while we're doing this pack
        AutoLock v_lock(view_lock,1,false/*exclusive*/);
        // Pack the current users
        EventFieldUsers needed_current; 
        for (EventFieldUsers::const_iterator eit = current_epoch_users.begin();
              eit != current_epoch_users.end(); eit++)
        {
          if (eit->second.get_valid_mask() * pack_mask)
            continue;
          FieldMaskSet<PhysicalUser> &needed = needed_current[eit->first];
          for (FieldMaskSet<PhysicalUser>::const_iterator it = 
                eit->second.begin(); it != eit->second.end(); it++)
          {
            const FieldMask overlap = it->second & pack_mask;
            if (!overlap)
              continue;
            needed.insert(it->first, overlap);
          }
        }
        rez.serialize<size_t>(needed_current.size());
        for (EventFieldUsers::const_iterator eit = needed_current.begin();
              eit != needed_current.end(); eit++)
        {
          rez.serialize(eit->first);
          rez.serialize<size_t>(eit->second.size());
          for (FieldMaskSet<PhysicalUser>::const_iterator it = 
                eit->second.begin(); it != eit->second.end(); it++)
          {
            // See if we already packed this before or not
            std::map<PhysicalUser*,unsigned>::const_iterator finder = 
              indexes.find(it->first);
            if (finder == indexes.end())
            {
              const unsigned index = indexes.size();
              rez.serialize(index);
              it->first->pack_user(rez, target);
              indexes[it->first] = index;
            }
            else
              rez.serialize(finder->second);
            rez.serialize(it->second);
          }
        }
        // Pack the previous users
        EventFieldUsers needed_previous; 
        for (EventFieldUsers::const_iterator eit = previous_epoch_users.begin();
              eit != previous_epoch_users.end(); eit++)
        {
          if (eit->second.get_valid_mask() * pack_mask)
            continue;
          FieldMaskSet<PhysicalUser> &needed = needed_previous[eit->first];
          for (FieldMaskSet<PhysicalUser>::const_iterator it = 
                eit->second.begin(); it != eit->second.end(); it++)
          {
            const FieldMask overlap = it->second & pack_mask;
            if (!overlap)
              continue;
            needed.insert(it->first, overlap);
          }
        }
        rez.serialize<size_t>(needed_previous.size());
        for (EventFieldUsers::const_iterator eit = needed_previous.begin();
              eit != needed_previous.end(); eit++)
        {
          rez.serialize(eit->first);
          rez.serialize<size_t>(eit->second.size());
          for (FieldMaskSet<PhysicalUser>::const_iterator it = 
                eit->second.begin(); it != eit->second.end(); it++)
          {
            // See if we already packed this before or not
            std::map<PhysicalUser*,unsigned>::const_iterator finder = 
              indexes.find(it->first);
            if (finder == indexes.end())
            {
              const unsigned index = indexes.size();
              rez.serialize(index);
              it->first->pack_user(rez, target);
              indexes[it->first] = index;
            }
            else
              rez.serialize(finder->second);
            rez.serialize(it->second);
          }
        }
      }
      // Pack the needed subviews no need for a lock here
      // since we know that we're protected by the expr_lock
      // at the top of the tree
      FieldMaskSet<ExprView> needed_subviews;
      for (FieldMaskSet<ExprView>::const_iterator it = 
            subviews.begin(); it != subviews.end(); it++)
      {
        const FieldMask overlap = it->second & pack_mask;
        if (!overlap)
          continue;
        needed_subviews.insert(it->first, overlap);
      }
      rez.serialize<size_t>(needed_subviews.size());
      for (FieldMaskSet<ExprView>::const_iterator it = 
            needed_subviews.begin(); it != needed_subviews.end(); it++)
      {
        it->first->view_expr->pack_expression(rez, target);
        rez.serialize(it->second);
        it->first->pack_replication(rez, indexes, it->second, target);
      }
    }
    
    //--------------------------------------------------------------------------
    void ExprView::unpack_replication(Deserializer &derez, ExprView *root,
                              const AddressSpaceID source,
                              std::map<IndexSpaceExprID,ExprView*> &expr_cache,
                              std::vector<PhysicalUser*> &users)
    //--------------------------------------------------------------------------
    {
      DerezCheck z(derez);
      std::map<ApEvent,RtEvent> to_collect;
      // Need a read-write lock since we're going to be mutating the structures
      {
        AutoLock v_lock(view_lock);
        size_t num_current;
        derez.deserialize(num_current);
        for (unsigned idx1 = 0; idx1 < num_current; idx1++)
        {
          ApEvent user_event;
          derez.deserialize(user_event);
          FieldMaskSet<PhysicalUser> &current_users = 
            current_epoch_users[user_event];
#ifndef ENABLE_VIEW_REPLICATION
          if (current_users.empty())
            to_collect[user_event] = RtEvent::NO_RT_EVENT;
#endif
          size_t num_users;
          derez.deserialize(num_users);
          for (unsigned idx2 = 0; idx2 < num_users; idx2++)
          {
            unsigned user_index;
            derez.deserialize(user_index);
            if (user_index >= users.size())
            {
#ifdef DEBUG_LEGION
              assert(user_index == users.size());
#endif
              users.push_back(PhysicalUser::unpack_user(derez, context,source));
              // Add a reference to prevent this being deleted
              // before we're done unpacking
              users.back()->add_reference();
#ifdef ENABLE_VIEW_REPLICATION
              to_collect[user_event] = users.back()->collect_event;
#endif
            }
            FieldMask user_mask;
            derez.deserialize(user_mask);
            if (current_users.insert(users[user_index], user_mask))
              users[user_index]->add_reference();
          }
        }
        size_t num_previous;
        derez.deserialize(num_previous);
        for (unsigned idx1 = 0; idx1 < num_previous; idx1++)
        {
          ApEvent user_event;
          derez.deserialize(user_event);
          FieldMaskSet<PhysicalUser> &previous_users = 
            previous_epoch_users[user_event];
#ifndef ENABLE_VIEW_REPLICATION
          if (previous_users.empty())
            to_collect[user_event] = RtEvent::NO_RT_EVENT;
#endif
          size_t num_users;
          derez.deserialize(num_users);
          for (unsigned idx2 = 0; idx2 < num_users; idx2++)
          {
            unsigned user_index;
            derez.deserialize(user_index);
            if (user_index >= users.size())
            {
#ifdef DEBUG_LEGION
              assert(user_index == users.size());
#endif
              users.push_back(PhysicalUser::unpack_user(derez, context,source));
              // Add a reference to prevent this being deleted
              // before we're done unpacking
              users.back()->add_reference();
#ifdef ENABLE_VIEW_REPLICATION
              to_collect[user_event] = users.back()->collect_event;
#endif
            }
            FieldMask user_mask;
            derez.deserialize(user_mask);
            if (previous_users.insert(users[user_index], user_mask))
              users[user_index]->add_reference();
          }
        }
      }
      size_t num_subviews;
      derez.deserialize(num_subviews);
      if (num_subviews > 0)
      {
        for (unsigned idx = 0; idx < num_subviews; idx++)
        {
          IndexSpaceExpression *subview_expr = 
            IndexSpaceExpression::unpack_expression(derez, context, source);
          FieldMask subview_mask;
          derez.deserialize(subview_mask);
          // See if we already have it in the cache
          std::map<IndexSpaceExprID,ExprView*>::const_iterator finder = 
            expr_cache.find(subview_expr->expr_id);
          ExprView *subview = NULL;
          if (finder == expr_cache.end())
          {
            // See if we can find this view in the tree before we make it
            subview = root->find_congruent_view(subview_expr);
            // If it's still NULL then we can make it
            if (subview == NULL)
              subview = new ExprView(context, manager, inst_view, subview_expr);
            expr_cache[subview_expr->expr_id] = subview;
          }
          else
            subview = finder->second;
#ifdef DEBUG_LEGION
          assert(subview != NULL);
#endif
          // Check to see if it needs to be inserted
          if (subview != root)
          {
            FieldMask insert_mask = subview->invalid_fields & subview_mask;
            if (!!insert_mask)
            {
              subview->invalid_fields -= insert_mask;
              root->insert_subview(subview, insert_mask);
            }
          }
          // Continue the unpacking
          subview->unpack_replication(derez, root, source, expr_cache, users);
        }
      }
      if (!to_collect.empty())
      {
        for (std::map<ApEvent,RtEvent>::const_iterator it = 
              to_collect.begin(); it != to_collect.end(); it++)
          defer_collect_user(manager, it->first, it->second);
      }
    }

    //--------------------------------------------------------------------------
    void ExprView::deactivate_replication(const FieldMask &deactivate_mask)
    //--------------------------------------------------------------------------
    {
      // Traverse any subviews and do the deactivates in those nodes first
      // No need to get the lock here since we're protected by the 
      // exclusive expr_lock at the top of the tree
      // Don't worry about pruning, when we clean the cache after doing
      // this pass then that will also go through and prune out any 
      // expr views which no longer have users in any subtrees
      for (FieldMaskSet<ExprView>::const_iterator it = 
            subviews.begin(); it != subviews.end(); it++)
      {
        const FieldMask overlap = it->second & deactivate_mask;
        if (!overlap)
          continue;
        it->first->deactivate_replication(overlap);
      }
      // Need a read-write lock since we're going to be mutating the structures
      AutoLock v_lock(view_lock);
      // Prune out the current epoch users
      if (!current_epoch_users.empty())
      {
        std::vector<ApEvent> events_to_delete;
        for (EventFieldUsers::iterator eit = current_epoch_users.begin();
              eit != current_epoch_users.end(); eit++)
        {
          if (eit->second.get_valid_mask() * deactivate_mask)
            continue;
          bool need_tighten = false;
          std::vector<PhysicalUser*> to_delete;
          for (FieldMaskSet<PhysicalUser>::iterator it = 
                eit->second.begin(); it != eit->second.end(); it++)
          {
            if (it->second * deactivate_mask)
              continue;
            need_tighten = true;
            it.filter(deactivate_mask);
            if (!it->second)
              to_delete.push_back(it->first);
          }
          if (!to_delete.empty())
          {
            for (std::vector<PhysicalUser*>::const_iterator it = 
                  to_delete.begin(); it != to_delete.end(); it++)
            {
              eit->second.erase(*it);
              if ((*it)->remove_reference())
                delete (*it);
            }
            if (eit->second.empty())
            {
              events_to_delete.push_back(eit->first);
              continue;
            }
          }
          if (need_tighten)
            eit->second.tighten_valid_mask();
        }
        if (!events_to_delete.empty())
        {
          for (std::vector<ApEvent>::const_iterator it = 
                events_to_delete.begin(); it != events_to_delete.end(); it++)
            current_epoch_users.erase(*it);
        }
      }
      // Prune out the previous epoch users
      if (!previous_epoch_users.empty())
      {
        std::vector<ApEvent> events_to_delete;
        for (EventFieldUsers::iterator eit = previous_epoch_users.begin();
              eit != previous_epoch_users.end(); eit++)
        {
          if (eit->second.get_valid_mask() * deactivate_mask)
            continue;
          bool need_tighten = false;
          std::vector<PhysicalUser*> to_delete;
          for (FieldMaskSet<PhysicalUser>::iterator it = 
                eit->second.begin(); it != eit->second.end(); it++)
          {
            if (it->second * deactivate_mask)
              continue;
            need_tighten = true;
            it.filter(deactivate_mask);
            if (!it->second)
              to_delete.push_back(it->first);
          }
          if (!to_delete.empty())
          {
            for (std::vector<PhysicalUser*>::const_iterator it = 
                  to_delete.begin(); it != to_delete.end(); it++)
            {
              eit->second.erase(*it);
              if ((*it)->remove_reference())
                delete (*it);
            }
            if (eit->second.empty())
            {
              events_to_delete.push_back(eit->first);
              continue;
            }
          }
          if (need_tighten)
            eit->second.tighten_valid_mask();
        }
        if (!events_to_delete.empty())
        {
          for (std::vector<ApEvent>::const_iterator it = 
                events_to_delete.begin(); it != events_to_delete.end(); it++)
            previous_epoch_users.erase(*it);
        }
      } 
    }

    //--------------------------------------------------------------------------
    void ExprView::add_collectable_reference(ReferenceMutator *mutator)
    //--------------------------------------------------------------------------
    {
      add_reference();
      // Only the logical owner adds the full GC reference as this is where
      // the actual garbage collection algorithm will take place and we know
      // that we have all the valid gc event users
      if (inst_view->is_logical_owner())
        inst_view->add_base_gc_ref(PENDING_GC_REF, mutator);
      else
        inst_view->add_base_resource_ref(PENDING_GC_REF);
    }

    //--------------------------------------------------------------------------
    bool ExprView::remove_collectable_reference(ReferenceMutator *mutator)
    //--------------------------------------------------------------------------
    {
      if (inst_view->is_logical_owner())
      {
        if (inst_view->remove_base_gc_ref(PENDING_GC_REF, mutator))
          delete inst_view;
      }
      else
      {
        if (inst_view->remove_base_resource_ref(PENDING_GC_REF))
          delete inst_view;
      }
      return remove_reference();
    }

    //--------------------------------------------------------------------------
    void ExprView::collect_users(const std::set<ApEvent> &to_collect)
    //--------------------------------------------------------------------------
    {
      AutoLock v_lock(view_lock);
      for (std::set<ApEvent>::const_iterator it = 
            to_collect.begin(); it != to_collect.end(); it++)
        filter_local_users(*it);
    }

    //--------------------------------------------------------------------------
    void ExprView::filter_local_users(ApEvent term_event) 
    //--------------------------------------------------------------------------
    {
      // Caller must be holding the lock
      DETAILED_PROFILER(context->runtime, 
                        MATERIALIZED_VIEW_FILTER_LOCAL_USERS_CALL);
      // Don't do this if we are in Legion Spy since we want to see
      // all of the dependences on an instance
#ifndef LEGION_DISABLE_EVENT_PRUNING
      EventFieldUsers::iterator current_finder = 
        current_epoch_users.find(term_event);
      if (current_finder != current_epoch_users.end())
      {
        for (EventUsers::const_iterator it = current_finder->second.begin();
              it != current_finder->second.end(); it++)
          if (it->first->remove_reference())
            delete it->first;
        current_epoch_users.erase(current_finder);
      }
      LegionMap<ApEvent,EventUsers>::iterator previous_finder = 
        previous_epoch_users.find(term_event);
      if (previous_finder != previous_epoch_users.end())
      {
        for (EventUsers::const_iterator it = previous_finder->second.begin();
              it != previous_finder->second.end(); it++)
          if (it->first->remove_reference())
            delete it->first;
        previous_epoch_users.erase(previous_finder);
      }
#endif
    }

    //--------------------------------------------------------------------------
    void ExprView::filter_current_users(const EventFieldUsers &to_filter)
    //--------------------------------------------------------------------------
    {
      // Lock needs to be held by caller 
      for (EventFieldUsers::const_iterator fit = to_filter.begin();
            fit != to_filter.end(); fit++)
      {
        EventFieldUsers::iterator event_finder = 
          current_epoch_users.find(fit->first);
        // If it's already been pruned out then either it was filtered
        // because it finished or someone else moved it already, either
        // way we don't need to do anything about it
        if (event_finder == current_epoch_users.end())
          continue;
        EventFieldUsers::iterator target_finder = 
          previous_epoch_users.find(fit->first);
        for (EventUsers::const_iterator it = fit->second.begin();
              it != fit->second.end(); it++)
        {
          EventUsers::iterator finder = event_finder->second.find(it->first);
          // Might already have been pruned out again, either way there is
          // nothing for us to do here if it was already moved
          if (finder == event_finder->second.end())
            continue;
          const FieldMask overlap = finder->second & it->second;
          if (!overlap)
            continue;
          finder.filter(overlap);
          bool needs_reference = true;
          if (!finder->second)
          {
            // Have the reference flow back with the user
            needs_reference = false;
            event_finder->second.erase(finder);
          }
          // Now add the user to the previous set
          if (target_finder == previous_epoch_users.end())
          {
            if (needs_reference)
              it->first->add_reference();
            previous_epoch_users[fit->first].insert(it->first, overlap);
            target_finder = previous_epoch_users.find(fit->first);
          }
          else
          {
            if (target_finder->second.insert(it->first, overlap))
            {
              // Added a new user to the previous users
              if (needs_reference)
                it->first->add_reference();
            }
            else
            {
              // Remove any extra references we might be trying to send back
              if (!needs_reference && it->first->remove_reference())
                delete it->first;
            }
          }
        }
        if (event_finder->second.empty())
          current_epoch_users.erase(event_finder);
      }
    }

    //--------------------------------------------------------------------------
    void ExprView::filter_previous_users(const EventFieldUsers &to_filter)
    //--------------------------------------------------------------------------
    {
      // Lock needs to be held by caller
      for (EventFieldUsers::const_iterator fit = to_filter.begin();
            fit != to_filter.end(); fit++)
      {
        EventFieldUsers::iterator event_finder = 
          previous_epoch_users.find(fit->first);
        // Might already have been pruned out
        if (event_finder == previous_epoch_users.end())
          continue;
        for (EventUsers::const_iterator it = fit->second.begin();
              it != fit->second.end(); it++)
        {
          EventUsers::iterator finder = event_finder->second.find(it->first);
          // Might already have been pruned out again
          if (finder == event_finder->second.end())
            continue;
          finder.filter(it->second);
          if (!finder->second)
          {
            if (finder->first->remove_reference())
              delete finder->first;
            event_finder->second.erase(finder);
          }
        }
        if (event_finder->second.empty())
          previous_epoch_users.erase(event_finder);
      }
    } 

    //--------------------------------------------------------------------------
    void ExprView::find_current_preconditions(const RegionUsage &usage,
                                              const FieldMask &user_mask,
                                              IndexSpaceExpression *user_expr,
                                              ApEvent term_event,
                                              const UniqueID op_id,
                                              const unsigned index,
                                              const bool user_covers,
                                              std::set<ApEvent> &preconditions,
                                              std::set<ApEvent> &dead_events,
                                              EventFieldUsers &filter_users,
                                              FieldMask &observed,
                                              FieldMask &non_dominated,
                                              const bool trace_recording)
    //--------------------------------------------------------------------------
    {
      // Caller must be holding the lock
      for (EventFieldUsers::const_iterator cit = current_epoch_users.begin(); 
            cit != current_epoch_users.end(); cit++)
      {
        if (cit->first == term_event)
          continue;
#ifndef LEGION_DISABLE_EVENT_PRUNING
        // We're about to do a bunch of expensive tests, 
        // so first do something cheap to see if we can 
        // skip all the tests.
        if (!trace_recording && cit->first.has_triggered_faultignorant())
        {
          dead_events.insert(cit->first);
          continue;
        }
#if 0
        // You might think you can optimize things like this, but you can't
        // because we still need the correct epoch users for every ExprView
        // when we go to add our user later
        if (!trace_recording &&
            preconditions.find(cit->first) != preconditions.end())
          continue;
#endif
#endif
        const EventUsers &event_users = cit->second;
        const FieldMask overlap = event_users.get_valid_mask() & user_mask;
        if (!overlap)
          continue;
        EventFieldUsers::iterator to_filter = filter_users.find(cit->first);
        for (EventUsers::const_iterator it = event_users.begin();
              it != event_users.end(); it++)
        {
          const FieldMask user_overlap = user_mask & it->second;
          if (!user_overlap)
            continue;
          bool dominates = true;
          if (has_local_precondition<false>(it->first, usage, user_expr,
                                      op_id, index, user_covers, dominates))
          {
            preconditions.insert(cit->first);
            if (dominates)
            {
              observed |= user_overlap;
              if (to_filter == filter_users.end())
              {
                filter_users[cit->first].insert(it->first, user_overlap);
                to_filter = filter_users.find(cit->first);
              }
              else
              {
#ifdef DEBUG_LEGION
                assert(to_filter->second.find(it->first) == 
                        to_filter->second.end());
#endif
                to_filter->second.insert(it->first, user_overlap);
              }
            }
            else
              non_dominated |= user_overlap;
          }
          else
            non_dominated |= user_overlap;
        }
      }
    }

    //--------------------------------------------------------------------------
    void ExprView::find_previous_preconditions(const RegionUsage &usage,
                                               const FieldMask &user_mask,
                                               IndexSpaceExpression *user_expr,
                                               ApEvent term_event,
                                               const UniqueID op_id,
                                               const unsigned index,
                                               const bool user_covers,
                                               std::set<ApEvent> &preconditions,
                                               std::set<ApEvent> &dead_events,
                                               const bool trace_recording)
    //--------------------------------------------------------------------------
    {
      // Caller must be holding the lock
      for (EventFieldUsers::const_iterator pit = previous_epoch_users.begin(); 
            pit != previous_epoch_users.end(); pit++)
      {
        if (pit->first == term_event)
          continue;
#ifndef LEGION_DISABLE_EVENT_PRUNING
        // We're about to do a bunch of expensive tests, 
        // so first do something cheap to see if we can 
        // skip all the tests.
        if (!trace_recording && pit->first.has_triggered_faultignorant())
        {
          dead_events.insert(pit->first);
          continue;
        }
#if 0
        // You might think you can optimize things like this, but you can't
        // because we still need the correct epoch users for every ExprView
        // when we go to add our user later
        if (!trace_recording &&
            preconditions.find(pit->first) != preconditions.end())
          continue;
#endif
#endif
        const EventUsers &event_users = pit->second;
        if (user_mask * event_users.get_valid_mask())
          continue;
        for (EventUsers::const_iterator it = event_users.begin();
              it != event_users.end(); it++)
        {
          if (user_mask * it->second)
            continue;
          if (has_local_precondition<false>(it->first, usage, user_expr,
                                                op_id, index, user_covers))
          {
            preconditions.insert(pit->first);
            break;
          }
        }
      }
    }

    //--------------------------------------------------------------------------
    void ExprView::find_current_preconditions(const RegionUsage &usage,
                                              const FieldMask &user_mask,
                                              IndexSpaceExpression *user_expr,
                                              const UniqueID op_id,
                                              const unsigned index,
                                              const bool user_covers,
                                              std::set<ApEvent> &preconditions,
                                              std::set<ApEvent> &dead_events,
                                              EventFieldUsers &filter_events,
                                              FieldMask &observed,
                                              FieldMask &non_dominated,
                                              const bool trace_recording)
    //--------------------------------------------------------------------------
    {
      // Caller must be holding the lock
      for (EventFieldUsers::const_iterator cit = current_epoch_users.begin(); 
            cit != current_epoch_users.end(); cit++)
      {
#ifndef LEGION_DISABLE_EVENT_PRUNING
        // We're about to do a bunch of expensive tests, 
        // so first do something cheap to see if we can 
        // skip all the tests.
        if (!trace_recording && cit->first.has_triggered_faultignorant())
        {
          dead_events.insert(cit->first);
          continue;
        }
#endif
        const EventUsers &event_users = cit->second;
        FieldMask overlap = event_users.get_valid_mask() & user_mask;
        if (!overlap)
          continue;
#if 0
        // You might think you can optimize things like this, but you can't
        // because we still need the correct epoch users for every ExprView
        // when we go to add our user later
        if (!trace_recording && finder != preconditions.end())
        {
          overlap -= finder->second.get_valid_mask();
          if (!overlap)
            continue;
        }
#endif
        EventFieldUsers::iterator to_filter = filter_events.find(cit->first);
        for (EventUsers::const_iterator it = event_users.begin();
              it != event_users.end(); it++)
        {
          const FieldMask user_overlap = user_mask & it->second;
          if (!user_overlap)
            continue;
          bool dominated = true;
          if (has_local_precondition<true>(it->first, usage, user_expr,
                                 op_id, index, user_covers, dominated)) 
          {
            preconditions.insert(cit->first);
            if (dominated)
            {
              observed |= user_overlap;
              if (to_filter == filter_events.end())
              {
                filter_events[cit->first].insert(it->first, user_overlap);
                to_filter = filter_events.find(cit->first);
              }
              else
                to_filter->second.insert(it->first, user_overlap);
            }
            else
              non_dominated |= user_overlap;
          }
          else
            non_dominated |= user_overlap;
        }
      }
    }

    //--------------------------------------------------------------------------
    void ExprView::find_previous_preconditions(const RegionUsage &usage,
                                               const FieldMask &user_mask,
                                               IndexSpaceExpression *user_expr,
                                               const UniqueID op_id,
                                               const unsigned index,
                                               const bool user_covers,
                                               std::set<ApEvent> &preconditions,
                                               std::set<ApEvent> &dead_events,
                                               const bool trace_recording)
    //--------------------------------------------------------------------------
    {
      // Caller must be holding the lock
      for (LegionMap<ApEvent,EventUsers>::const_iterator pit = 
            previous_epoch_users.begin(); pit != 
            previous_epoch_users.end(); pit++)
      {
#ifndef LEGION_DISABLE_EVENT_PRUNING
        // We're about to do a bunch of expensive tests, 
        // so first do something cheap to see if we can 
        // skip all the tests.
        if (!trace_recording && pit->first.has_triggered_faultignorant())
        {
          dead_events.insert(pit->first);
          continue;
        }
#endif
        const EventUsers &event_users = pit->second;
        FieldMask overlap = user_mask & event_users.get_valid_mask();
        if (!overlap)
          continue;
#if 0
        // You might think you can optimize things like this, but you can't
        // because we still need the correct epoch users for every ExprView
        // when we go to add our user later
        if (!trace_recording && finder != preconditions.end())
        {
          overlap -= finder->second.get_valid_mask();
          if (!overlap)
            continue;
        }
#endif
        for (EventUsers::const_iterator it = event_users.begin();
              it != event_users.end(); it++)
        {
          const FieldMask user_overlap = overlap & it->second;
          if (!user_overlap)
            continue;
          if (has_local_precondition<true>(it->first, usage, user_expr, 
                                           op_id, index, user_covers))
          {
            preconditions.insert(pit->first);
            break;
          }
        }
      }
    }

    //--------------------------------------------------------------------------
    void ExprView::find_previous_filter_users(const FieldMask &dom_mask,
                                            EventFieldUsers &filter_users)
    //--------------------------------------------------------------------------
    {
      // Lock better be held by caller
      for (EventFieldUsers::const_iterator pit = previous_epoch_users.begin(); 
            pit != previous_epoch_users.end(); pit++)
      {
        FieldMask event_overlap = pit->second.get_valid_mask() & dom_mask;
        if (!event_overlap)
          continue;
        EventFieldUsers::iterator to_filter = filter_users.find(pit->first);
        for (EventUsers::const_iterator it = pit->second.begin();
              it != pit->second.end(); it++)
        {
          const FieldMask user_overlap = it->second & event_overlap;
          if (!user_overlap)
            continue;
          if (to_filter == filter_users.end())
          {
            filter_users[pit->first].insert(it->first, user_overlap);
            to_filter = filter_users.find(pit->first);
          }
          else
            to_filter->second.insert(it->first, user_overlap);
        }
      }
    }

    /////////////////////////////////////////////////////////////
    // PendingTaskUser
    /////////////////////////////////////////////////////////////

    //--------------------------------------------------------------------------
    PendingTaskUser::PendingTaskUser(const RegionUsage &u, const FieldMask &m,
                                     IndexSpaceNode *expr, const UniqueID id,
                                     const unsigned idx, const ApEvent term,
                                     const RtEvent collect)
      : usage(u), user_mask(m), user_expr(expr), op_id(id), 
        index(idx), term_event(term), collect_event(collect)
    //--------------------------------------------------------------------------
    {
    }

    //--------------------------------------------------------------------------
    PendingTaskUser::~PendingTaskUser(void)
    //--------------------------------------------------------------------------
    {
    }

    //--------------------------------------------------------------------------
    bool PendingTaskUser::apply(MaterializedView *view, const FieldMask &mask)
    //--------------------------------------------------------------------------
    {
      const FieldMask overlap = user_mask & mask;
      if (!overlap)
        return false;
      view->add_internal_task_user(usage, user_expr, overlap, term_event, 
                                   collect_event, op_id,index,false/*tracing*/);
      user_mask -= overlap;
      return !user_mask;
    }

    /////////////////////////////////////////////////////////////
    // PendingCopyUser
    /////////////////////////////////////////////////////////////

    //--------------------------------------------------------------------------
    PendingCopyUser::PendingCopyUser(const bool read, const FieldMask &mask,
                                     IndexSpaceExpression *e, const UniqueID id,
                                     const unsigned idx, const ApEvent term,
                                     const RtEvent collect)
      : reading(read), copy_mask(mask), copy_expr(e), op_id(id), 
        index(idx), term_event(term), collect_event(collect)
    //--------------------------------------------------------------------------
    {
    }
    
    //--------------------------------------------------------------------------
    PendingCopyUser::~PendingCopyUser(void)
    //--------------------------------------------------------------------------
    {
    }

    //--------------------------------------------------------------------------
    bool PendingCopyUser::apply(MaterializedView *view, const FieldMask &mask)
    //--------------------------------------------------------------------------
    {
      const FieldMask overlap = copy_mask & mask;
      if (!overlap)
        return false;
      const RegionUsage usage(reading ? LEGION_READ_ONLY : LEGION_READ_WRITE, 
                              LEGION_EXCLUSIVE, 0);
      view->add_internal_copy_user(usage, copy_expr, overlap, term_event,
                       collect_event, op_id, index, false/*trace recording*/);
      copy_mask -= overlap;
      return !copy_mask;
    }

    /////////////////////////////////////////////////////////////
    // MaterializedView 
    /////////////////////////////////////////////////////////////

    //--------------------------------------------------------------------------
    MaterializedView::MaterializedView(
                               RegionTreeForest *ctx, DistributedID did,
                               AddressSpaceID own_addr,
                               AddressSpaceID log_own, PhysicalManager *man,
                               UniqueID own_ctx, bool register_now,
                               CollectiveMapping *mapping)
      : InstanceView(ctx, encode_materialized_did(did), man, own_addr,
                     log_own, own_ctx, register_now, mapping), 
        expr_cache_uses(0), outstanding_additions(0)
#ifdef ENABLE_VIEW_REPLICATION
        , remote_added_users(0), remote_pending_users(NULL)
#endif
    //--------------------------------------------------------------------------
    {
#ifdef ENABLE_VIEW_REPLICATION
      repl_ptr.replicated_copies = NULL;
#endif
      if (is_logical_owner())
      {
        current_users = new ExprView(ctx,manager,this,manager->instance_domain);
        current_users->add_reference();
      }
      else
        current_users = NULL;
#ifdef LEGION_GC
      log_garbage.info("GC Materialized View %lld %d %lld", 
          LEGION_DISTRIBUTED_ID_FILTER(this->did), local_space, 
          LEGION_DISTRIBUTED_ID_FILTER(manager->did)); 
#endif
    }

    //--------------------------------------------------------------------------
    MaterializedView::MaterializedView(const MaterializedView &rhs)
      : InstanceView(NULL, 0, NULL, 0, 0, 0, false, NULL)
    //--------------------------------------------------------------------------
    {
      // should never be called
      assert(false);
    }

    //--------------------------------------------------------------------------
    MaterializedView::~MaterializedView(void)
    //--------------------------------------------------------------------------
    {
      if ((current_users != NULL) && current_users->remove_reference())
        delete current_users;
#ifdef ENABLE_VIEW_REPLICATION
      if (repl_ptr.replicated_copies != NULL)
      {
#ifdef DEBUG_LEGION
        assert(is_logical_owner());
#endif
        // We should only have replicated copies here
        // If there are replicated requests that is very bad
        delete repl_ptr.replicated_copies;
      }
#ifdef DEBUG_LEGION
      assert(remote_pending_users == NULL);
#endif
#endif
    }

    //--------------------------------------------------------------------------
    MaterializedView& MaterializedView::operator=(const MaterializedView &rhs)
    //--------------------------------------------------------------------------
    {
      // should never be called
      assert(false);
      return *this;
    }

    //--------------------------------------------------------------------------
    const FieldMask& MaterializedView::get_physical_mask(void) const
    //--------------------------------------------------------------------------
    {
      return manager->layout->allocated_fields;
    }

    //--------------------------------------------------------------------------
    bool MaterializedView::has_space(const FieldMask &space_mask) const
    //--------------------------------------------------------------------------
    {
      return !(space_mask - manager->layout->allocated_fields);
    }

    //--------------------------------------------------------------------------
    void MaterializedView::copy_to(const FieldMask &copy_mask,
                                   std::vector<CopySrcDstField> &dst_fields,
                                   CopyAcrossHelper *across_helper)
    //--------------------------------------------------------------------------
    {
      if (across_helper == NULL)
        manager->compute_copy_offsets(copy_mask, dst_fields);
      else
        across_helper->compute_across_offsets(copy_mask, dst_fields);
    }

    //--------------------------------------------------------------------------
    void MaterializedView::copy_from(const FieldMask &copy_mask,
                                     std::vector<CopySrcDstField> &src_fields)
    //--------------------------------------------------------------------------
    {
      manager->compute_copy_offsets(copy_mask, src_fields);
    }

    //--------------------------------------------------------------------------
    void MaterializedView::add_initial_user(ApEvent term_event,
                                            const RegionUsage &usage,
                                            const FieldMask &user_mask,
                                            IndexSpaceExpression *user_expr,
                                            const UniqueID op_id,
                                            const unsigned index)
    //--------------------------------------------------------------------------
    {
#ifdef DEBUG_LEGION
      assert(is_logical_owner());
      assert(current_users != NULL);
#endif
#ifdef ENABLE_VIEW_REPLICATION
      PhysicalUser *user = new PhysicalUser(usage, user_expr, op_id, index, 
                                term_event, false/*copy user*/, true/*covers*/);
#else
      PhysicalUser *user = new PhysicalUser(usage, user_expr, op_id, index, 
                                            false/*copy user*/, true/*covers*/);
#endif
      // No need to take the lock since we are just initializing
      // If it's the root this is easy
      if (user_expr == current_users->view_expr)
      {
        current_users->add_current_user(user, term_event, RtEvent::NO_RT_EVENT,
                                        user_mask, false);
        return;
      }
      // See if we have it in the cache
      std::map<IndexSpaceExprID,ExprView*>::const_iterator finder = 
        expr_cache.find(user_expr->expr_id);
      if (finder == expr_cache.end() || 
          !(finder->second->invalid_fields * user_mask))
      {
        // No need for expr_lock since this is initialization
        if (finder == expr_cache.end())
        {
          ExprView *target_view = current_users->find_congruent_view(user_expr);
          // Couldn't find a congruent view so we need to make one
          if (target_view == NULL)
            target_view = new ExprView(context, manager, this, user_expr);
          expr_cache[user_expr->expr_id] = target_view;
          finder = expr_cache.find(user_expr->expr_id);
        }
        if (finder->second != current_users)
        {
          // Now insert it for the invalid fields
          FieldMask insert_mask = user_mask & finder->second->invalid_fields;
          // Mark that we're removing these fields from the invalid fields
          // first since we're later going to destroy the insert mask
          finder->second->invalid_fields -= insert_mask;
          // Then insert the subview into the tree
          current_users->insert_subview(finder->second, insert_mask);
        }
      }
      // Now that the view is valid we can add the user to it
      finder->second->add_current_user(user, term_event, RtEvent::NO_RT_EVENT,
                                       user_mask, false);
      // No need to launch a collection task as the destructor will handle it 
    }

    //--------------------------------------------------------------------------
    ApEvent MaterializedView::register_user(const RegionUsage &usage,
                                            const FieldMask &user_mask,
                                            IndexSpaceNode *user_expr,
                                            const UniqueID op_id,
                                            const unsigned index,
                                            ApEvent term_event,
                                            RtEvent collect_event,
                                            std::set<RtEvent> &applied_events,
                                            const PhysicalTraceInfo &trace_info,
                                            const AddressSpaceID source,
                                            bool symbolic /*=false*/)
    //--------------------------------------------------------------------------
    {
      // Quick test for empty index space expressions
      if (!symbolic && user_expr->is_empty())
        return manager->get_use_event(term_event);
      if (!is_logical_owner())
      {
        ApUserEvent ready_event;
        // Check to see if this user came from somewhere that wasn't
        // the logical owner, if so we need to send the update back 
        // to the owner to be handled
        if (source != logical_owner)
        {
          // If we're not the logical owner send a message there 
          // to do the analysis and provide a user event to trigger
          // with the precondition
          ready_event = Runtime::create_ap_user_event(&trace_info);
          RtUserEvent applied_event = Runtime::create_rt_user_event();
          Serializer rez;
          {
            RezCheck z(rez);
            rez.serialize(did);
            rez.serialize(usage);
            rez.serialize(user_mask);
            rez.serialize(user_expr->handle);
            rez.serialize(op_id);
            rez.serialize(index);
            rez.serialize(term_event);
            rez.serialize(collect_event);
            rez.serialize(ready_event);
            rez.serialize(applied_event);
            trace_info.pack_trace_info<true/*pack operation*/>(rez, 
                                    applied_events, logical_owner);
          }
          // Add a remote valid reference that will be removed by 
          // the receiver once the changes have been applied
          WrapperReferenceMutator mutator(applied_events);
          add_base_valid_ref(REMOTE_DID_REF, &mutator);
          runtime->send_view_register_user(logical_owner, rez);
          applied_events.insert(applied_event);
        }
#ifdef ENABLE_VIEW_REPLICATION
        // If we have any local fields then we also need to update
        // them here too since the owner isn't going to send us any
        // updates itself, Do this after sending the message to make
        // sure that we see a sound set of local fields
        AutoLock r_lock(replicated_lock);
        // Only need to add it if it's still replicated
        const FieldMask local_mask = user_mask & replicated_fields;
        if (!!local_mask)
        {
          // See if we need to make the current users data structure
          if (current_users == NULL)
          {
            // Prevent races between multiple added users at the same time
            AutoLock v_lock(view_lock);
            // See if we lost the race
            if (current_users == NULL)
            {
              current_users = 
               new ExprView(context, manager, this, manager->instance_domain);
              current_users->add_reference();
            }
          }
          // Add our local user
          add_internal_task_user(usage, user_expr, local_mask, term_event,
                       collect_event, op_id, index, trace_info.recording);
          // Increment the number of remote added users
          remote_added_users++;
        }
        // If we have outstanding requests to be made a replicated
        // copy then we need to buffer this user so it can be applied
        // later once we actually do get the update from the owner
        // This only applies to updates from the local node though since
        // any remote updates will be sent to us again by the owner
        if ((repl_ptr.replicated_requests != NULL) && (source == local_space))
        {
#ifdef DEBUG_LEGION
          assert(!repl_ptr.replicated_requests->empty());
#endif
          FieldMask buffer_mask;
          for (LegionMap<RtUserEvent,FieldMask>::const_iterator
                it = repl_ptr.replicated_requests->begin();
                it != repl_ptr.replicated_requests->end(); it++)
          {
            const FieldMask overlap = user_mask & it->second;
            if (!overlap)
              continue;
#ifdef DEBUG_LEGION
            assert(overlap * buffer_mask);
#endif
            buffer_mask |= overlap;
            // This user isn't fully applied until the request comes
            // back to make this view valid and the user gets applied
            applied_events.insert(it->first);
          }
          if (!!buffer_mask)
          {
            // Protected by exclusive replicated lock
            if (remote_pending_users == NULL)
              remote_pending_users = new std::list<RemotePendingUser*>();
            remote_pending_users->push_back(
                new PendingTaskUser(usage, buffer_mask, user_expr, op_id,
                                    index, term_event, collect_event));
          }
        }
        if (remote_added_users >= user_cache_timeout)
          update_remote_replication_state(applied_events);
#endif // ENABLE_VIEW_REPLICATION
        return ready_event;
      }
      else
      {
#ifdef ENABLE_VIEW_REPLICATION
        // We need to hold a read-only copy of the replicated lock when
        // doing this in order to make sure it's atomic with any 
        // replication requests that arrive
        AutoLock r_lock(replicated_lock,1,false/*exclusive*/);
        // Send updates to any remote copies to get them in flight
        if (repl_ptr.replicated_copies != NULL)
        {
#ifdef DEBUG_LEGION
          assert(!repl_ptr.replicated_copies->empty());
#endif
          const FieldMask repl_mask = replicated_fields & user_mask;
          if (!!repl_mask)
          {
            for (LegionMap<AddressSpaceID,FieldMask>::const_iterator
                  it = repl_ptr.replicated_copies->begin(); 
                  it != repl_ptr.replicated_copies->end(); it++)
            {
              if (it->first == source)
                continue;
              const FieldMask overlap = it->second & repl_mask;
              if (!overlap)
                continue;
              // Send the update to the remote node
              RtUserEvent applied_event = Runtime::create_rt_user_event();
              Serializer rez;
              {
                RezCheck z(rez);
                rez.serialize(did);
                rez.serialize(usage);
                rez.serialize(overlap);
                rez.serialize(user_expr->handle);
                rez.serialize(op_id);
                rez.serialize(index);
                rez.serialize(term_event);
                rez.serialize(collect_event);
                rez.serialize(ApUserEvent::NO_AP_USER_EVENT);
                rez.serialize(applied_event);
                trace_info.pack_trace_info<true/*pack operation*/>(rez, 
                                            applied_events, it->first);
              }
              runtime->send_view_register_user(it->first, rez);
              applied_events.insert(applied_event);
            }
          }
        }
#endif // ENABLE_VIEW_REPLICATION
        // Now we can do our local analysis
        std::set<ApEvent> wait_on_events;
        ApEvent start_use_event = manager->get_use_event(term_event);
        if (start_use_event.exists())
          wait_on_events.insert(start_use_event);
        // Find the preconditions
        const bool user_dominates = 
          (user_expr->expr_id == current_users->view_expr->expr_id) ||
          (user_expr->get_volume() == current_users->get_view_volume());
        {
          // Traversing the tree so need the expr_view lock
          AutoLock e_lock(expr_lock,1,false/*exclusive*/);
          current_users->find_user_preconditions(usage, user_expr, 
                            user_dominates, user_mask, term_event, 
                            op_id, index, wait_on_events, trace_info.recording);
        }
        // Add our local user
        add_internal_task_user(usage, user_expr, user_mask, term_event, 
                               collect_event, op_id,index,trace_info.recording);
        // At this point tasks shouldn't be allowed to wait on themselves
#ifdef DEBUG_LEGION
        if (term_event.exists())
          assert(wait_on_events.find(term_event) == wait_on_events.end());
#endif
        // Return the merge of the events
        if (!wait_on_events.empty())
          return Runtime::merge_events(&trace_info, wait_on_events);
        else
          return ApEvent::NO_AP_EVENT;
      }
    }

    //--------------------------------------------------------------------------
    ApEvent MaterializedView::find_copy_preconditions(bool reading,
                                            ReductionOpID redop,
                                            const FieldMask &copy_mask,
                                            IndexSpaceExpression *copy_expr,
                                            UniqueID op_id, unsigned index,
                                            std::set<RtEvent> &applied_events,
                                            const PhysicalTraceInfo &trace_info)
    //--------------------------------------------------------------------------
    {
      if (!is_logical_owner())
      {
        // Check to see if there are any replicated fields here which we
        // can handle locally so we don't have to send a message to the owner
        ApEvent result_event;
#ifdef ENABLE_VIEW_REPLICATION
        FieldMask new_remote_fields;
#endif
        FieldMask request_mask(copy_mask);
#ifdef ENABLE_VIEW_REPLICATION
        // See if we can handle this now while all the fields are local
        {
          AutoLock r_lock(replicated_lock,1,false/*exclusive*/);
          if (!!replicated_fields)
          {
            request_mask -= replicated_fields;
            if (!request_mask)
            {
              // All of our fields are local here so we can do the
              // analysis now without waiting for anything
              // We do this while holding the read-only lock on
              // replication to prevent invalidations of the
              // replication state while we're doing this analysis
#ifdef DEBUG_LEGION
              assert(current_users != NULL);
#endif
              std::set<ApEvent> preconditions;
              ApEvent start_use_event = manager->get_use_event();
              if (start_use_event.exists())
                preconditions.insert(start_use_event);
              const RegionUsage usage(reading ? LEGION_READ_ONLY : (redop > 0) ?
                  LEGION_REDUCE : LEGION_READ_WRITE, LEGION_EXCLUSIVE, redop);
              const bool copy_dominates = 
                (copy_expr->expr_id == current_users->view_expr->expr_id) ||
                (copy_expr->get_volume() == current_users->get_view_volume());
              {
                // Need a read-only copy of the expr_view lock to 
                // traverse the tree
                AutoLock e_lock(expr_lock,1,false/*exclusive*/);
                current_users->find_copy_preconditions(usage, copy_expr, 
                                       copy_dominates, copy_mask, op_id, 
                                       index, preconditions,
                                       trace_info.recording);
              }
              if (!preconditions.empty())
                result_event = Runtime::merge_events(&trace_info,preconditions);
              // See if there are any new fields we need to record
              // as having been used for copy precondition testing
              // We'll have to update them later with the lock in
              // exclusive mode, this is technically unsafe, but in
              // the worst case it will just invalidate the cache
              // and we'll have to make it valid again later
              new_remote_fields = copy_mask - remote_copy_pre_fields;
            }
          }
        }
        if (!!request_mask)
#endif // ENABLE_VIEW_REPLICATION
        {
          // All the fields are not local, first send the request to 
          // the owner to do the analysis since we're going to need 
          // to do that anyway, then issue any request for replicated
          // fields to be moved to this node and record it as a 
          // precondition for the mapping
          ApUserEvent ready_event = Runtime::create_ap_user_event(&trace_info);
          RtUserEvent applied = Runtime::create_rt_user_event();
          Serializer rez;
          {
            RezCheck z(rez);
            rez.serialize(did);
            rez.serialize<bool>(reading);
            rez.serialize(redop);
            rez.serialize(copy_mask);
            copy_expr->pack_expression(rez, logical_owner);
            rez.serialize(op_id);
            rez.serialize(index);
            rez.serialize(ready_event);
            rez.serialize(applied);
            trace_info.pack_trace_info<true/*need op*/>(rez, applied_events, 
                                                        logical_owner);
          }
          runtime->send_view_find_copy_preconditions_request(logical_owner,rez);
          applied_events.insert(applied);
          result_event = ready_event;
#ifdef ENABLE_VIEW_REPLICATION
#ifndef DISABLE_VIEW_REPLICATION
          // Need the lock for this next part
          AutoLock r_lock(replicated_lock);
          // Record these fields as being sampled
          remote_copy_pre_fields |= (new_remote_fields & replicated_fields);
          // Recompute this to make sure we didn't lose any races
          request_mask = copy_mask - replicated_fields;
          if (!!request_mask && (repl_ptr.replicated_requests != NULL))
          {
            for (LegionMap<RtUserEvent,FieldMask>::const_iterator it = 
                  repl_ptr.replicated_requests->begin(); it !=
                  repl_ptr.replicated_requests->end(); it++)
            {
              request_mask -= it->second;
              if (!request_mask)
                break;
            }
          }
          if (!!request_mask)
          {
            // Send the request to the owner to make these replicated fields
            const RtUserEvent request_event = Runtime::create_rt_user_event();
            Serializer rez2;
            {
              RezCheck z2(rez2);
              rez2.serialize(did);
              rez2.serialize(request_mask);
              rez2.serialize(request_event);
            }
            runtime->send_view_replication_request(logical_owner, rez2);
            if (repl_ptr.replicated_requests == NULL)
              repl_ptr.replicated_requests =
                new LegionMap<RtUserEvent,FieldMask>();
            (*repl_ptr.replicated_requests)[request_event] = request_mask;
            // Make sure this is done before things are considered "applied"
            // in order to prevent dangling requests
            aggregator.record_reference_mutation_effect(request_event);
          }
#endif
#endif
        }
#ifdef ENABLE_VIEW_REPLICATION
        else if (!!new_remote_fields)
        {
          AutoLock r_lock(replicated_lock);
          // Record any new fields which are still replicated
          remote_copy_pre_fields |= (new_remote_fields & replicated_fields);
          // Then fall through like normal
        }
#endif 
        return result_event;
      }
      else
      {
        // In the case where we're the owner we can just handle
        // this without needing to do anything
        std::set<ApEvent> preconditions;
        const ApEvent start_use_event = manager->get_use_event();
        if (start_use_event.exists())
          preconditions.insert(start_use_event);
        const RegionUsage usage(reading ? LEGION_READ_ONLY : (redop > 0) ?
            LEGION_REDUCE : LEGION_READ_WRITE, LEGION_EXCLUSIVE, redop);
        const bool copy_dominates = 
          (copy_expr->expr_id == current_users->view_expr->expr_id) ||
          (copy_expr->get_volume() == current_users->get_view_volume());
        {
          // Need a read-only copy of the expr_lock to traverse the tree
          AutoLock e_lock(expr_lock,1,false/*exclusive*/);
          current_users->find_copy_preconditions(usage,copy_expr,copy_dominates,
                  copy_mask, op_id, index, preconditions, trace_info.recording);
        }
        if (preconditions.empty())
          return ApEvent::NO_AP_EVENT;
        return Runtime::merge_events(&trace_info, preconditions);
      }
    }

    //--------------------------------------------------------------------------
    void MaterializedView::add_copy_user(bool reading, ReductionOpID redop,
                                         ApEvent term_event,
                                         RtEvent collect_event,
                                         const FieldMask &copy_mask,
                                         IndexSpaceExpression *copy_expr,
                                         UniqueID op_id, unsigned index,
                                         std::set<RtEvent> &applied_events,
                                         const bool trace_recording,
                                         const AddressSpaceID source)
    //--------------------------------------------------------------------------
    {
      if (!is_logical_owner())
      {
        // Check to see if this update came from some place other than the
        // source in which case we need to send it back to the source
        if (source != logical_owner)
        {
          RtUserEvent applied_event = Runtime::create_rt_user_event();
          Serializer rez;
          {
            RezCheck z(rez);
            rez.serialize(did);
            rez.serialize<bool>(reading);
            rez.serialize(redop);
            rez.serialize(term_event);
            rez.serialize(collect_event);
            rez.serialize(copy_mask);
            copy_expr->pack_expression(rez, logical_owner);
            rez.serialize(op_id);
            rez.serialize(index);
            rez.serialize(applied_event);
            rez.serialize<bool>(trace_recording);
          }
          // Add a remote valid reference that will be removed by 
          // the receiver once the changes have been applied
          WrapperReferenceMutator mutator(applied_events);
          add_base_valid_ref(REMOTE_DID_REF, &mutator);
          runtime->send_view_add_copy_user(logical_owner, rez);
          applied_events.insert(applied_event);
        }
#ifdef ENABLE_VIEW_REPLICATION
        AutoLock r_lock(replicated_lock);
        // Only need to add it if it's still replicated
        const FieldMask local_mask = copy_mask & replicated_fields;
        // If we have local fields to handle do that here
        if (!!local_mask)
        {
          // See if we need to make the current users data structure
          if (current_users == NULL)
          {
            // Prevent races between multiple added users at the same time
            AutoLock v_lock(view_lock);
            // See if we lost the race
            if (current_users == NULL)
            {
              current_users = 
               new ExprView(context, manager, this, manager->instance_domain);
              current_users->add_reference();
            }
          }
          const RegionUsage usage(reading ? LEGION_READ_ONLY: (redop > 0) ? 
              LEGION_REDUCE : LEGION_READ_WRITE, LEGION_EXCLUSIVE, redop);
          add_internal_copy_user(usage, copy_expr, local_mask, term_event, 
                                 collect_event, op_id, index, trace_recording);
          // Increment the remote added users count
          remote_added_users++;
        }
        // If we have pending replicated requests that overlap with this
        // user then we need to record this as a pending user to be applied
        // once we receive the update from the owner node
        // This only applies to updates from the local node though since
        // any remote updates will be sent to us again by the owner
        if ((repl_ptr.replicated_requests != NULL) && (source == local_space))
        {
#ifdef DEBUG_LEGION
          assert(!repl_ptr.replicated_requests->empty());
#endif
          FieldMask buffer_mask;
          for (LegionMap<RtUserEvent,FieldMask>::const_iterator
                it = repl_ptr.replicated_requests->begin();
                it != repl_ptr.replicated_requests->end(); it++)
          {
            const FieldMask overlap = copy_mask & it->second;
            if (!overlap)
              continue;
#ifdef DEBUG_LEGION
            assert(overlap * buffer_mask);
#endif
            buffer_mask |= overlap;
            // This user isn't fully applied until the request comes
            // back to make this view valid and the user gets applied
            applied_events.insert(it->first);
          }
          if (!!buffer_mask)
          {
            // Protected by exclusive replicated lock
            if (remote_pending_users == NULL)
              remote_pending_users = new std::list<RemotePendingUser*>();
            remote_pending_users->push_back(
                new PendingCopyUser(reading, buffer_mask, copy_expr, op_id,
                                    index, term_event, collect_event));
          }
        }
        if (remote_added_users >= user_cache_timeout)
          update_remote_replication_state(applied_events);
#endif // ENABLE_VIEW_REPLICATION
      }
      else
      {
#ifdef ENABLE_VIEW_REPLICATION
        // We need to hold this lock in read-only mode to properly
        // synchronize this with any replication requests that arrive
        AutoLock r_lock(replicated_lock,1,false/*exclusive*/);
        // Send updates to any remote copies to get them in flight
        if (repl_ptr.replicated_copies != NULL)
        {
#ifdef DEBUG_LEGION
          assert(!repl_ptr.replicated_copies->empty());
#endif
          const FieldMask repl_mask = replicated_fields & copy_mask;
          if (!!repl_mask)
          {
            for (LegionMap<AddressSpaceID,FieldMask>::const_iterator
                  it = repl_ptr.replicated_copies->begin(); 
                  it != repl_ptr.replicated_copies->end(); it++)
            {
              if (it->first == source)
                continue;
              const FieldMask overlap = it->second & repl_mask;
              if (!overlap)
                continue;
              RtUserEvent applied_event = Runtime::create_rt_user_event();
              Serializer rez;
              {
                RezCheck z(rez);
                rez.serialize(did);
                rez.serialize<bool>(reading);
                rez.serialize(redop);
                rez.serialize(term_event);
                rez.serialize(collect_event);
                rez.serialize(copy_mask);
                copy_expr->pack_expression(rez, it->first);
                rez.serialize(op_id);
                rez.serialize(index);
                rez.serialize(applied_event);
                rez.serialize<bool>(trace_recording);
              }
              runtime->send_view_add_copy_user(it->first, rez);
              applied_events.insert(applied_event);
            }
          }
        }
#endif
        // Now we can do our local analysis
        const RegionUsage usage(reading ? LEGION_READ_ONLY : (redop > 0) ?
            LEGION_REDUCE : LEGION_READ_WRITE, LEGION_EXCLUSIVE, redop);
        add_internal_copy_user(usage, copy_expr, copy_mask, term_event, 
                               collect_event, op_id, index, trace_recording);
      }
    }

#ifdef ENABLE_VIEW_REPLICATION
    //--------------------------------------------------------------------------
    void MaterializedView::process_replication_request(AddressSpaceID source,
                                                  const FieldMask &request_mask,
                                                  RtUserEvent done_event)
    //--------------------------------------------------------------------------
    {
      // Atomically we need to package up the response and send it back
      AutoLock r_lock(replicated_lock); 
      if (repl_ptr.replicated_copies == NULL)
        repl_ptr.replicated_copies = 
          new LegionMap<AddressSpaceID,FieldMask>();
      LegionMap<AddressSpaceID,FieldMask>::iterator finder = 
        repl_ptr.replicated_copies->find(source);
      if (finder != repl_ptr.replicated_copies->end())
      {
#ifdef DEBUG_LEGION
        assert(finder->second * request_mask);
#endif
        finder->second |= request_mask; 
      }
      else
        (*repl_ptr.replicated_copies)[source] = request_mask;
      // Update the summary as well
      replicated_fields |= request_mask;
      Serializer rez;
      {
        RezCheck z(rez);
        rez.serialize(did);
        rez.serialize(done_event);
        std::map<PhysicalUser*,unsigned> indexes;
        // Make sure no one else is mutating the state of the tree
        // while we are doing the packing
        AutoLock e_lock(expr_lock,1,false/*exclusive*/);
        current_users->pack_replication(rez, indexes, request_mask, source);
      }
      runtime->send_view_replication_response(source, rez);
    }

    //--------------------------------------------------------------------------
    void MaterializedView::process_replication_response(RtUserEvent done,
                                                        Deserializer &derez)
    //--------------------------------------------------------------------------
    {
#ifdef DEBUG_LEGION
      assert(!is_logical_owner());
#endif
      AutoLock r_lock(replicated_lock);
      {
        // Take the view lock so we can modify the cache as well
        // as part of our unpacking
        AutoLock v_lock(view_lock);
        if (current_users == NULL)
        {
          current_users = 
            new ExprView(context, manager, this, manager->instance_domain);
          current_users->add_reference();
        }
        // We need to hold the expr lock here since we might have to 
        // make ExprViews and we need this to be atomic with other
        // operations that might also try to mutate the tree 
        AutoLock e_lock(expr_lock);
        std::vector<PhysicalUser*> users;
        // The source is always from the logical owner space
        current_users->unpack_replication(derez, current_users, 
                                          logical_owner, expr_cache, users);
        // Remove references from all our users
        for (unsigned idx = 0; idx < users.size(); idx++)
          if (users[idx]->remove_reference())
            delete users[idx]; 
      }
#ifdef DEBUG_LEGION
      assert(repl_ptr.replicated_requests != NULL);
#endif
      LegionMap<RtUserEvent,FieldMask>::iterator finder = 
        repl_ptr.replicated_requests->find(done);
#ifdef DEBUG_LEGION
      assert(finder != repl_ptr.replicated_requests->end());
#endif
      // Go through and apply any pending remote users we've recorded 
      if (remote_pending_users != NULL)
      {
        for (std::list<RemotePendingUser*>::iterator it = 
              remote_pending_users->begin(); it != 
              remote_pending_users->end(); /*nothing*/)
        {
          if ((*it)->apply(this, finder->second))
          {
            delete (*it);
            it = remote_pending_users->erase(it);
          }
          else
            it++;
        }
        if (remote_pending_users->empty())
        {
          delete remote_pending_users;
          remote_pending_users = NULL;
        }
      }
      // Record that these fields are now replicated
      replicated_fields |= finder->second;
      repl_ptr.replicated_requests->erase(finder);
      if (repl_ptr.replicated_requests->empty())
      {
        delete repl_ptr.replicated_requests;
        repl_ptr.replicated_requests = NULL;
      }
    }

    //--------------------------------------------------------------------------
    void MaterializedView::process_replication_removal(AddressSpaceID source,
                                                  const FieldMask &removal_mask)
    //--------------------------------------------------------------------------
    {
      AutoLock r_lock(replicated_lock);
#ifdef DEBUG_LEGION
      assert(is_logical_owner());
      assert(repl_ptr.replicated_copies != NULL);
#endif
      LegionMap<AddressSpaceID,FieldMask>::iterator finder = 
        repl_ptr.replicated_copies->find(source);
#ifdef DEBUG_LEGION
      assert(finder != repl_ptr.replicated_copies->end());
      // We should know about all the fields being removed
      assert(!(removal_mask - finder->second));
#endif
      finder->second -= removal_mask;
      if (!finder->second)
      {
        repl_ptr.replicated_copies->erase(finder);
        if (repl_ptr.replicated_copies->empty())
        {
          delete repl_ptr.replicated_copies;
          repl_ptr.replicated_copies = NULL;
          replicated_fields.clear();
          return;
        }
        // Otherwise fall through and rebuild the replicated fields
      }
      // Rebuild the replicated fields so they are precise
      if (repl_ptr.replicated_copies->size() > 1)
      {
        replicated_fields.clear();
        for (LegionMap<AddressSpaceID,FieldMask>::const_iterator it =
              repl_ptr.replicated_copies->begin(); it !=
              repl_ptr.replicated_copies->end(); it++)
          replicated_fields |= finder->second;
      }
      else
        replicated_fields = repl_ptr.replicated_copies->begin()->second;
    }
#endif // ENABLE_VIEW_REPLICATION
 
    //--------------------------------------------------------------------------
    void MaterializedView::notify_active(ReferenceMutator *mutator)
    //--------------------------------------------------------------------------
    {
      manager->add_nested_gc_ref(did, mutator);
      // If we're the logical owner, but not the original owner
      // then we use a gc reference on the original owner to 
      // keep all the views allive until we're done
      if (is_logical_owner() && !is_owner())
        send_remote_gc_increment(owner_space, mutator);
    }

    //--------------------------------------------------------------------------
    void MaterializedView::notify_inactive(ReferenceMutator *mutator)
    //--------------------------------------------------------------------------
    {
      // we have a resource reference on the manager so no need to check
      manager->remove_nested_gc_ref(did, mutator);
      // If we're the logical owner but not the original owner
      // then we remove the gc reference that we added
      if (is_logical_owner() && !is_owner())
        send_remote_gc_decrement(owner_space, mutator);
    }

    //--------------------------------------------------------------------------
    void MaterializedView::notify_valid(ReferenceMutator *mutator)
    //--------------------------------------------------------------------------
    {
      // The logical owner is where complete set of users is and is therefore
      // where garbage collection will take place so we need to send our 
      // valid update there if we're not the owner, otherwise we send it 
      // down to the manager
      if (is_logical_owner())
        manager->add_nested_valid_ref(did, mutator);
      else
        send_remote_valid_increment(logical_owner, mutator);
    }

    //--------------------------------------------------------------------------
    void MaterializedView::notify_invalid(ReferenceMutator *mutator)
    //--------------------------------------------------------------------------
    {
      if (is_logical_owner())
        // we have a resource reference on the manager so no need to check
        manager->remove_nested_valid_ref(did, mutator);
      else
        send_remote_valid_decrement(logical_owner, mutator);
    }

    //--------------------------------------------------------------------------
    void MaterializedView::add_internal_task_user(const RegionUsage &usage,
                                            IndexSpaceExpression *user_expr,
                                            const FieldMask &user_mask,
                                            ApEvent term_event, 
                                            RtEvent collect_event, 
                                            UniqueID op_id,
                                            const unsigned index,
                                            const bool trace_recording)
    //--------------------------------------------------------------------------
    {
#ifdef ENABLE_VIEW_REPLICATION
      PhysicalUser *user = new PhysicalUser(usage, user_expr, op_id, index, 
                             collect_event, false/*copy user*/, true/*covers*/);
#else
      PhysicalUser *user = new PhysicalUser(usage, user_expr, op_id, index, 
                                            false/*copy user*/, true/*covers*/);
#endif
      // Hold a reference to this in case it finishes before we're done
      // with the analysis and its get pruned/deleted
      user->add_reference();
      ExprView *target_view = NULL;
      bool has_target_view = false;
      // Handle an easy case first, if the user_expr is the same as the 
      // view_expr for the root then this is easy
      bool update_count = true;
      bool update_cache = false;
      if (user_expr != current_users->view_expr)
      {
        // Hard case where we will have subviews
        AutoLock v_lock(view_lock,1,false/*exclusive*/);
        // See if we can find the entry in the cache and it's valid 
        // for all of our fields
        LegionMap<IndexSpaceExprID,ExprView*>::const_iterator
          finder = expr_cache.find(user_expr->expr_id);
        if (finder != expr_cache.end())
        {
          target_view = finder->second;
          AutoLock e_lock(expr_lock,1,false/*exclusive*/);
          if (finder->second->invalid_fields * user_mask)
            has_target_view = true;
        }
        else
          update_cache = true;
        // increment the number of outstanding additions
        outstanding_additions.fetch_add(1);
      }
      else // This is just going to add at the top so never needs to wait
      {
        target_view = current_users;
        update_count = false;
        has_target_view = true;
      }
      if (!has_target_view)
      {
        // This could change the shape of the view tree so we need
        // exclusive privilege son the expr lock to serialize it
        // with everything else traversing the tree
        AutoLock e_lock(expr_lock);
        // If we don't have a target view see if there is a 
        // congruent one already in the tree
        if (target_view == NULL)
        {
          target_view = current_users->find_congruent_view(user_expr);
          if (target_view == NULL)
            target_view = new ExprView(context, manager, this, user_expr);
        }
        if (target_view != current_users)
        {
          // Now see if we need to insert it
          FieldMask insert_mask = user_mask & target_view->invalid_fields;
          if (!!insert_mask)
          {
            // Remove these fields from being invalid before we
            // destroy the insert mask
            target_view->invalid_fields -= insert_mask;
            // Do the insertion into the tree
            current_users->insert_subview(target_view, insert_mask);
          }
        }
      }
      // Now we know the target view and it's valid for all fields
      // so we can add it to the expr view
      target_view->add_current_user(user, term_event, collect_event,
                                    user_mask, trace_recording);
      if (user->remove_reference())
        delete user;
      AutoLock v_lock(view_lock);
      if (update_count)
      {
#ifdef DEBUG_LEGION
        assert(outstanding_additions.load() > 0);
#endif
        if ((outstanding_additions.fetch_sub(1) == 1) && clean_waiting.exists())
        {
          // Wake up the clean waiter
          Runtime::trigger_event(clean_waiting);
          clean_waiting = RtUserEvent::NO_RT_USER_EVENT;
        }
      }
      if (!update_cache)
      {
        // Update the timeout and see if we need to clear the cache
        if (!expr_cache.empty())
        {
          expr_cache_uses++;
          // Check for equality guarantees only one thread in here at a time
          if (expr_cache_uses == user_cache_timeout)
          {
            // Wait until there are are no more outstanding additions
            while (outstanding_additions.load() > 0)
            {
#ifdef DEBUG_LEGION
              assert(!clean_waiting.exists());
#endif
              clean_waiting = Runtime::create_rt_user_event();
              const RtEvent wait_on = clean_waiting;
              v_lock.release();
              wait_on.wait();
              v_lock.reacquire();
            }
            clean_cache<true/*need expr lock*/>();
          }
        }
      }
      else
        expr_cache[user_expr->expr_id] = target_view;
    }

    //--------------------------------------------------------------------------
    void MaterializedView::add_internal_copy_user(const RegionUsage &usage,
                                            IndexSpaceExpression *user_expr,
                                            const FieldMask &user_mask,
                                            ApEvent term_event, 
                                            RtEvent collect_event, 
                                            UniqueID op_id,
                                            const unsigned index,
                                            const bool trace_recording)
    //--------------------------------------------------------------------------
    { 
      // First we're going to check to see if we can add this directly to 
      // an existing ExprView with the same expresssion in which case
      // we'll be able to mark this user as being precise
      ExprView *target_view = NULL;
      bool has_target_view = false;
      // Handle an easy case first, if the user_expr is the same as the 
      // view_expr for the root then this is easy
      bool update_count = false;
      bool update_cache = false;
      if (user_expr != current_users->view_expr)
      {
        // Hard case where we will have subviews
        AutoLock v_lock(view_lock,1,false/*exclusive*/);
        // See if we can find the entry in the cache and it's valid 
        // for all of our fields
        LegionMap<IndexSpaceExprID,ExprView*>::const_iterator
          finder = expr_cache.find(user_expr->expr_id);
        if (finder != expr_cache.end())
        {
          target_view = finder->second;
          AutoLock e_lock(expr_lock,1,false/*exclusive*/);
          if (finder->second->invalid_fields * user_mask)
            has_target_view = true;
        }
        // increment the number of outstanding additions
        outstanding_additions.fetch_add(1);
        update_count = true;
      }
      else // This is just going to add at the top so never needs to wait
      {
        target_view = current_users;
        has_target_view = true;
      }
      if (!has_target_view)
      {
        // Do a quick test to see if we can find a target view
        AutoLock e_lock(expr_lock);
        // If we haven't found it yet, see if we can find it
        if (target_view == NULL)
        {
          target_view = current_users->find_congruent_view(user_expr);
          if (target_view != NULL)
            update_cache = true;
        }
        // Don't make it though if we don't already have it
        if (target_view != NULL)
        {
          // No need to insert this if it's the root
          if (target_view != current_users)
          {
            FieldMask insert_mask = target_view->invalid_fields & user_mask;
            if (!!insert_mask)
            {
              target_view->invalid_fields -= insert_mask;
              current_users->insert_subview(target_view, insert_mask);
            }
          }
          has_target_view = true;
        }
      }
      if (has_target_view)
      {
        // If we have a target view, then we know we cover it because
        // the expressions match directly
#ifdef ENABLE_VIEW_REPLICATION
        PhysicalUser *user = new PhysicalUser(usage, user_expr, op_id, index, 
                               collect_event, true/*copy user*/,true/*covers*/);
#else
        PhysicalUser *user = new PhysicalUser(usage, user_expr, op_id, index, 
                                              true/*copy user*/,true/*covers*/);
#endif
        // Hold a reference to this in case it finishes before we're done
        // with the analysis and its get pruned/deleted
        user->add_reference();
        // We already know the view so we can just add the user directly
        // there and then do any updates that we need to
        target_view->add_current_user(user, term_event, collect_event, 
                                      user_mask, trace_recording);
        if (user->remove_reference())
          delete user;
        if (update_count || update_cache)
        {
          AutoLock v_lock(view_lock);
          if (update_cache)
            expr_cache[user_expr->expr_id] = target_view;
          if (update_count)
          {
#ifdef DEBUG_LEGION
            assert(outstanding_additions.load() > 0);
#endif
            if ((outstanding_additions.fetch_sub(1) == 1) && 
                clean_waiting.exists())
            {
              // Wake up the clean waiter
              Runtime::trigger_event(clean_waiting);
              clean_waiting = RtUserEvent::NO_RT_USER_EVENT;
            }
          }
        }
      }
      else
      {
#ifdef DEBUG_LEGION
        assert(update_count); // this should always be true
        assert(!update_cache); // this should always be false
#endif
        // This is a case where we don't know where to add the copy user
        // so we need to traverse down and find one, 
        {
          // We're traversing the view tree but not modifying it so 
          // we need a read-only copy of the expr_lock
          AutoLock e_lock(expr_lock,1,false/*exclusive*/);
          current_users->add_partial_user(usage, op_id, index,
                                          user_mask, term_event, 
                                          collect_event, user_expr, 
                                          user_expr->get_volume(), 
                                          trace_recording);
        }
        AutoLock v_lock(view_lock);
#ifdef DEBUG_LEGION
        assert(outstanding_additions.load() > 0);
#endif
        if ((outstanding_additions.fetch_sub(1) == 1) && clean_waiting.exists())
        {
          // Wake up the clean waiter
          Runtime::trigger_event(clean_waiting);
          clean_waiting = RtUserEvent::NO_RT_USER_EVENT;
        }
      } 
    }

    //--------------------------------------------------------------------------
    template<bool NEED_EXPR_LOCK>
    void MaterializedView::clean_cache(void)
    //--------------------------------------------------------------------------
    {
      // Clear the cache
      expr_cache.clear();
      // Reset the cache use counter
      expr_cache_uses = 0;
      // Anytime we clean the cache, we also traverse the 
      // view tree and see if there are any views we can 
      // remove because they no longer have live users
      FieldMask dummy_mask; 
      FieldMaskSet<ExprView> clean_set;
      if (NEED_EXPR_LOCK)
      {
        // Take the lock in exclusive mode since we might be modifying the tree
        AutoLock e_lock(expr_lock);
        current_users->clean_views(dummy_mask, clean_set);
        // We can safely repopulate the cache with any view expressions which
        // are still valid, remove all references for views in the clean set 
        for (FieldMaskSet<ExprView>::const_iterator it = 
              clean_set.begin(); it != clean_set.end(); it++)
        {
          if (!!(~(it->first->invalid_fields)))
            expr_cache[it->first->view_expr->expr_id] = it->first;
          if (it->first->remove_reference())
            delete it->first;
        }
      }
      else
      {
        // Same as above, but without needing to acquire the lock
        // because the caller promised that they already have it
        current_users->clean_views(dummy_mask, clean_set);
        // We can safely repopulate the cache with any view expressions which
        // are still valid, remove all references for views in the clean set 
        for (FieldMaskSet<ExprView>::const_iterator it = 
              clean_set.begin(); it != clean_set.end(); it++)
        {
          if (!!(~(it->first->invalid_fields)))
            expr_cache[it->first->view_expr->expr_id] = it->first;
          if (it->first->remove_reference())
            delete it->first;
        }
      }
    }

#ifdef ENABLE_VIEW_REPLICATION
    //--------------------------------------------------------------------------
    void MaterializedView::update_remote_replication_state(
                                              std::set<RtEvent> &applied_events)
    //--------------------------------------------------------------------------
    {
#ifdef DEBUG_LEGION
      assert(!is_logical_owner());
      assert(!!replicated_fields);
      assert(current_users != NULL);
      assert(remote_added_users >= user_cache_timeout);
#endif
      // We can reset the counter now
      remote_added_users = 0;
      // See what fields haven't been sampled recently and therefore
      // we should stop maintaining as remote duplicates
      const FieldMask deactivate_mask = 
        replicated_fields - remote_copy_pre_fields; 
      // We can clear this now for the next epoch
      remote_copy_pre_fields.clear();
      // If we have any outstanding requests though keep those
      if (repl_ptr.replicated_requests != NULL)
      {
        for (LegionMap<RtUserEvent,FieldMask>::const_iterator it = 
              repl_ptr.replicated_requests->begin(); it !=
              repl_ptr.replicated_requests->end(); it++)
        {
#ifdef DEBUG_LEGION
          assert(it->second * deactivate_mask);
#endif
          remote_copy_pre_fields |= it->second;
        }
      }
      // If we don't have any fields to deactivate then we're done
      if (!deactivate_mask)
        return;
      // Send the message to do the deactivation on the owner node
      RtUserEvent done_event = Runtime::create_rt_user_event();
      Serializer rez;
      {
        RezCheck z(rez);
        rez.serialize(did);
        rez.serialize(deactivate_mask);
        rez.serialize(done_event);
      }
      runtime->send_view_replication_removal(logical_owner, rez);
      applied_events.insert(done_event);
      // Perform it locally
      {
        // Anytime we do a deactivate that can influence the valid
        // set of ExprView objects so we need to clean the cache
        AutoLock v_lock(view_lock);
#ifdef DEBUG_LEGION
        // There should be no outstanding_additions when we're here
        // because we're already protected by the replication lock
        assert(outstanding_additions.load() == 0);
#endif
        // Go through and remove any users for the deactivate mask
        // Need an exclusive copy of the expr_lock to do this
        AutoLock e_lock(expr_lock);
        current_users->deactivate_replication(deactivate_mask);
        // Then clean the cache since we likely invalidated some
        // things. This will also go through and remove any views
        // that no longer have any active users
        clean_cache<false/*need expr lock*/>();
      }
      // Record that these fields are no longer replicated 
      replicated_fields -= deactivate_mask;
    }
#endif // ENABLE_VIEW_REPLICATION

    //--------------------------------------------------------------------------
    void MaterializedView::send_view(AddressSpaceID target)
    //--------------------------------------------------------------------------
    {
#ifdef DEBUG_LEGION
      assert(is_owner());
#endif
      Serializer rez;
      {
        RezCheck z(rez);
        rez.serialize(did);
        rez.serialize(manager->did);
        rez.serialize(owner_space);
        rez.serialize(logical_owner);
        rez.serialize(owner_context);
      }
      runtime->send_materialized_view(target, rez);
      update_remote_instances(target);
    } 

    //--------------------------------------------------------------------------
    /*static*/ void MaterializedView::handle_send_materialized_view(
                  Runtime *runtime, Deserializer &derez, AddressSpaceID source)
    //--------------------------------------------------------------------------
    {
      DerezCheck z(derez); 
      DistributedID did;
      derez.deserialize(did);
      DistributedID manager_did;
      derez.deserialize(manager_did);
      AddressSpaceID owner_space;
      derez.deserialize(owner_space);
      AddressSpaceID logical_owner;
      derez.deserialize(logical_owner);
      UniqueID context_uid;
      derez.deserialize(context_uid);
      RtEvent man_ready;
      PhysicalManager *manager =
        runtime->find_or_request_instance_manager(manager_did, man_ready);
      if (man_ready.exists() && !man_ready.has_triggered())
      {
        // Defer this until the manager is ready
        DeferMaterializedViewArgs args(did, manager, owner_space,
                                       logical_owner, context_uid);
        runtime->issue_runtime_meta_task(args, 
            LG_LATENCY_RESPONSE_PRIORITY, man_ready);
      }
      else
        create_remote_view(runtime, did, manager, owner_space, 
                           logical_owner, context_uid); 
    }

    //--------------------------------------------------------------------------
    /*static*/ void MaterializedView::handle_defer_materialized_view(
                                             const void *args, Runtime *runtime)
    //--------------------------------------------------------------------------
    {
      const DeferMaterializedViewArgs *dargs = 
        (const DeferMaterializedViewArgs*)args; 
      create_remote_view(runtime, dargs->did, dargs->manager, 
          dargs->owner_space, dargs->logical_owner, dargs->context_uid);
    }

    //--------------------------------------------------------------------------
    /*static*/ void MaterializedView::create_remote_view(Runtime *runtime,
                            DistributedID did, PhysicalManager *manager,
                            AddressSpaceID owner_space,
                            AddressSpaceID logical_owner, UniqueID context_uid)
    //--------------------------------------------------------------------------
    {
#ifdef DEBUG_LEGION
      assert(manager->is_physical_manager());
#endif
      PhysicalManager *inst_manager = manager->as_physical_manager();
      void *location;
      MaterializedView *view = NULL;
      if (runtime->find_pending_collectable_location(did, location))
        view = new(location) MaterializedView(runtime->forest,
                                              did, owner_space, 
                                              logical_owner, inst_manager,
                                              context_uid,
                                              false/*register now*/);
      else
        view = new MaterializedView(runtime->forest, did, owner_space,
                                    logical_owner, inst_manager, 
                                    context_uid, false/*register now*/);
      // Register only after construction
      view->register_with_runtime(NULL/*remote registration not needed*/);
    }

    /////////////////////////////////////////////////////////////
    // DeferredView 
    /////////////////////////////////////////////////////////////

    //--------------------------------------------------------------------------
    DeferredView::DeferredView(RegionTreeForest *ctx, DistributedID did,
                               AddressSpaceID owner_sp, bool register_now)
      : LogicalView(ctx, did, owner_sp, register_now, NULL/*no collective map*/)
    //--------------------------------------------------------------------------
    {
    }

    //--------------------------------------------------------------------------
    DeferredView::~DeferredView(void)
    //--------------------------------------------------------------------------
    {
    }

    /////////////////////////////////////////////////////////////
    // FillView 
    /////////////////////////////////////////////////////////////

    //--------------------------------------------------------------------------
    FillView::FillView(RegionTreeForest *ctx, DistributedID did,
                       AddressSpaceID owner_proc,
                       FillViewValue *val, bool register_now
#ifdef LEGION_SPY
                       , UniqueID op_uid
#endif
                       )
      : DeferredView(ctx, encode_fill_did(did), owner_proc, register_now), 
        value(val)
#ifdef LEGION_SPY
        , fill_op_uid(op_uid)
#endif
    //--------------------------------------------------------------------------
    {
#ifdef DEBUG_LEGION
      assert(value != NULL);
#endif
      value->add_reference();
#ifdef LEGION_GC
      log_garbage.info("GC Fill View %lld %d", 
          LEGION_DISTRIBUTED_ID_FILTER(this->did), local_space);
#endif
    }

    //--------------------------------------------------------------------------
    FillView::FillView(const FillView &rhs)
      : DeferredView(NULL, 0, 0, false), value(NULL)
#ifdef LEGION_SPY
        , fill_op_uid(0)
#endif
    //--------------------------------------------------------------------------
    {
      // should never be called
      assert(false);
    }
    
    //--------------------------------------------------------------------------
    FillView::~FillView(void)
    //--------------------------------------------------------------------------
    {
      if (value->remove_reference())
        delete value;
    }

    //--------------------------------------------------------------------------
    FillView& FillView::operator=(const FillView &rhs)
    //--------------------------------------------------------------------------
    {
      // should never be called
      assert(false);
      return *this;
    }

    //--------------------------------------------------------------------------
    void FillView::notify_active(ReferenceMutator *mutator)
    //--------------------------------------------------------------------------
    {
      if (!is_owner())
        send_remote_gc_increment(owner_space, mutator);
    }

    //--------------------------------------------------------------------------
    void FillView::notify_inactive(ReferenceMutator *mutator)
    //--------------------------------------------------------------------------
    {
      if (!is_owner())
        send_remote_gc_decrement(owner_space, mutator);
    }
    
    //--------------------------------------------------------------------------
    void FillView::notify_valid(ReferenceMutator *mutator)
    //--------------------------------------------------------------------------
    {
      // Nothing to do
    }

    //--------------------------------------------------------------------------
    void FillView::notify_invalid(ReferenceMutator *mutator)
    //--------------------------------------------------------------------------
    {
      // Nothing to do
    }

    //--------------------------------------------------------------------------
    void FillView::send_view(AddressSpaceID target)
    //--------------------------------------------------------------------------
    {
#ifdef DEBUG_LEGION
      assert(is_owner());
#endif
      Serializer rez;
      {
        RezCheck z(rez);
        rez.serialize(did);
        rez.serialize(owner_space);
        rez.serialize(value->value_size);
        rez.serialize(value->value, value->value_size);
#ifdef LEGION_SPY
        rez.serialize(fill_op_uid);
#endif
      }
      runtime->send_fill_view(target, rez);
      // We've now done the send so record it
      update_remote_instances(target);
    }

    //--------------------------------------------------------------------------
    void FillView::flatten(CopyFillAggregator &aggregator,
                         InstanceView *dst_view, const FieldMask &src_mask,
                         IndexSpaceExpression *expr, EquivalenceSet *tracing_eq, 
                         std::set<RtEvent> &applied, CopyAcrossHelper *helper)
    //--------------------------------------------------------------------------
    {
      aggregator.record_fill(dst_view, this, src_mask, expr, 
                             tracing_eq, applied, helper);
    }

    //--------------------------------------------------------------------------
    /*static*/ void FillView::handle_send_fill_view(Runtime *runtime,
                                     Deserializer &derez, AddressSpaceID source)
    //--------------------------------------------------------------------------
    {
      DerezCheck z(derez);
      DistributedID did;
      derez.deserialize(did);
      AddressSpaceID owner_space;
      derez.deserialize(owner_space);
      size_t value_size;
      derez.deserialize(value_size);
      void *value = malloc(value_size);
      derez.deserialize(value, value_size);
#ifdef LEGION_SPY
      UniqueID op_uid;
      derez.deserialize(op_uid);
#endif
      
      FillView::FillViewValue *fill_value = 
                      new FillView::FillViewValue(value, value_size);
      void *location;
      FillView *view = NULL;
      if (runtime->find_pending_collectable_location(did, location))
        view = new(location) FillView(runtime->forest, did,
                                      owner_space, fill_value,
                                      false/*register now*/
#ifdef LEGION_SPY
                                      , op_uid
#endif
                                      );
      else
        view = new FillView(runtime->forest, did, owner_space,
                            fill_value, false/*register now*/
#ifdef LEGION_SPY
                            , op_uid
#endif
                            );
      view->register_with_runtime(NULL/*remote registration not needed*/);
    }

    /////////////////////////////////////////////////////////////
    // PhiView 
    /////////////////////////////////////////////////////////////

    //--------------------------------------------------------------------------
    PhiView::PhiView(RegionTreeForest *ctx, DistributedID did, 
                     AddressSpaceID owner_space,
                     PredEvent tguard, PredEvent fguard, 
                     InnerContext *owner, bool register_now) 
      : DeferredView(ctx, encode_phi_did(did), owner_space, register_now),
        true_guard(tguard), false_guard(fguard), owner_context(owner)
    //--------------------------------------------------------------------------
    {
#ifdef LEGION_GC
      log_garbage.info("GC Phi View %lld %d", 
          LEGION_DISTRIBUTED_ID_FILTER(this->did), local_space);
#endif
    }

    //--------------------------------------------------------------------------
    PhiView::PhiView(const PhiView &rhs)
      : DeferredView(NULL, 0, 0, false),
        true_guard(PredEvent::NO_PRED_EVENT), 
        false_guard(PredEvent::NO_PRED_EVENT), owner_context(NULL)
    //--------------------------------------------------------------------------
    {
      // should never be called
      assert(false);
    }

    //--------------------------------------------------------------------------
    PhiView::~PhiView(void)
    //--------------------------------------------------------------------------
    {
      for (LegionMap<LogicalView*,FieldMask>::const_iterator it = 
            true_views.begin(); it != true_views.end(); it++)
      {
        if (it->first->remove_nested_resource_ref(did))
          delete it->first;
      }
      true_views.clear();
      for (LegionMap<LogicalView*,FieldMask>::const_iterator it =
            false_views.begin(); it != false_views.end(); it++)
      {
        if (it->first->remove_nested_resource_ref(did))
          delete it->first;
      }
      false_views.clear();
    }

    //--------------------------------------------------------------------------
    PhiView& PhiView::operator=(const PhiView &rhs)
    //--------------------------------------------------------------------------
    {
      // should never be called
      assert(false);
      return *this;
    }

    //--------------------------------------------------------------------------
    void PhiView::notify_active(ReferenceMutator *mutator)
    //--------------------------------------------------------------------------
    {
      if (!is_owner())
        send_remote_gc_increment(owner_space, mutator);
    }

    //--------------------------------------------------------------------------
    void PhiView::notify_inactive(ReferenceMutator *mutator)
    //--------------------------------------------------------------------------
    {
      if (!is_owner())
        send_remote_gc_decrement(owner_space, mutator);
    }

    //--------------------------------------------------------------------------
    void PhiView::notify_valid(ReferenceMutator *mutator)
    //--------------------------------------------------------------------------
    {
      for (LegionMap<LogicalView*,FieldMask>::const_iterator it =
            true_views.begin(); it != true_views.end(); it++)
        it->first->add_nested_valid_ref(did, mutator);
      for (LegionMap<LogicalView*,FieldMask>::const_iterator it = 
            false_views.begin(); it != false_views.end(); it++)
        it->first->add_nested_valid_ref(did, mutator);
    }

    //--------------------------------------------------------------------------
    void PhiView::notify_invalid(ReferenceMutator *mutator)
    //--------------------------------------------------------------------------
    {
      for (LegionMap<LogicalView*,FieldMask>::const_iterator it =
            true_views.begin(); it != true_views.end(); it++)
        it->first->remove_nested_valid_ref(did, mutator);
      for (LegionMap<LogicalView*,FieldMask>::const_iterator it =
            false_views.begin(); it != false_views.end(); it++)
        it->first->remove_nested_valid_ref(did, mutator);
    }

    //--------------------------------------------------------------------------
    void PhiView::record_true_view(LogicalView *view, const FieldMask &mask,
                                   ReferenceMutator *mutator)
    //--------------------------------------------------------------------------
    {
#ifdef DEBUG_LEGION
      assert(is_owner());
#endif
      LegionMap<LogicalView*,FieldMask>::iterator finder = 
        true_views.find(view);
      if (finder == true_views.end())
      {
        true_views[view] = mask;
        if (view->is_deferred_view())
        {
          // Deferred views need valid and gc references
          view->add_nested_gc_ref(did, mutator);
          view->add_nested_valid_ref(did, mutator);
        }
        else // Otherwise we just need the valid reference
          view->add_nested_resource_ref(did);
      }
      else
        finder->second |= mask;
    }

    //--------------------------------------------------------------------------
    void PhiView::record_false_view(LogicalView *view, const FieldMask &mask,
                                    ReferenceMutator *mutator)
    //--------------------------------------------------------------------------
    {
#ifdef DEBUG_LEGION
      assert(is_owner());
#endif
      LegionMap<LogicalView*,FieldMask>::iterator finder = 
        false_views.find(view);
      if (finder == false_views.end())
      {
        false_views[view] = mask;
        if (view->is_deferred_view())
        {
          // Deferred views need valid and gc references
          view->add_nested_gc_ref(did, mutator);
          view->add_nested_valid_ref(did, mutator);
        }
        else // Otherwise we just need the valid reference
          view->add_nested_resource_ref(did);
      }
      else
        finder->second |= mask;
    }

    //--------------------------------------------------------------------------
    void PhiView::pack_phi_view(Serializer &rez)
    //--------------------------------------------------------------------------
    {
      rez.serialize<size_t>(true_views.size());
      for (LegionMap<LogicalView*,FieldMask>::const_iterator it = 
            true_views.begin(); it != true_views.end(); it++)
      {
        rez.serialize(it->first->did);
        rez.serialize(it->second);
      }
      rez.serialize<size_t>(false_views.size());
      for (LegionMap<LogicalView*,FieldMask>::const_iterator it = 
            false_views.begin(); it != false_views.end(); it++)
      {
        rez.serialize(it->first->did);
        rez.serialize(it->second);
      }
    }

    //--------------------------------------------------------------------------
    void PhiView::unpack_phi_view(Deserializer &derez, 
                                  std::set<RtEvent> &preconditions)
    //--------------------------------------------------------------------------
    {
      size_t num_true_views;
      derez.deserialize(num_true_views);
      for (unsigned idx = 0; idx < num_true_views; idx++)
      {
        DistributedID view_did;
        derez.deserialize(view_did);
        RtEvent ready;
        LogicalView *view = static_cast<LogicalView*>(
            runtime->find_or_request_logical_view(view_did, ready));
        derez.deserialize(true_views[view]);
        if (ready.exists() && !ready.has_triggered())
          preconditions.insert(defer_add_reference(view, ready));
        else // Otherwise we can add the reference now
          view->add_nested_resource_ref(did);
      }
      size_t num_false_views;
      derez.deserialize(num_false_views);
      for (unsigned idx = 0; idx < num_false_views; idx++)
      {
        DistributedID view_did;
        derez.deserialize(view_did);
        RtEvent ready;
        LogicalView *view = static_cast<LogicalView*>(
            runtime->find_or_request_logical_view(view_did, ready));
        derez.deserialize(false_views[view]);
        if (ready.exists() && !ready.has_triggered())
          preconditions.insert(defer_add_reference(view, ready));
        else // Otherwise we can add the reference now
          view->add_nested_resource_ref(did);
      }
    }

    //--------------------------------------------------------------------------
    RtEvent PhiView::defer_add_reference(DistributedCollectable *dc,
                                         RtEvent precondition) const
    //--------------------------------------------------------------------------
    {
      DeferPhiViewRefArgs args(dc, did);
      return context->runtime->issue_runtime_meta_task(args,
          LG_LATENCY_DEFERRED_PRIORITY, precondition);
    }

    //--------------------------------------------------------------------------
    void PhiView::send_view(AddressSpaceID target)
    //--------------------------------------------------------------------------
    {
      Serializer rez;
      {
        RezCheck z(rez);
        rez.serialize(did);
        rez.serialize(owner_space);
        rez.serialize(true_guard);
        rez.serialize(false_guard);
        rez.serialize<UniqueID>(owner_context->get_context_uid());
        pack_phi_view(rez);
      }
      runtime->send_phi_view(target, rez);
      update_remote_instances(target);
    }

    //--------------------------------------------------------------------------
    void PhiView::flatten(CopyFillAggregator &aggregator,
                         InstanceView *dst_view, const FieldMask &src_mask,
                         IndexSpaceExpression *expr, EquivalenceSet *tracing_eq,
                         std::set<RtEvent> &applied, CopyAcrossHelper *helper)
    //--------------------------------------------------------------------------
    {
      // TODO: implement this
      assert(false);
    }

    //--------------------------------------------------------------------------
    /*static*/ void PhiView::handle_send_phi_view(Runtime *runtime,
                                     Deserializer &derez, AddressSpaceID source)
    //--------------------------------------------------------------------------
    {
      DerezCheck z(derez);
      DistributedID did;
      derez.deserialize(did);
      AddressSpaceID owner;
      derez.deserialize(owner);
      PredEvent true_guard, false_guard;
      derez.deserialize(true_guard);
      derez.deserialize(false_guard);
      UniqueID owner_uid;
      derez.deserialize(owner_uid);
      std::set<RtEvent> ready_events;
      RtEvent ctx_ready;
      InnerContext *owner_context = 
        runtime->find_context(owner_uid, false, &ctx_ready);
      if (ctx_ready.exists())
        ready_events.insert(ctx_ready);
      // Make the phi view but don't register it yet
      void *location;
      PhiView *view = NULL;
      if (runtime->find_pending_collectable_location(did, location))
        view = new(location) PhiView(runtime->forest, did, owner,
                                     true_guard, false_guard, owner_context, 
                                     false/*register_now*/);
      else
        view = new PhiView(runtime->forest, did, owner, true_guard, 
                           false_guard, owner_context, false/*register now*/);
      // Unpack all the internal data structures
      view->unpack_phi_view(derez, ready_events);
      if (!ready_events.empty())
      {
        RtEvent wait_on = Runtime::merge_events(ready_events);
        DeferPhiViewRegistrationArgs args(view);
        runtime->issue_runtime_meta_task(args, LG_LATENCY_DEFERRED_PRIORITY,
                                         wait_on);
        return;
      }
      view->register_with_runtime(NULL/*remote registration not needed*/);
    }

    //--------------------------------------------------------------------------
    /*static*/ void PhiView::handle_deferred_view_ref(const void *args)
    //--------------------------------------------------------------------------
    {
      const DeferPhiViewRefArgs *rargs = (const DeferPhiViewRefArgs*)args;
      rargs->dc->add_nested_resource_ref(rargs->did); 
    }

    //--------------------------------------------------------------------------
    /*static*/ void PhiView::handle_deferred_view_registration(const void *args)
    //--------------------------------------------------------------------------
    {
      const DeferPhiViewRegistrationArgs *pargs = 
        (const DeferPhiViewRegistrationArgs*)args;
      pargs->view->register_with_runtime(NULL/*no remote registration*/);
    }

    /////////////////////////////////////////////////////////////
    // ShardedView
    /////////////////////////////////////////////////////////////

    //--------------------------------------------------------------------------
    ShardedView::ShardedView(RegionTreeForest *forest, DistributedID did,
                             AddressSpaceID owner_space, bool register_now)
      : DeferredView(forest, encode_sharded_did(did), owner_space, register_now)
    //--------------------------------------------------------------------------
    {
#ifdef DEBUG_LEGION
      valid = true;
#endif
      // If we're not the owner add a reference that will be removed
      // by the owner when no one is valid any longer
      if (!is_owner())
        add_base_gc_ref(REMOTE_DID_REF);
#ifdef LEGION_GC
      log_garbage.info("GC Sharded View %lld %d", 
          LEGION_DISTRIBUTED_ID_FILTER(did), local_space);
#endif
    }

    //--------------------------------------------------------------------------
    ShardedView::ShardedView(const ShardedView &rhs)
      : DeferredView(rhs)
    //--------------------------------------------------------------------------
    {
      // should never be called
      assert(false);
    }

    //--------------------------------------------------------------------------
    ShardedView::~ShardedView(void)
    //--------------------------------------------------------------------------
    {
      for (std::set<PhysicalManager*>::const_iterator it =
            local_instances.begin(); it != local_instances.end(); it++)
        if ((*it)->remove_nested_resource_ref(did))
          delete (*it);
    }

    //--------------------------------------------------------------------------
    ShardedView& ShardedView::operator=(const ShardedView &rhs)
    //--------------------------------------------------------------------------
    {
      // should never be called
      assert(false);
      return *this;
    }

    //--------------------------------------------------------------------------
    void ShardedView::notify_active(ReferenceMutator *mutator)
    //--------------------------------------------------------------------------
    {
#ifdef DEBUG_LEGION
      assert(valid);
#endif
      // Do nothing
    }

    //--------------------------------------------------------------------------
    void ShardedView::notify_inactive(ReferenceMutator *mutator)
    //--------------------------------------------------------------------------
    {
      if (!is_owner())
      {
#ifdef DEBUG_LEGION
        assert(valid);
        valid = false;
#endif
        // Remove our valid references
        for (std::set<PhysicalManager*>::const_iterator it =
              local_instances.begin(); it != local_instances.end(); it++)
          if ((*it)->remove_nested_valid_ref(did, mutator))
            delete (*it);
      }
    }

    //--------------------------------------------------------------------------
    void ShardedView::notify_valid(ReferenceMutator *mutator)
    //--------------------------------------------------------------------------
    {
#ifdef DEBUG_LEGION
      assert(valid);
#endif
      if (!is_owner())
        send_remote_valid_increment(owner_space, mutator);
    }

    //--------------------------------------------------------------------------
    void ShardedView::RemoteDecrementFunctor::apply(AddressSpaceID target) const
    //--------------------------------------------------------------------------
    {
      if (target == owner)
        return;
      view->send_remote_gc_decrement(target, mutator); 
    }
    
    //--------------------------------------------------------------------------
    void ShardedView::notify_invalid(ReferenceMutator *mutator)
    //--------------------------------------------------------------------------
    {
#ifdef DEBUG_LEGION
      assert(valid);
#endif
      if (is_owner())
      {
#ifdef DEBUG_LEGION
        valid = false;
#endif
        if (has_remote_instances())
        {
          // Send out messages to any remote copies to move the GC reference 
          RemoteDecrementFunctor functor(this, local_space, mutator);
          map_over_remote_instances(functor);
        }
        // Remove our valid references
        for (std::set<PhysicalManager*>::const_iterator it =
              local_instances.begin(); it != local_instances.end(); it++)
          if ((*it)->remove_nested_valid_ref(did, mutator))
            delete (*it);
      }
      else
        send_remote_valid_decrement(owner_space, mutator);
    }

    //--------------------------------------------------------------------------
    void ShardedView::send_view(AddressSpaceID target) 
    //--------------------------------------------------------------------------
    {
#ifdef DEBUG_LEGION
      assert(is_owner());
#endif
      Serializer rez;
      {
        RezCheck z(rez);
        rez.serialize(did);
        AutoLock v_lock(view_lock,1,false/*exclusive*/);
        rez.serialize<size_t>(global_views.size());
        for (LegionMap<DistributedID,FieldMask>::const_iterator it =
              global_views.begin(); it != global_views.end(); it++)
        {
          rez.serialize(it->first);
          rez.serialize(it->second);
        }
      }
      runtime->send_sharded_view(target, rez);
      update_remote_instances(target);
    }

    //--------------------------------------------------------------------------
    void ShardedView::flatten(CopyFillAggregator &aggregator,
                              InstanceView *dst_view, const FieldMask &src_mask,
                              IndexSpaceExpression *expr,
                              EquivalenceSet *tracing_eq,
                              std::set<RtEvent> &applied,
                              CopyAcrossHelper *helper)
    //--------------------------------------------------------------------------
    {
      // First see if it's already valid for the fields we want
      FieldMask copy_mask = src_mask;
      LegionMap<DistributedID,FieldMask>::const_iterator finder = 
        global_views.find(dst_view->did);
      if (finder != global_views.end())
      {
        copy_mask -= finder->second;
        // If it's already valid for all the fields we're done
        if (!copy_mask)
          return;
      }
      // Request all the views and wait for them to be ready
      std::set<RtEvent> ready_events;
      FieldMaskSet<LogicalView> src_views;
      for (LegionMap<DistributedID,FieldMask>::const_iterator it = 
            global_views.begin(); it != global_views.end(); it++)
      {
        const FieldMask overlap = copy_mask & it->second;
        if (!overlap)
          continue;
        RtEvent ready;
        LogicalView *view = 
          runtime->find_or_request_logical_view(it->first, ready);
        if (ready.exists())
          ready_events.insert(ready);
        src_views.insert(view, overlap);
      }
      if (!ready_events.empty())
      {
        const RtEvent wait_on = Runtime::merge_events(ready_events);
        if (wait_on.exists())
          wait_on.wait();
      }
      if (!src_views.empty())
        aggregator.record_updates(dst_view, src_views, copy_mask, expr,
                                  tracing_eq, applied, 0/*redop*/, helper);
    }

    //--------------------------------------------------------------------------
    void ShardedView::initialize(
              LegionMap<DistributedID,FieldMask> &views,
              const InstanceSet &local_insts, std::set<RtEvent> &applied_events)
    //--------------------------------------------------------------------------
    { 
      WrapperReferenceMutator mutator(applied_events);
      for (unsigned idx = 0; idx < local_insts.size(); idx++)
      {
        const InstanceRef &inst = local_insts[idx];
        PhysicalManager *manager = inst.get_physical_manager();
        std::pair<std::set<PhysicalManager*>::iterator,bool> result = 
          local_instances.insert(manager);
        if (result.second)
        {
          manager->add_nested_valid_ref(did, &mutator);
          manager->add_nested_resource_ref(did);
        }
      }
      AutoLock v_lock(view_lock);
      // If it's not empty then we already got the same thing from else where
      if (global_views.empty())
        global_views.swap(views);
    }

    //--------------------------------------------------------------------------
    void ShardedView::unpack_view(Deserializer &derez)
    //--------------------------------------------------------------------------
    {
#ifdef DEBUG_LEGION
      assert(global_views.empty());
#endif
      size_t num_views;
      derez.deserialize(num_views);
      for (unsigned idx = 0; idx < num_views; idx++)
      {
        DistributedID view_did;
        derez.deserialize(view_did);
        derez.deserialize(global_views[view_did]);
      }
    }

    //--------------------------------------------------------------------------
    /*static*/ void ShardedView::handle_send_sharded_view(Runtime *runtime,
                                     Deserializer &derez, AddressSpaceID source)
    //--------------------------------------------------------------------------
    {
      DerezCheck z(derez);
      DistributedID did;
      derez.deserialize(did);
      // Make the sharded view but don't register it yet
      void *location;
      ShardedView *view = NULL;
      if (runtime->find_pending_collectable_location(did, location))
        view = new(location) ShardedView(runtime->forest, did, source,
                                         false/*register_now*/);
      else
        view = new ShardedView(runtime->forest, did, source, 
                               false/*register now*/);
      view->unpack_view(derez);
      view->register_with_runtime(NULL/*remote registration not needed*/);
    }

    /////////////////////////////////////////////////////////////
    // ReductionView 
    /////////////////////////////////////////////////////////////

    //--------------------------------------------------------------------------
    ReductionView::ReductionView(RegionTreeForest *ctx, DistributedID did,
                                 AddressSpaceID own_sp,
                                 AddressSpaceID log_own,
                                 PhysicalManager *man, UniqueID own_ctx, 
                                 bool register_now, CollectiveMapping *mapping)
      : InstanceView(ctx, encode_reduction_did(did), man, own_sp, log_own, 
                     own_ctx, register_now, mapping),
        fill_view(runtime->find_or_create_reduction_fill_view(manager->redop))
    //--------------------------------------------------------------------------
    {
#ifdef LEGION_GC
      log_garbage.info("GC Reduction View %lld %d %lld", 
          LEGION_DISTRIBUTED_ID_FILTER(this->did), local_space,
          LEGION_DISTRIBUTED_ID_FILTER(manager->did));
#endif
    }

    //--------------------------------------------------------------------------
    ReductionView::ReductionView(const ReductionView &rhs)
      : InstanceView(NULL, 0, NULL, 0, 0, 0, false, NULL), fill_view(NULL)
    //--------------------------------------------------------------------------
    {
      // should never be called
      assert(false);
    }

    //--------------------------------------------------------------------------
    ReductionView::~ReductionView(void)
    //--------------------------------------------------------------------------
    { 
      if (!initial_user_events.empty())
      {
        for (std::set<ApEvent>::const_iterator it = initial_user_events.begin();
              it != initial_user_events.end(); it++)
          filter_local_users(*it);
      }
#if !defined(LEGION_DISABLE_EVENT_PRUNING) && defined(DEBUG_LEGION)
      assert(reduction_users.empty());
      assert(reading_users.empty());
      assert(outstanding_gc_events.empty());
#endif
    }

    //--------------------------------------------------------------------------
    ReductionView& ReductionView::operator=(const ReductionView &rhs)
    //--------------------------------------------------------------------------
    {
      // should never be called
      assert(false);
      return *this;
    }

    //--------------------------------------------------------------------------
    PhysicalManager* ReductionView::get_manager(void) const
    //--------------------------------------------------------------------------
    {
      return manager;
    }

    //--------------------------------------------------------------------------
    void ReductionView::add_initial_user(ApEvent term_event, 
                                         const RegionUsage &usage,
                                         const FieldMask &user_mask,
                                         IndexSpaceExpression *user_expr,
                                         const UniqueID op_id,
                                         const unsigned index)
    //--------------------------------------------------------------------------
    {
#ifdef DEBUG_LEGION
      assert(is_logical_owner());
      assert(IS_READ_ONLY(usage) || IS_REDUCE(usage));
#endif
      // We don't use field versions for doing interference tests on
      // reductions so there is no need to record it
#ifdef ENABLE_VIEW_REPLICATION
      PhysicalUser *user = new PhysicalUser(usage, user_expr, op_id, index, 
                                term_event, false/*copy*/, true/*covers*/);
#else
      PhysicalUser *user = new PhysicalUser(usage, user_expr, op_id, index, 
                                            false/*copy*/, true/*covers*/);
#endif
      user->add_reference();
      add_physical_user(user, IS_READ_ONLY(usage), term_event, user_mask);
      initial_user_events.insert(term_event);
      // Don't need to actual launch a collection task, destructor
      // will handle this case
      outstanding_gc_events.insert(term_event);
    }

    //--------------------------------------------------------------------------
    ApEvent ReductionView::register_user(const RegionUsage &usage,
                                         const FieldMask &user_mask,
                                         IndexSpaceNode *user_expr,
                                         const UniqueID op_id,
                                         const unsigned index,
                                         ApEvent term_event,
                                         RtEvent collect_event,
                                         std::set<RtEvent> &applied_events,
                                         const PhysicalTraceInfo &trace_info,
                                         const AddressSpaceID source,
                                         bool symbolic /*=false*/)
    //--------------------------------------------------------------------------
    {
#ifdef DEBUG_LEGION
      assert(usage.redop == manager->redop);
#endif
      // Quick test for empty index space expressions
      if (!symbolic && user_expr->is_empty())
        return manager->get_use_event(term_event);
      if (!is_logical_owner())
      {
        // If we're not the logical owner send a message there 
        // to do the analysis and provide a user event to trigger
        // with the precondition
        ApUserEvent ready_event = Runtime::create_ap_user_event(&trace_info);
        RtUserEvent applied_event = Runtime::create_rt_user_event();
        Serializer rez;
        {
          RezCheck z(rez);
          rez.serialize(did);
          rez.serialize(usage);
          rez.serialize(user_mask);
          rez.serialize(user_expr->handle);
          rez.serialize(op_id);
          rez.serialize(index);
          rez.serialize(term_event);
          rez.serialize(collect_event);
          rez.serialize(ready_event);
          rez.serialize(applied_event);
          trace_info.pack_trace_info<true/*pack operation*/>(rez,
                                  applied_events, logical_owner);
        }
        // Add a remote valid reference that will be removed by 
        // the receiver once the changes have been applied
        WrapperReferenceMutator mutator(applied_events);
        add_base_valid_ref(REMOTE_DID_REF, &mutator);
        runtime->send_view_register_user(logical_owner, rez);
        applied_events.insert(applied_event);
        return ready_event;
      }
      else
      {
        std::set<ApEvent> wait_on_events;
        ApEvent start_use_event = manager->get_use_event(term_event);
        if (start_use_event.exists())
          wait_on_events.insert(start_use_event);
        // At the moment we treat exclusive reductions the same as
        // atomic reductions, this might change in the future
        const RegionUsage reduce_usage(usage.privilege,
            (usage.prop == LEGION_EXCLUSIVE) ? LEGION_ATOMIC : usage.prop,
            usage.redop);
        {
          AutoLock v_lock(view_lock,1,false/*exclusive*/);
          find_reducing_preconditions(reduce_usage, user_mask, user_expr,
                                      op_id, wait_on_events);
        }
        // Add our local user
        const bool issue_collect = add_user(reduce_usage, user_expr,
                                      user_mask, term_event, collect_event,
                                      op_id, index, false/*copy*/,
                                      applied_events, trace_info.recording);
        // Launch the garbage collection task, if it doesn't exist
        // then the user wasn't registered anyway, see add_local_user
        if (issue_collect)
        {
          WrapperReferenceMutator mutator(applied_events);
          defer_collect_user(get_manager(), term_event, collect_event,&mutator);
        }
        if (!wait_on_events.empty())
          return Runtime::merge_events(&trace_info, wait_on_events);
        else
          return ApEvent::NO_AP_EVENT;
      }
    }

    //--------------------------------------------------------------------------
    ApEvent ReductionView::find_copy_preconditions(bool reading,
                                            ReductionOpID redop,
                                            const FieldMask &copy_mask,
                                            IndexSpaceExpression *copy_expr,
                                            UniqueID op_id, unsigned index,
                                            std::set<RtEvent> &applied_events,
                                            const PhysicalTraceInfo &trace_info)
    //--------------------------------------------------------------------------
    {
      if (!is_logical_owner())
      {
        ApUserEvent ready_event = Runtime::create_ap_user_event(&trace_info);
        RtUserEvent applied = Runtime::create_rt_user_event();
        Serializer rez;
        {
          RezCheck z(rez);
          rez.serialize(did);
          rez.serialize<bool>(reading);
          rez.serialize(redop);
          rez.serialize(copy_mask);
          copy_expr->pack_expression(rez, logical_owner);
          rez.serialize(op_id);
          rez.serialize(index);
          rez.serialize(ready_event);
          rez.serialize(applied);
          trace_info.pack_trace_info<true/*need op*/>(rez, applied_events,
                                                      logical_owner);
        }
        runtime->send_view_find_copy_preconditions_request(logical_owner, rez);
        applied_events.insert(applied);
        return ready_event;
      }
      else
      {
        std::set<ApEvent> preconditions;
        ApEvent start_use_event = manager->get_use_event();
        if (start_use_event.exists())
          preconditions.insert(start_use_event);
        if (reading)
        {
          AutoLock v_lock(view_lock,1,false/*exclusive*/);
          find_reading_preconditions(copy_mask, copy_expr, op_id,preconditions);
        }
        else if (redop > 0)
        {
#ifdef DEBUG_LEGION
          assert(redop == manager->redop);
#endif
          // With bulk reduction copies we're always doing atomic reductions
          const RegionUsage usage(LEGION_REDUCE, LEGION_ATOMIC, redop);
          AutoLock v_lock(view_lock,1,false/*exclusive*/);
          find_reducing_preconditions(usage, copy_mask, copy_expr,
                                      op_id, preconditions);
        }
        else
        {
          AutoLock v_lock(view_lock);
          find_initializing_preconditions(copy_mask, copy_expr, 
                                          op_id, preconditions);
        }
        // Return any preconditions we found to the aggregator
        if (preconditions.empty())
          return ApEvent::NO_AP_EVENT;
        return Runtime::merge_events(&trace_info, preconditions);
      }
    }

    //--------------------------------------------------------------------------
    void ReductionView::add_copy_user(bool reading, ReductionOpID redop,
                                      ApEvent term_event, RtEvent collect_event,
                                      const FieldMask &copy_mask,
                                      IndexSpaceExpression *copy_expr,
                                      UniqueID op_id, unsigned index,
                                      std::set<RtEvent> &applied_events,
                                      const bool trace_recording,
                                      const AddressSpaceID source)
    //--------------------------------------------------------------------------
    {
#ifdef DEBUG_LEGION
      // At most one of these should be true 
      assert(!(reading && (redop > 0)));
#endif
      if (!is_logical_owner())
      {
        RtUserEvent applied_event = Runtime::create_rt_user_event();
        Serializer rez;
        {
          RezCheck z(rez);
          rez.serialize(did);
          rez.serialize<bool>(reading);
          rez.serialize(redop);
          rez.serialize(term_event);
          rez.serialize(collect_event);
          rez.serialize(copy_mask);
          copy_expr->pack_expression(rez, logical_owner);
          rez.serialize(op_id);
          rez.serialize(index);
          rez.serialize(applied_event);
          rez.serialize<bool>(trace_recording);
        }
        // Add a remote valid reference that will be removed by 
        // the receiver once the changes have been applied
        WrapperReferenceMutator mutator(applied_events);
        add_base_valid_ref(REMOTE_DID_REF, &mutator);
        runtime->send_view_add_copy_user(logical_owner, rez);
        applied_events.insert(applied_event);
      }
      else
      {
        const RegionUsage usage(reading ? LEGION_READ_ONLY : (redop > 0) ?
            LEGION_REDUCE : LEGION_READ_WRITE, LEGION_EXCLUSIVE, redop);
        const bool issue_collect = add_user(usage, copy_expr, copy_mask,
            term_event, collect_event, op_id, index, true/*copy*/,
            applied_events, trace_recording);
        // Launch the garbage collection task, if it doesn't exist
        // then the user wasn't registered anyway, see add_local_user
        if (issue_collect)
        {
          WrapperReferenceMutator mutator(applied_events);
          defer_collect_user(get_manager(), term_event, collect_event,&mutator);
        }
      }
    }

    //--------------------------------------------------------------------------
    void ReductionView::find_reducing_preconditions(const RegionUsage &usage,
                                               const FieldMask &user_mask,
                                               IndexSpaceExpression *user_expr,
                                               UniqueID op_id,
                                               std::set<ApEvent> &wait_on) const
    //--------------------------------------------------------------------------
    {
      // lock must be held by caller
      // we know that fills are always done between readers and reducers so
      // we just need to check the initialization users and not readers
      for (EventFieldUsers::const_iterator uit = initialization_users.begin();
            uit != initialization_users.end(); uit++)
      {
        const FieldMask event_mask = uit->second.get_valid_mask() & user_mask;
        if (!event_mask)
          continue;
        for (EventUsers::const_iterator it = uit->second.begin();
              it != uit->second.end(); it++)
        {
          const FieldMask overlap = event_mask & it->second;
          if (!overlap)
            continue;
          IndexSpaceExpression *expr_overlap = 
            context->intersect_index_spaces(user_expr, it->first->expr);
          if (expr_overlap->is_empty())
            continue;
          wait_on.insert(uit->first);
          break;
        }
      }
      // check for coherence dependences on previous reduction users
      for (EventFieldUsers::const_iterator uit = reduction_users.begin();
            uit != reduction_users.end(); uit++)
      {
        const FieldMask event_mask = uit->second.get_valid_mask() & user_mask;
        if (!event_mask)
          continue;
        for (EventUsers::const_iterator it = uit->second.begin();
              it != uit->second.end(); it++)
        {
#ifdef DEBUG_LEGION
          assert(it->first->usage.redop == usage.redop);
#endif
          const FieldMask overlap = event_mask & it->second;
          if (!overlap)
            continue;
          // If they are both simultaneous then we can skip
          if (IS_SIMULT(usage) && IS_SIMULT(it->first->usage))
            continue;
          // Atomic and exclusive are the same for the purposes of reductions
          // at the moment since we'll end up using the reservations to 
          // protect the use of the instance anyway
          if ((IS_EXCLUSIVE(usage) || IS_ATOMIC(usage)) && 
              (IS_EXCLUSIVE(it->first->usage) || IS_ATOMIC(it->first->usage)))
            continue;
          // Otherwise we need to check for dependences
          IndexSpaceExpression *expr_overlap = 
            context->intersect_index_spaces(user_expr, it->first->expr);
          if (expr_overlap->is_empty())
            continue;
          wait_on.insert(uit->first);
        }
      }
    }

    //--------------------------------------------------------------------------
    void ReductionView::find_initializing_preconditions(
                                               const FieldMask &user_mask,
                                               IndexSpaceExpression *user_expr,
                                               UniqueID op_id,
                                               std::set<ApEvent> &preconditions)
    //--------------------------------------------------------------------------
    {
      // lock must be held by caller
      // we know that reduces dominate earlier fills so we don't need to check
      // those, but we do need to check both reducers and readers since it is
      // possible there were no readers of reduction instance
      for (EventFieldUsers::iterator uit = reduction_users.begin();
            uit != reduction_users.end(); /*nothing*/)
      {
        FieldMask event_mask = uit->second.get_valid_mask() & user_mask;
        if (!event_mask)
        {
          uit++;
          continue;
        }
        std::vector<PhysicalUser*> to_delete;
        for (EventUsers::iterator it = uit->second.begin();
              it != uit->second.end(); it++)
        {
          const FieldMask overlap = event_mask & it->second;
          if (!overlap)
            continue;
          IndexSpaceExpression *expr_overlap = 
            context->intersect_index_spaces(user_expr, it->first->expr);
          if (expr_overlap->is_empty())
            continue;
          // Have a precondition so we need to record it
          preconditions.insert(uit->first);
          // See if we can prune out this user because it is dominated
          if (expr_overlap->get_volume() == it->first->expr->get_volume())
          {
            it.filter(overlap);
            if (!it->second)
              to_delete.push_back(it->first);
          }
          // If we've captured a dependence on this event for every
          // field then we can exit out early
          event_mask -= overlap;
          if (!event_mask)
            break;
        }
        if (!to_delete.empty())
        {
          for (std::vector<PhysicalUser*>::const_iterator it = 
                to_delete.begin(); it != to_delete.end(); it++)
          {
            uit->second.erase(*it);
            if ((*it)->remove_reference())
              delete (*it);
          }
          if (uit->second.empty())
          {
            EventFieldUsers::iterator to_erase = uit++;
            reduction_users.erase(to_erase);
          }
          else
          {
            uit->second.tighten_valid_mask();
            uit++;
          }
        }
        else
          uit++;
      }
      for (EventFieldUsers::iterator uit = reading_users.begin();
            uit != reading_users.end(); /*nothing*/)
      {
        FieldMask event_mask = uit->second.get_valid_mask() & user_mask;
        if (!event_mask)
        {
          uit++;
          continue;
        }
        std::vector<PhysicalUser*> to_delete;
        for (EventUsers::iterator it = uit->second.begin();
              it != uit->second.end(); it++)
        {
          const FieldMask overlap = event_mask & it->second;
          if (!overlap)
            continue;
          IndexSpaceExpression *expr_overlap = 
            context->intersect_index_spaces(user_expr, it->first->expr);
          if (expr_overlap->is_empty())
            continue;
          // Have a precondition so we need to record it
          preconditions.insert(uit->first);
          // See if we can prune out this user because it is dominated
          if (expr_overlap->get_volume() == it->first->expr->get_volume())
          {
            it.filter(overlap);
            if (!it->second)
              to_delete.push_back(it->first);
          }
          // If we've captured a dependence on this event for every
          // field then we can exit out early
          event_mask -= overlap;
          if (!event_mask)
            break;
        }
        if (!to_delete.empty())
        {
          for (std::vector<PhysicalUser*>::const_iterator it = 
                to_delete.begin(); it != to_delete.end(); it++)
          {
            uit->second.erase(*it);
            if ((*it)->remove_reference())
              delete (*it);
          }
          if (uit->second.empty())
          {
            EventFieldUsers::iterator to_erase = uit++;
            reading_users.erase(to_erase);
          }
          else
          {
            uit->second.tighten_valid_mask();
            uit++;
          }
        }
        else
          uit++;
      }
    }

    //--------------------------------------------------------------------------
    void ReductionView::find_reading_preconditions(const FieldMask &user_mask,
                                         IndexSpaceExpression *user_expr,
                                         UniqueID op_id,
                                         std::set<ApEvent> &preconditions) const
    //--------------------------------------------------------------------------
    {
      // lock must be held by caller
      // readers only need to check reducers because we know that the only way
      // to get an initialization is for there to be a reducer that dominates
      for (EventFieldUsers::const_iterator uit = reduction_users.begin();
            uit != reduction_users.end(); uit++)
      {
        const FieldMask event_mask = uit->second.get_valid_mask() & user_mask;
        if (!event_mask)
          continue;
        for (EventUsers::const_iterator it = uit->second.begin();
              it != uit->second.end(); it++)
        {
          const FieldMask overlap = event_mask & it->second;
          if (!overlap)
            continue;
          IndexSpaceExpression *expr_overlap = 
            context->intersect_index_spaces(user_expr, it->first->expr);
          if (expr_overlap->is_empty())
            continue;
          preconditions.insert(uit->first);
          break;
        }
      }
<<<<<<< HEAD
#ifdef LEGION_GPU_REDUCTIONS
      // If the base instance is a shadow instance then we also need to 
      // check initializers since we might just get initialized and then
      // read from as a bounce buffer, which contradicts the logic above
      // about their always being a reducer for an initializer
      if (manager->shadow_instance)
      {
        for (EventFieldUsers::const_iterator uit = initialization_users.begin();
              uit != initialization_users.end(); uit++)
        {
          const FieldMask event_mask = uit->second.get_valid_mask() & user_mask;
          if (!event_mask)
            continue;
          for (EventUsers::const_iterator it = uit->second.begin();
                it != uit->second.end(); it++)
          {
            const FieldMask overlap = event_mask & it->second;
            if (!overlap)
              continue;
            IndexSpaceExpression *expr_overlap = 
              context->intersect_index_spaces(user_expr, it->first->expr);
            if (expr_overlap->is_empty())
              continue;
            preconditions.insert(uit->first);
            break;
          }
        }
      }
#endif
=======
>>>>>>> fb291868
    }

    //--------------------------------------------------------------------------
    bool ReductionView::add_user(const RegionUsage &usage,
                                 IndexSpaceExpression *user_expr,
                                 const FieldMask &user_mask, 
                                 ApEvent term_event, RtEvent collect_event,
                                 UniqueID op_id, unsigned index, bool copy_user,
                                 std::set<RtEvent> &applied_events,
                                 const bool trace_recording)
    //--------------------------------------------------------------------------
    {
#ifdef DEBUG_LEGION
      assert(is_logical_owner());
#endif
#ifdef ENABLE_VIEW_REPLICATION
      PhysicalUser *new_user = new PhysicalUser(usage, user_expr, op_id, index, 
                                     collect_event, copy_user, true/*covers*/);
#else
      PhysicalUser *new_user = new PhysicalUser(usage, user_expr, op_id, index, 
                                                copy_user, true/*covers*/);
#endif
      new_user->add_reference();
      // No matter what, we retake the lock in exclusive mode so we
      // can handle any clean-up and add our user
      AutoLock v_lock(view_lock);
      add_physical_user(new_user, IS_READ_ONLY(usage), term_event, user_mask);

      if (outstanding_gc_events.find(term_event) == outstanding_gc_events.end())
      {
        outstanding_gc_events.insert(term_event);
        return true;
      }
      else
        return false;
    }

    //--------------------------------------------------------------------------
    void ReductionView::add_physical_user(PhysicalUser *user, bool reading,
                                          ApEvent term_event, 
                                          const FieldMask &user_mask)
    //--------------------------------------------------------------------------
    {
      // Better already be holding the lock
      EventUsers &event_users = reading ? reading_users[term_event] : 
                 IS_REDUCE(user->usage) ? reduction_users[term_event] : 
                                          initialization_users[term_event];
#ifdef DEBUG_LEGION
      assert(event_users.find(user) == event_users.end());
#endif
      event_users.insert(user, user_mask);
    }

    //--------------------------------------------------------------------------
    void ReductionView::filter_local_users(ApEvent term_event)
    //--------------------------------------------------------------------------
    {
      DETAILED_PROFILER(context->runtime, 
                        REDUCTION_VIEW_FILTER_LOCAL_USERS_CALL);
      // Better be holding the lock before calling this
      std::set<ApEvent>::iterator event_finder = 
        outstanding_gc_events.find(term_event);
      if (event_finder != outstanding_gc_events.end())
      {
        EventFieldUsers::iterator finder = 
          initialization_users.find(term_event);
        if (finder != initialization_users.end())
        {
          for (EventUsers::const_iterator it = finder->second.begin();
                it != finder->second.end(); it++)
            if (it->first->remove_reference())
              delete it->first;
          initialization_users.erase(finder);
        }
        finder = reduction_users.find(term_event);
        if (finder != reduction_users.end())
        {
          for (EventUsers::const_iterator it = finder->second.begin();
                it != finder->second.end(); it++)
            if (it->first->remove_reference())
              delete it->first;
          reduction_users.erase(finder);
        }
        finder = reading_users.find(term_event);
        if (finder != reading_users.end())
        {
          for (EventUsers::const_iterator it = finder->second.begin();
                it != finder->second.end(); it++)
            if (it->first->remove_reference())
              delete it->first;
          reading_users.erase(finder);
        }
        outstanding_gc_events.erase(event_finder);
      }
    } 
 
    //--------------------------------------------------------------------------
    void ReductionView::copy_to(const FieldMask &copy_mask,
                                std::vector<CopySrcDstField> &dst_fields,
                                CopyAcrossHelper *across_helper)
    //--------------------------------------------------------------------------
    {
      // Get the destination fields for this copy
      if (across_helper == NULL)
        manager->compute_copy_offsets(copy_mask, dst_fields);
      else
        across_helper->compute_across_offsets(copy_mask, dst_fields);
    }

    //--------------------------------------------------------------------------
    void ReductionView::copy_from(const FieldMask &copy_mask,
                                  std::vector<CopySrcDstField> &src_fields)
    //--------------------------------------------------------------------------
    {
#ifdef DEBUG_LEGION
      assert(FieldMask::pop_count(copy_mask) == 1); // only one field
#endif
      manager->compute_copy_offsets(copy_mask, src_fields);
    }

    //--------------------------------------------------------------------------
    void ReductionView::notify_active(ReferenceMutator *mutator)
    //--------------------------------------------------------------------------
    {
      manager->add_nested_gc_ref(did, mutator);
      // If we're the logical owner, but not the original owner
      // then we use a gc reference on the original owner to 
      // keep all the views allive until we're done
      if (is_logical_owner() && !is_owner())
        send_remote_gc_increment(owner_space, mutator);
    }

    //--------------------------------------------------------------------------
    void ReductionView::notify_inactive(ReferenceMutator *mutator)
    //--------------------------------------------------------------------------
    {
      manager->remove_nested_gc_ref(did, mutator);
      // If we're the logical owner but not the original owner
      // then we remove the gc reference that we added
      if (is_logical_owner() && !is_owner())
        send_remote_gc_decrement(owner_space, mutator);
    }

    //--------------------------------------------------------------------------
    void ReductionView::notify_valid(ReferenceMutator *mutator)
    //--------------------------------------------------------------------------
    {
      // The logical owner is where complete set of users is and is therefore
      // where garbage collection will take place so we need to send our 
      // valid update there if we're not the owner, otherwise we send it 
      // down to the manager
      if (is_logical_owner())
        manager->add_nested_valid_ref(did, mutator);
      else
        send_remote_valid_increment(logical_owner, mutator);
    }

    //--------------------------------------------------------------------------
    void ReductionView::notify_invalid(ReferenceMutator *mutator)
    //--------------------------------------------------------------------------
    {
      if (is_logical_owner())
        // we have a resource reference on the manager so no need to check
        manager->remove_nested_valid_ref(did, mutator);
      else
        send_remote_valid_decrement(logical_owner, mutator);
    }

    //--------------------------------------------------------------------------
    void ReductionView::add_collectable_reference(ReferenceMutator *mutator)
    //--------------------------------------------------------------------------
    {
#ifdef DEBUG_LEGION
      assert(mutator != NULL);
#endif
      // Only the logical owner adds the full GC reference as this is where
      // the actual garbage collection algorithm will take place and we know
      // that we have all the valid gc event users
      if (is_logical_owner())
        add_base_gc_ref(PENDING_GC_REF, mutator);
      else
        add_base_resource_ref(PENDING_GC_REF);
    }

    //--------------------------------------------------------------------------
    bool ReductionView::remove_collectable_reference(ReferenceMutator *mutator)
    //--------------------------------------------------------------------------
    {
      if (is_logical_owner())
        return remove_base_gc_ref(PENDING_GC_REF, mutator);
      else
        return remove_base_resource_ref(PENDING_GC_REF);
    }

    //--------------------------------------------------------------------------
    void ReductionView::collect_users(const std::set<ApEvent> &term_events)
    //--------------------------------------------------------------------------
    {
      // Do not do this if we are in LegionSpy so we can see 
      // all of the dependences
#ifndef LEGION_DISABLE_EVENT_PRUNING
      AutoLock v_lock(view_lock);
      for (std::set<ApEvent>::const_iterator it = term_events.begin();
            it != term_events.end(); it++)
      {
        filter_local_users(*it); 
      }
#endif
    }

    //--------------------------------------------------------------------------
    void ReductionView::send_view(AddressSpaceID target)
    //--------------------------------------------------------------------------
    {
#ifdef DEBUG_LEGION
      assert(is_owner());
#endif
      // Don't take the lock, it's alright to have duplicate sends
      Serializer rez;
      {
        RezCheck z(rez);
        rez.serialize(did);
        rez.serialize(manager->did);
        rez.serialize(owner_space);
        rez.serialize(logical_owner);
        rez.serialize(owner_context);
      }
      runtime->send_reduction_view(target, rez);
      update_remote_instances(target);
    }

    //--------------------------------------------------------------------------
    ReductionOpID ReductionView::get_redop(void) const
    //--------------------------------------------------------------------------
    {
      return manager->redop;
    }

    //--------------------------------------------------------------------------
    /*static*/ void ReductionView::handle_send_reduction_view(Runtime *runtime,
                                     Deserializer &derez, AddressSpaceID source)
    //--------------------------------------------------------------------------
    {
      DerezCheck z(derez); 
      DistributedID did;
      derez.deserialize(did);
      DistributedID manager_did;
      derez.deserialize(manager_did);
      AddressSpaceID owner_space;
      derez.deserialize(owner_space);
      AddressSpaceID logical_owner;
      derez.deserialize(logical_owner);
      UniqueID context_uid;
      derez.deserialize(context_uid);

      RtEvent man_ready;
      PhysicalManager *manager =
        runtime->find_or_request_instance_manager(manager_did, man_ready);
      if (man_ready.exists() && !man_ready.has_triggered())
      {
        // Defer this until the manager is ready
        DeferReductionViewArgs args(did, manager, owner_space,
                                    logical_owner, context_uid);
        runtime->issue_runtime_meta_task(args,
            LG_LATENCY_RESPONSE_PRIORITY, man_ready);
      }
      else
        create_remote_view(runtime, did, manager, owner_space, 
                           logical_owner, context_uid);
    }

    //--------------------------------------------------------------------------
    /*static*/ void ReductionView::handle_defer_reduction_view(
                                             const void *args, Runtime *runtime)
    //--------------------------------------------------------------------------
    {
      const DeferReductionViewArgs *dargs = 
        (const DeferReductionViewArgs*)args; 
      create_remote_view(runtime, dargs->did, dargs->manager, 
          dargs->owner_space, dargs->logical_owner, dargs->context_uid);
    }

    //--------------------------------------------------------------------------
    /*static*/ void ReductionView::create_remote_view(Runtime *runtime,
                            DistributedID did, PhysicalManager *manager,
                            AddressSpaceID owner_space, 
                            AddressSpaceID logical_owner, UniqueID context_uid)
    //--------------------------------------------------------------------------
    {
#ifdef DEBUG_LEGION
      assert(manager->is_reduction_manager());
#endif
      void *location;
      ReductionView *view = NULL;
      if (runtime->find_pending_collectable_location(did, location))
        view = new(location) ReductionView(runtime->forest, did, owner_space, 
                                           logical_owner, manager,
                                           context_uid, false/*register now*/);
      else
        view = new ReductionView(runtime->forest, did, owner_space,
                                 logical_owner, manager, 
                                 context_uid, false/*register now*/);
      // Only register after construction
      view->register_with_runtime(NULL/*remote registration not needed*/);
    }

  }; // namespace Internal 
}; // namespace Legion
<|MERGE_RESOLUTION|>--- conflicted
+++ resolved
@@ -4990,38 +4990,6 @@
           break;
         }
       }
-<<<<<<< HEAD
-#ifdef LEGION_GPU_REDUCTIONS
-      // If the base instance is a shadow instance then we also need to 
-      // check initializers since we might just get initialized and then
-      // read from as a bounce buffer, which contradicts the logic above
-      // about their always being a reducer for an initializer
-      if (manager->shadow_instance)
-      {
-        for (EventFieldUsers::const_iterator uit = initialization_users.begin();
-              uit != initialization_users.end(); uit++)
-        {
-          const FieldMask event_mask = uit->second.get_valid_mask() & user_mask;
-          if (!event_mask)
-            continue;
-          for (EventUsers::const_iterator it = uit->second.begin();
-                it != uit->second.end(); it++)
-          {
-            const FieldMask overlap = event_mask & it->second;
-            if (!overlap)
-              continue;
-            IndexSpaceExpression *expr_overlap = 
-              context->intersect_index_spaces(user_expr, it->first->expr);
-            if (expr_overlap->is_empty())
-              continue;
-            preconditions.insert(uit->first);
-            break;
-          }
-        }
-      }
-#endif
-=======
->>>>>>> fb291868
     }
 
     //--------------------------------------------------------------------------
