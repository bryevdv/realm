--- conflicted
+++ resolved
@@ -941,23 +941,15 @@
 #ifdef LEGION_SPY
                              unsigned unique_indirections_identifier,
 #endif
-<<<<<<< HEAD
-                             ApEvent precondition, PredEvent pred_guard);
-      virtual void record_copy_views(ApEvent lhs, IndexSpaceExpression *expr,
-=======
                              ApEvent precondition, PredEvent pred_guard,
                              ApEvent tracing_precondition);
-      virtual void record_copy_views(ApEvent lhs, Memoizable *memo,
-                           unsigned src_idx, unsigned dst_idx,
-                           IndexSpaceExpression *expr,
->>>>>>> 00e98e4a
+      virtual void record_copy_views(ApEvent lhs, IndexSpaceExpression *expr,
                            const FieldMaskSet<InstanceView> &tracing_srcs,
                            const FieldMaskSet<InstanceView> &tracing_dsts,
                            PrivilegeMode src_mode, PrivilegeMode dst_mode,
                            std::set<RtEvent> &applied);
-      virtual void record_indirect_views(ApEvent indirect_done,ApEvent all_done,
-                           Memoizable *memo, unsigned index, 
-                           IndexSpaceExpression *expr,
+      virtual void record_indirect_views(ApEvent indirect_done,
+                           ApEvent all_done, IndexSpaceExpression *expr,
                            const FieldMaskSet<InstanceView> &tracing_views,
                            std::set<RtEvent> &applied, PrivilegeMode priv);
       virtual void record_issue_fill(Memoizable *memo, ApEvent &lhs,
@@ -1282,7 +1274,8 @@
 #ifdef LEGION_SPY
                              unsigned unique_indirections_identifier,
 #endif
-                             ApEvent precondition, PredEvent pred_guard);
+                             ApEvent precondition, PredEvent pred_guard,
+                             ApEvent tracing_precondition);
       virtual void record_issue_fill(Memoizable *memo, ApEvent &lhs,
                              IndexSpaceExpression *expr,
                              const std::vector<CopySrcDstField> &fields,
