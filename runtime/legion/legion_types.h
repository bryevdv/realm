--- conflicted
+++ resolved
@@ -913,14 +913,7 @@
       SEND_GC_REQUEST,
       SEND_GC_RESPONSE,
       SEND_GC_ACQUIRE,
-<<<<<<< HEAD
       SEND_GC_FAILED,
-      SEND_GC_RELEASE,
-      SEND_GC_VERIFICATION,
-      SEND_GC_VERIFIED,
-=======
-      SEND_GC_ACQUIRED,
->>>>>>> c2337a3c
       SEND_GC_DEBUG_REQUEST,
       SEND_GC_DEBUG_RESPONSE,
       SEND_ACQUIRE_REQUEST,
@@ -1163,14 +1156,7 @@
         "Send GC Request",                                            \
         "Send GC Response",                                           \
         "Send GC Acquire Request",                                    \
-<<<<<<< HEAD
         "Send GC Acquire Failed",                                     \
-        "Send GC Release",                                            \
-        "Send GC Verification Request",                               \
-        "Send GC Verification Response",                              \
-=======
-        "Send GC Acquire Response",                                   \
->>>>>>> c2337a3c
         "Send GC Debug Request",                                      \
         "Send GC Debug Response",                                     \
         "Send Acquire Request",                                       \
