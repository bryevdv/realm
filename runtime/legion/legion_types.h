/* Copyright 2020 Stanford University, NVIDIA Corporation
 *
 * Licensed under the Apache License, Version 2.0 (the "License");
 * you may not use this file except in compliance with the License.
 * You may obtain a copy of the License at
 *
 *     http://www.apache.org/licenses/LICENSE-2.0
 *
 * Unless required by applicable law or agreed to in writing, software
 * distributed under the License is distributed on an "AS IS" BASIS,
 * WITHOUT WARRANTIES OR CONDITIONS OF ANY KIND, either express or implied.
 * See the License for the specific language governing permissions and
 * limitations under the License.
 */

#ifndef __LEGION_TYPES_H__
#define __LEGION_TYPES_H__

/**
 * \file legion_types.h
 */

#include <stdio.h>
#include <stdlib.h>
#include <assert.h>
#include <string.h>
#include <stdint.h>
#include <limits.h>

#include <map>
#include <set>
#include <list>
#include <deque>
#include <vector>
#include <typeinfo>

#include "legion/legion_config.h"
#include "legion/legion_template_help.h"

// Make sure we have the appropriate defines in place for including realm
#include "realm.h"
#include "realm/dynamic_templates.h"

// this may be set before including legion.h to eliminate deprecation warnings
//  for just the Legion API
#ifndef LEGION_DEPRECATED
#if __cplusplus >= 201402L
#define LEGION_DEPRECATED(x) [[deprecated(x)]]
#else
#define LEGION_DEPRECATED(x)
#endif
#endif

// If we're doing full LEGION_SPY then turn off event pruning
#ifdef LEGION_SPY
#ifndef LEGION_DISABLE_EVENT_PRUNING
#define LEGION_DISABLE_EVENT_PRUNING
#endif
#endif

// forward declarations from bitmask.h
template<typename T, unsigned int MAX,
         unsigned SHIFT, unsigned MASK> class BitMask;
template<typename T, unsigned int MAX,
         unsigned SHIFT, unsigned MASK> class TLBitMask;
#ifdef __SSE2__
template<unsigned int MAX> class SSEBitMask;
template<unsigned int MAX> class SSETLBitMask;
#endif
#ifdef __AVX__
template<unsigned int MAX> class AVXBitMask;
template<unsigned int MAX> class AVXTLBitMask;
#endif
#ifdef __ALTIVEC__
template<unsigned int MAX> class PPCBitMask;
template<unsigned int MAX> class PPCTLBitMask;
#endif
template<typename IT, typename DT, bool BIDIR> class IntegerSet;

namespace BindingLib { class Utility; } // BindingLib namespace

namespace Legion { 

  typedef ::legion_error_t LegionErrorType;
  typedef ::legion_privilege_mode_t PrivilegeMode;
  typedef ::legion_allocate_mode_t AllocateMode;
  typedef ::legion_coherence_property_t CoherenceProperty;
  typedef ::legion_region_flags_t RegionFlags;
  typedef ::legion_projection_type_t ProjectionType;
  typedef ::legion_partition_kind_t PartitionKind;
  typedef ::legion_external_resource_t ExternalResource;
  typedef ::legion_timing_measurement_t TimingMeasurement;
  typedef ::legion_dependence_type_t DependenceType;
  typedef ::legion_mappable_type_id_t MappableType;
  typedef ::legion_file_mode_t LegionFileMode;
  typedef ::legion_execution_constraint_t ExecutionConstraintKind;
  typedef ::legion_layout_constraint_t LayoutConstraintKind;
  typedef ::legion_equality_kind_t EqualityKind;
  typedef ::legion_dimension_kind_t DimensionKind;
  typedef ::legion_isa_kind_t ISAKind;
  typedef ::legion_resource_constraint_t ResourceKind;
  typedef ::legion_launch_constraint_t LaunchKind;
  typedef ::legion_specialized_constraint_t SpecializedKind;

  // Forward declarations for user level objects
  // legion.h
  class IndexSpace;
  template<int DIM, typename T> class IndexSpaceT;
  class IndexPartition;
  template<int DIM, typename T> class IndexPartitionT;
  class FieldSpace;
  class LogicalRegion;
  template<int DIM, typename T> class LogicalRegionT;
  class LogicalPartition;
  template<int DIM, typename T> class LogicalPartitionT;
  class IndexAllocator;
  class FieldAllocator;
  class TaskArgument;
  class ArgumentMap;
  class Lock;
  struct LockRequest;
  class Grant;
  class PhaseBarrier;
  struct RegionRequirement;
  struct IndexSpaceRequirement;
  struct FieldSpaceRequirement;
  struct TaskLauncher;
  struct IndexTaskLauncher;
  typedef IndexTaskLauncher IndexLauncher; // for backwards compatibility
  struct InlineLauncher;
  struct CopyLauncher;
  struct AcquireLauncher;
  struct ReleaseLauncher;
  struct FillLauncher;
  struct LayoutConstraintRegistrar;
  struct TaskVariantRegistrar;
  class Future;
  class FutureMap;
  class Predicate;
  class PhysicalRegion;
  template<PrivilegeMode,typename,int,typename,typename,bool> 
    class FieldAccessor;
  template<typename, bool, int, typename, typename, bool>
    class ReductionAccessor;
  template<typename,int,typename,typename>
    class UnsafeFieldAccessor;
  class IndexIterator;
  template<typename T> struct ColoredPoints; 
  struct InputArgs;
  class ProjectionFunctor;
  class ShardingFunctor;
  class Task;
  class Copy;
  class InlineMapping;
  class Acquire;
  class Release;
  class Close;
  class Fill;
  class Partition;
  class MustEpoch;
  class Runtime;
  class LegionHandshake;
  class MPILegionHandshake;
  // For backwards compatibility
  typedef Runtime HighLevelRuntime;
  // Helper for saving instantiated template functions
  struct SerdezRedopFns;
  // Some typedefs for making things nicer for users with C++11 support
#if __cplusplus >= 201103L
  template<typename FT, int N, typename T = ::legion_coord_t>
  using GenericAccessor = Realm::GenericAccessor<FT,N,T>;
  template<typename FT, int N, typename T = ::legion_coord_t>
  using AffineAccessor = Realm::AffineAccessor<FT,N,T>;
#endif

  // Forward declarations for compiler level objects
  // legion.h
  class ColoringSerializer;
  class DomainColoringSerializer;

  // Forward declarations for wrapper tasks
  // legion.h
  class LegionTaskWrapper;
  class LegionSerialization;

  // Forward declarations for C wrapper objects
  // legion_c_util.h
  class TaskResult;
  class CObjectWrapper;

  // legion_domain.h
  class DomainPoint;
  class Domain;
  class IndexSpaceAllocator; 

  // legion_utilities.h
  class Serializer;
  class Deserializer;

  // legion_constraint.h
  class ISAConstraint;
  class ProcessorConstraint;
  class ResourceConstraint;
  class LaunchConstraint;
  class ColocationConstraint;
  class ExecutionConstraintSet;

  class SpecializedConstraint;
  class MemoryConstraint;
  class FieldConstraint;
  class OrderingConstraint;
  class SplittingConstraint;
  class DimensionConstraint;
  class AlignmentConstraint;
  class OffsetConstraint;
  class PointerConstraint;
  class LayoutConstraintSet;
  class TaskLayoutConstraintSet;

  namespace Mapping {
    class PhysicalInstance;
    class MapperEvent;
    class ProfilingRequestSet;
    class Mapper;
    class MapperRuntime;
    class DefaultMapper;
    class ShimMapper;
    class TestMapper;
    class DebugMapper;
    class ReplayMapper;

    // The following types are effectively overlaid on the Realm versions
    // to allow for Legion-specific profiling measurements
    enum ProfilingMeasurementID {
      PMID_LEGION_FIRST = Realm::PMID_REALM_LAST,
      PMID_RUNTIME_OVERHEAD,
    };
  };
  
  namespace Internal { 

    enum OpenState {
      NOT_OPEN                = 0,
      OPEN_READ_ONLY          = 1,
      OPEN_READ_WRITE         = 2, // unknown dirty information below
      OPEN_SINGLE_REDUCE      = 3, // only one open child with reductions below
      OPEN_MULTI_REDUCE       = 4, // multiple open children with same reduction
      // Only projection states below here
      OPEN_READ_ONLY_PROJ     = 5, // read-only projection
      OPEN_READ_WRITE_PROJ    = 6, // read-write projection
      OPEN_REDUCE_PROJ        = 7, // reduction-only projection
      OPEN_REDUCE_PROJ_DIRTY  = 8, // same as above but already open dirty 
    }; 

    // Internal reduction operators
    // Currently we don't use any, but 0 is reserved
    enum {
      REDOP_ID_AVAILABLE    = 1,
    }; 

    // Realm dependent partitioning kinds
    enum DepPartOpKind {
      DEP_PART_UNION = 0, // a single union
      DEP_PART_UNIONS = 1, // many parallel unions
      DEP_PART_UNION_REDUCTION = 2, // union reduction to a single space
      DEP_PART_INTERSECTION = 3, // a single intersection
      DEP_PART_INTERSECTIONS = 4, // many parallel intersections
      DEP_PART_INTERSECTION_REDUCTION = 5, // intersection reduction to a space
      DEP_PART_DIFFERENCE = 6, // a single difference
      DEP_PART_DIFFERENCES = 7, // many parallel differences
      DEP_PART_EQUAL = 8, // an equal partition operation
      DEP_PART_BY_FIELD = 9, // create a partition from a field
      DEP_PART_BY_IMAGE = 10, // create partition by image
      DEP_PART_BY_IMAGE_RANGE = 11, // create partition by image range
      DEP_PART_BY_PREIMAGE = 12, // create partition by preimage
      DEP_PART_BY_PREIMAGE_RANGE = 13, // create partition by preimage range
      DEP_PART_ASSOCIATION = 14, // create an association
      DEP_PART_WEIGHTS = 15, // create partition by weights
    };

    // Enumeration of Legion runtime tasks
    enum LgTaskID {
      LG_SCHEDULER_ID,
      LG_POST_END_ID,
      LG_DEFERRED_READY_TRIGGER_ID,
      LG_DEFERRED_EXECUTION_TRIGGER_ID,
      LG_DEFERRED_RESOLUTION_TRIGGER_ID,
      LG_DEFERRED_COMMIT_TRIGGER_ID,
      LG_DEFERRED_EXECUTE_ID,
      LG_DEFERRED_COMPLETE_ID,
      LG_DEFERRED_COMMIT_ID,
      LG_DEFERRED_COLLECT_ID,
      LG_PRE_PIPELINE_ID,
      LG_TRIGGER_DEPENDENCE_ID,
      LG_TRIGGER_COMPLETE_ID,
      LG_TRIGGER_OP_ID,
      LG_TRIGGER_TASK_ID,
      LG_DEFER_MAPPER_SCHEDULER_TASK_ID,
      LG_DEFERRED_RECYCLE_ID,
      LG_MUST_INDIV_ID,
      LG_MUST_INDEX_ID,
      LG_MUST_MAP_ID,
      LG_MUST_DIST_ID,
      LG_MUST_LAUNCH_ID,
      LG_DEFERRED_FUTURE_SET_ID,
      LG_DEFERRED_FUTURE_MAP_SET_ID,
      LG_RESOLVE_FUTURE_PRED_ID,
      LG_CONTRIBUTE_COLLECTIVE_ID,
      LG_TOP_FINISH_TASK_ID,
      LG_MAPPER_TASK_ID,
      LG_DISJOINTNESS_TASK_ID,
      LG_DEFER_PHYSICAL_REGISTRATION_TASK_ID,
      LG_PART_INDEPENDENCE_TASK_ID,
      LG_SPACE_INDEPENDENCE_TASK_ID,
      LG_POST_DECREMENT_TASK_ID,
      LG_ISSUE_FRAME_TASK_ID,
      LG_MAPPER_CONTINUATION_TASK_ID,
      LG_TASK_IMPL_SEMANTIC_INFO_REQ_TASK_ID,
      LG_INDEX_SPACE_SEMANTIC_INFO_REQ_TASK_ID,
      LG_INDEX_PART_SEMANTIC_INFO_REQ_TASK_ID,
      LG_FIELD_SPACE_SEMANTIC_INFO_REQ_TASK_ID,
      LG_FIELD_SEMANTIC_INFO_REQ_TASK_ID,
      LG_REGION_SEMANTIC_INFO_REQ_TASK_ID,
      LG_PARTITION_SEMANTIC_INFO_REQ_TASK_ID,
      LG_INDEX_SPACE_DEFER_CHILD_TASK_ID,
      LG_INDEX_PART_DEFER_CHILD_TASK_ID,
      LG_SELECT_TUNABLE_TASK_ID,
      LG_DEFERRED_ENQUEUE_OP_ID,
      LG_DEFERRED_ENQUEUE_TASK_ID,
      LG_DEFERRED_TASK_COMPLETE_TASK_ID,
      LG_DEFER_MAPPER_MESSAGE_TASK_ID,
      LG_REMOTE_VIEW_CREATION_TASK_ID,
      LG_DEFER_DISTRIBUTE_TASK_ID,
      LG_DEFER_PERFORM_MAPPING_TASK_ID,
      LG_DEFER_LAUNCH_TASK_ID,
      LG_MISSPECULATE_TASK_ID,
      LG_DEFER_FIND_COPY_PRE_TASK_ID,
      LG_DEFER_MATERIALIZED_VIEW_TASK_ID,
      LG_DEFER_REDUCTION_VIEW_TASK_ID,
      LG_DEFER_PHI_VIEW_REF_TASK_ID,
      LG_DEFER_PHI_VIEW_REGISTRATION_TASK_ID,
      LG_CONTROL_REP_LAUNCH_TASK_ID,
      LG_CONTROL_REP_DELETE_TASK_ID,
      LG_RECLAIM_FUTURE_MAP_TASK_ID,
      LG_DEFER_COMPOSITE_COPY_TASK_ID,
      LG_TIGHTEN_INDEX_SPACE_TASK_ID,
      LG_REMOTE_PHYSICAL_REQUEST_TASK_ID,
      LG_REMOTE_PHYSICAL_RESPONSE_TASK_ID,
      LG_REPLAY_SLICE_ID,
      LG_DELETE_TEMPLATE_ID,
      LG_REFINEMENT_TASK_ID,
      LG_REMOTE_REF_TASK_ID,
      LG_DEFER_RAY_TRACE_TASK_ID,
      LG_DEFER_RAY_TRACE_FINISH_TASK_ID,
      LG_DEFER_SUBSET_REQUEST_TASK_ID,
      LG_DEFER_MAKE_OWNER_TASK_ID,
      LG_DEFER_MERGE_OR_FORWARD_TASK_ID,
      LG_DEFER_EQ_RESPONSE_TASK_ID,
      LG_DEFER_REMOTE_REF_UPDATE_TASK_ID,
      LG_COPY_FILL_AGGREGATION_TASK_ID,
      LG_COPY_FILL_DELETION_TASK_ID,
      LG_FINALIZE_EQ_SETS_TASK_ID,
      LG_DEFERRED_COPY_ACROSS_TASK_ID,
      LG_DEFER_REMOTE_OP_DELETION_TASK_ID,
      LG_DEFER_REMOTE_INSTANCE_TASK_ID,
      LG_DEFER_REMOTE_REDUCTION_TASK_ID,
      LG_DEFER_REMOTE_UPDATE_TASK_ID,
      LG_DEFER_REMOTE_ACQUIRE_TASK_ID,
      LG_DEFER_REMOTE_RELEASE_TASK_ID,
      LG_DEFER_REMOTE_COPIES_ACROSS_TASK_ID,
      LG_DEFER_REMOTE_OVERWRITE_TASK_ID,
      LG_DEFER_REMOTE_FILTER_TASK_ID,
      LG_DEFER_PERFORM_TRAVERSAL_TASK_ID,
      LG_DEFER_PERFORM_REMOTE_TASK_ID,
      LG_DEFER_PERFORM_UPDATE_TASK_ID,
      LG_DEFER_PERFORM_OUTPUT_TASK_ID,
      LG_DEFER_INSTANCE_MANAGER_TASK_ID,
      LG_DEFER_REDUCTION_MANAGER_TASK_ID,
      LG_DEFER_VERIFY_PARTITION_TASK_ID,
      LG_MALLOC_INSTANCE_TASK_ID,
      LG_FREE_INSTANCE_TASK_ID,
<<<<<<< HEAD
      LG_DEFER_CONSENSUS_MATCH_TASK_ID,
=======
      LG_FIELD_SIZE_TASK_ID,
>>>>>>> ee222787
      LG_YIELD_TASK_ID,
      LG_DEFER_TRACE_UPDATE_TASK_ID,
      LG_MESSAGE_ID, // These two must be the last two
      LG_RETRY_SHUTDOWN_TASK_ID,
      LG_LAST_TASK_ID, // This one should always be last
    }; 

    // Runtime task numbering 
    enum {
      LG_INITIALIZE_TASK_ID   = Realm::Processor::TASK_ID_PROCESSOR_INIT,
      LG_SHUTDOWN_TASK_ID     = Realm::Processor::TASK_ID_PROCESSOR_SHUTDOWN,
#ifdef LEGION_GPU_REDUCTIONS
      LG_REDOP_TASK_ID        = Realm::Processor::TASK_ID_FIRST_AVAILABLE,
      LG_TASK_ID              = LG_REDOP_TASK_ID + LEGION_REDOP_LAST - LEGION_REDOP_BASE,
#else
      LG_TASK_ID              = Realm::Processor::TASK_ID_FIRST_AVAILABLE,
#endif
#ifdef LEGION_SEPARATE_META_TASKS
      LG_LEGION_PROFILING_ID  = LG_TASK_ID+LG_LAST_TASK_ID+1,
      LG_STARTUP_TASK_ID      = LG_TASK_ID+LG_LAST_TASK_ID+2,
      LG_ENDPOINT_TASK_ID     = LG_TASK_ID+LG_LAST_TASK_ID+3,
      LG_TASK_ID_AVAILABLE    = LG_TASK_ID+LG_LAST_TASK_ID+4,
#else
      LG_LEGION_PROFILING_ID  = LG_TASK_ID+1,
      LG_STARTUP_TASK_ID      = LG_TASK_ID+2,
      LG_ENDPOINT_TASK_ID     = LG_TASK_ID+3,
      LG_TASK_ID_AVAILABLE    = LG_TASK_ID+4,
#endif
    };

    // Make this a macro so we can keep it close to 
    // declaration of the task IDs themselves
#define LG_TASK_DESCRIPTIONS(name)                               \
      const char *name[LG_LAST_TASK_ID] = {                      \
        "Scheduler",                                              \
        "Post-Task Execution",                                    \
        "Deferred Ready Trigger",                                 \
        "Deferred Execution Trigger",                             \
        "Deferred Resolution Trigger",                            \
        "Deferred Commit Trigger",                                \
        "Deferred Execute",                                       \
        "Deferred Complete",                                      \
        "Deferred Commit",                                        \
        "Garbage Collection",                                     \
        "Prepipeline Stage",                                      \
        "Logical Dependence Analysis",                            \
        "Trigger Complete",                                       \
        "Operation Physical Dependence Analysis",                 \
        "Task Physical Dependence Analysis",                      \
        "Defer Mapper Scheduler",                                 \
        "Deferred Recycle",                                       \
        "Must Individual Task Dependence Analysis",               \
        "Must Index Task Dependence Analysis",                    \
        "Must Task Physical Dependence Analysis",                 \
        "Must Task Distribution",                                 \
        "Must Task Launch",                                       \
        "Deferred Future Set",                                    \
        "Deferred Future Map Set",                                \
        "Resolve Future Predicate",                               \
        "Contribute Collective",                                  \
        "Top Finish",                                             \
        "Mapper Task",                                            \
        "Disjointness Test",                                      \
        "Defer Physical Registration",                            \
        "Partition Independence Test",                            \
        "Index Space Independence Test",                          \
        "Post Decrement Task",                                    \
        "Issue Frame",                                            \
        "Mapper Continuation",                                    \
        "Task Impl Semantic Request",                             \
        "Index Space Semantic Request",                           \
        "Index Partition Semantic Request",                       \
        "Field Space Semantic Request",                           \
        "Field Semantic Request",                                 \
        "Region Semantic Request",                                \
        "Partition Semantic Request",                             \
        "Defer Index Space Child Request",                        \
        "Defer Index Partition Child Request",                    \
        "Select Tunable",                                         \
        "Deferred Enqueue Op",                                    \
        "Deferred Enqueue Task",                                  \
        "Deferred Task Complete",                                 \
        "Deferred Mapper Message",                                \
        "Remote View Creation",                                   \
        "Defer Task Distribution",                                \
        "Defer Task Perform Mapping",                             \
        "Defer Task Launch",                                      \
        "Handle Mapping Misspeculation",                          \
        "Defer Find Copy Preconditions",                          \
        "Defer Materialized View Registration",                   \
        "Defer Reduction View Registration",                      \
        "Defer Phi View Reference",                               \
        "Defer Phi View Registration",                            \
        "Control Replication Launch",                             \
        "Control Replciation Delete",                             \
        "Reclaim Future Map",                                     \
        "Defer Composite Copy",                                   \
        "Tighten Index Space",                                    \
        "Remote Physical Context Request",                        \
        "Remote Physical Context Response",                       \
        "Replay Physical Trace",                                  \
        "Delete Physical Template",                               \
        "Refinement",                                             \
        "Remove Remote References",                               \
        "Defer Ray Trace",                                        \
        "Defer Ray Trace Finish",                                 \
        "Defer Subset Request",                                   \
        "Defer Make Owner",                                       \
        "Defer Merge or Forward",                                 \
        "Defer Equivalence Set Response",                         \
        "Defer Remote Reference Update",                          \
        "Copy Fill Aggregation",                                  \
        "Copy Fill Deletion",                                     \
        "Finalize Equivalence Sets",                              \
        "Deferred Copy Across",                                   \
        "Defer Remote Op Deletion",                               \
        "Defer Remote Instance Request",                          \
        "Defer Remote Reduction Request",                         \
        "Defer Remote Update Equivalence Set",                    \
        "Defer Remote Acquire",                                   \
        "Defer Remote Release",                                   \
        "Defer Remote Copy Across",                               \
        "Defer Remote Overwrite Equivalence Set",                 \
        "Defer Remote Filter Equivalence Set",                    \
        "Defer Physical Analysis Traversal Stage",                \
        "Defer Physical Analysis Remote Stage",                   \
        "Defer Physical Analysis Update Stage",                   \
        "Defer Physical Analysis Output Stage",                   \
        "Defer Instance Manager Registration",                    \
        "Defer Reduction Manager Registration",                   \
        "Defer Verify Partition",                                 \
        "Malloc Instance",                                        \
        "Free Instance",                                          \
<<<<<<< HEAD
        "Defer Consensus Match",                                  \
=======
        "Field Size Resolution",                                  \
>>>>>>> ee222787
        "Yield",                                                  \
        "Defer Trace Update",                                     \
        "Remote Message",                                         \
        "Retry Shutdown",                                         \
      };

    enum MappingCallKind {
      GET_MAPPER_NAME_CALL,
      GET_MAPER_SYNC_MODEL_CALL,
      SELECT_TASK_OPTIONS_CALL,
      PREMAP_TASK_CALL,
      SLICE_TASK_CALL,
      MAP_TASK_CALL,
      MAP_REPLICATE_TASK_CALL,
      SELECT_VARIANT_CALL,
      POSTMAP_TASK_CALL,
      TASK_SELECT_SOURCES_CALL,
      TASK_SPECULATE_CALL,
      TASK_REPORT_PROFILING_CALL,
      TASK_SELECT_SHARDING_FUNCTOR_CALL,
      MAP_INLINE_CALL,
      INLINE_SELECT_SOURCES_CALL,
      INLINE_REPORT_PROFILING_CALL,
      MAP_COPY_CALL,
      COPY_SELECT_SOURCES_CALL,
      COPY_SPECULATE_CALL,
      COPY_REPORT_PROFILING_CALL,
      COPY_SELECT_SHARDING_FUNCTOR_CALL,
      CLOSE_SELECT_SOURCES_CALL,
      CLOSE_REPORT_PROFILING_CALL,
      CLOSE_SELECT_SHARDING_FUNCTOR_CALL,
      MAP_ACQUIRE_CALL,
      ACQUIRE_SPECULATE_CALL,
      ACQUIRE_REPORT_PROFILING_CALL,
      ACQUIRE_SELECT_SHARDING_FUNCTOR_CALL,
      MAP_RELEASE_CALL,
      RELEASE_SELECT_SOURCES_CALL,
      RELEASE_SPECULATE_CALL,
      RELEASE_REPORT_PROFILING_CALL,
      RELEASE_SELECT_SHARDING_FUNCTOR_CALL,
      SELECT_PARTITION_PROJECTION_CALL,
      MAP_PARTITION_CALL,
      PARTITION_SELECT_SOURCES_CALL,
      PARTITION_REPORT_PROFILING_CALL,
      PARTITION_SELECT_SHARDING_FUNCTOR_CALL,
      FILL_SELECT_SHARDING_FUNCTOR_CALL,
      CONFIGURE_CONTEXT_CALL,
      SELECT_TUNABLE_VALUE_CALL,
      MUST_EPOCH_SELECT_SHARDING_FUNCTOR_CALL,
      MAP_MUST_EPOCH_CALL,
      MAP_DATAFLOW_GRAPH_CALL,
      MEMOIZE_OPERATION_CALL,
      SELECT_TASKS_TO_MAP_CALL,
      SELECT_STEAL_TARGETS_CALL,
      PERMIT_STEAL_REQUEST_CALL,
      HANDLE_MESSAGE_CALL,
      HANDLE_TASK_RESULT_CALL,
      LAST_MAPPER_CALL,
    };

#define MAPPER_CALL_NAMES(name)                     \
    const char *name[LAST_MAPPER_CALL] = {          \
      "get_mapper_name",                            \
      "get_mapper_sync_model",                      \
      "select_task_options",                        \
      "premap_task",                                \
      "slice_task",                                 \
      "map_task",                                   \
      "map_replicate_task",                         \
      "select_task_variant",                        \
      "postmap_task",                               \
      "select_task_sources",                        \
      "speculate (for task)",                       \
      "report profiling (for task)",                \
      "select sharding functor (for task)",         \
      "map_inline",                                 \
      "select_inline_sources",                      \
      "report profiling (for inline)",              \
      "map_copy",                                   \
      "select_copy_sources",                        \
      "speculate (for copy)",                       \
      "report_profiling (for copy)",                \
      "select sharding functor (for copy)",         \
      "select_close_sources",                       \
      "report_profiling (for close)",               \
      "select sharding functor (for close)",        \
      "map_acquire",                                \
      "speculate (for acquire)",                    \
      "report_profiling (for acquire)",             \
      "select sharding functor (for acquire)",      \
      "map_release",                                \
      "select_release_sources",                     \
      "speculate (for release)",                    \
      "report_profiling (for release)",             \
      "select sharding functor (for release)",      \
      "select partition projection",                \
      "map_partition",                              \
      "select_partition_sources",                   \
      "report_profiling (for partition)",           \
      "select sharding functor (for partition)",    \
      "select sharding functor (for fill)",         \
      "configure_context",                          \
      "select_tunable_value",                       \
      "select sharding functor (for must epoch)",   \
      "map_must_epoch",                             \
      "map_dataflow_graph",                         \
      "memoize_operation",                          \
      "select_tasks_to_map",                        \
      "select_steal_targets",                       \
      "permit_steal_request",                       \
      "handle_message",                             \
      "handle_task_result",                         \
    }

    // Methodology for assigning priorities to meta-tasks:
    // Minimum and low priority are for things like profiling
    // that we don't want to interfere with normal execution.
    // Resource priority is reserved for tasks that have been 
    // granted resources like reservations. Running priority
    // is the highest and guarantees that we drain out any 
    // previously running tasks over starting new ones. The rest
    // of the priorities are classified as either 'throughput'
    // or 'latency' sensitive. Under each of these two major
    // categories there are four sub-priorities:
    //  - work: general work to be done
    //  - deferred: work that was already scheduled but 
    //              for which a continuation had to be 
    //              made so we don't want to wait behind
    //              work that hasn't started yet
    //  - messsage: a message from a remote node that we
    //              should handle sooner than our own
    //              work since work on the other node is
    //              blocked waiting on our response
    //  - response: a response message from a remote node
    //              that we should handle to unblock work
    //              on our own node
    enum LgPriority {
      LG_MIN_PRIORITY = INT_MIN,
      LG_LOW_PRIORITY = -1,
      // Throughput priorities
      LG_THROUGHPUT_WORK_PRIORITY = 0,
      LG_THROUGHPUT_DEFERRED_PRIORITY = 1,
      LG_THROUGHPUT_MESSAGE_PRIORITY = 2,
      LG_THROUGHPUT_RESPONSE_PRIORITY = 3,
      // Latency priorities
      LG_LATENCY_WORK_PRIORITY = 4,
      LG_LATENCY_DEFERRED_PRIORITY = 5,
      LG_LATENCY_MESSAGE_PRIORITY = 6,
      LG_LATENCY_RESPONSE_PRIORITY = 7,
      // Resource priorities
      LG_RESOURCE_PRIORITY = 8,
      // Running priorities
      LG_RUNNING_PRIORITY = 9,
    };

    enum VirtualChannelKind {
      // The default and work virtual channels are unordered
      DEFAULT_VIRTUAL_CHANNEL = 0, // latency priority
      THROUGHPUT_VIRTUAL_CHANNEL = 1, // throughput priority
      // All the rest of these are ordered (latency-priority) channels
      MAPPER_VIRTUAL_CHANNEL = 1, 
      TASK_VIRTUAL_CHANNEL = 2,
      INDEX_SPACE_VIRTUAL_CHANNEL = 3,
      FIELD_SPACE_VIRTUAL_CHANNEL = 4,
      LOGICAL_TREE_VIRTUAL_CHANNEL = 5,
      REFERENCE_VIRTUAL_CHANNEL = 6,
      UPDATE_VIRTUAL_CHANNEL = 7, // deferred-priority
      SUBSET_VIRTUAL_CHANNEL = 8,
      CONTEXT_VIRTUAL_CHANNEL = 9,
      LAYOUT_CONSTRAINT_VIRTUAL_CHANNEL = 10,
      EXPRESSION_VIRTUAL_CHANNEL = 11,
      MIGRATION_VIRTUAL_CHANNEL = 12,
      TRACING_VIRTUAL_CHANNEL = 13,
      MAX_NUM_VIRTUAL_CHANNELS = 14, // this one must be last
    };

    enum MessageKind {
      TASK_MESSAGE,
      STEAL_MESSAGE,
      ADVERTISEMENT_MESSAGE,
      SEND_REGISTRATION_CALLBACK,
      SEND_REMOTE_TASK_REPLAY,
      SEND_REMOTE_TASK_PROFILING_RESPONSE,
      SEND_INDEX_SPACE_NODE,
      SEND_INDEX_SPACE_REQUEST,
      SEND_INDEX_SPACE_RETURN,
      SEND_INDEX_SPACE_SET,
      SEND_INDEX_SPACE_CHILD_REQUEST,
      SEND_INDEX_SPACE_CHILD_RESPONSE,
      SEND_INDEX_SPACE_COLORS_REQUEST,
      SEND_INDEX_SPACE_COLORS_RESPONSE,
      SEND_INDEX_SPACE_REMOTE_EXPRESSION_REQUEST,
      SEND_INDEX_SPACE_REMOTE_EXPRESSION_RESPONSE,
      SEND_INDEX_SPACE_REMOTE_EXPRESSION_INVALIDATION,
      SEND_INDEX_SPACE_GENERATE_COLOR_REQUEST,
      SEND_INDEX_SPACE_GENERATE_COLOR_RESPONSE,
      SEND_INDEX_SPACE_RELEASE_COLOR,
      SEND_INDEX_PARTITION_NOTIFICATION,
      SEND_INDEX_PARTITION_NODE,
      SEND_INDEX_PARTITION_REQUEST,
      SEND_INDEX_PARTITION_RETURN,
      SEND_INDEX_PARTITION_CHILD_REQUEST,
      SEND_INDEX_PARTITION_CHILD_RESPONSE,
      SEND_INDEX_PARTITION_DISJOINT_UPDATE,
      SEND_FIELD_SPACE_NODE,
      SEND_FIELD_SPACE_REQUEST,
      SEND_FIELD_SPACE_RETURN,
      SEND_FIELD_ALLOC_REQUEST,
      SEND_FIELD_ALLOC_NOTIFICATION,
      SEND_FIELD_SPACE_TOP_ALLOC,
      SEND_FIELD_FREE,
      SEND_FIELD_SPACE_LAYOUT_INVALIDATION,
      SEND_LOCAL_FIELD_ALLOC_REQUEST,
      SEND_LOCAL_FIELD_ALLOC_RESPONSE,
      SEND_LOCAL_FIELD_FREE,
      SEND_LOCAL_FIELD_UPDATE,
      SEND_TOP_LEVEL_REGION_REQUEST,
      SEND_TOP_LEVEL_REGION_RETURN,
      SEND_LOGICAL_REGION_NODE,
      INDEX_SPACE_DESTRUCTION_MESSAGE,
      INDEX_PARTITION_DESTRUCTION_MESSAGE,
      FIELD_SPACE_DESTRUCTION_MESSAGE,
      LOGICAL_REGION_DESTRUCTION_MESSAGE,
      LOGICAL_PARTITION_DESTRUCTION_MESSAGE,
      INDIVIDUAL_REMOTE_COMPLETE,
      INDIVIDUAL_REMOTE_COMMIT,
      SLICE_REMOTE_MAPPED,
      SLICE_REMOTE_COMPLETE,
      SLICE_REMOTE_COMMIT,
      SLICE_FIND_INTRA_DEP,
      SLICE_RECORD_INTRA_DEP,
      DISTRIBUTED_REMOTE_REGISTRATION,
      DISTRIBUTED_VALID_UPDATE,
      DISTRIBUTED_GC_UPDATE,
      DISTRIBUTED_CREATE_ADD,
      DISTRIBUTED_CREATE_REMOVE,
      DISTRIBUTED_UNREGISTER,
      SEND_ATOMIC_RESERVATION_REQUEST,
      SEND_ATOMIC_RESERVATION_RESPONSE,
      SEND_BACK_LOGICAL_STATE,
      SEND_MATERIALIZED_VIEW,
      SEND_FILL_VIEW,
      SEND_PHI_VIEW,
      SEND_SHARDED_VIEW,
      SEND_REDUCTION_VIEW,
      SEND_INSTANCE_MANAGER,
      SEND_REDUCTION_MANAGER,
      SEND_CREATE_TOP_VIEW_REQUEST,
      SEND_CREATE_TOP_VIEW_RESPONSE,
      SEND_VIEW_REQUEST,
      SEND_VIEW_REGISTER_USER,
      SEND_VIEW_FIND_COPY_PRE_REQUEST,
      SEND_VIEW_FIND_COPY_PRE_RESPONSE,
      SEND_VIEW_ADD_COPY_USER,
      SEND_VIEW_REPLICATION_REQUEST,
      SEND_VIEW_REPLICATION_RESPONSE,
      SEND_VIEW_REPLICATION_REMOVAL,
      SEND_MANAGER_REQUEST,
      SEND_FUTURE_RESULT,
      SEND_FUTURE_SUBSCRIPTION,
      SEND_FUTURE_NOTIFICATION,
      SEND_FUTURE_BROADCAST,
      SEND_FUTURE_MAP_REQUEST,
      SEND_FUTURE_MAP_RESPONSE,
      SEND_REPL_FUTURE_MAP_REQUEST,
      SEND_REPL_FUTURE_MAP_RESPONSE,
      SEND_REPL_TOP_VIEW_REQUEST,
      SEND_REPL_TOP_VIEW_RESPONSE,
      SEND_REPL_EQ_REQUEST,
      SEND_REPL_EQ_RESPONSE,
      SEND_REPL_INTRA_SPACE_DEP,
      SEND_REPL_RESOURCE_UPDATE,
      SEND_REPL_TRACE_EVENT_REQUEST,
      SEND_REPL_TRACE_EVENT_RESPONSE,
      SEND_REPL_TRACE_UPDATE,
      SEND_REPL_IMPLICIT_REQUEST,
      SEND_REPL_IMPLICIT_RESPONSE,
      SEND_MAPPER_MESSAGE,
      SEND_MAPPER_BROADCAST,
      SEND_TASK_IMPL_SEMANTIC_REQ,
      SEND_INDEX_SPACE_SEMANTIC_REQ,
      SEND_INDEX_PARTITION_SEMANTIC_REQ,
      SEND_FIELD_SPACE_SEMANTIC_REQ,
      SEND_FIELD_SEMANTIC_REQ,
      SEND_LOGICAL_REGION_SEMANTIC_REQ,
      SEND_LOGICAL_PARTITION_SEMANTIC_REQ,
      SEND_TASK_IMPL_SEMANTIC_INFO,
      SEND_INDEX_SPACE_SEMANTIC_INFO,
      SEND_INDEX_PARTITION_SEMANTIC_INFO,
      SEND_FIELD_SPACE_SEMANTIC_INFO,
      SEND_FIELD_SEMANTIC_INFO,
      SEND_LOGICAL_REGION_SEMANTIC_INFO,
      SEND_LOGICAL_PARTITION_SEMANTIC_INFO,
      SEND_REMOTE_CONTEXT_REQUEST,
      SEND_REMOTE_CONTEXT_RESPONSE,
      SEND_REMOTE_CONTEXT_RELEASE,
      SEND_REMOTE_CONTEXT_FREE,
      SEND_REMOTE_CONTEXT_PHYSICAL_REQUEST,
      SEND_REMOTE_CONTEXT_PHYSICAL_RESPONSE,
      SEND_COMPUTE_EQUIVALENCE_SETS_REQUEST,
      SEND_EQUIVALENCE_SET_REQUEST,
      SEND_EQUIVALENCE_SET_RESPONSE,
      SEND_EQUIVALENCE_SET_SUBSET_REQUEST,
      SEND_EQUIVALENCE_SET_SUBSET_RESPONSE,
      SEND_EQUIVALENCE_SET_SUBSET_UPDATE,
      SEND_EQUIVALENCE_SET_RAY_TRACE_REQUEST,
      SEND_EQUIVALENCE_SET_RAY_TRACE_RESPONSE,
      SEND_EQUIVALENCE_SET_MIGRATION,
      SEND_EQUIVALENCE_SET_OWNER_UPDATE,
      SEND_EQUIVALENCE_SET_REMOTE_REFINEMENT,
      SEND_EQUIVALENCE_SET_REMOTE_REQUEST_INSTANCES,
      SEND_EQUIVALENCE_SET_REMOTE_REQUEST_INVALID,
      SEND_EQUIVALENCE_SET_REMOTE_UPDATES,
      SEND_EQUIVALENCE_SET_REMOTE_ACQUIRES,
      SEND_EQUIVALENCE_SET_REMOTE_RELEASES,
      SEND_EQUIVALENCE_SET_REMOTE_COPIES_ACROSS,
      SEND_EQUIVALENCE_SET_REMOTE_OVERWRITES,
      SEND_EQUIVALENCE_SET_REMOTE_FILTERS,
      SEND_EQUIVALENCE_SET_REMOTE_INSTANCES,
      SEND_EQUIVALENCE_SET_STALE_UPDATE,
      SEND_INSTANCE_REQUEST,
      SEND_INSTANCE_RESPONSE,
      SEND_EXTERNAL_CREATE_REQUEST,
      SEND_EXTERNAL_CREATE_RESPONSE,
      SEND_EXTERNAL_ATTACH,
      SEND_EXTERNAL_DETACH,
      SEND_GC_PRIORITY_UPDATE,
      SEND_NEVER_GC_RESPONSE,
      SEND_ACQUIRE_REQUEST,
      SEND_ACQUIRE_RESPONSE,
      SEND_VARIANT_BROADCAST,
      SEND_CONSTRAINT_REQUEST,
      SEND_CONSTRAINT_RESPONSE,
      SEND_CONSTRAINT_RELEASE,
      SEND_TOP_LEVEL_TASK_REQUEST,
      SEND_TOP_LEVEL_TASK_COMPLETE,
      SEND_MPI_RANK_EXCHANGE,
      SEND_REPLICATE_LAUNCH,
      SEND_REPLICATE_DELETE,
      SEND_REPLICATE_POST_MAPPED,
      SEND_REPLICATE_POST_EXECUTION,
      SEND_REPLICATE_TRIGGER_COMPLETE,
      SEND_REPLICATE_TRIGGER_COMMIT,
      SEND_CONTROL_REPLICATE_COLLECTIVE_MESSAGE,
      SEND_LIBRARY_MAPPER_REQUEST,
      SEND_LIBRARY_MAPPER_RESPONSE,
      SEND_LIBRARY_TRACE_REQUEST,
      SEND_LIBRARY_TRACE_RESPONSE,
      SEND_LIBRARY_PROJECTION_REQUEST,
      SEND_LIBRARY_PROJECTION_RESPONSE,
      SEND_LIBRARY_SHARDING_REQUEST,
      SEND_LIBRARY_SHARDING_RESPONSE,
      SEND_LIBRARY_TASK_REQUEST,
      SEND_LIBRARY_TASK_RESPONSE,
      SEND_LIBRARY_REDOP_REQUEST,
      SEND_LIBRARY_REDOP_RESPONSE,
      SEND_LIBRARY_SERDEZ_REQUEST,
      SEND_LIBRARY_SERDEZ_RESPONSE,
      SEND_REMOTE_OP_REPORT_UNINIT,
      SEND_REMOTE_OP_PROFILING_COUNT_UPDATE,
      SEND_REMOTE_TRACE_UPDATE,
      SEND_REMOTE_TRACE_RESPONSE,
      SEND_REMOTE_TRACE_EQ_REQUEST,
      SEND_REMOTE_TRACE_EQ_RESPONSE,
      SEND_SHUTDOWN_NOTIFICATION,
      SEND_SHUTDOWN_RESPONSE,
      LAST_SEND_KIND, // This one must be last
    };

#define LG_MESSAGE_DESCRIPTIONS(name)                                 \
      const char *name[LAST_SEND_KIND] = {                            \
        "Task Message",                                               \
        "Steal Message",                                              \
        "Advertisement Message",                                      \
        "Send Registration Callback",                                 \
        "Send Remote Task Replay",                                    \
        "Send Remote Task Profiling Response",                        \
        "Send Index Space Node",                                      \
        "Send Index Space Request",                                   \
        "Send Index Space Return",                                    \
        "Send Index Space Set",                                       \
        "Send Index Space Child Request",                             \
        "Send Index Space Child Response",                            \
        "Send Index Space Colors Request",                            \
        "Send Index Space Colors Response",                           \
        "Send Index Space Remote Expression Request",                 \
        "Send Index Space Remote Expression Response",                \
        "Send Index Space Remote Expression Invalidation",            \
        "Send Index Space Generate Color Request",                    \
        "Send Index Space Generate Color Response",                   \
        "Send Index Space Release Color",                             \
        "Send Index Partition Notification",                          \
        "Send Index Partition Node",                                  \
        "Send Index Partition Request",                               \
        "Send Index Partition Return",                                \
        "Send Index Partition Child Request",                         \
        "Send Index Partition Child Response",                        \
        "Send Index Partition Disjoint Update",                       \
        "Send Field Space Node",                                      \
        "Send Field Space Request",                                   \
        "Send Field Space Return",                                    \
        "Send Field Alloc Request",                                   \
        "Send Field Alloc Notification",                              \
        "Send Field Space Top Alloc",                                 \
        "Send Field Free",                                            \
        "Send Field Space Layout Invalidation",                       \
        "Send Local Field Alloc Request",                             \
        "Send Local Field Alloc Response",                            \
        "Send Local Field Free",                                      \
        "Send Local Field Update",                                    \
        "Send Top Level Region Request",                              \
        "Send Top Level Region Return",                               \
        "Send Logical Region Node",                                   \
        "Index Space Destruction",                                    \
        "Index Partition Destruction",                                \
        "Field Space Destruction",                                    \
        "Logical Region Destruction",                                 \
        "Logical Partition Destruction",                              \
        "Individual Remote Complete",                                 \
        "Individual Remote Commit",                                   \
        "Slice Remote Mapped",                                        \
        "Slice Remote Complete",                                      \
        "Slice Remote Commit",                                        \
        "Slice Find Intra-Space Dependence",                          \
        "Slice Record Intra-Space Dependence",                        \
        "Distributed Remote Registration",                            \
        "Distributed Valid Update",                                   \
        "Distributed GC Update",                                      \
        "Distributed Create Add",                                     \
        "Distributed Create Remove",                                  \
        "Distributed Unregister",                                     \
        "Send Atomic Reservation Request",                            \
        "Send Atomic Reservation Response",                           \
        "Send Back Logical State",                                    \
        "Send Materialized View",                                     \
        "Send Fill View",                                             \
        "Send Phi View",                                              \
        "Send Sharded View",                                          \
        "Send Reduction View",                                        \
        "Send Instance Manager",                                      \
        "Send Reduction Manager",                                     \
        "Send Create Top View Request",                               \
        "Send Create Top View Response",                              \
        "Send View Request",                                          \
        "Send View Register User",                                    \
        "Send View Find Copy Preconditions Request",                  \
        "Send View Find Copy Preconditions Response",                 \
        "Send View Add Copy User",                                    \
        "Send View Replication Request",                              \
        "Send View Replication Response",                             \
        "Send View Replication Removal",                              \
        "Send Manager Request",                                       \
        "Send Future Result",                                         \
        "Send Future Subscription",                                   \
        "Send Future Notification",                                   \
        "Send Future Broadcast",                                      \
        "Send Future Map Future Request",                             \
        "Send Future Map Future Response",                            \
        "Send Replicate Future Map Request",                          \
        "Send Replicate Future Map Response",                         \
        "Send Replicate Top View Request",                            \
        "Send Replicate Top View Response",                           \
        "Send Replicate Equivalence Set Request",                     \
        "Send Replicate Equivalence Set Response",                    \
        "Send Replicate Intra Space Dependence",                      \
        "Send Replicate Resource Update",                             \
        "Send Replicate Trace Event Request",                         \
        "Send Replicate Trace Event Response",                        \
        "Send Replicate Trace Update",                                \
        "Send Replicate Implicit Request",                            \
        "Send Replicate Implicit Response",                           \
        "Send Mapper Message",                                        \
        "Send Mapper Broadcast",                                      \
        "Send Task Impl Semantic Req",                                \
        "Send Index Space Semantic Req",                              \
        "Send Index Partition Semantic Req",                          \
        "Send Field Space Semantic Req",                              \
        "Send Field Semantic Req",                                    \
        "Send Logical Region Semantic Req",                           \
        "Send Logical Partition Semantic Req",                        \
        "Send Task Impl Semantic Info",                               \
        "Send Index Space Semantic Info",                             \
        "Send Index Partition Semantic Info",                         \
        "Send Field Space Semantic Info",                             \
        "Send Field Semantic Info",                                   \
        "Send Logical Region Semantic Info",                          \
        "Send Logical Partition Semantic Info",                       \
        "Send Remote Context Request",                                \
        "Send Remote Context Response",                               \
        "Send Remote Context Release",                                \
        "Send Remote Context Free",                                   \
        "Send Remote Context Physical Request",                       \
        "Send Remote Context Physical Response",                      \
        "Compute Equivalence Sets Request",                           \
        "Send Equivalence Set Request",                               \
        "Send Equivalence Set Response",                              \
        "Send Equivalence Set Subset Request",                        \
        "Send Equivalence Set Subset Response",                       \
        "Send Equivalence Set Subset Update",                         \
        "Send Equivalence Set Ray Trace Request",                     \
        "Send Equivalence Set Ray Trace Response",                    \
        "Send Equivalence Set Migration",                             \
        "Send Equivalence Set Owner Update",                          \
        "Send Equivalence Set Remote Refinement",                     \
        "Send Equivalence Set Remote Request Instances",              \
        "Send Equivalence Set Remote Request Invalid",                \
        "Send Equivalence Set Remote Updates",                        \
        "Send Equivalence Set Remote Acquires",                       \
        "Send Equivalence Set Remote Releases",                       \
        "Send Equivalence Set Remote Copies Across",                  \
        "Send Equivalence Set Remote Overwrites",                     \
        "Send Equivalence Set Remote Filters",                        \
        "Send Equivalence Set Remote Instances",                      \
        "Send Equivalence Set Stale Update",                          \
        "Send Instance Request",                                      \
        "Send Instance Response",                                     \
        "Send External Create Request",                               \
        "Send External Create Response",                              \
        "Send External Attach",                                       \
        "Send External Detach",                                       \
        "Send GC Priority Update",                                    \
        "Send Never GC Response",                                     \
        "Send Acquire Request",                                       \
        "Send Acquire Response",                                      \
        "Send Task Variant Broadcast",                                \
        "Send Constraint Request",                                    \
        "Send Constraint Response",                                   \
        "Send Constraint Release",                                    \
        "Top Level Task Request",                                     \
        "Top Level Task Complete",                                    \
        "Send MPI Rank Exchange",                                     \
        "Send Replication Launch",                                    \
        "Send Replication Delete",                                    \
        "Send Replication Post Mapped",                               \
        "Send Replication Post Execution",                            \
        "Send Replication Trigger Complete",                          \
        "Send Replication Trigger Commit",                            \
        "Send Control Replication Collective Message",                \
        "Send Library Mapper Request",                                \
        "Send Library Mapper Response",                               \
        "Send Library Trace Request",                                 \
        "Send Library Trace Response",                                \
        "Send Library Projection Request",                            \
        "Send Library Projection Response",                           \
        "Send Library Sharding Request",                              \
        "Send Library Sharding Response",                             \
        "Send Library Task Request",                                  \
        "Send Library Task Response",                                 \
        "Send Library Redop Request",                                 \
        "Send Library Redop Response",                                \
        "Send Library Serdez Request",                                \
        "Send Library Serdez Response",                               \
        "Remote Op Report Uninitialized",                             \
        "Remote Op Profiling Count Update",                           \
        "Send Remote Trace Update",                                   \
        "Send Remote Trace Response",                                 \
        "Send Remote Trace Equivalence Sets Request",                 \
        "Send Remote Trace Equivalence Sets Response",                \
        "Send Shutdown Notification",                                 \
        "Send Shutdown Response",                                     \
      };

    enum RuntimeCallKind {
      PACK_BASE_TASK_CALL, 
      UNPACK_BASE_TASK_CALL,
      TASK_PRIVILEGE_CHECK_CALL,
      CLONE_TASK_CALL,
      COMPUTE_POINT_REQUIREMENTS_CALL,
      EARLY_MAP_REGIONS_CALL,
      INTRA_TASK_ALIASING_CALL,
      ACTIVATE_SINGLE_CALL,
      DEACTIVATE_SINGLE_CALL,
      SELECT_INLINE_VARIANT_CALL,
      INLINE_CHILD_TASK_CALL,
      PACK_SINGLE_TASK_CALL,
      UNPACK_SINGLE_TASK_CALL,
      PACK_REMOTE_CONTEXT_CALL,
      HAS_CONFLICTING_INTERNAL_CALL,
      FIND_CONFLICTING_CALL,
      FIND_CONFLICTING_INTERNAL_CALL,
      CHECK_REGION_DEPENDENCE_CALL,
      FIND_PARENT_REGION_REQ_CALL,
      FIND_PARENT_REGION_CALL,
      CHECK_PRIVILEGE_CALL,
      TRIGGER_SINGLE_CALL,
      INITIALIZE_MAP_TASK_CALL,
      FINALIZE_MAP_TASK_CALL,
      VALIDATE_VARIANT_SELECTION_CALL,
      MAP_ALL_REGIONS_CALL,
      INITIALIZE_REGION_TREE_CONTEXTS_CALL,
      INVALIDATE_REGION_TREE_CONTEXTS_CALL,
      CREATE_INSTANCE_TOP_VIEW_CALL,
      LAUNCH_TASK_CALL,
      ACTIVATE_MULTI_CALL,
      DEACTIVATE_MULTI_CALL,
      SLICE_INDEX_SPACE_CALL,
      CLONE_MULTI_CALL,
      MULTI_TRIGGER_EXECUTION_CALL,
      PACK_MULTI_CALL,
      UNPACK_MULTI_CALL,
      ACTIVATE_INDIVIDUAL_CALL,
      DEACTIVATE_INDIVIDUAL_CALL,
      INDIVIDUAL_PERFORM_MAPPING_CALL,
      INDIVIDUAL_RETURN_VIRTUAL_CALL,
      INDIVIDUAL_TRIGGER_COMPLETE_CALL,
      INDIVIDUAL_TRIGGER_COMMIT_CALL,
      INDIVIDUAL_POST_MAPPED_CALL,
      INDIVIDUAL_PACK_TASK_CALL,
      INDIVIDUAL_UNPACK_TASK_CALL,
      INDIVIDUAL_PACK_REMOTE_COMPLETE_CALL,
      INDIVIDUAL_UNPACK_REMOTE_COMPLETE_CALL,
      POINT_ACTIVATE_CALL,
      POINT_DEACTIVATE_CALL,
      POINT_TASK_COMPLETE_CALL,
      POINT_TASK_COMMIT_CALL,
      POINT_PACK_TASK_CALL,
      POINT_UNPACK_TASK_CALL,
      POINT_TASK_POST_MAPPED_CALL,
      REMOTE_TASK_ACTIVATE_CALL,
      REMOTE_TASK_DEACTIVATE_CALL,
      REMOTE_UNPACK_CONTEXT_CALL,
      INDEX_ACTIVATE_CALL,
      INDEX_DEACTIVATE_CALL,
      INDEX_COMPUTE_FAT_PATH_CALL,
      INDEX_EARLY_MAP_TASK_CALL,
      INDEX_DISTRIBUTE_CALL,
      INDEX_PERFORM_MAPPING_CALL,
      INDEX_COMPLETE_CALL,
      INDEX_COMMIT_CALL,
      INDEX_PERFORM_INLINING_CALL,
      INDEX_CLONE_AS_SLICE_CALL,
      INDEX_HANDLE_FUTURE,
      INDEX_RETURN_SLICE_MAPPED_CALL,
      INDEX_RETURN_SLICE_COMPLETE_CALL,
      INDEX_RETURN_SLICE_COMMIT_CALL,
      SLICE_ACTIVATE_CALL,
      SLICE_DEACTIVATE_CALL,
      SLICE_APPLY_VERSION_INFO_CALL,
      SLICE_DISTRIBUTE_CALL,
      SLICE_PERFORM_MAPPING_CALL,
      SLICE_LAUNCH_CALL,
      SLICE_MAP_AND_LAUNCH_CALL,
      SLICE_PACK_TASK_CALL,
      SLICE_UNPACK_TASK_CALL,
      SLICE_CLONE_AS_SLICE_CALL,
      SLICE_HANDLE_FUTURE_CALL,
      SLICE_CLONE_AS_POINT_CALL,
      SLICE_ENUMERATE_POINTS_CALL,
      SLICE_MAPPED_CALL,
      SLICE_COMPLETE_CALL,
      SLICE_COMMIT_CALL,
      REALM_SPAWN_META_CALL,
      REALM_SPAWN_TASK_CALL,
      REALM_CREATE_INSTANCE_CALL,
      REALM_ISSUE_COPY_CALL,
      REALM_ISSUE_FILL_CALL,
      REGION_TREE_LOGICAL_ANALYSIS_CALL,
      REGION_TREE_LOGICAL_FENCE_CALL,
      REGION_TREE_VERSIONING_ANALYSIS_CALL,
      REGION_TREE_ADVANCE_VERSION_NUMBERS_CALL,
      REGION_TREE_INITIALIZE_CONTEXT_CALL,
      REGION_TREE_INVALIDATE_CONTEXT_CALL,
      REGION_TREE_PREMAP_ONLY_CALL,
      REGION_TREE_PHYSICAL_REGISTER_ONLY_CALL,
      REGION_TREE_PHYSICAL_REGISTER_USERS_CALL,
      REGION_TREE_PHYSICAL_PERFORM_CLOSE_CALL,
      REGION_TREE_PHYSICAL_CLOSE_CONTEXT_CALL,
      REGION_TREE_PHYSICAL_COPY_ACROSS_CALL,
      REGION_TREE_PHYSICAL_REDUCE_ACROSS_CALL,
      REGION_TREE_PHYSICAL_CONVERT_MAPPING_CALL,
      REGION_TREE_PHYSICAL_FILL_FIELDS_CALL,
      REGION_TREE_PHYSICAL_ATTACH_EXTERNAL_CALL,
      REGION_TREE_PHYSICAL_DETACH_EXTERNAL_CALL,
      REGION_NODE_REGISTER_LOGICAL_USER_CALL,
      REGION_NODE_CLOSE_LOGICAL_NODE_CALL,
      REGION_NODE_SIPHON_LOGICAL_CHILDREN_CALL,
      REGION_NODE_SIPHON_LOGICAL_PROJECTION_CALL,
      REGION_NODE_PERFORM_LOGICAL_CLOSES_CALL,
      REGION_NODE_FIND_VALID_INSTANCE_VIEWS_CALL,
      REGION_NODE_FIND_VALID_REDUCTION_VIEWS_CALL,
      REGION_NODE_ISSUE_UPDATE_COPIES_CALL,
      REGION_NODE_SORT_COPY_INSTANCES_CALL,
      REGION_NODE_ISSUE_GROUPED_COPIES_CALL,
      REGION_NODE_ISSUE_UPDATE_REDUCTIONS_CALL,
      REGION_NODE_PREMAP_REGION_CALL,
      REGION_NODE_REGISTER_REGION_CALL,
      REGION_NODE_CLOSE_STATE_CALL,
      CURRENT_STATE_RECORD_VERSION_NUMBERS_CALL,
      CURRENT_STATE_ADVANCE_VERSION_NUMBERS_CALL,
      PHYSICAL_STATE_CAPTURE_STATE_CALL,
      PHYSICAL_STATE_APPLY_PATH_ONLY_CALL,
      PHYSICAL_STATE_APPLY_STATE_CALL,
      PHYSICAL_STATE_MAKE_LOCAL_CALL,
      MATERIALIZED_VIEW_FIND_LOCAL_PRECONDITIONS_CALL,
      MATERIALIZED_VIEW_FIND_LOCAL_COPY_PRECONDITIONS_CALL,
      MATERIALIZED_VIEW_FILTER_PREVIOUS_USERS_CALL,
      MATERIALIZED_VIEW_FILTER_CURRENT_USERS_CALL,
      MATERIALIZED_VIEW_FILTER_LOCAL_USERS_CALL,
      REDUCTION_VIEW_PERFORM_REDUCTION_CALL,
      REDUCTION_VIEW_PERFORM_DEFERRED_REDUCTION_CALL,
      REDUCTION_VIEW_PERFORM_DEFERRED_REDUCTION_ACROSS_CALL,
      REDUCTION_VIEW_FIND_COPY_PRECONDITIONS_CALL,
      REDUCTION_VIEW_FIND_USER_PRECONDITIONS_CALL,
      REDUCTION_VIEW_FILTER_LOCAL_USERS_CALL,
      PHYSICAL_TRACE_EXECUTE_CALL,
      PHYSICAL_TRACE_PRECONDITION_CHECK_CALL,
      PHYSICAL_TRACE_OPTIMIZE_CALL,
      LAST_RUNTIME_CALL_KIND, // This one must be last
    };

#define RUNTIME_CALL_DESCRIPTIONS(name)                               \
    const char *name[LAST_RUNTIME_CALL_KIND] = {                      \
      "Pack Base Task",                                               \
      "Unpack Base Task",                                             \
      "Task Privilege Check",                                         \
      "Clone Base Task",                                              \
      "Compute Point Requirements",                                   \
      "Early Map Regions",                                            \
      "Intra-Task Aliasing",                                          \
      "Activate Single",                                              \
      "Deactivate Single",                                            \
      "Select Inline Variant",                                        \
      "Inline Child Task",                                            \
      "Pack Single Task",                                             \
      "Unpack Single Task",                                           \
      "Pack Remote Context",                                          \
      "Has Conflicting Internal",                                     \
      "Find Conflicting",                                             \
      "Find Conflicting Internal",                                    \
      "Check Region Dependence",                                      \
      "Find Parent Region Requirement",                               \
      "Find Parent Region",                                           \
      "Check Privilege",                                              \
      "Trigger Single",                                               \
      "Initialize Map Task",                                          \
      "Finalized Map Task",                                           \
      "Validate Variant Selection",                                   \
      "Map All Regions",                                              \
      "Initialize Region Tree Contexts",                              \
      "Invalidate Region Tree Contexts",                              \
      "Create Instance Top View",                                     \
      "Launch Task",                                                  \
      "Activate Multi",                                               \
      "Deactivate Multi",                                             \
      "Slice Index Space",                                            \
      "Clone Multi Call",                                             \
      "Multi Trigger Execution",                                      \
      "Pack Multi",                                                   \
      "Unpack Multi",                                                 \
      "Activate Individual",                                          \
      "Deactivate Individual",                                        \
      "Individual Perform Mapping",                                   \
      "Individual Return Virtual",                                    \
      "Individual Trigger Complete",                                  \
      "Individual Trigger Commit",                                    \
      "Individual Post Mapped",                                       \
      "Individual Pack Task",                                         \
      "Individual Unpack Task",                                       \
      "Individual Pack Remote Complete",                              \
      "Individual Unpack Remote Complete",                            \
      "Activate Point",                                               \
      "Deactivate Point",                                             \
      "Point Task Complete",                                          \
      "Point Task Commit",                                            \
      "Point Task Pack",                                              \
      "Point Task Unpack",                                            \
      "Point Task Post Mapped",                                       \
      "Remote Task Activate",                                         \
      "Remote Task Deactivate",                                       \
      "Remote Unpack Context",                                        \
      "Index Activate",                                               \
      "Index Deactivate",                                             \
      "Index Compute Fat Path",                                       \
      "Index Early Map Task",                                         \
      "Index Distribute",                                             \
      "Index Perform Mapping",                                        \
      "Index Complete",                                               \
      "Index Commit",                                                 \
      "Index Perform Inlining",                                       \
      "Index Clone As Slice",                                         \
      "Index Handle Future",                                          \
      "Index Return Slice Mapped",                                    \
      "Index Return Slice Complete",                                  \
      "Index Return Slice Commit",                                    \
      "Slice Activate",                                               \
      "Slice Deactivate",                                             \
      "Slice Apply Version Info",                                     \
      "Slice Distribute",                                             \
      "Slice Perform Mapping",                                        \
      "Slice Launch",                                                 \
      "Slice Map and Launch",                                         \
      "Slice Pack Task",                                              \
      "Slice Unpack Task",                                            \
      "Slice Clone As Slice",                                         \
      "Slice Handle Future",                                          \
      "Slice Cone as Point",                                          \
      "Slice Enumerate Points",                                       \
      "Slice Mapped",                                                 \
      "Slice Complete",                                               \
      "Slice Commit",                                                 \
      "Realm Spawn Meta",                                             \
      "Realm Spawn Task",                                             \
      "Realm Create Instance",                                        \
      "Realm Issue Copy",                                             \
      "Realm Issue Fill",                                             \
      "Region Tree Logical Analysis",                                 \
      "Region Tree Logical Fence",                                    \
      "Region Tree Versioning Analysis",                              \
      "Region Tree Advance Version Numbers",                          \
      "Region Tree Initialize Context",                               \
      "Region Tree Invalidate Context",                               \
      "Region Tree Premap Only",                                      \
      "Region Tree Physical Register Only",                           \
      "Region Tree Physical Register Users",                          \
      "Region Tree Physical Perform Close",                           \
      "Region Tree Physical Close Context",                           \
      "Region Tree Physical Copy Across",                             \
      "Region Tree Physical Reduce Across",                           \
      "Region Tree Physical Convert Mapping",                         \
      "Region Tree Physical Fill Fields",                             \
      "Region Tree Physical Attach External",                         \
      "Region Tree Physical Detach External",                         \
      "Region Node Register Logical User",                            \
      "Region Node Close Logical Node",                               \
      "Region Node Siphon Logical Children",                          \
      "Region Node Siphon Logical Projection",                        \
      "Region Node Perform Logical Closes",                           \
      "Region Node Find Valid Instance Views",                        \
      "Region Node Find Valid Reduction Views",                       \
      "Region Node Issue Update Copies",                              \
      "Region Node Sort Copy Instances",                              \
      "Region Node Issue Grouped Copies",                             \
      "Region Node Issue Update Reductions",                          \
      "Region Node Premap Region",                                    \
      "Region Node Register Region",                                  \
      "Region Node Close State",                                      \
      "Logical State Record Verison Numbers",                         \
      "Logical State Advance Version Numbers",                        \
      "Physical State Capture State",                                 \
      "Physical State Apply Path Only",                               \
      "Physical State Apply State",                                   \
      "Physical State Make Local",                                    \
      "Materialized View Find Local Preconditions",                   \
      "Materialized View Find Local Copy Preconditions",              \
      "Materialized View Filter Previous Users",                      \
      "Materialized View Filter Current Users",                       \
      "Materialized View Filter Local Users",                         \
      "Reduction View Perform Reduction",                             \
      "Reduction View Perform Deferred Reduction",                    \
      "Reduction View Perform Deferred Reduction Across",             \
      "Reduction View Find Copy Preconditions",                       \
      "Reduction View Find User Preconditions",                       \
      "Reduction View Filter Local Users",                            \
      "Physical Trace Execute",                                       \
      "Physical Trace Precondition Check",                            \
      "Physical Trace Optimize",                                      \
    };

    enum SemanticInfoKind {
      INDEX_SPACE_SEMANTIC,
      INDEX_PARTITION_SEMANTIC,
      FIELD_SPACE_SEMANTIC,
      FIELD_SEMANTIC,
      LOGICAL_REGION_SEMANTIC,
      LOGICAL_PARTITION_SEMANTIC,
      TASK_SEMANTIC,
    };

    // Static locations for where collectives are allocated
    // These are just arbitrary numbers but they should appear
    // with at most one logical static collective kind
    // Ones that have been commented out are free to be reused
    enum CollectiveIndexLocation {
      COLLECTIVE_LOC_0 = 0, 
      COLLECTIVE_LOC_1 = 1,
      COLLECTIVE_LOC_2 = 2,
      COLLECTIVE_LOC_3 = 3,
      COLLECTIVE_LOC_4 = 4, 
      COLLECTIVE_LOC_5 = 5,
      COLLECTIVE_LOC_6 = 6,
      COLLECTIVE_LOC_7 = 7,
      COLLECTIVE_LOC_8 = 8, 
      COLLECTIVE_LOC_9 = 9,
      COLLECTIVE_LOC_10 = 10,
      COLLECTIVE_LOC_11 = 11, 
      COLLECTIVE_LOC_12 = 12, 
      COLLECTIVE_LOC_13 = 13,
      COLLECTIVE_LOC_14 = 14,
      COLLECTIVE_LOC_15 = 15,
      COLLECTIVE_LOC_16 = 16,
      COLLECTIVE_LOC_17 = 17, 
      //COLLECTIVE_LOC_18 = 18, 
      //COLLECTIVE_LOC_19 = 19,
      //COLLECTIVE_LOC_20 = 20,
      //COLLECTIVE_LOC_21 = 21, 
      //COLLECTIVE_LOC_22 = 22, 
      //COLLECTIVE_LOC_23 = 23,
      //COLLECTIVE_LOC_24 = 24,
      //COLLECTIVE_LOC_25 = 25,
      //COLLECTIVE_LOC_26 = 26,
      //COLLECTIVE_LOC_27 = 27, 
      //COLLECTIVE_LOC_28 = 28, 
      //COLLECTIVE_LOC_29 = 29,
      COLLECTIVE_LOC_30 = 30,
      COLLECTIVE_LOC_31 = 31, 
      COLLECTIVE_LOC_32 = 32,
      COLLECTIVE_LOC_33 = 33,
      COLLECTIVE_LOC_34 = 34,
      COLLECTIVE_LOC_35 = 35,
      COLLECTIVE_LOC_36 = 36,
      COLLECTIVE_LOC_37 = 37, 
      COLLECTIVE_LOC_38 = 38, 
      COLLECTIVE_LOC_39 = 39,
      COLLECTIVE_LOC_40 = 40,
      COLLECTIVE_LOC_41 = 41,
      COLLECTIVE_LOC_42 = 42,
      COLLECTIVE_LOC_43 = 43,
      COLLECTIVE_LOC_44 = 44,
      COLLECTIVE_LOC_45 = 45,
      COLLECTIVE_LOC_46 = 46,
      COLLECTIVE_LOC_47 = 47,
      COLLECTIVE_LOC_48 = 48,
      COLLECTIVE_LOC_49 = 49,
      COLLECTIVE_LOC_50 = 50,
      COLLECTIVE_LOC_51 = 51,
      COLLECTIVE_LOC_52 = 52,
      COLLECTIVE_LOC_53 = 53,
      COLLECTIVE_LOC_54 = 54,
      COLLECTIVE_LOC_55 = 55,
      COLLECTIVE_LOC_56 = 56,
      COLLECTIVE_LOC_57 = 57,
      COLLECTIVE_LOC_58 = 58,
      COLLECTIVE_LOC_59 = 59,
      COLLECTIVE_LOC_60 = 60,
      COLLECTIVE_LOC_61 = 61,
      COLLECTIVE_LOC_62 = 62,
      COLLECTIVE_LOC_63 = 63,
      COLLECTIVE_LOC_64 = 64,
      COLLECTIVE_LOC_65 = 65,
      COLLECTIVE_LOC_66 = 66,
      COLLECTIVE_LOC_67 = 67,
      COLLECTIVE_LOC_68 = 68,
      COLLECTIVE_LOC_69 = 69,
      COLLECTIVE_LOC_70 = 70,
      COLLECTIVE_LOC_71 = 71,
      COLLECTIVE_LOC_72 = 72,
      COLLECTIVE_LOC_73 = 73,
      COLLECTIVE_LOC_74 = 74,
      COLLECTIVE_LOC_75 = 75,
      COLLECTIVE_LOC_76 = 76,
      COLLECTIVE_LOC_77 = 77,
      COLLECTIVE_LOC_78 = 78,
      COLLECTIVE_LOC_79 = 79,
      COLLECTIVE_LOC_80 = 80,
      COLLECTIVE_LOC_81 = 81,
      COLLECTIVE_LOC_82 = 82,
      COLLECTIVE_LOC_83 = 83,
      COLLECTIVE_LOC_84 = 84,
      COLLECTIVE_LOC_85 = 85,
      COLLECTIVE_LOC_86 = 86,
      COLLECTIVE_LOC_87 = 87,
      COLLECTIVE_LOC_88 = 88,
      COLLECTIVE_LOC_89 = 89,
      COLLECTIVE_LOC_90 = 90,
      COLLECTIVE_LOC_91 = 91,
      COLLECTIVE_LOC_92 = 92,
      COLLECTIVE_LOC_93 = 93,
      COLLECTIVE_LOC_94 = 94,
      COLLECTIVE_LOC_95 = 95,
      COLLECTIVE_LOC_96 = 96,
      COLLECTIVE_LOC_97 = 97,
      COLLECTIVE_LOC_98 = 98,
      COLLECTIVE_LOC_99 = 99,
    };

    // legion_types.h
    class LocalLock;
    class AutoLock;
    class AutoTryLock;
    class LgEvent; // base event type for legion
    class ApEvent; // application event
    class ApUserEvent; // application user event
    class ApBarrier; // application barrier
    class RtEvent; // runtime event
    class RtUserEvent; // runtime user event
    class RtBarrier;

    // legion_utilities.h
    struct RegionUsage; 
    template<typename T> class Fraction;
    template<typename T, unsigned LOG2MAX> class BitPermutation;

    // Forward declarations for runtime level objects
    // runtime.h
    class Collectable;
    class FieldAllocatorImpl;
    class ArgumentMapImpl;
    class FutureImpl;
    class FutureMapImpl;
    class ReplFutureMapImpl;
    class PhysicalRegionImpl;
    class GrantImpl;
    class PredicateImpl;
    class LegionHandshakeImpl;
    class ProcessorManager;
    class MemoryManager;
    class VirtualChannel;
    class MessageManager;
    class ShutdownManager;
    class TaskImpl;
    class VariantImpl;
    class LayoutConstraints;
    class ProjectionFunction;
    class ShardingFunction;
    class Runtime;
    // A small interface class for handling profiling responses
    struct ProfilingResponseBase;
    class ProfilingResponseHandler {
    public:
      virtual void handle_profiling_response(
                const ProfilingResponseBase *base,
                const Realm::ProfilingResponse &response,
                const void *orig, size_t orig_length) = 0;
    };
    struct ProfilingResponseBase {
    public:
      ProfilingResponseBase(ProfilingResponseHandler *h)
        : handler(h) { }
    public:
      ProfilingResponseHandler *const handler;
    };

    // legion_ops.h
    class Operation;
    class SpeculativeOp;
    class Memoizable;
    class MapOp;
    class CopyOp;
    class IndexCopyOp;
    class PointCopyOp;
    class FenceOp;
    class FrameOp;
    class CreationOp;
    class DeletionOp;
    class InternalOp;
    class CloseOp;
    class MergeCloseOp;
    class PostCloseOp;
    class VirtualCloseOp;
    class AcquireOp;
    class ReleaseOp;
    class DynamicCollectiveOp;
    class FuturePredOp;
    class NotPredOp;
    class AndPredOp;
    class OrPredOp;
    class MustEpochOp;
    class PendingPartitionOp;
    class DependentPartitionOp;
    class PointDepPartOp;
    class FillOp;
    class IndexFillOp;
    class PointFillOp;
    class AttachOp;
    class DetachOp;
    class TimingOp;
    class AllReduceOp;
    class ExternalMappable;
    class RemoteOp;
    class RemoteMapOp;
    class RemoteCopyOp;
    class RemoteCloseOp;
    class RemoteAcquireOp;
    class RemoteReleaseOp;
    class RemoteFillOp;
    class RemotePartitionOp;
    class RemoteReplayOp;
    class RemoteSummaryOp;

    // legion_tasks.h
    class ExternalTask;
    class TaskOp;
    class RemoteTaskOp;
    class SingleTask;
    class MultiTask;
    class IndividualTask;
    class PointTask;
    class ShardTask;
    class IndexTask;
    class SliceTask;
    class RemoteTask;

    // legion_context.h
    /**
     * \class ContextInterface
     * This is a pure virtual class so users don't try to use it. 
     * It defines the context interface that the task wrappers use 
     * for getting access to context data when running a task.
     */
    class TaskContext;
    class InnerContext;;
    class TopLevelContext;
    class ReplicateContext;
    class RemoteContext;
    class LeafContext;
    class InlineContext;
    class ContextInterface {
    public:
      virtual Task* get_task(void) = 0;
      virtual const std::vector<PhysicalRegion>& begin_task(
                                      Legion::Runtime *&rt) = 0;
      virtual void end_task(const void *result, 
                            size_t result_size, bool owned, 
#ifdef LEGION_MALLOC_INSTANCES
                            uintptr_t allocation = 0,
#endif
          Realm::RegionInstance inst = Realm::RegionInstance::NO_INST) = 0;
      // This is safe because we see in legion_context.h that
      // TaskContext implements this interface and no one else
      // does. If only C++ implemented forward declarations of
      // inheritence then we wouldn't have this dumb problem
      // (mixin classes anyone?).
      inline TaskContext* as_context(void) 
        { return reinterpret_cast<TaskContext*>(this); }
    };

    // Nasty global variable for TLS support of figuring out
    // our context implicitly
    extern __thread TaskContext *implicit_context;
    // Same thing for the runtime
    extern __thread Runtime *implicit_runtime;
    // Another nasty global variable for tracking the fast
    // reservations that we are holding
    extern __thread AutoLock *local_lock_list;
    // One more nasty global variable that we use for tracking
    // the provenance of meta-task operations for profiling
    // purposes, this has no bearing on correctness
    extern __thread ::legion_unique_id_t implicit_provenance;
    // Use this to track if we're inside of a registration 
    // callback function which we know to be deduplicated
    enum RegistrationCallbackMode {
      NO_REGISTRATION_CALLBACK = 0,
      LOCAL_REGISTRATION_CALLBACK = 1,
      GLOBAL_REGISTRATION_CALLBACK = 2,
    };
    extern __thread unsigned inside_registration_callback;
    // Use this global variable to track if we're an
    // implicit top-level task that needs to do external waits
    extern __thread bool external_implicit_task;
#ifdef DEBUG_LEGION_WAITS
    extern __thread int meta_task_id;
#endif

    /**
     * \class LgTaskArgs
     * The base class for all Legion Task arguments
     */
    template<typename T>
    struct LgTaskArgs {
    public:
      LgTaskArgs(::legion_unique_id_t uid)
        : provenance(uid), lg_task_id(T::TASK_ID) { }
    public:
      // In this order for alignment reasons
      const ::legion_unique_id_t provenance;
      const LgTaskID lg_task_id;
    };
    
    // legion_trace.h
    class LegionTrace;
    class StaticTrace;
    class DynamicTrace;
    class TraceCaptureOp;
    class TraceCompleteOp;
    class TraceReplayOp;
    class TraceBeginOp;
    class TraceSummaryOp;
    class PhysicalTrace;
    class TraceViewSet;
    class TraceConditionSet;
    class PhysicalTemplate;
    class ShardedPhysicalTemplate;
    class Instruction;
    class GetTermEvent;
    class CreateApUserEvent;
    class TriggerEvent;
    class MergeEvent;
    class AssignFenceCompletion;
    class IssueCopy;
    class IssueFill;
    class GetOpTermEvent;
    class SetOpSyncEvent;
    class SetEffects;
    class CompleteReplay;
    class BarrierArrival;
    class BarrierAdvance;

    // region_tree.h
    class RegionTreeForest;
    class IndexSpaceExpression;
    class IndexSpaceOperation;
    template<int DIM, typename T> class IndexSpaceOperationT;
    template<int DIM, typename T> class IndexSpaceUnion;
    template<int DIM, typename T> class IndexSpaceIntersection;
    template<int DIM, typename T> class IndexSpaceDifference;
    class ExpressionTrieNode;
    class IndexTreeNode;
    class IndexSpaceNode;
    template<int DIM, typename T> class IndexSpaceNodeT;
    class IndexPartNode;
    template<int DIM, typename T> class IndexPartNodeT;
    class FieldSpaceNode;
    class RegionTreeNode;
    class RegionNode;
    class PartitionNode;
    class ColorSpaceIterator;
    template<int DIM, typename T> class ColorSpaceIteratorT;

    class RegionTreeContext;
    class RegionTreePath;
    class PathTraverser;
    class NodeTraverser;

    class ProjectionEpoch;
    class LogicalState;
    class EquivalenceSet;
    class VersionManager;
    class VersionInfo;
    class RayTracer;

    class Collectable;
    class Notifiable;
    class ReferenceMutator;
    class LocalReferenceMutator;
    class NeverReferenceMutator;
    class DistributedCollectable;
    class LayoutDescription;
    class PhysicalManager; // base class for instance and reduction
    class CopyAcrossHelper;
    class LogicalView; // base class for instance and reduction
    class InstanceManager;
    class InstanceKey;
    class InstanceView;
    class CollectableView; // pure virtual class
    class DeferredView;
    class MaterializedView;
    class FillView;
    class PhiView;
    class ShardedView;
    class MappingRef;
    class InstanceRef;
    class InstanceSet;
    class InnerTaskView;
    class ReductionManager;
    class ListReductionManager;
    class FoldReductionManager;
    class VirtualManager;
    class ReductionView;
    class InstanceBuilder;

    class RegionAnalyzer;
    class RegionMapper;

    struct GenericUser;
    struct LogicalUser;
    struct PhysicalUser;
    struct LogicalTraceInfo;
    struct PhysicalTraceInfo;
    class LogicalCloser;
    class TreeCloseImpl;
    class TreeClose;
    struct CloseInfo; 
    struct FieldDataDescriptor;

    // legion_spy.h
    class TreeStateLogger;

    // legion_profiling.h
    class LegionProfiler;
    class LegionProfInstance;

    // mapper_manager.h
    class MappingCallInfo;
    class MapperManager;
    class SerializingManager;
    class ConcurrentManager;
    typedef Mapping::MapperEvent MapperEvent;
    typedef Mapping::ProfilingMeasurementID ProfilingMeasurementID;

    // legion_replication.h
    class ReplIndividualTask;
    class ReplIndexTask;
    class ReplMergeCloseOp;
    class ReplFillOp;
    class ReplIndexFillOp;
    class ReplCopyOp;
    class ReplIndexCopyOp;
    class ReplDeletionOp;
    class ReplPendingPartitionOp;
    class ReplDependentPartitionOp;
    class ReplMustEpochOp;
    class ReplTimingOp;
    class ReplAllReduceOp;
    class ReplFenceOp;
    class ReplMapOp;
    class ReplAttachOp;
    class ReplDetachOp;
    class ReplTraceOp;
    class ReplTraceCaptureOp;
    class ReplTraceCompleteOp;
    class ReplTraceReplayOp;
    class ReplTraceBeginOp;
    class ReplTraceSummaryOp;
    class ShardMapping;
    class ShardManager;
    class ShardCollective;
    class GatherCollective;
    template<bool>
    class AllGatherCollective;
    template<typename T> class BarrierExchangeCollective;
    template<typename T> class ValueBroadcast;
    class CrossProductCollective;
    class ShardingGatherCollective;
    class FieldDescriptorExchange;
    class FieldDescriptorGather;
    class FutureBroadcast;
    class FutureExchange;
    class FutureNameExchange;
    class MustEpochMappingBroadcast;
    class MustEpochMappingExchange;

#define FRIEND_ALL_RUNTIME_CLASSES                          \
    friend class Legion::Runtime;                           \
    friend class Internal::Runtime;                         \
    friend class Internal::PhysicalRegionImpl;              \
    friend class Internal::TaskImpl;                        \
    friend class Internal::ProcessorManager;                \
    friend class Internal::MemoryManager;                   \
    friend class Internal::Operation;                       \
    friend class Internal::SpeculativeOp;                   \
    friend class Internal::MapOp;                           \
    friend class Internal::CopyOp;                          \
    friend class Internal::IndexCopyOp;                     \
    friend class Internal::PointCopyOp;                     \
    friend class Internal::FenceOp;                         \
    friend class Internal::DynamicCollectiveOp;             \
    friend class Internal::FuturePredOp;                    \
    friend class Internal::CreationOp;                      \
    friend class Internal::DeletionOp;                      \
    friend class Internal::CloseOp;                         \
    friend class Internal::MergeCloseOp;                    \
    friend class Internal::PostCloseOp;                     \
    friend class Internal::VirtualCloseOp;                  \
    friend class Internal::AcquireOp;                       \
    friend class Internal::ReleaseOp;                       \
    friend class Internal::PredicateImpl;                   \
    friend class Internal::NotPredOp;                       \
    friend class Internal::AndPredOp;                       \
    friend class Internal::OrPredOp;                        \
    friend class Internal::MustEpochOp;                     \
    friend class Internal::PendingPartitionOp;              \
    friend class Internal::DependentPartitionOp;            \
    friend class Internal::PointDepPartOp;                  \
    friend class Internal::FillOp;                          \
    friend class Internal::IndexFillOp;                     \
    friend class Internal::PointFillOp;                     \
    friend class Internal::AttachOp;                        \
    friend class Internal::DetachOp;                        \
    friend class Internal::TimingOp;                        \
    friend class Internal::AllReduceOp;                     \
    friend class Internal::TraceSummaryOp;                  \
    friend class Internal::ExternalMappable;                \
    friend class Internal::ExternalTask;                    \
    friend class Internal::TaskOp;                          \
    friend class Internal::SingleTask;                      \
    friend class Internal::MultiTask;                       \
    friend class Internal::IndividualTask;                  \
    friend class Internal::PointTask;                       \
    friend class Internal::IndexTask;                       \
    friend class Internal::SliceTask;                       \
    friend class Internal::ReplIndividualTask;              \
    friend class Internal::ReplIndexTask;                   \
    friend class Internal::ReplFillOp;                      \
    friend class Internal::ReplIndexFillOp;                 \
    friend class Internal::ReplCopyOp;                      \
    friend class Internal::ReplIndexCopyOp;                 \
    friend class Internal::ReplDeletionOp;                  \
    friend class Internal::ReplPendingPartitionOp;          \
    friend class Internal::ReplDependentPartitionOp;        \
    friend class Internal::ReplMustEpochOp;                 \
    friend class Internal::ReplMapOp;                       \
    friend class Internal::ReplTimingOp;                    \
    friend class Internal::ReplAllReduceOp;                 \
    friend class Internal::ReplFenceOp;                     \
    friend class Internal::ReplAttachOp;                    \
    friend class Internal::ReplDetachOp;                    \
    friend class Internal::RegionTreeForest;                \
    friend class Internal::IndexSpaceNode;                  \
    friend class Internal::IndexPartNode;                   \
    friend class Internal::FieldSpaceNode;                  \
    friend class Internal::RegionTreeNode;                  \
    friend class Internal::RegionNode;                      \
    friend class Internal::PartitionNode;                   \
    friend class Internal::LogicalView;                     \
    friend class Internal::InstanceView;                    \
    friend class Internal::DeferredView;                    \
    friend class Internal::ReductionView;                   \
    friend class Internal::MaterializedView;                \
    friend class Internal::FillView;                        \
    friend class Internal::LayoutDescription;               \
    friend class Internal::PhysicalManager;                 \
    friend class Internal::InstanceManager;                 \
    friend class Internal::ReductionManager;                \
    friend class Internal::ListReductionManager;            \
    friend class Internal::FoldReductionManager;            \
    friend class Internal::TreeStateLogger;                 \
    friend class Internal::MapperManager;                   \
    friend class Internal::InstanceRef;                     \
    friend class Internal::LegionHandshakeImpl;             \
    friend class Internal::ArgumentMapImpl;                 \
    friend class Internal::FutureMapImpl;                   \
    friend class Internal::ReplFutureMapImpl;               \
    friend class Internal::TaskContext;                     \
    friend class Internal::InnerContext;                    \
    friend class Internal::TopLevelContext;                 \
    friend class Internal::RemoteContext;                   \
    friend class Internal::LeafContext;                     \
    friend class Internal::InlineContext;                   \
    friend class Internal::ReplicateContext;                \
    friend class Internal::InstanceBuilder;                 \
    friend class Internal::FutureNameExchange;              \
    friend class Internal::MustEpochMappingExchange;        \
    friend class Internal::MustEpochMappingBroadcast;       \
    friend class BindingLib::Utility;                       \
    friend class CObjectWrapper;                  

#define LEGION_EXTERN_LOGGER_DECLARATIONS      \
    extern Realm::Logger log_run;              \
    extern Realm::Logger log_task;             \
    extern Realm::Logger log_index;            \
    extern Realm::Logger log_field;            \
    extern Realm::Logger log_region;           \
    extern Realm::Logger log_inst;             \
    extern Realm::Logger log_variant;          \
    extern Realm::Logger log_allocation;       \
    extern Realm::Logger log_migration;        \
    extern Realm::Logger log_prof;             \
    extern Realm::Logger log_garbage;          \
    extern Realm::Logger log_spy;              \
    extern Realm::Logger log_shutdown;         \
    extern Realm::Logger log_tracing;

  }; // Internal namespace

  // Typedefs that are needed everywhere
  typedef Realm::Runtime RealmRuntime;
  typedef Realm::Machine Machine;
  typedef Realm::Memory Memory;
  typedef Realm::Processor Processor;
  typedef Realm::CodeDescriptor CodeDescriptor;
  typedef Realm::Reservation Reservation;
  typedef Realm::CompletionQueue CompletionQueue;
  typedef ::legion_reduction_op_id_t ReductionOpID;
  typedef Realm::ReductionOpUntyped ReductionOp;
  typedef ::legion_custom_serdez_id_t CustomSerdezID;
  typedef Realm::CustomSerdezUntyped SerdezOp;
  typedef Realm::Machine::ProcessorMemoryAffinity ProcessorMemoryAffinity;
  typedef Realm::Machine::MemoryMemoryAffinity MemoryMemoryAffinity;
  typedef Realm::DynamicTemplates::TagType TypeTag;
  typedef Realm::Logger Logger;
  typedef ::legion_coord_t coord_t;
  typedef std::map<CustomSerdezID, 
                   const Realm::CustomSerdezUntyped *> SerdezOpTable;
  typedef std::map<Realm::ReductionOpID, 
          const Realm::ReductionOpUntyped *> ReductionOpTable;
  typedef void (*SerdezInitFnptr)(const ReductionOp*, void *&, size_t&);
  typedef void (*SerdezFoldFnptr)(const ReductionOp*, void *&, 
                                  size_t&, const void*);
  typedef std::map<Realm::ReductionOpID, SerdezRedopFns> SerdezRedopTable;
  typedef ::legion_projection_type_t HandleType;
  typedef ::legion_address_space_t AddressSpace;
  typedef ::legion_task_priority_t TaskPriority;
  typedef ::legion_garbage_collection_priority_t GCPriority;
  typedef ::legion_color_t Color;
  typedef ::legion_field_id_t FieldID;
  typedef ::legion_trace_id_t TraceID;
  typedef ::legion_mapper_id_t MapperID;
  typedef ::legion_context_id_t ContextID;
  typedef ::legion_instance_id_t InstanceID;
  typedef ::legion_index_space_id_t IndexSpaceID;
  typedef ::legion_index_partition_id_t IndexPartitionID;
  typedef ::legion_index_tree_id_t IndexTreeID;
  typedef ::legion_field_space_id_t FieldSpaceID;
  typedef ::legion_generation_id_t GenerationID;
  typedef ::legion_type_handle TypeHandle;
  typedef ::legion_projection_id_t ProjectionID;
  typedef ::legion_sharding_id_t ShardingID;
  typedef ::legion_region_tree_id_t RegionTreeID;
  typedef ::legion_distributed_id_t DistributedID;
  typedef ::legion_address_space_t AddressSpaceID;
  typedef ::legion_tunable_id_t TunableID;
  typedef ::legion_local_variable_id_t LocalVariableID;
  typedef ::legion_mapping_tag_id_t MappingTagID;
  typedef ::legion_semantic_tag_t SemanticTag;
  typedef ::legion_variant_id_t VariantID;
  typedef ::legion_code_descriptor_id_t CodeDescriptorID;
  typedef ::legion_unique_id_t UniqueID;
  typedef ::legion_version_id_t VersionID;
  typedef ::legion_projection_epoch_id_t ProjectionEpochID;
  typedef ::legion_task_id_t TaskID;
  typedef ::legion_layout_constraint_id_t LayoutConstraintID;
  typedef ::legion_replication_id_t ReplicationID;
  typedef ::legion_shard_id_t ShardID;
  typedef ::legion_internal_color_t LegionColor;
  typedef void (*RegistrationCallbackFnptr)(Machine machine, 
                Runtime *rt, const std::set<Processor> &local_procs);
  typedef LogicalRegion (*RegionProjectionFnptr)(LogicalRegion parent, 
      const DomainPoint&, Runtime *rt);
  typedef LogicalRegion (*PartitionProjectionFnptr)(LogicalPartition parent, 
      const DomainPoint&, Runtime *rt);
  typedef bool (*PredicateFnptr)(const void*, size_t, 
      const std::vector<Future> futures);
  typedef void (*RealmFnptr)(const void*,size_t,
                             const void*,size_t,Processor);
  // Magical typedefs 
  // (don't forget to update ones in old HighLevel namespace in legion.inl)
  typedef Internal::TaskContext* Context;
  typedef Internal::ContextInterface* InternalContext;
  // Anothing magical typedef
  namespace Mapping {
    typedef Internal::MappingCallInfo* MapperContext;
    typedef Internal::PhysicalManager* PhysicalInstanceImpl;
  };

  namespace Internal { 
    // The invalid color
    const LegionColor INVALID_COLOR = LLONG_MAX;
    // This is only needed internally
    typedef Realm::RegionInstance PhysicalInstance;
    typedef unsigned long long CollectiveID;
    typedef unsigned long long IndexSpaceExprID;
    // Helper for encoding templates
    struct NT_TemplateHelper : 
      public Realm::DynamicTemplates::ListProduct2<Realm::DIMCOUNTS, 
                                                   Realm::DIMTYPES> {
    typedef Realm::DynamicTemplates::ListProduct2<Realm::DIMCOUNTS, 
                                                  Realm::DIMTYPES> SUPER;
    public:
      template<int N, typename T>
      static inline TypeTag encode_tag(void) {
        return SUPER::template encode_tag<Realm::DynamicTemplates::Int<N>, T>();
      }
      template<int N, typename T>
      static inline void check_type(const TypeTag t) {
#ifdef DEBUG_LEGION
#ifndef NDEBUG
        const TypeTag t1 = encode_tag<N,T>();
#endif
        assert(t1 == t);
#endif
      }
      struct DimHelper {
      public:
        template<typename N, typename T>
        static inline void demux(int *result) { *result = N::N; }
      };
      static inline int get_dim(const TypeTag t) {
        int result = 0;
        SUPER::demux<DimHelper>(t, &result);
        return result; 
      }
    };
    // Pull some of the mapper types into the internal space
    typedef Mapping::Mapper Mapper;
    typedef Mapping::PhysicalInstance MappingInstance;
    // A little bit of logic here to figure out the 
    // kind of bit mask to use for FieldMask

// The folowing macros are used in the FieldMask instantiation of BitMask
// If you change one you probably have to change the others too
#define LEGION_FIELD_MASK_FIELD_TYPE          uint64_t 
#define LEGION_FIELD_MASK_FIELD_SHIFT         6
#define LEGION_FIELD_MASK_FIELD_MASK          0x3F
#define LEGION_FIELD_MASK_FIELD_ALL_ONES      0xFFFFFFFFFFFFFFFF

#if defined(__AVX__)
#if (LEGION_MAX_FIELDS > 256)
    typedef AVXTLBitMask<LEGION_MAX_FIELDS> FieldMask;
#elif (LEGION_MAX_FIELDS > 128)
    typedef AVXBitMask<LEGION_MAX_FIELDS> FieldMask;
#elif (LEGION_MAX_FIELDS > 64)
    typedef SSEBitMask<LEGION_MAX_FIELDS> FieldMask;
#else
    typedef BitMask<LEGION_FIELD_MASK_FIELD_TYPE,LEGION_MAX_FIELDS,
                    LEGION_FIELD_MASK_FIELD_SHIFT,
                    LEGION_FIELD_MASK_FIELD_MASK> FieldMask;
#endif
#elif defined(__SSE2__)
#if (LEGION_MAX_FIELDS > 128)
    typedef SSETLBitMask<LEGION_MAX_FIELDS> FieldMask;
#elif (LEGION_MAX_FIELDS > 64)
    typedef SSEBitMask<LEGION_MAX_FIELDS> FieldMask;
#else
    typedef BitMask<LEGION_FIELD_MASK_FIELD_TYPE,LEGION_MAX_FIELDS,
                    LEGION_FIELD_MASK_FIELD_SHIFT,
                    LEGION_FIELD_MASK_FIELD_MASK> FieldMask;
#endif
#elif defined(__ALTIVEC__)
#if (LEGION_MAX_FIELDS > 128)
    typedef PPCTLBitMask<LEGION_MAX_FIELDS> FieldMask;
#elif (LEGION_MAX_FIELDS > 64)
    typedef PPCBitMask<LEGION_MAX_FIELDS> FieldMask;
#else
    typedef BitMask<LEGION_FIELD_MASK_FIELD_TYPE,LEGION_MAX_FIELDS,
                    LEGION_FIELD_MASK_FIELD_SHIFT,
                    LEGION_FIELD_MASK_FIELD_MASK> FieldMask;
#endif
#else
#if (LEGION_MAX_FIELDS > 64)
    typedef TLBitMask<LEGION_FIELD_MASK_FIELD_TYPE,LEGION_MAX_FIELDS,
                      LEGION_FIELD_MASK_FIELD_SHIFT,
                      LEGION_FIELD_MASK_FIELD_MASK> FieldMask;
#else
    typedef BitMask<LEGION_FIELD_MASK_FIELD_TYPE,LEGION_MAX_FIELDS,
                    LEGION_FIELD_MASK_FIELD_SHIFT,
                    LEGION_FIELD_MASK_FIELD_MASK> FieldMask;
#endif
#endif
    typedef BitPermutation<FieldMask,LEGION_FIELD_LOG2> FieldPermutation;
    typedef Fraction<unsigned long> InstFrac;
#undef LEGION_FIELD_MASK_FIELD_SHIFT
#undef LEGION_FIELD_MASK_FIELD_MASK

    // Similar logic as field masks for node masks

// The following macros are used in the NodeMask instantiation of BitMask
// If you change one you probably have to change the others too
#define LEGION_NODE_MASK_NODE_TYPE           uint64_t
#define LEGION_NODE_MASK_NODE_SHIFT          6
#define LEGION_NODE_MASK_NODE_MASK           0x3F
#define LEGION_NODE_MASK_NODE_ALL_ONES       0xFFFFFFFFFFFFFFFF

#if defined(__AVX__)
#if (LEGION_MAX_NUM_NODES > 256)
    typedef AVXTLBitMask<LEGION_MAX_NUM_NODES> NodeMask;
#elif (LEGION_MAX_NUM_NODES > 128)
    typedef AVXBitMask<LEGION_MAX_NUM_NODES> NodeMask;
#elif (LEGION_MAX_NUM_NODES > 64)
    typedef SSEBitMask<LEGION_MAX_NUM_NODES> NodeMask;
#else
    typedef BitMask<LEGION_NODE_MASK_NODE_TYPE,LEGION_MAX_NUM_NODES,
                    LEGION_NODE_MASK_NODE_SHIFT,
                    LEGION_NODE_MASK_NODE_MASK> NodeMask;
#endif
#elif defined(__SSE2__)
#if (LEGION_MAX_NUM_NODES > 128)
    typedef SSETLBitMask<LEGION_MAX_NUM_NODES> NodeMask;
#elif (LEGION_MAX_NUM_NODES > 64)
    typedef SSEBitMask<LEGION_MAX_NUM_NODES> NodeMask;
#else
    typedef BitMask<LEGION_NODE_MASK_NODE_TYPE,LEGION_MAX_NUM_NODES,
                    LEGION_NODE_MASK_NODE_SHIFT,
                    LEGION_NODE_MASK_NODE_MASK> NodeMask;
#endif
#elif defined(__ALTIVEC__)
#if (LEGION_MAX_NUM_NODES > 128)
    typedef PPCTLBitMask<LEGION_MAX_NUM_NODES> NodeMask;
#elif (LEGION_MAX_NUM_NODES > 64)
    typedef PPCBitMask<LEGION_MAX_NUM_NODES> NodeMask;
#else
    typedef BitMask<LEGION_NODE_MASK_NODE_TYPE,LEGION_MAX_NUM_NODES,
                    LEGION_NODE_MASK_NODE_SHIFT,
                    LEGION_NODE_MASK_NODE_MASK> NodeMask;
#endif
#else
#if (LEGION_MAX_NUM_NODES > 64)
    typedef TLBitMask<LEGION_NODE_MASK_NODE_TYPE,LEGION_MAX_NUM_NODES,
                      LEGION_NODE_MASK_NODE_SHIFT,
                      LEGION_NODE_MASK_NODE_MASK> NodeMask;
#else
    typedef BitMask<LEGION_NODE_MASK_NODE_TYPE,LEGION_MAX_NUM_NODES,
                    LEGION_NODE_MASK_NODE_SHIFT,
                    LEGION_NODE_MASK_NODE_MASK> NodeMask;
#endif
#endif
    typedef IntegerSet<AddressSpaceID,NodeMask,false/*bidir*/> NodeSet;

#undef LEGION_NODE_MASK_NODE_SHIFT
#undef LEGION_NODE_MASK_NODE_MASK

// The following macros are used in the ProcessorMask instantiation of BitMask
// If you change one you probably have to change the others too
#define LEGION_PROC_MASK_PROC_TYPE           uint64_t
#define LEGION_PROC_MASK_PROC_SHIFT          6
#define LEGION_PROC_MASK_PROC_MASK           0x3F
#define LEGION_PROC_MASK_PROC_ALL_ONES       0xFFFFFFFFFFFFFFFF

#if defined(__AVX__)
#if (LEGION_MAX_NUM_PROCS > 256)
    typedef AVXTLBitMask<LEGION_MAX_NUM_PROCS> ProcessorMask;
#elif (LEGION_MAX_NUM_PROCS > 128)
    typedef AVXBitMask<LEGION_MAX_NUM_PROCS> ProcessorMask;
#elif (LEGION_MAX_NUM_PROCS > 64)
    typedef SSEBitMask<LEGION_MAX_NUM_PROCS> ProcessorMask;
#else
    typedef BitMask<LEGION_PROC_MASK_PROC_TYPE,LEGION_MAX_NUM_PROCS,
                    LEGION_PROC_MASK_PROC_SHIFT,
                    LEGION_PROC_MASK_PROC_MASK> ProcessorMask;
#endif
#elif defined(__SSE2__)
#if (LEGION_MAX_NUM_PROCS > 128)
    typedef SSETLBitMask<LEGION_MAX_NUM_PROCS> ProcessorMask;
#elif (LEGION_MAX_NUM_PROCS > 64)
    typedef SSEBitMask<LEGION_MAX_NUM_PROCS> ProcessorMask;
#else
    typedef BitMask<LEGION_PROC_MASK_PROC_TYPE,LEGION_MAX_NUM_PROCS,
                    LEGION_PROC_MASK_PROC_SHIFT,
                    LEGION_PROC_MASK_PROC_MASK> ProcessorMask;
#endif
#elif defined(__ALTIVEC__)
#if (LEGION_MAX_NUM_PROCS > 128)
    typedef PPCTLBitMask<LEGION_MAX_NUM_PROCS> ProcessorMask;
#elif (LEGION_MAX_NUM_PROCS > 64)
    typedef PPCBitMask<LEGION_MAX_NUM_PROCS> ProcessorMask;
#else
    typedef BitMask<LEGION_PROC_MASK_PROC_TYPE,LEGION_MAX_NUM_PROCS,
                    LEGION_PROC_MASK_PROC_SHIFT,
                    LEGION_PROC_MASK_PROC_MASK> ProcessorMask;
#endif
#else
#if (LEGION_MAX_NUM_PROCS > 64)
    typedef TLBitMask<LEGION_PROC_MASK_PROC_TYPE,LEGION_MAX_NUM_PROCS,
                      LEGION_PROC_MASK_PROC_SHIFT,
                      LEGION_PROC_MASK_PROC_MASK> ProcessorMask;
#else
    typedef BitMask<LEGION_PROC_MASK_PROC_TYPE,LEGION_MAX_NUM_PROCS,
                    LEGION_PROC_MASK_PROC_SHIFT,
                    LEGION_PROC_MASK_PROC_MASK> ProcessorMask;
#endif
#endif

#undef PROC_SHIFT
#undef PROC_MASK 

    // Legion derived event types
    class LgEvent : public Realm::Event {
    public:
      static const LgEvent NO_LG_EVENT;
    public:
      LgEvent(void) { id = 0; }
      LgEvent(const LgEvent &rhs) { id = rhs.id; }
      explicit LgEvent(const Realm::Event e) { id = e.id; }
    public:
      inline LgEvent& operator=(const LgEvent &rhs)
        { id = rhs.id; return *this; }
    public:
      // Override the wait method so we can have our own implementation
      inline void wait(void) const;
    };

    class PredEvent : public LgEvent {
    public:
      static const PredEvent NO_PRED_EVENT;
    public:
      PredEvent(void) : LgEvent() { } 
      PredEvent(const PredEvent &rhs) { id = rhs.id; }
      explicit PredEvent(const Realm::UserEvent &e) : LgEvent(e) { }
    public:
      inline PredEvent& operator=(const PredEvent &rhs)
        { id = rhs.id; return *this; }
      inline operator Realm::UserEvent() const
        { Realm::UserEvent e; e.id = id; return e; }
    };

    class ApEvent : public LgEvent {
    public:
      static const ApEvent NO_AP_EVENT;
    public:
      ApEvent(void) : LgEvent() { }
      ApEvent(const ApEvent &rhs) { id = rhs.id; }
      explicit ApEvent(const Realm::Event &e) : LgEvent(e) { }
      explicit ApEvent(const PredEvent &e) { id = e.id; }
    public:
      inline ApEvent& operator=(const ApEvent &rhs)
        { id = rhs.id; return *this; }
      inline bool has_triggered_faultignorant(void) const
        { bool poisoned; return has_triggered_faultaware(poisoned); }
    };

    class ApUserEvent : public ApEvent {
    public:
      static const ApUserEvent NO_AP_USER_EVENT;
    public:
      ApUserEvent(void) : ApEvent() { }
      ApUserEvent(const ApUserEvent &rhs) : ApEvent(rhs) { }
      explicit ApUserEvent(const Realm::UserEvent &e) : ApEvent(e) { }
    public:
      inline ApUserEvent& operator=(const ApUserEvent &rhs)
        { id = rhs.id; return *this; }
      inline operator Realm::UserEvent() const
        { Realm::UserEvent e; e.id = id; return e; }
    };

    class ApBarrier : public ApEvent {
    public:
      static const ApBarrier NO_AP_BARRIER;
    public:
      ApBarrier(void) : ApEvent(), timestamp(0) { }
      ApBarrier(const ApBarrier &rhs) 
        : ApEvent(rhs), timestamp(rhs.timestamp) { }
      explicit ApBarrier(const Realm::Barrier &b) 
        : ApEvent(b), timestamp(b.timestamp) { }
    public:
      inline ApBarrier& operator=(const ApBarrier &rhs)
        { id = rhs.id; timestamp = rhs.timestamp; return *this; }
      inline operator Realm::Barrier() const
        { Realm::Barrier b; b.id = id; 
          b.timestamp = timestamp; return b; }
    public:
      inline bool get_result(void *value, size_t value_size) const
        { Realm::Barrier b; b.id = id;
          b.timestamp = timestamp; return b.get_result(value, value_size); }
      inline void destroy_barrier(void)
        { Realm::Barrier b; b.id = id;
          b.timestamp = timestamp; b.destroy_barrier(); }
    public:
      Realm::Barrier::timestamp_t timestamp;
    };

    class RtEvent : public LgEvent {
    public:
      static const RtEvent NO_RT_EVENT;
    public:
      RtEvent(void) : LgEvent() { }
      RtEvent(const RtEvent &rhs) { id = rhs.id; }
      explicit RtEvent(const Realm::Event &e) : LgEvent(e) { }
      explicit RtEvent(const PredEvent &e) { id = e.id; }
    public:
      inline RtEvent& operator=(const RtEvent &rhs)
        { id = rhs.id; return *this; }
    };

    class RtUserEvent : public RtEvent {
    public:
      static const RtUserEvent NO_RT_USER_EVENT;
    public:
      RtUserEvent(void) : RtEvent() { }
      RtUserEvent(const RtUserEvent &rhs) : RtEvent(rhs) { }
      explicit RtUserEvent(const Realm::UserEvent &e) : RtEvent(e) { }
    public:
      inline RtUserEvent& operator=(const RtUserEvent &rhs)
        { id = rhs.id; return *this; }
      inline operator Realm::UserEvent() const
        { Realm::UserEvent e; e.id = id; return e; }
    };

    class RtBarrier : public RtEvent {
    public:
      static const RtBarrier NO_RT_BARRIER;
    public:
      RtBarrier(void) : RtEvent(), timestamp(0) { }
      RtBarrier(const RtBarrier &rhs)
        : RtEvent(rhs), timestamp(rhs.timestamp) { }
      explicit RtBarrier(const Realm::Barrier &b)
        : RtEvent(b), timestamp(b.timestamp) { }
    public:
      inline RtBarrier& operator=(const RtBarrier &rhs)
        { id = rhs.id; timestamp = rhs.timestamp; return *this; }
      inline operator Realm::Barrier() const
        { Realm::Barrier b; b.id = id; 
          b.timestamp = timestamp; return b; } 
    public:
      inline bool get_result(void *value, size_t value_size) const
        { Realm::Barrier b; b.id = id;
          b.timestamp = timestamp; return b.get_result(value, value_size); }
      inline RtBarrier get_previous_phase(void)
        { Realm::Barrier b; b.id = id;
          return RtBarrier(b.get_previous_phase()); }
      inline void destroy_barrier(void)
        { Realm::Barrier b; b.id = id;
          b.timestamp = timestamp; b.destroy_barrier(); }
    public:
      Realm::Barrier::timestamp_t timestamp;
    }; 

    // Local lock for accelerating lock taking
    class LocalLock {
    public:
      inline LocalLock(void) { } 
    public:
      inline LocalLock(const LocalLock &rhs)
      {
        // should never be called
        assert(false);
      }
      inline ~LocalLock(void) { }
    public:
      inline LocalLock& operator=(const LocalLock &rhs)
      {
        // should never be called
        assert(false);
        return *this;
      }
    private:
      // These are only accessible via AutoLock
      friend class AutoLock;
      friend class AutoTryLock;
      inline RtEvent lock(void)   { return RtEvent(wrlock()); }
      inline RtEvent wrlock(void) { return RtEvent(reservation.wrlock()); }
      inline RtEvent rdlock(void) { return RtEvent(reservation.rdlock()); }
      inline bool trylock(void) { return reservation.trylock(); }
      inline bool trywrlock(void) { return reservation.trywrlock(); }
      inline bool tryrdlock(void) { return reservation.tryrdlock(); }
      inline void unlock(void) { reservation.unlock(); }
    private:
      inline void advise_sleep_entry(Realm::UserEvent guard)
        { reservation.advise_sleep_entry(guard); }
      inline void advise_sleep_exit(void)
        { reservation.advise_sleep_exit(); }
    protected:
      Realm::FastReservation reservation;
    };

    /////////////////////////////////////////////////////////////
    // AutoLock 
    /////////////////////////////////////////////////////////////
    // An auto locking class for taking a lock and releasing it when
    // the object goes out of scope
    class AutoLock { 
    public:
      inline AutoLock(LocalLock &r, int mode = 0, bool excl = true)
        : local_lock(r), previous(Internal::local_lock_list), 
          exclusive(excl), held(true)
      {
#ifdef DEBUG_REENTRANT_LOCKS
        if (previous != NULL)
          previous->check_for_reentrant_locks(&local_lock);
#endif
        if (exclusive)
        {
          RtEvent ready = local_lock.wrlock();
          while (ready.exists())
          {
            ready.wait();
            ready = local_lock.wrlock();
          }
        }
        else
        {
          RtEvent ready = local_lock.rdlock();
          while (ready.exists())
          {
            ready.wait();
            ready = local_lock.rdlock();
          }
        }
        Internal::local_lock_list = this;
      }
    protected:
      // Helper constructor for AutoTryLock
      inline AutoLock(int mode, bool excl, LocalLock &r)
        : local_lock(r), previous(Internal::local_lock_list), 
          exclusive(excl), held(false)
      {
#ifdef DEBUG_REENTRANT_LOCKS
        if (previous != NULL)
          previous->check_for_reentrant_locks(&local_lock);
#endif
        Internal::local_lock_list = this;
      }
    public:
      inline AutoLock(const AutoLock &rhs)
        : local_lock(rhs.local_lock), previous(NULL), exclusive(false)
      {
        // should never be called
        assert(false);
      }
      inline ~AutoLock(void)
      {
#ifdef DEBUG_LEGION
        assert(Internal::local_lock_list == this);
#endif
        if (held)
          local_lock.unlock();
        Internal::local_lock_list = previous;
      }
    public:
      inline AutoLock& operator=(const AutoLock &rhs)
      {
        // should never be called
        assert(false);
        return *this;
      }
    public:
      inline void release(void) 
      { 
#ifdef DEBUG_LEGION
        assert(held);
        assert(Internal::local_lock_list == this);
#endif
        local_lock.unlock(); 
        Internal::local_lock_list = previous;
        held = false; 
      }
      inline void reacquire(void)
      {
#ifdef DEBUG_LEGION
        assert(!held);
        assert(Internal::local_lock_list == previous);
#endif
#ifdef DEBUG_REENTRANT_LOCKS
        if (previous != NULL)
          previous->check_for_reentrant_locks(&local_lock);
#endif
        if (exclusive)
        {
          RtEvent ready = local_lock.wrlock();
          while (ready.exists())
          {
            ready.wait();
            ready = local_lock.wrlock();
          }
        }
        else
        {
          RtEvent ready = local_lock.rdlock();
          while (ready.exists())
          {
            ready.wait();
            ready = local_lock.rdlock();
          }
        }
        Internal::local_lock_list = this;
        held = true;
      }
    public:
      inline void advise_sleep_entry(Realm::UserEvent guard) const
      {
        if (held)
          local_lock.advise_sleep_entry(guard);
        if (previous != NULL)
          previous->advise_sleep_entry(guard);
      }
      inline void advise_sleep_exit(void) const
      {
        if (held)
          local_lock.advise_sleep_exit();
        if (previous != NULL)
          previous->advise_sleep_exit();
      }
#ifdef DEBUG_REENTRANT_LOCKS
      inline void check_for_reentrant_locks(LocalLock *to_acquire) const
      {
        assert(to_acquire != &local_lock);
        if (previous != NULL)
          previous->check_for_reentrant_locks(to_acquire);
      }
#endif
    protected:
      LocalLock &local_lock;
      AutoLock *const previous;
      const bool exclusive;
      bool held;
    };

    // AutoTryLock is an extension of AutoLock that supports try lock
    class AutoTryLock : public AutoLock {
    public:
      inline AutoTryLock(LocalLock &r, int mode = 0, bool excl = true)
        : AutoLock(mode, excl, r) 
      {
        if (exclusive)
          ready = local_lock.wrlock();
        else
          ready = local_lock.rdlock();
        held = !ready.exists();
      }
    public:
      // Allow an easy test for whether we got the lock or not
      inline bool has_lock(void) const { return held; }
      inline RtEvent try_next(void) const { return ready; }
    protected:
      RtEvent ready;
    };
    
    // Special method that we need here for waiting on events

    //--------------------------------------------------------------------------
    inline void LgEvent::wait(void) const
    //--------------------------------------------------------------------------
    {
#ifdef DEBUG_LEGION_WAITS
      const int local_meta_task_id = Internal::meta_task_id;
      const long long start = Realm::Clock::current_time_in_microseconds();
#endif
      // Save the context locally
      Internal::TaskContext *local_ctx = Internal::implicit_context; 
      // Save the task provenance information
      UniqueID local_provenance = Internal::implicit_provenance;
      // Save whether we are in a registration callback
      unsigned local_callback = Internal::inside_registration_callback;
      // Check to see if we have any local locks to notify
      if (Internal::local_lock_list != NULL)
      {
        // Make a copy of the local locks here
        AutoLock *local_lock_list_copy = Internal::local_lock_list;
        // Set this back to NULL until we are done waiting
        Internal::local_lock_list = NULL;
        // Make a user event and notify all the thread locks
        const Realm::UserEvent done = Realm::UserEvent::create_user_event();
        local_lock_list_copy->advise_sleep_entry(done);
        // Now we can do the wait
        if (external_implicit_task)
          Realm::Event::external_wait();
        else
          Realm::Event::wait();
        // When we wake up, notify that we are done and exited the wait
        local_lock_list_copy->advise_sleep_exit();
        // Trigger the user-event
        done.trigger();
        // Restore our local lock list
#ifdef DEBUG_LEGION
        assert(Internal::local_lock_list == NULL); 
#endif
        Internal::local_lock_list = local_lock_list_copy; 
      }
      else // Just do the normal wait
      {
        if (external_implicit_task)
          Realm::Event::external_wait();
        else
          Realm::Event::wait();
      }
      // Write the context back
      Internal::implicit_context = local_ctx;
      // Write the provenance information back
      Internal::implicit_provenance = local_provenance;
      // Write the registration callback information back
      Internal::inside_registration_callback = local_callback;
#ifdef DEBUG_LEGION_WAITS
      Internal::meta_task_id = local_meta_task_id;
      const long long stop = Realm::Clock::current_time_in_microseconds();
      if (((stop - start) >= LIMIT) && (local_meta_task_id == BAD_TASK_ID))
        assert(false);
#endif
    }

#ifdef LEGION_SPY
    // Need a custom version of these for Legion Spy to track instance events
    class CopySrcDstField : public Realm::CopySrcDstField {
    public:
      CopySrcDstField(void) : Realm::CopySrcDstField() { }
      CopySrcDstField(const CopySrcDstField &rhs)
        : Realm::CopySrcDstField(rhs) { inst_event = rhs.inst_event; }
      inline CopySrcDstField& operator=(const CopySrcDstField &rhs)
      { 
        Realm::CopySrcDstField::operator = (rhs); 
        inst_event = rhs.inst_event; 
        return *this; 
      }
    public:
      ApEvent inst_event;
    };
#else
    typedef Realm::CopySrcDstField CopySrcDstField;
#endif

  }; // namespace Internal 
  
  // A class for preventing serialization of Legion objects
  // which cannot be serialized
  template<typename T>
  class Unserializable {
  public:
    inline size_t legion_buffer_size(void);
    inline size_t legion_serialize(void *buffer);
    inline size_t legion_deserialize(const void *buffer);
  };

}; // Legion namespace

// now that we have things like LgEvent defined, we can include accessor.h to
// pick up ptr_t, which is used for compatibility-mode Coloring and friends
#include "legion/accessor.h"

namespace Legion {
  typedef LegionRuntime::Accessor::ByteOffset ByteOffset;

  typedef std::map<Color,ColoredPoints<ptr_t> > Coloring;
  typedef std::map<Color,Domain> DomainColoring;
  typedef std::map<Color,std::set<Domain> > MultiDomainColoring;
  typedef std::map<DomainPoint,ColoredPoints<ptr_t> > PointColoring;
  typedef std::map<DomainPoint,Domain> DomainPointColoring;
  typedef std::map<DomainPoint,std::set<Domain> > MultiDomainPointColoring;
};

#endif // __LEGION_TYPES_H__<|MERGE_RESOLUTION|>--- conflicted
+++ resolved
@@ -379,11 +379,8 @@
       LG_DEFER_VERIFY_PARTITION_TASK_ID,
       LG_MALLOC_INSTANCE_TASK_ID,
       LG_FREE_INSTANCE_TASK_ID,
-<<<<<<< HEAD
+      LG_FIELD_SIZE_TASK_ID,
       LG_DEFER_CONSENSUS_MATCH_TASK_ID,
-=======
-      LG_FIELD_SIZE_TASK_ID,
->>>>>>> ee222787
       LG_YIELD_TASK_ID,
       LG_DEFER_TRACE_UPDATE_TASK_ID,
       LG_MESSAGE_ID, // These two must be the last two
@@ -517,11 +514,8 @@
         "Defer Verify Partition",                                 \
         "Malloc Instance",                                        \
         "Free Instance",                                          \
-<<<<<<< HEAD
+        "Field Size Resolution",                                  \
         "Defer Consensus Match",                                  \
-=======
-        "Field Size Resolution",                                  \
->>>>>>> ee222787
         "Yield",                                                  \
         "Defer Trace Update",                                     \
         "Remote Message",                                         \
