--- conflicted
+++ resolved
@@ -1974,11 +1974,7 @@
     friend class Internal::TopLevelContext;                 \
     friend class Internal::RemoteContext;                   \
     friend class Internal::LeafContext;                     \
-<<<<<<< HEAD
-    friend class Internal::InlineContext;                   \
     friend class Internal::ReplicateContext;                \
-=======
->>>>>>> 826c5223
     friend class Internal::InstanceBuilder;                 \
     friend class Internal::FutureNameExchange;              \
     friend class Internal::MustEpochMappingExchange;        \
