--- conflicted
+++ resolved
@@ -1598,14 +1598,10 @@
     extern __thread ::legion_unique_id_t implicit_provenance;
     // Use this global variable to track if we're an
     // implicit top-level task that needs to do external waits
-<<<<<<< HEAD
-    extern __thread bool implicit_top_level_task;
+    extern __thread bool external_implicit_task;
 #ifdef DEBUG_LEGION_WAITS
     extern __thread int meta_task_id;
 #endif
-=======
-    extern __thread bool external_implicit_task;
->>>>>>> 472d956a
 
     /**
      * \class LgTaskArgs
