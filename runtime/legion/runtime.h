--- conflicted
+++ resolved
@@ -777,11 +777,7 @@
       PhysicalRegionImpl(const RegionRequirement &req, RtEvent mapped_event,
             ApEvent ready_event, ApUserEvent term_event, bool mapped, 
             TaskContext *ctx, MapperID mid, MappingTagID tag, bool leaf, 
-<<<<<<< HEAD
             bool virt, bool collective, Runtime *rt);
-=======
-            bool virt, Runtime *rt);
->>>>>>> cb7d433f
       PhysicalRegionImpl(const PhysicalRegionImpl &rhs) = delete;
       ~PhysicalRegionImpl(void);
     public:
@@ -2111,11 +2107,8 @@
       TaskImpl *const owner;
       Runtime *const runtime;
       const bool global; // globally valid variant
-<<<<<<< HEAD
+      const bool needs_padding;
       const bool has_return_type_size;
-=======
-      const bool needs_padding;
->>>>>>> cb7d433f
       const size_t return_type_size;
     public:
       const CodeDescriptorID descriptor_id;
@@ -3569,7 +3562,9 @@
                                           AddressSpaceID source);
       void handle_send_atomic_reservation_request(Deserializer &derez);
       void handle_send_atomic_reservation_response(Deserializer &derez);
-<<<<<<< HEAD
+      void handle_send_padded_reservation_request(Deserializer &derez,
+                                                  AddressSpaceID source);
+      void handle_send_padded_reservation_response(Deserializer &derez);
       void handle_send_materialized_view(Deserializer &derez); 
       void handle_send_fill_view(Deserializer &derez);
       void handle_send_fill_view_value(Deserializer &derez);
@@ -3577,17 +3572,6 @@
       void handle_send_reduction_view(Deserializer &derez);
       void handle_send_replicated_view(Deserializer &derez);
       void handle_send_allreduce_view(Deserializer &derez);
-=======
-      void handle_send_padded_reservation_request(Deserializer &derez,
-                                                  AddressSpaceID source);
-      void handle_send_padded_reservation_response(Deserializer &derez);
-      void handle_send_materialized_view(Deserializer &derez, 
-                                         AddressSpaceID source);
-      void handle_send_fill_view(Deserializer &derez, AddressSpaceID source);
-      void handle_send_phi_view(Deserializer &derez, AddressSpaceID source);
-      void handle_send_reduction_view(Deserializer &derez,
-                                      AddressSpaceID source);
->>>>>>> cb7d433f
       void handle_send_instance_manager(Deserializer &derez,
                                         AddressSpaceID source);
       void handle_send_manager_update(Deserializer &derez,
@@ -5851,17 +5835,12 @@
           break;
         case SEND_ATOMIC_RESERVATION_RESPONSE:
           break;
-<<<<<<< HEAD
+        case SEND_PADDED_RESERVATION_REQUEST:
+          break;
+        case SEND_PADDED_RESERVATION_RESPONSE:
+          break;
         case SEND_CREATED_REGION_CONTEXTS:
           break;
-=======
-        case SEND_PADDED_RESERVATION_REQUEST:
-          break;
-        case SEND_PADDED_RESERVATION_RESPONSE:
-          break;
-        case SEND_BACK_LOGICAL_STATE:
-          return TASK_VIRTUAL_CHANNEL;
->>>>>>> cb7d433f
         case SEND_MATERIALIZED_VIEW:
           break;
         case SEND_FILL_VIEW:
