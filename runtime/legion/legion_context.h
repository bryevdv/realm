/* Copyright 2023 Stanford University, NVIDIA Corporation
 *
 * Licensed under the Apache License, Version 2.0 (the "License");
 * you may not use this file except in compliance with the License.
 * You may obtain a copy of the License at
 *
 *     http://www.apache.org/licenses/LICENSE-2.0
 *
 * Unless required by applicable law or agreed to in writing, software
 * distributed under the License is distributed on an "AS IS" BASIS,
 * WITHOUT WARRANTIES OR CONDITIONS OF ANY KIND, either express or implied.
 * See the License for the specific language governing permissions and
 * limitations under the License.
 */

#ifndef __LEGION_CONTEXT_H__
#define __LEGION_CONTEXT_H__

#include "legion.h"
#include "legion/legion_tasks.h"
#include "legion/legion_mapping.h"
#include "legion/legion_instances.h"
#include "legion/legion_allocation.h"

namespace Legion {
  namespace Internal {
   
    /**
     * \class TaskContext
     * The base class for all task contexts which 
     * provide all the methods for handling the 
     * execution of a task at runtime.
     */
    class TaskContext : public DistributedCollectable {
    public:
      class AutoRuntimeCall {
      public:
        AutoRuntimeCall(TaskContext *c) : ctx(c) { ctx->begin_runtime_call(); }
        ~AutoRuntimeCall(void) { ctx->end_runtime_call(); }
      public:
        TaskContext *const ctx;
      };
      // This is a no-op task for yield operations
      struct YieldArgs : public LgTaskArgs<YieldArgs> {
      public:
        static const LgTaskID TASK_ID = LG_YIELD_TASK_ID;
      public:
        YieldArgs(UniqueID uid) : LgTaskArgs<YieldArgs>(uid) { }
      };
    public:
      TaskContext(Runtime *runtime, SingleTask *owner, int depth,
                  const std::vector<RegionRequirement> &reqs,
                  const std::vector<OutputRequirement> &output_reqs,
                  DistributedID did, bool perform_registration,
                  bool inline_task, bool implicit_ctx = false,
                  CollectiveMapping *mapping = NULL);
      virtual ~TaskContext(void);
    public:
      // This is used enough that we want it inlined
      inline Processor get_executing_processor(void) const
        { return executing_processor; }
      inline void set_executing_processor(Processor p)
        { executing_processor = p; }
      inline const char* get_task_name(void)
        { return get_task()->get_task_name(); }
      inline const std::vector<PhysicalRegion>& get_physical_regions(void) const
        { return physical_regions; }
      inline SingleTask* get_owner_task(void) const { return owner_task; }
      inline bool is_priority_mutable(void) const { return mutable_priority; }
      inline int get_depth(void) const { return depth; }
    public:
      virtual ShardID get_shard_id(void) const { return 0; }
      virtual DistributedID get_replication_id(void) const { return 0; }
      virtual size_t get_total_shards(void) const { return 1; }
    public:
      // Interface for task contexts
      virtual ContextID get_logical_tree_context(void) const = 0;
      virtual ContextID get_physical_tree_context(void) const = 0;
      virtual Task* get_task(void); 
      virtual UniqueID get_unique_id(void) const;
      virtual InnerContext* find_parent_context(void);
      virtual void compute_task_tree_coordinates(
                TaskTreeCoordinates &coords) const = 0;
      virtual bool attempt_children_complete(void) = 0;
      virtual bool attempt_children_commit(void) = 0;
      virtual VariantImpl* select_inline_variant(TaskOp *child,
                const std::vector<PhysicalRegion> &parent_regions,
                std::deque<InstanceSet> &physical_instances);
      virtual bool is_leaf_context(void) const;
      virtual bool is_inner_context(void) const;
#ifdef LEGION_USE_LIBDL
      virtual void perform_global_registration_callbacks(
                     Realm::DSOReferenceImplementation *dso, const void *buffer,
                     size_t buffer_size, bool withargs, size_t dedup_tag,
                     RtEvent local_done, RtEvent global_done, 
                     std::set<RtEvent> &preconditions);
#endif
      virtual void print_once(FILE *f, const char *message) const;
      virtual void log_once(Realm::LoggerMessage &message) const;
      virtual Future from_value(const void *value, size_t value_size,
          bool owned, Provenance *provenance, bool shard_local);
      virtual Future from_value(const void *value, size_t size, bool owned,
          const Realm::ExternalInstanceResource &resource,
          void (*freefunc)(const Realm::ExternalInstanceResource&),
          Provenance *provenance, bool shard_local);
      virtual Future consensus_match(const void *input, void *output,
          size_t num_elements, size_t element_size, Provenance *provenance);
    public:
      virtual VariantID register_variant(const TaskVariantRegistrar &registrar,
                          const void *user_data, size_t user_data_size,
                          const CodeDescriptor &desc, size_t ret_size,
                          bool has_ret_size, VariantID vid, bool check_task_id);
      virtual TraceID generate_dynamic_trace_id(void);
      virtual MapperID generate_dynamic_mapper_id(void);
      virtual ProjectionID generate_dynamic_projection_id(void);
      virtual ShardingID generate_dynamic_sharding_id(void);
      virtual TaskID generate_dynamic_task_id(void);
      virtual ReductionOpID generate_dynamic_reduction_id(void);
      virtual CustomSerdezID generate_dynamic_serdez_id(void);
      virtual bool perform_semantic_attach(const char *func, unsigned kind,
          const void *arg, size_t arglen, SemanticTag tag, const void *buffer,
          size_t size, bool is_mutable, bool &global, 
          const void *arg2 = NULL, size_t arg2len = 0);
      virtual void post_semantic_attach(void);
    public:
      virtual void return_resources(ResourceTracker *target,
                                    size_t return_index,
                                    std::set<RtEvent> &preconditions) = 0;
      virtual void pack_return_resources(Serializer &rez,
                                         size_t return_index) = 0;
      virtual void log_created_requirements(void) = 0;
      virtual void report_leaks_and_duplicates(
          std::set<RtEvent> &preconditions) = 0;
    public:
      // Interface to operations performed by a context 
      virtual IndexSpace create_index_space(const Domain &bounds,
                                            TypeTag type_tag,
                                            Provenance *provenance) = 0;
      virtual IndexSpace create_index_space(const Future &future,
                                            TypeTag type_tag,
                                            Provenance *provenance) = 0;
      virtual IndexSpace create_index_space(
                           const std::vector<DomainPoint> &points,
                           Provenance *provenance) = 0;
      virtual IndexSpace create_index_space(
                           const std::vector<Domain> &rects,
                           Provenance *provenance) = 0;
      // This variant creates an uninitialized index space
      // that later is set by a task
      virtual IndexSpace create_unbound_index_space(TypeTag type_tag,
                                              Provenance *provenance) = 0;
    public:
      virtual IndexSpace union_index_spaces(
                           const std::vector<IndexSpace> &spaces,
                           Provenance *provenance) = 0;
      virtual IndexSpace intersect_index_spaces(
                           const std::vector<IndexSpace> &spaces,
                           Provenance *provenance) = 0;
      virtual IndexSpace subtract_index_spaces(
                           IndexSpace left, IndexSpace right,
                           Provenance *provenance) = 0;
      virtual void create_shared_ownership(IndexSpace handle) = 0;
      virtual void destroy_index_space(IndexSpace handle,
                                       const bool unordered,
                                       const bool recurse,
                                       Provenance *provenance) = 0;
      virtual void create_shared_ownership(IndexPartition handle) = 0;
      virtual void destroy_index_partition(IndexPartition handle,
                                           const bool unordered,
                                           const bool recurse,
                                           Provenance *provenance) = 0;
      virtual IndexPartition create_equal_partition(
                                            IndexSpace parent,
                                            IndexSpace color_space,
                                            size_t granularity,
                                            Color color,
                                            Provenance *provenance) = 0;
      virtual IndexPartition create_partition_by_weights(IndexSpace parent,
                                            const FutureMap &weights,
                                            IndexSpace color_space,
                                            size_t granularity, 
                                            Color color,
                                            Provenance *provenance) = 0;
      virtual IndexPartition create_partition_by_union(
                                            IndexSpace parent,
                                            IndexPartition handle1,
                                            IndexPartition handle2,
                                            IndexSpace color_space,
                                            PartitionKind kind,
                                            Color color,
                                            Provenance *provenance) = 0;
      virtual IndexPartition create_partition_by_intersection(
                                            IndexSpace parent,
                                            IndexPartition handle1,
                                            IndexPartition handle2,
                                            IndexSpace color_space,
                                            PartitionKind kind,
                                            Color color,
                                            Provenance *provenance) = 0;
      virtual IndexPartition create_partition_by_intersection(
                                            IndexSpace parent,
                                            IndexPartition partition,
                                            PartitionKind kind,
                                            Color color, 
                                            bool dominates,
                                            Provenance *provenance) = 0;
      virtual IndexPartition create_partition_by_difference(
                                            IndexSpace parent,
                                            IndexPartition handle1,
                                            IndexPartition handle2,
                                            IndexSpace color_space,
                                            PartitionKind kind,
                                            Color color,
                                            Provenance *provenance) = 0;
      virtual Color create_cross_product_partitions(
                                            IndexPartition handle1,
                                            IndexPartition handle2,
                              std::map<IndexSpace,IndexPartition> &handles,
                                            PartitionKind kind,
                                            Color color,
                                            Provenance *provenance) = 0;
      virtual void create_association(      LogicalRegion domain,
                                            LogicalRegion domain_parent,
                                            FieldID domain_fid,
                                            IndexSpace range,
                                            MapperID id, MappingTagID tag,
                                            const UntypedBuffer &marg,
                                            Provenance *prov) = 0;
      virtual IndexPartition create_restricted_partition(
                                            IndexSpace parent,
                                            IndexSpace color_space,
                                            const void *transform,
                                            size_t transform_size,
                                            const void *extent,
                                            size_t extent_size,
                                            PartitionKind part_kind,
                                            Color color,
                                            Provenance *provenance) = 0;
      virtual IndexPartition create_partition_by_domain(
                                            IndexSpace parent,
                                  const std::map<DomainPoint,Domain> &domains,
                                            IndexSpace color_space,
                                            bool perform_intersections,
                                            PartitionKind part_kind,
                                            Color color,
                                            Provenance *provenance) = 0;
      virtual IndexPartition create_partition_by_domain(
                                            IndexSpace parent,
                                            const FutureMap &domains,
                                            IndexSpace color_space,
                                            bool perform_intersections,
                                            PartitionKind part_kind,
                                            Color color, 
                                            Provenance *provenance,
                                            bool skip_check = false) = 0;
      virtual IndexPartition create_partition_by_field(
                                            LogicalRegion handle,
                                            LogicalRegion parent_priv,
                                            FieldID fid,
                                            IndexSpace color_space,
                                            Color color,
                                            MapperID id, MappingTagID tag,
                                            PartitionKind part_kind,
                                            const UntypedBuffer &marg,
                                            Provenance *prov) = 0;
      virtual IndexPartition create_partition_by_image(
                                            IndexSpace handle,
                                            LogicalPartition projection,
                                            LogicalRegion parent,
                                            FieldID fid,
                                            IndexSpace color_space,
                                            PartitionKind part_kind,
                                            Color color,
                                            MapperID id, MappingTagID tag,
                                            const UntypedBuffer &marg,
                                            Provenance *prov) = 0;
      virtual IndexPartition create_partition_by_image_range(
                                            IndexSpace handle,
                                            LogicalPartition projection,
                                            LogicalRegion parent,
                                            FieldID fid,
                                            IndexSpace color_space,
                                            PartitionKind part_kind,
                                            Color color,
                                            MapperID id, MappingTagID tag,
                                            const UntypedBuffer &marg,
                                            Provenance *prov) = 0;
      virtual IndexPartition create_partition_by_preimage(
                                            IndexPartition projection,
                                            LogicalRegion handle,
                                            LogicalRegion parent,
                                            FieldID fid,
                                            IndexSpace color_space,
                                            PartitionKind part_kind,
                                            Color color,
                                            MapperID id, MappingTagID tag,
                                            const UntypedBuffer &marg,
                                            Provenance *prov) = 0;
      virtual IndexPartition create_partition_by_preimage_range(
                                            IndexPartition projection,
                                            LogicalRegion handle,
                                            LogicalRegion parent,
                                            FieldID fid,
                                            IndexSpace color_space,
                                            PartitionKind part_kind,
                                            Color color,
                                            MapperID id, MappingTagID tag,
                                            const UntypedBuffer &marg,
                                            Provenance *prov) = 0;
      virtual IndexPartition create_pending_partition(
                                            IndexSpace parent,
                                            IndexSpace color_space,
                                            PartitionKind part_kind,
                                            Color color,
                                            Provenance *prov,
                                            bool trust = false) = 0;
      virtual IndexSpace create_index_space_union(
                                            IndexPartition parent,
                                            const void *realm_color,
                                            size_t color_size,
                                            TypeTag type_tag,
                                const std::vector<IndexSpace> &handles,
                                            Provenance *provenance) = 0;
      virtual IndexSpace create_index_space_union(
                                            IndexPartition parent,
                                            const void *realm_color,
                                            size_t color_size,
                                            TypeTag type_tag,
                                            IndexPartition handle,
                                            Provenance *provenance) = 0;
      virtual IndexSpace create_index_space_intersection(
                                            IndexPartition parent,
                                            const void *realm_color,
                                            size_t color_size,
                                            TypeTag type_tag,
                                const std::vector<IndexSpace> &handles,
                                            Provenance *provenance) = 0;
      virtual IndexSpace create_index_space_intersection(
                                            IndexPartition parent,
                                            const void *realm_color,
                                            size_t color_size,
                                            TypeTag type_tag,
                                            IndexPartition handle,
                                            Provenance *provenance) = 0;
      virtual IndexSpace create_index_space_difference(
                                            IndexPartition parent,
                                            const void *realm_color,
                                            size_t color_size,
                                            TypeTag type_tag,
                                            IndexSpace initial,
                                const std::vector<IndexSpace> &handles,
                                            Provenance *provenance) = 0;
      virtual FieldSpace create_field_space(Provenance *provenance) = 0;
      virtual FieldSpace create_field_space(const std::vector<size_t> &sizes,
                                        std::vector<FieldID> &resulting_fields,
                                        CustomSerdezID serdez_id,
                                        Provenance *provenance) = 0;
      virtual FieldSpace create_field_space(const std::vector<Future> &sizes,
                                        std::vector<FieldID> &resulting_fields,
                                        CustomSerdezID serdez_id,
                                        Provenance *provenance) = 0;
      virtual void create_shared_ownership(FieldSpace handle) = 0;
      virtual void destroy_field_space(FieldSpace handle,
                                       const bool unordered,
                                       Provenance *provenance) = 0;
      virtual FieldID allocate_field(FieldSpace space, size_t field_size,
                                     FieldID fid, bool local,
                                     CustomSerdezID serdez_id,
                                     Provenance *provenance) = 0;
      virtual FieldID allocate_field(FieldSpace space, const Future &field_size,
                                     FieldID fid, bool local,
                                     CustomSerdezID serdez_id,
                                     Provenance *provenance) = 0;
      virtual void allocate_local_field(
                                     FieldSpace space, size_t field_size,
                                     FieldID fid, CustomSerdezID serdez_id,
                                     std::set<RtEvent> &done_events,
                                     Provenance *provenance) = 0;
      virtual void free_field(FieldAllocatorImpl *allocator, FieldSpace space, 
                              FieldID fid, const bool unordered,
                              Provenance *provenance) = 0;
      virtual void allocate_fields(FieldSpace space,
                                   const std::vector<size_t> &sizes,
                                   std::vector<FieldID> &resuling_fields,
                                   bool local, CustomSerdezID serdez_id,
                                   Provenance *provenance) = 0;
      virtual void allocate_fields(FieldSpace space,
                                   const std::vector<Future> &sizes,
                                   std::vector<FieldID> &resuling_fields,
                                   bool local, CustomSerdezID serdez_id,
                                   Provenance *provenance) = 0;
      virtual void allocate_local_fields(FieldSpace space,
                                   const std::vector<size_t> &sizes,
                                   const std::vector<FieldID> &resuling_fields,
                                   CustomSerdezID serdez_id,
                                   std::set<RtEvent> &done_events,
                                   Provenance *provenance) = 0;
      virtual void free_fields(FieldAllocatorImpl *allocator, FieldSpace space, 
                               const std::set<FieldID> &to_free,
                               const bool unordered,
                               Provenance *provenance) = 0; 
      virtual LogicalRegion create_logical_region(
                                          IndexSpace index_space,
                                          FieldSpace field_space,
                                          const bool task_local,
                                          Provenance *provenance,
                                          const bool output_region = false) = 0;
      virtual void create_shared_ownership(LogicalRegion handle) = 0;
      virtual void destroy_logical_region(LogicalRegion handle,
                                          const bool unordered,
                                          Provenance *provenance) = 0;
      virtual void reset_equivalence_sets(LogicalRegion parent, 
                                          LogicalRegion region,
                                          const std::set<FieldID> &fields) = 0;
      virtual FieldAllocatorImpl* create_field_allocator(FieldSpace handle,
                                                         bool unordered) = 0;
      virtual void destroy_field_allocator(FieldSpaceNode *node, 
                                           bool from_application = true) = 0;
      virtual void get_local_field_set(const FieldSpace handle,
                                       const std::set<unsigned> &indexes,
                                       std::set<FieldID> &to_set) const = 0;
      virtual void get_local_field_set(const FieldSpace handle,
                                       const std::set<unsigned> &indexes,
                                       std::vector<FieldID> &to_set) const = 0;
    public:
      virtual void add_physical_region(const RegionRequirement &req, 
          bool mapped, MapperID mid, MappingTagID tag, ApUserEvent &unmap_event,
          bool virtual_mapped, const InstanceSet &physical_instances) = 0;
      virtual Future execute_task(const TaskLauncher &launcher,
                                  std::vector<OutputRequirement> *outputs) = 0;
      virtual FutureMap execute_index_space(const IndexTaskLauncher &launcher,
                                   std::vector<OutputRequirement> *outputs) = 0;
      virtual Future execute_index_space(const IndexTaskLauncher &launcher,
                                   ReductionOpID redop, bool deterministic,
                                   std::vector<OutputRequirement> *outputs) = 0;
      virtual Future reduce_future_map(const FutureMap &future_map,
                                   ReductionOpID redop, bool deterministic,
                                   MapperID map_id, MappingTagID tag,
                                   Provenance *provenance,
                                   Future initial_value) = 0;
      virtual FutureMap construct_future_map(IndexSpace domain,
                               const std::map<DomainPoint,UntypedBuffer> &data,
                                             Provenance *provenance,
                                             bool collective = false,
                                             ShardingID sid = 0,
                                             bool implicit = false,
                                             bool internal = false,
                                             bool check_space = true) = 0;
      virtual FutureMap construct_future_map(const Domain &domain,
                                const std::map<DomainPoint,UntypedBuffer> &data,
                                             bool collective = false,
                                             ShardingID sid = 0,
                                             bool implicit = false) = 0;
      virtual FutureMap construct_future_map(IndexSpace domain,
                               const std::map<DomainPoint,Future> &futures,
                                             Provenance *provenance,
                                             bool internal = false,
                                             bool collective = false,
                                             ShardingID sid = 0,
                                             bool implicit = false,
                                             bool check_space = true) = 0;
      virtual FutureMap construct_future_map(const Domain &domain,
                    const std::map<DomainPoint,Future> &futures,
                                             bool internal = false,
                                             bool collective = false,
                                             ShardingID sid = 0,
                                             bool implicit = false) = 0;
      virtual FutureMap transform_future_map(const FutureMap &fm,
                                             IndexSpace new_domain, 
                      TransformFutureMapImpl::PointTransformFnptr fnptr,
                                             Provenance *provenance) = 0;
      virtual FutureMap transform_future_map(const FutureMap &fm,
                                             IndexSpace new_domain,
                                             PointTransformFunctor *functor,
                                             bool own_functor,
                                             Provenance *provenance) = 0;
      virtual PhysicalRegion map_region(const InlineLauncher &launcher) = 0;
      virtual ApEvent remap_region(const PhysicalRegion &region,
                                   Provenance *provenance,
                                   bool internal = false) = 0;
      virtual void unmap_region(PhysicalRegion region) = 0;
      virtual void unmap_all_regions(bool external) = 0;
      virtual void fill_fields(const FillLauncher &launcher) = 0;
      virtual void fill_fields(const IndexFillLauncher &launcher) = 0;
      virtual void discard_fields(const DiscardLauncher &launcher) = 0;
      virtual void issue_copy(const CopyLauncher &launcher) = 0;
      virtual void issue_copy(const IndexCopyLauncher &launcher) = 0;
      virtual void issue_acquire(const AcquireLauncher &launcher) = 0;
      virtual void issue_release(const ReleaseLauncher &launcher) = 0;
      virtual PhysicalRegion attach_resource(
                                  const AttachLauncher &launcher) = 0;
      virtual ExternalResources attach_resources(
                                  const IndexAttachLauncher &launcher) = 0;
      virtual Future detach_resource(PhysicalRegion region, 
                                     const bool flush,const bool unordered,
                                     Provenance *provenance = NULL) = 0;
      virtual Future detach_resources(ExternalResources resources,
                                    const bool flush, const bool unordered,
                                    Provenance *provenance) = 0;
      virtual void progress_unordered_operations(bool end_task = false) = 0;
      virtual FutureMap execute_must_epoch(
                                 const MustEpochLauncher &launcher) = 0;
      virtual Future issue_timing_measurement(
                                    const TimingLauncher &launcher) = 0;
      virtual Future select_tunable_value(const TunableLauncher &launcher) = 0;
      virtual Future issue_mapping_fence(Provenance *provenance) = 0;
      virtual Future issue_execution_fence(Provenance *provenance) = 0;
      virtual void complete_frame(Provenance *provenance) = 0;
      virtual Predicate create_predicate(const Future &f,
                                         Provenance *provenance) = 0;
      virtual Predicate predicate_not(const Predicate &p,
                                      Provenance *provenance) = 0;
      virtual Predicate create_predicate(const PredicateLauncher &launcher) = 0;
      virtual Future get_predicate_future(const Predicate &p,
                                          Provenance *provenance) = 0;
    public:
      virtual void begin_trace(TraceID tid, bool logical_only,
        bool static_trace, const std::set<RegionTreeID> *managed, bool dep,
        Provenance *provenance) = 0;
      virtual void end_trace(TraceID tid, bool deprecated,
                             Provenance *provenance) = 0;
      virtual void record_previous_trace(LogicalTrace *trace) = 0;
      virtual void invalidate_trace_cache(LogicalTrace *trace,
                                          Operation *invalidator) = 0;
      virtual void record_blocking_call(void) = 0;
    public:
      virtual void issue_frame(FrameOp *frame, ApEvent frame_termination) = 0;
      virtual void perform_frame_issue(FrameOp *frame, 
                                       ApEvent frame_termination) = 0;
      virtual void finish_frame(ApEvent frame_termination) = 0;
    public:
      virtual void increment_outstanding(void) = 0;
      virtual void decrement_outstanding(void) = 0;
      virtual void increment_pending(void) = 0;
      virtual void decrement_pending(TaskOp *child) = 0;
      virtual void decrement_pending(bool need_deferral) = 0;
      virtual void increment_frame(void) = 0;
      virtual void decrement_frame(void) = 0;
    public:
      // Override by RemoteTask and TopLevelTask
      virtual InnerContext* find_top_context(InnerContext *previous = NULL) = 0;
    public:
      virtual void initialize_region_tree_contexts(
          const std::vector<RegionRequirement> &clone_requirements,
          const LegionVector<VersionInfo> &version_infos,
          const std::vector<ApUserEvent> &unmap_events) = 0; 
      virtual void invalidate_region_tree_contexts(const bool is_top_level_task,
                                      std::set<RtEvent> &applied,
                                      const ShardMapping *mapping = NULL,
                                      ShardID source_shard = 0) = 0;
    public:
      virtual const std::vector<PhysicalRegion>& begin_task(Processor proc);
      virtual PhysicalInstance create_task_local_instance(Memory memory,
                                        Realm::InstanceLayoutGeneric *layout);
      virtual void destroy_task_local_instance(PhysicalInstance instance);
      virtual void end_task(const void *res, size_t res_size, bool owned,
                      PhysicalInstance inst, FutureFunctor *callback_functor,
                      const Realm::ExternalInstanceResource *resource,
                      void (*freefunc)(const Realm::ExternalInstanceResource&),
                      const void *metadataptr, size_t metadatasize, 
                      ApEvent effects);
      virtual void post_end_task(FutureInstance *instance,
                                 void *metadata, size_t metasize,
                                 FutureFunctor *callback_functor,
                                 bool own_callback_functor) = 0;
      bool is_task_local_instance(PhysicalInstance instance);
      LgEvent escape_task_local_instance(PhysicalInstance instance);
      FutureInstance* copy_to_future_inst(const void *value, size_t size);
      virtual void handle_mispredication(void);
    public:
      virtual Lock create_lock(void);
      virtual void destroy_lock(Lock l) = 0;
      virtual Grant acquire_grant(const std::vector<LockRequest> &requests) = 0;
      virtual void release_grant(Grant grant) = 0;
    public:
      virtual PhaseBarrier create_phase_barrier(unsigned arrivals);
      virtual void destroy_phase_barrier(PhaseBarrier pb) = 0;
      virtual PhaseBarrier advance_phase_barrier(PhaseBarrier pb);
    public:
      virtual DynamicCollective create_dynamic_collective(
                                                  unsigned arrivals,
                                                  ReductionOpID redop,
                                                  const void *init_value,
                                                  size_t init_size) = 0;
      virtual void destroy_dynamic_collective(DynamicCollective dc) = 0;
      virtual void arrive_dynamic_collective(DynamicCollective dc,
                        const void *buffer, size_t size, unsigned count) = 0;
      virtual void defer_dynamic_collective_arrival(DynamicCollective dc,
                                                    const Future &future,
                                                    unsigned count) = 0;
      virtual Future get_dynamic_collective_result(DynamicCollective dc,
                                                   Provenance *provenance) = 0;
      virtual DynamicCollective advance_dynamic_collective(
                                                   DynamicCollective dc) = 0;
    public:
      virtual TaskPriority get_current_priority(void) const = 0;
      virtual void set_current_priority(TaskPriority priority) = 0;
    public:
      PhysicalRegion get_physical_region(unsigned idx);
      void get_physical_references(unsigned idx, InstanceSet &refs); 
    public:
      OutputRegion get_output_region(unsigned idx) const;
      const std::vector<OutputRegion> get_output_regions(void) const
        { return output_regions; }
    public:
      virtual void raise_poison_exception(void);
      virtual void raise_region_exception(PhysicalRegion region, bool nuclear);
    public:
      bool safe_cast(RegionTreeForest *forest, IndexSpace handle, 
                     const void *realm_point, TypeTag type_tag);
      bool is_region_mapped(unsigned idx);
      void record_padded_fields(VariantImpl *variant);
    protected:
      LegionErrorType check_privilege_internal(const RegionRequirement &req,
                                      const RegionRequirement &parent_req,
                                      std::set<FieldID>& privilege_fields,
                                      FieldID &bad_field, int local, int &bad,
                                      bool skip_privileges) const;
      bool check_region_dependence(RegionTreeID tid, IndexSpace space,
                                  const RegionRequirement &our_req,
                                  const RegionUsage &our_usage,
                                  const RegionRequirement &req,
                                  bool check_privileges = true) const;
    public:
      void add_output_region(const OutputRequirement &req,
                             const InstanceSet &instances,
                             bool global_indexing, bool valid);
      void finalize_output_regions(void);
      void initialize_overhead_profiler(void);
      inline void begin_runtime_call(void);
      inline void end_runtime_call(void);
      inline void begin_wait(void);
      inline void end_wait(void);
      void remap_unmapped_regions(LogicalTrace *current_trace,
                           const std::vector<PhysicalRegion> &unmapped_regions,
                           Provenance *provenance);
    public:
      void* get_local_task_variable(LocalVariableID id);
      void set_local_task_variable(LocalVariableID id, const void *value,
                                   void (*destructor)(void*));
    public:
      void yield(void);
      size_t query_available_memory(Memory target);
      void pre_launch_collective_kernel(void);
      void post_launch_collective_kernel(void);
      void release_task_local_instances(void);
    public:
      void increment_inlined(void);
      void decrement_inlined(void);
      void wait_for_inlined(void);
    protected:
      Future predicate_task_false(const TaskLauncher &launcher,
                                  Provenance *provenance);
      FutureMap predicate_index_task_false(size_t context_index,
                                           IndexSpace launch_space,
                                           const IndexTaskLauncher &launcher,
                                           Provenance *provenance);
      Future predicate_index_task_reduce_false(const IndexTaskLauncher &launch,
                                               IndexSpace launch_space,
                                               ReductionOpID redop,
                                               Provenance *provenance);
    public:
      // Find an index space name for a concrete launch domain
      IndexSpace find_index_launch_space(const Domain &domain,
                                         Provenance *provenance);
    public:
      // A little help for ConsensusMatchExchange since it is templated
      static void help_complete_future(Future &f, const void *ptr,
                                       size_t size, bool own);
    public:
      SingleTask *const owner_task;
      const std::vector<RegionRequirement> &regions;
      const std::vector<OutputRequirement> &output_reqs;
    protected:
      // For profiling information
      friend class SingleTask;
    protected:
      int                                       depth;
      // This data structure doesn't need a lock becaue
      // it is only mutated by the application task 
      std::vector<PhysicalRegion>               physical_regions;
    protected:
      std::vector<OutputRegion>                 output_regions;
    protected:
      Processor                             executing_processor;
    public:
      // Support for inlining
      mutable LocalLock                           inline_lock;
      unsigned                                    inlined_tasks;
      RtUserEvent                                 inlining_done;
    protected:
      class OverheadProfiler : 
        public Mapping::ProfilingMeasurements::RuntimeOverhead {
      public:
        OverheadProfiler(void) : inside_runtime_call(false) { }
      public:
        long long previous_profiling_time;
        bool inside_runtime_call;
      };
      OverheadProfiler *overhead_profiler; 
    protected:
      class ImplicitProfiler {
      public:
        std::vector<std::pair<long long,long long> > waits; 
        long long start_time;
      };
      ImplicitProfiler *implicit_profiler;
    protected:
      std::map<LocalVariableID,
               std::pair<void*,void (*)(void*)> > task_local_variables;
    protected:
      // Cache for accelerating safe casts
      std::map<IndexSpace,IndexSpaceNode*> safe_cast_spaces; 
    protected:
      // Map of task local instances including their unique events
      // from the profilters perspective
      std::map<PhysicalInstance,LgEvent> task_local_instances;
    protected:
      bool task_executed;
      bool mutable_priority;
    protected: 
      bool children_complete_invoked;
      bool children_commit_invoked;
    public:
      const bool inline_task;
      const bool implicit_task; 
    };

    class InnerContext : public TaskContext,
                         public ResourceTracker, 
                         public InstanceDeletionSubscriber,
                         public Murmur3Hasher::HashVerifier,
                         public LegionHeapify<InnerContext> {
    public:
      enum PipelineStage {
        EXECUTING_STAGE,
        EXECUTED_STAGE,
        COMPLETED_STAGE,
        COMMITTED_STAGE,
      };
      struct ReorderBufferEntry {
      public:
        inline ReorderBufferEntry(size_t index)
          : operation(NULL), operation_index(index), stage(COMMITTED_STAGE) { }
        inline ReorderBufferEntry(Operation *op)
          : operation(op), operation_index(op->get_ctx_index()),
            stage(EXECUTING_STAGE) { }
      public:
        Operation *operation;
        size_t operation_index;
        PipelineStage stage;
      };
    public:
      // Prepipeline stages need to hold a reference since the
      // logical analysis could clean the context up before it runs
      struct PrepipelineArgs : public LgTaskArgs<PrepipelineArgs> {
      public:
        static const LgTaskID TASK_ID = LG_PRE_PIPELINE_ID;
      public:
        PrepipelineArgs(Operation *op, InnerContext *ctx)
          : LgTaskArgs<PrepipelineArgs>(op->get_unique_op_id()),
            context(ctx) { }
      public:
        InnerContext *const context;
      };
      struct DependenceArgs : public LgTaskArgs<DependenceArgs> {
      public:
        static const LgTaskID TASK_ID = LG_TRIGGER_DEPENDENCE_ID;
      public:
        DependenceArgs(Operation *op, InnerContext *ctx)
          : LgTaskArgs<DependenceArgs>(op->get_unique_op_id()), 
            context(ctx) { }
      public:
        InnerContext *const context;
      }; 
      struct TriggerReadyArgs : public LgTaskArgs<TriggerReadyArgs> {
      public:
        static const LgTaskID TASK_ID = LG_TRIGGER_READY_ID;
      public:
        TriggerReadyArgs(Operation *op, InnerContext *ctx)
          : LgTaskArgs<TriggerReadyArgs>(op->get_unique_op_id()),
            context(ctx) { }
      public:
        InnerContext *const context;
      };
      struct DeferredEnqueueTaskArgs : 
        public LgTaskArgs<DeferredEnqueueTaskArgs> {
      public:
        static const LgTaskID TASK_ID = LG_DEFERRED_ENQUEUE_TASK_ID;
      public:
        DeferredEnqueueTaskArgs(TaskOp *t, InnerContext *ctx)
          : LgTaskArgs<DeferredEnqueueTaskArgs>(t->get_unique_op_id()),
            context(ctx) { }
      public:
        InnerContext *const context;
      };
      struct DeferredDistributeTaskArgs : 
        public LgTaskArgs<DeferredDistributeTaskArgs> {
      public:
        static const LgTaskID TASK_ID = LG_DEFERRED_DISTRIBUTE_TASK_ID;
      public:
        DeferredDistributeTaskArgs(TaskOp *op, InnerContext *ctx)
          : LgTaskArgs<DeferredDistributeTaskArgs>(op->get_unique_op_id()),
            context(ctx) { }
      public:
        InnerContext *const context;
      };
      struct DeferredLaunchTaskArgs :
        public LgTaskArgs<DeferredLaunchTaskArgs> {
      public:
        static const LgTaskID TASK_ID = LG_DEFERRED_LAUNCH_TASK_ID;
      public:
        DeferredLaunchTaskArgs(TaskOp *op, InnerContext *ctx)
          : LgTaskArgs<DeferredLaunchTaskArgs>(op->get_unique_op_id()),
            context(ctx) { }
      public:
        InnerContext *const context;
      };
      struct TriggerResolutionArgs : public LgTaskArgs<TriggerResolutionArgs> {
      public:
        static const LgTaskID TASK_ID = LG_TRIGGER_RESOLUTION_ID;
      public:
        TriggerResolutionArgs(Operation *op, InnerContext *ctx)
          : LgTaskArgs<TriggerResolutionArgs>(op->get_unique_op_id()),
            context(ctx) { }
      public:
        InnerContext *const context;
      };
      struct TriggerExecutionArgs : public LgTaskArgs<TriggerExecutionArgs> {
      public:
        static const LgTaskID TASK_ID = LG_TRIGGER_EXECUTION_ID;
      public:
        TriggerExecutionArgs(Operation *op, InnerContext *ctx)
          : LgTaskArgs<TriggerExecutionArgs>(op->get_unique_op_id()),
            context(ctx) { }
      public:
        InnerContext *const context;
      };
      struct DeferredExecutionArgs : public LgTaskArgs<DeferredExecutionArgs> {
      public:
        static const LgTaskID TASK_ID = LG_DEFERRED_EXECUTION_ID;
      public:
        DeferredExecutionArgs(Operation *op, InnerContext *ctx)
          : LgTaskArgs<DeferredExecutionArgs>(op->get_unique_op_id()),
            context(ctx) { }
      public:
        InnerContext *const context;
      };
      struct TriggerCompletionArgs : public LgTaskArgs<TriggerCompletionArgs> {
      public:
        static const LgTaskID TASK_ID = LG_TRIGGER_COMPLETION_ID;
      public:
        TriggerCompletionArgs(Operation *op, InnerContext *ctx)
          : LgTaskArgs<TriggerCompletionArgs>(op->get_unique_op_id()),
            context(ctx) { }
      public:
        InnerContext *const context;
      };
      struct DeferredCompletionArgs : 
        public LgTaskArgs<DeferredCompletionArgs> {
      public:
        static const LgTaskID TASK_ID = LG_DEFERRED_COMPLETION_ID;
      public:
        DeferredCompletionArgs(Operation *op, InnerContext *ctx)
          : LgTaskArgs<DeferredCompletionArgs>(op->get_unique_op_id()),
            context(ctx) { }
      public:
        InnerContext *const context;
      };
      struct TriggerCommitArgs : public LgTaskArgs<TriggerCommitArgs> {
      public:
        static const LgTaskID TASK_ID = LG_TRIGGER_COMMIT_ID; 
      public:
        TriggerCommitArgs(Operation *op, InnerContext *ctx)
          : LgTaskArgs<TriggerCommitArgs>(op->get_unique_op_id()),
            context(ctx) { }
      public:
        InnerContext *const context;
      };
      struct DeferredCommitArgs : public LgTaskArgs<DeferredCommitArgs> {
      public:
        static const LgTaskID TASK_ID = LG_DEFERRED_COMMIT_ID;
      public:
        DeferredCommitArgs(const std::pair<Operation*,bool> &op,
                           InnerContext *ctx)
          : LgTaskArgs<DeferredCommitArgs>(op.first->get_unique_op_id()),
            context(ctx) { }
      public:
        InnerContext *const context;
      };
      struct PostEndArgs : public LgTaskArgs<PostEndArgs> {
      public:
        static const LgTaskID TASK_ID = LG_POST_END_ID;
      public:
        PostEndArgs(TaskOp *owner, InnerContext *ctx)
          : LgTaskArgs<PostEndArgs>(owner->get_unique_op_id()),
            proxy_this(ctx) { }
      public:
        InnerContext *const proxy_this;
      };
      struct PostTaskArgs {
      public:
        PostTaskArgs(TaskContext *ctx, size_t x, RtEvent w,
            FutureInstance *i, void *m, size_t s, FutureFunctor *f, bool o)
          : context(ctx), index(x), wait_on(w), instance(i), 
            metadata(m), metasize(s), functor(f), own_functor(o) { }
      public:
        inline bool operator<(const PostTaskArgs &rhs) const
          { return index < rhs.index; }
      public:
        TaskContext *context;
        size_t index;
        RtEvent wait_on;
        FutureInstance *instance;
        void *metadata;
        size_t metasize;
        FutureFunctor *functor;
        bool own_functor;
      };
      struct IssueFrameArgs : public LgTaskArgs<IssueFrameArgs> {
      public:
        static const LgTaskID TASK_ID = LG_ISSUE_FRAME_TASK_ID;
      public:
        IssueFrameArgs(TaskOp *owner, InnerContext *ctx,
                       FrameOp *f, ApEvent term)
          : LgTaskArgs<IssueFrameArgs>(owner->get_unique_op_id()),
            parent_ctx(ctx), frame(f), frame_termination(term) { }
      public:
        InnerContext *const parent_ctx;
        FrameOp *const frame;
        const ApEvent frame_termination;
      };
      struct VerifyPartitionArgs : public LgTaskArgs<VerifyPartitionArgs> {
      public:
        static const LgTaskID TASK_ID = LG_DEFER_VERIFY_PARTITION_TASK_ID;
      public:
        VerifyPartitionArgs(InnerContext *proxy, IndexPartition p, 
                            PartitionKind k, const char *f)
          : LgTaskArgs<VerifyPartitionArgs>(proxy->get_unique_id()), 
            proxy_this(proxy), pid(p), kind(k), func(f) { }
      public:
        InnerContext *const proxy_this;
        const IndexPartition pid;
        const PartitionKind kind;
        const char *const func;
      };
      template<typename T>
      struct QueueEntry {
      public:
        QueueEntry(void) { op = {}; }
        QueueEntry(T o, RtEvent r) : op(o), ready(r) { }
      public:
        T op;
        RtEvent ready;
      };
      struct LocalFieldInfo {
      public:
        LocalFieldInfo(void)
          : fid(0), size(0), serdez(0), index(0), ancestor(false) { }
        LocalFieldInfo(FieldID f, size_t s, CustomSerdezID z, 
                       unsigned idx, bool a)
          : fid(f), size(s), serdez(z), index(idx), ancestor(a) { }
      public:
        FieldID fid;
        size_t size;
        CustomSerdezID serdez;
        unsigned index;
        bool ancestor;
      };
      class AttachProjectionFunctor : public ProjectionFunctor {
      public:
        AttachProjectionFunctor(Runtime *rt, ProjectionID pid,
                                std::vector<IndexSpace> &&spaces);
        virtual ~AttachProjectionFunctor(void) { }
      public:
        using ProjectionFunctor::project;
        virtual LogicalRegion project(LogicalRegion upper_bound,
                                      const DomainPoint &point,
                                      const Domain &launch_domain);
        virtual LogicalRegion project(LogicalPartition upper_bound,
                                      const DomainPoint &point,
                                      const Domain &launch_domain);
      public:
        virtual bool is_functional(void) const { return true; }
        // Some depth >0 means the runtime can't analyze it
        virtual unsigned get_depth(void) const { return UINT_MAX; }
      public:
        static unsigned compute_offset(const DomainPoint &point,
                                       const Domain &launch);
      public:
        const std::vector<IndexSpace> handles;
        const ProjectionID pid;
      };
      typedef CollectiveViewCreatorBase::CollectiveResult CollectiveResult;
    public:
      InnerContext(Runtime *runtime, SingleTask *owner, int depth, 
                   bool full_inner, const std::vector<RegionRequirement> &reqs,
                   const std::vector<OutputRequirement> &output_reqs,
                   const std::vector<unsigned> &parent_indexes,
                   const std::vector<bool> &virt_mapped,
                   ApEvent execution_fence, DistributedID did = 0,
                   bool inline_task = false, bool implicit_task = false,
                   bool concurrent_task = false,
                   CollectiveMapping *mapping = NULL);
      InnerContext(const InnerContext &rhs) = delete;
      virtual ~InnerContext(void);
    public:
      InnerContext& operator=(const InnerContext &rhs) = delete;
    public:
      inline size_t get_tunable_index(void)
        { return total_tunable_count++; }
      inline unsigned get_max_trace_templates(void) const
        { return context_configuration.max_templates_per_trace; }
      void record_physical_trace_replay(RtEvent ready, bool replay);
      bool is_replaying_physical_trace(void); 
      inline bool is_concurrent_context(void) const
        { return concurrent_context; }
    public: // Garbage collection methods
      virtual void notify_local(void);
    public: // Privilege tracker methods
      virtual void receive_resources(size_t return_index,
              std::map<LogicalRegion,unsigned> &created_regions,
              std::vector<DeletedRegion> &deleted_regions,
              std::set<std::pair<FieldSpace,FieldID> > &created_fields,
              std::vector<DeletedField> &deleted_fields,
              std::map<FieldSpace,unsigned> &created_field_spaces,
              std::map<FieldSpace,std::set<LogicalRegion> > &latent_spaces,
              std::vector<DeletedFieldSpace> &deleted_field_spaces,
              std::map<IndexSpace,unsigned> &created_index_spaces,
              std::vector<DeletedIndexSpace> &deleted_index_spaces,
              std::map<IndexPartition,unsigned> &created_partitions,
              std::vector<DeletedPartition> &deleted_partitions,
              std::set<RtEvent> &preconditions);
    public: // Murmur3Hasher::HashVerifier method
      virtual bool verify_hash(const uint64_t hash[2],
          const char *description, Provenance *provenance, bool every);
    public:
      LogicalRegion find_logical_region(unsigned index);
      int find_parent_region_req(const RegionRequirement &req, 
                                 bool check_privilege = true);
      LegionErrorType check_privilege(const IndexSpaceRequirement &req) const;
      LegionErrorType check_privilege(const RegionRequirement &req, 
                                      FieldID &bad_field, int &bad_index, 
                                      bool skip_privileges = false) const; 
    public:
      unsigned add_created_region(LogicalRegion handle, bool task_local,
                                  bool output_region = false);
      // for logging created region requirements
      virtual void log_created_requirements(void); 
      virtual void report_leaks_and_duplicates(
          std::set<RtEvent> &preconditions);
    public:
      unsigned register_region_creation(LogicalRegion handle, bool task_local,
                                        bool output_region);
    public:
      void register_field_creation(FieldSpace space, FieldID fid, bool local);
      void register_all_field_creations(FieldSpace space, bool local,
                                        const std::vector<FieldID> &fields);
    public:
      void register_field_space_creation(FieldSpace space);
    public:
      bool has_created_index_space(IndexSpace space) const;
      void register_index_space_creation(IndexSpace space);
    public:
      void register_index_partition_creation(IndexPartition handle);
    public:
      void analyze_destroy_fields(FieldSpace handle,
                                  const std::set<FieldID> &to_delete,
                                  std::vector<RegionRequirement> &delete_reqs,
                                  std::vector<unsigned> &parent_req_indexes,
                                  std::vector<FieldID> &global_to_free,
                                  std::vector<FieldID> &local_to_free,
                                  std::vector<FieldID> &local_field_indexes,
                                  std::vector<unsigned> &deletion_req_indexes);
      void analyze_destroy_logical_region(LogicalRegion handle,
                                  std::vector<RegionRequirement> &delete_reqs,
                                  std::vector<unsigned> &parent_req_indexes,
                                  std::vector<bool> &returnable_privileges);
      void analyze_free_local_fields(FieldSpace handle,
                                  const std::vector<FieldID> &local_to_free,
                                  std::vector<unsigned> &local_field_indexes);
      void remove_deleted_local_fields(FieldSpace space,
                                 const std::vector<FieldID> &to_remove);
    protected:
      void register_region_creations(
                     std::map<LogicalRegion,unsigned> &regions);
      void register_region_deletions(ApEvent precondition,
                     const std::map<Operation*,GenerationID> &dependences,
                     std::vector<DeletedRegion> &regions,
                     std::set<RtEvent> &preconditions);
      void register_field_creations(
            std::set<std::pair<FieldSpace,FieldID> > &fields);
      void register_field_deletions(ApEvent precondition,
            const std::map<Operation*,GenerationID> &dependences,
            std::vector<DeletedField> &fields,
            std::set<RtEvent> &preconditions);
      void register_field_space_creations(
                          std::map<FieldSpace,unsigned> &spaces);
      void register_latent_field_spaces(
            std::map<FieldSpace,std::set<LogicalRegion> > &spaces);
      void register_field_space_deletions(ApEvent precondition,
                          const std::map<Operation*,GenerationID> &dependences,
                          std::vector<DeletedFieldSpace> &spaces,
                          std::set<RtEvent> &preconditions);
      void register_index_space_creations(
                          std::map<IndexSpace,unsigned> &spaces);
      void register_index_space_deletions(ApEvent precondition,
                          const std::map<Operation*,GenerationID> &dependences,
                          std::vector<DeletedIndexSpace> &spaces,
                          std::set<RtEvent> &preconditions);
      void register_index_partition_creations(
                          std::map<IndexPartition,unsigned> &parts);
      void register_index_partition_deletions(ApEvent precondition,
                          const std::map<Operation*,GenerationID> &dependences,
                          std::vector<DeletedPartition> &parts,
                          std::set<RtEvent> &preconditions);
      ApEvent compute_return_deletion_dependences(size_t return_index,
                          std::map<Operation*,GenerationID> &dependences);
    public:
      int has_conflicting_regions(MapOp *map, bool &parent_conflict,
                                  bool &inline_conflict);
      int has_conflicting_regions(AttachOp *attach, bool &parent_conflict,
                                  bool &inline_conflict);
      int has_conflicting_internal(const RegionRequirement &req, 
                                   bool &parent_conflict,
                                   bool &inline_conflict);
      void find_conflicting_regions(TaskOp *task,
                                    std::vector<PhysicalRegion> &conflicting);
      void find_conflicting_regions(CopyOp *copy,
                                    std::vector<PhysicalRegion> &conflicting);
      void find_conflicting_regions(AcquireOp *acquire,
                                    std::vector<PhysicalRegion> &conflicting);
      void find_conflicting_regions(ReleaseOp *release,
                                    std::vector<PhysicalRegion> &conflicting);
      void find_conflicting_regions(DependentPartitionOp *partition,
                                    std::vector<PhysicalRegion> &conflicting);
      void find_conflicting_internal(const RegionRequirement &req,
                                    std::vector<PhysicalRegion> &conflicting);
      void find_conflicting_regions(FillOp *fill,
                                    std::vector<PhysicalRegion> &conflicting); 
      void find_conflicting_regions(DiscardOp *fill,
                                    std::vector<PhysicalRegion> &conflicting);
      void register_inline_mapped_region(const PhysicalRegion &region);
      void unregister_inline_mapped_region(const PhysicalRegion &region);
    public:
      void print_children(void);
      void perform_window_wait(void);
    public:
      // Interface for task contexts
      virtual ContextID get_logical_tree_context(void) const;
      virtual ContextID get_physical_tree_context(void) const;
      virtual bool is_inner_context(void) const;
      virtual void pack_remote_context(Serializer &rez, 
          AddressSpaceID target, bool replicate = false);
      virtual void compute_task_tree_coordinates(
                            TaskTreeCoordinates &coordinates) const;
      virtual RtEvent compute_equivalence_sets(unsigned req_index,
                      const std::vector<EqSetTracker*> &targets,
                      const std::vector<AddressSpaceID> &target_spaces,
                      AddressSpaceID creation_target_space,
                      IndexSpaceExpression *expr, const FieldMask &mask);
      virtual RtEvent record_output_equivalence_set(EqSetTracker *source,
                      AddressSpaceID source_space, unsigned req_index,
                      EquivalenceSet *set, const FieldMask &mask);
      EqKDTree* find_equivalence_set_kd_tree(unsigned req_index,
          LocalLock *&tree_lock, bool return_null_if_doesnt_exist = false);
      EqKDTree* find_or_create_output_set_kd_tree(unsigned req_index,
                                                  LocalLock *&tree_lock);
      void finalize_output_eqkd_tree(unsigned req_index);
      // This method must be called while holding the privilege lock
      IndexSpace find_root_index_space(unsigned req_index);
      RtEvent report_equivalence_sets(const CollectiveMapping &target_mapping,
          const std::vector<EqSetTracker*> &targets,
          const AddressSpaceID creation_target_space, const FieldMask &mask,
          std::vector<unsigned> &new_target_references,
          FieldMaskSet<EquivalenceSet> &eq_sets,
          FieldMaskSet<EqKDTree> &new_subscriptions,
          FieldMaskSet<EqKDTree> &to_create,
          std::map<EqKDTree*,Domain> &creation_rects,
          std::map<EquivalenceSet*,LegionMap<Domain,FieldMask> > &creation_srcs,
          size_t expected_responses, std::vector<RtEvent> &ready_events);
      RtEvent report_output_registrations(EqSetTracker *target,
          AddressSpaceID target_space, unsigned references,
          FieldMaskSet<EqKDTree> &new_subscriptions);
      virtual EqKDTree* create_equivalence_set_kd_tree(IndexSpaceNode *node);
    public:
      virtual bool attempt_children_complete(void);
      virtual bool attempt_children_commit(void);
      bool inline_child_task(TaskOp *child);
      virtual void return_resources(ResourceTracker *target, 
                                    size_t return_index,
                                    std::set<RtEvent> &preconditions);
      virtual void pack_return_resources(Serializer &rez, size_t return_index);
    protected:
      IndexSpace create_index_space_internal(const Domain *bounds,
                                             TypeTag type_tag,
                                             Provenance *provenance);
    public:
      // Find an index space name for a concrete launch domain
      IndexSpace find_index_launch_space(const Domain &domain,
                                         Provenance *provenance);
    public:
      // Interface to operations performed by a context
      virtual IndexSpace create_index_space(const Domain &bounds,
                                            TypeTag type_tag,
                                            Provenance *provenance);
      virtual IndexSpace create_index_space(const Future &future,
                                            TypeTag type_tag,
                                            Provenance *provenance);
      virtual IndexSpace create_index_space(
                           const std::vector<DomainPoint> &points,
                           Provenance *provenance);
      virtual IndexSpace create_index_space(
                           const std::vector<Domain> &rects,
                           Provenance *provenance);
      virtual IndexSpace create_unbound_index_space(TypeTag type_tag,
                                                    Provenance *provenance);
      virtual IndexSpace union_index_spaces(
                           const std::vector<IndexSpace> &spaces,
                           Provenance *provenance);
      virtual IndexSpace intersect_index_spaces(
                           const std::vector<IndexSpace> &spaces,
                           Provenance *provenance);
      virtual IndexSpace subtract_index_spaces(
                           IndexSpace left, IndexSpace right,
                           Provenance *provenance);
      virtual void create_shared_ownership(IndexSpace handle);
      virtual void destroy_index_space(IndexSpace handle, const bool unordered,
                                       const bool recurse,
                                       Provenance *provenance);
      virtual void create_shared_ownership(IndexPartition handle);
      virtual void destroy_index_partition(IndexPartition handle,
                                           const bool unordered,
                                           const bool recurse,
                                           Provenance *provenance);
      virtual IndexPartition create_equal_partition(
                                            IndexSpace parent,
                                            IndexSpace color_space,
                                            size_t granularity,
                                            Color color,
                                            Provenance *provenance);
      virtual IndexPartition create_partition_by_weights(IndexSpace parent,
                                            const FutureMap &weights,
                                            IndexSpace color_space,
                                            size_t granularity, 
                                            Color color,
                                            Provenance *provenance);
      virtual IndexPartition create_partition_by_union(
                                            IndexSpace parent,
                                            IndexPartition handle1,
                                            IndexPartition handle2,
                                            IndexSpace color_space,
                                            PartitionKind kind,
                                            Color color,
                                            Provenance *provenance);
      virtual IndexPartition create_partition_by_intersection(
                                            IndexSpace parent,
                                            IndexPartition handle1,
                                            IndexPartition handle2,
                                            IndexSpace color_space,
                                            PartitionKind kind,
                                            Color color,
                                            Provenance *provenance);
      virtual IndexPartition create_partition_by_intersection(
                                            IndexSpace parent,
                                            IndexPartition partition,
                                            PartitionKind kind,
                                            Color color,
                                            bool dominates,
                                            Provenance *provenance);
      virtual IndexPartition create_partition_by_difference(
                                            IndexSpace parent,
                                            IndexPartition handle1,
                                            IndexPartition handle2,
                                            IndexSpace color_space,
                                            PartitionKind kind,
                                            Color color,
                                            Provenance *provenance);
      virtual Color create_cross_product_partitions(
                                            IndexPartition handle1,
                                            IndexPartition handle2,
                              std::map<IndexSpace,IndexPartition> &handles,
                                            PartitionKind kind,
                                            Color color,
                                            Provenance *provenance);
      virtual void create_association(      LogicalRegion domain,
                                            LogicalRegion domain_parent,
                                            FieldID domain_fid,
                                            IndexSpace range,
                                            MapperID id, MappingTagID tag,
                                            const UntypedBuffer &marg,
                                            Provenance *prov);
      virtual IndexPartition create_restricted_partition(
                                            IndexSpace parent,
                                            IndexSpace color_space,
                                            const void *transform,
                                            size_t transform_size,
                                            const void *extent,
                                            size_t extent_size,
                                            PartitionKind part_kind,
                                            Color color,
                                            Provenance *provenance);
      virtual IndexPartition create_partition_by_domain(
                                            IndexSpace parent,
                                  const std::map<DomainPoint,Domain> &domains,
                                            IndexSpace color_space,
                                            bool perform_intersections,
                                            PartitionKind part_kind,
                                            Color color,
                                            Provenance *provenance);
      virtual IndexPartition create_partition_by_domain(
                                            IndexSpace parent,
                                            const FutureMap &domains,
                                            IndexSpace color_space,
                                            bool perform_intersections,
                                            PartitionKind part_kind,
                                            Color color,
                                            Provenance *provenance,
                                            bool skip_check = false);
      virtual IndexPartition create_partition_by_field(
                                            LogicalRegion handle,
                                            LogicalRegion parent_priv,
                                            FieldID fid,
                                            IndexSpace color_space,
                                            Color color,
                                            MapperID id, MappingTagID tag,
                                            PartitionKind part_kind,
                                            const UntypedBuffer &marg,
                                            Provenance *prov);
      virtual IndexPartition create_partition_by_image(
                                            IndexSpace handle,
                                            LogicalPartition projection,
                                            LogicalRegion parent,
                                            FieldID fid,
                                            IndexSpace color_space,
                                            PartitionKind part_kind,
                                            Color color,
                                            MapperID id, MappingTagID tag,
                                            const UntypedBuffer &marg,
                                            Provenance *prov);
      virtual IndexPartition create_partition_by_image_range(
                                            IndexSpace handle,
                                            LogicalPartition projection,
                                            LogicalRegion parent,
                                            FieldID fid,
                                            IndexSpace color_space,
                                            PartitionKind part_kind,
                                            Color color,
                                            MapperID id, MappingTagID tag,
                                            const UntypedBuffer &marg,
                                            Provenance *prov);
      virtual IndexPartition create_partition_by_preimage(
                                            IndexPartition projection,
                                            LogicalRegion handle,
                                            LogicalRegion parent,
                                            FieldID fid,
                                            IndexSpace color_space,
                                            PartitionKind part_kind,
                                            Color color,
                                            MapperID id, MappingTagID tag,
                                            const UntypedBuffer &marg,
                                            Provenance *prov);
      virtual IndexPartition create_partition_by_preimage_range(
                                            IndexPartition projection,
                                            LogicalRegion handle,
                                            LogicalRegion parent,
                                            FieldID fid,
                                            IndexSpace color_space,
                                            PartitionKind part_kind,
                                            Color color,
                                            MapperID id, MappingTagID tag,
                                            const UntypedBuffer &marg,
                                            Provenance *prov);
      virtual IndexPartition create_pending_partition(
                                            IndexSpace parent,
                                            IndexSpace color_space,
                                            PartitionKind part_kind,
                                            Color color,
                                            Provenance *provenance,
                                            bool trust = false);
      virtual IndexSpace create_index_space_union(
                                            IndexPartition parent,
                                            const void *realm_color,
                                            size_t color_size,
                                            TypeTag type_tag,
                                const std::vector<IndexSpace> &handles,
                                            Provenance *provenance);
      virtual IndexSpace create_index_space_union(
                                            IndexPartition parent,
                                            const void *realm_color,
                                            size_t color_size,
                                            TypeTag type_tag,
                                            IndexPartition handle,
                                            Provenance *provenance);
      virtual IndexSpace create_index_space_intersection(
                                            IndexPartition parent,
                                            const void *realm_color,
                                            size_t color_size,
                                            TypeTag type_tag,
                                const std::vector<IndexSpace> &handles,
                                            Provenance *provenance);
      virtual IndexSpace create_index_space_intersection(
                                            IndexPartition parent,
                                            const void *realm_color,
                                            size_t color_size,
                                            TypeTag type_tag,
                                            IndexPartition handle,
                                            Provenance *provenance);
      virtual IndexSpace create_index_space_difference(
                                            IndexPartition parent,
                                            const void *realm_color,
                                            size_t color_size,
                                            TypeTag type_tag,
                                            IndexSpace initial,
                                const std::vector<IndexSpace> &handles,
                                            Provenance *provenance);
      virtual void verify_partition(IndexPartition pid, PartitionKind kind,
                                    const char *function_name);
      static void handle_partition_verification(const void *args);
      virtual FieldSpace create_field_space(Provenance *provenance);
      virtual FieldSpace create_field_space(const std::vector<size_t> &sizes,
                                        std::vector<FieldID> &resulting_fields,
                                        CustomSerdezID serdez_id,
                                        Provenance *provenance);
      virtual FieldSpace create_field_space(const std::vector<Future> &sizes,
                                        std::vector<FieldID> &resulting_fields,
                                        CustomSerdezID serdez_id,
                                        Provenance *provenance);
      virtual void create_shared_ownership(FieldSpace handle);
      virtual void destroy_field_space(FieldSpace handle,
                                       const bool unordered,
                                       Provenance *provenance);
      virtual FieldID allocate_field(FieldSpace space, size_t field_size,
                                     FieldID fid, bool local,
                                     CustomSerdezID serdez_id,
                                     Provenance *provenance);
      virtual FieldID allocate_field(FieldSpace space, const Future &field_size,
                                     FieldID fid, bool local,
                                     CustomSerdezID serdez_id,
                                     Provenance *provenance);
      virtual void allocate_local_field(
                                     FieldSpace space, size_t field_size,
                                     FieldID fid, CustomSerdezID serdez_id,
                                     std::set<RtEvent> &done_events,
                                     Provenance *provenance);
      virtual void free_field(FieldAllocatorImpl *allocator, FieldSpace space, 
                              FieldID fid, const bool unordered,
                              Provenance *provenance);
      virtual void allocate_fields(FieldSpace space,
                                   const std::vector<size_t> &sizes,
                                   std::vector<FieldID> &resuling_fields,
                                   bool local, CustomSerdezID serdez_id,
                                   Provenance *provenance);
      virtual void allocate_fields(FieldSpace space,
                                   const std::vector<Future> &sizes,
                                   std::vector<FieldID> &resuling_fields,
                                   bool local, CustomSerdezID serdez_id,
                                   Provenance *provenance);
      virtual void allocate_local_fields(FieldSpace space,
                                   const std::vector<size_t> &sizes,
                                   const std::vector<FieldID> &resuling_fields,
                                   CustomSerdezID serdez_id,
                                   std::set<RtEvent> &done_events,
                                   Provenance *provenance);
      virtual void free_fields(FieldAllocatorImpl *allocator, FieldSpace space, 
                               const std::set<FieldID> &to_free,
                               const bool unordered,
                               Provenance *provenance);
      virtual LogicalRegion create_logical_region(
                                            IndexSpace index_space,
                                            FieldSpace field_space,
                                            bool task_local,
                                            Provenance *provenance,
                                            const bool output_region = false);
      virtual void create_shared_ownership(LogicalRegion handle);
      virtual void destroy_logical_region(LogicalRegion handle,
                                          const bool unordered,
                                          Provenance *provenance);
      virtual void reset_equivalence_sets(LogicalRegion parent, 
                                          LogicalRegion region,
                                          const std::set<FieldID> &fields);
      virtual FieldAllocatorImpl* create_field_allocator(FieldSpace handle,
                                                         bool unordered);
      virtual void destroy_field_allocator(FieldSpaceNode *node,
                                           bool from_application = true);
      virtual void get_local_field_set(const FieldSpace handle,
                                       const std::set<unsigned> &indexes,
                                       std::set<FieldID> &to_set) const;
      virtual void get_local_field_set(const FieldSpace handle,
                                       const std::set<unsigned> &indexes,
                                       std::vector<FieldID> &to_set) const;
    public:
      virtual void add_physical_region(const RegionRequirement &req, 
          bool mapped, MapperID mid, MappingTagID tag, ApUserEvent &unmap_event,
          bool virtual_mapped, const InstanceSet &physical_instances);
      virtual Future execute_task(const TaskLauncher &launcher,
                                  std::vector<OutputRequirement> *outputs);
      virtual FutureMap execute_index_space(const IndexTaskLauncher &launcher,
                                       std::vector<OutputRequirement> *outputs);
      virtual Future execute_index_space(const IndexTaskLauncher &launcher,
                                       ReductionOpID redop, bool deterministic,
                                       std::vector<OutputRequirement> *outputs);
      virtual Future reduce_future_map(const FutureMap &future_map,
                                       ReductionOpID redop, bool deterministic,
                                       MapperID map_id, MappingTagID tag,
                                       Provenance *provenance,
                                       Future initial_value);
      virtual FutureMap construct_future_map(IndexSpace domain,
                               const std::map<DomainPoint,UntypedBuffer> &data,
                                             Provenance *provenance,
                                             bool collective = false,
                                             ShardingID sid = 0,
                                             bool implicit = false,
                                             bool internal = false,
                                             bool check_space = true);
      virtual FutureMap construct_future_map(const Domain &domain,
                                const std::map<DomainPoint,UntypedBuffer> &data,
                                             bool collective = false,
                                             ShardingID sid = 0,
                                             bool implicit = false);
      virtual FutureMap construct_future_map(IndexSpace domain,
                                   const std::map<DomainPoint,Future> &futures,
                                             Provenance *provenance,
                                             bool internal = false,
                                             bool collective = false,
                                             ShardingID sid = 0,
                                             bool implicit = false,
                                             bool check_space = true);
      virtual FutureMap construct_future_map(const Domain &domain,
                    const std::map<DomainPoint,Future> &futures,
                                             bool internal = false,
                                             bool collective = false,
                                             ShardingID sid = 0,
                                             bool implicit = false);
      virtual FutureMap transform_future_map(const FutureMap &fm,
                                             IndexSpace new_domain, 
                      TransformFutureMapImpl::PointTransformFnptr fnptr,
                                             Provenance *provenance);
      virtual FutureMap transform_future_map(const FutureMap &fm,
                                             IndexSpace new_domain,
                                             PointTransformFunctor *functor,
                                             bool own_functor,
                                             Provenance *provenance);
      virtual PhysicalRegion map_region(const InlineLauncher &launcher);
      virtual ApEvent remap_region(const PhysicalRegion &region,
                                   Provenance *provenance,
                                   bool internal = false);
      virtual void unmap_region(PhysicalRegion region);
      virtual void unmap_all_regions(bool external);
      virtual void fill_fields(const FillLauncher &launcher);
      virtual void fill_fields(const IndexFillLauncher &launcher);
      virtual void discard_fields(const DiscardLauncher &launcher);
      virtual void issue_copy(const CopyLauncher &launcher);
      virtual void issue_copy(const IndexCopyLauncher &launcher);
      virtual void issue_acquire(const AcquireLauncher &launcher);
      virtual void issue_release(const ReleaseLauncher &launcher);
      virtual PhysicalRegion attach_resource(const AttachLauncher &launcher);
      virtual ExternalResources attach_resources(
                                        const IndexAttachLauncher &launcher);
      virtual RegionTreeNode* compute_index_attach_upper_bound(
                                        const IndexAttachLauncher &launcher,
                                        const std::vector<unsigned> &indexes);
      ProjectionID compute_index_attach_projection(
                                        IndexTreeNode *node, IndexAttachOp *op,
                                        unsigned local_start, size_t local_size,
                                        std::vector<IndexSpace> &spaces,
                                        const bool can_use_identity = false);
      virtual Future detach_resource(PhysicalRegion region, const bool flush,
                                     const bool unordered,
                                     Provenance *provenance = NULL);
      virtual Future detach_resources(ExternalResources resources,
                                      const bool flush, const bool unordered,
                                      Provenance *provenance);
      virtual void progress_unordered_operations(bool end_task = false);
      virtual FutureMap execute_must_epoch(const MustEpochLauncher &launcher);
      virtual Future issue_timing_measurement(const TimingLauncher &launcher);
      virtual Future select_tunable_value(const TunableLauncher &launcher);
      virtual Future issue_mapping_fence(Provenance *provenance);
      virtual Future issue_execution_fence(Provenance *provenance);
      virtual void complete_frame(Provenance *provenance);
      virtual Predicate create_predicate(const Future &f,
                                         Provenance *provenance);
      virtual Predicate predicate_not(const Predicate &p,
                                      Provenance *provenance);
      virtual Predicate create_predicate(const PredicateLauncher &launcher);
      virtual Future get_predicate_future(const Predicate &p,
                                          Provenance *provenance);
      virtual PredicateImpl* create_predicate_impl(Operation *op);
    public:
      // The following set of operations correspond directly
      // to the complete_mapping, complete_operation, and
      // commit_operations performed by an operation.  Every
      // one of those calls invokes the corresponding one of
      // these calls to notify the parent context.
      size_t register_new_child_operation(Operation *op,
                                                  RtUserEvent &resolved,
                const std::vector<StaticDependence> *dependences);
      // Must be called while holding the dependence lock
      virtual void insert_unordered_ops(AutoLock &d_lock);
      void issue_unordered_operations(AutoLock &d_lock, 
                std::vector<Operation*> &ready_operations);
      size_t register_new_summary_operation(TraceSummaryOp *op);
    public:
      void add_to_prepipeline_queue(Operation *op);
      bool process_prepipeline_stage(void);
    public:
      virtual bool add_to_dependence_queue(Operation *op, 
                                           bool unordered = false,
                                           bool outermost = true);
      void process_dependence_stage(void);
      void add_to_post_task_queue(TaskContext *ctx, RtEvent wait_on,
                                  FutureInstance *instance,
                                  FutureFunctor *callback_functor,
                                  bool own_callback_functor,
                                  const void *metadataptr,
                                  size_t metadatasize);
    public:
      template<typename T, typename ARGS, bool HAS_BOUNDS>
      void add_to_queue(QueueEntry<T> entry, LocalLock &lock,
                        std::list<QueueEntry<T> > &queue,
                        CompletionQueue &comp_queue);
      template<typename T>
      T process_queue(LocalLock &lock, RtEvent &next_ready,
                      std::list<QueueEntry<T> > &queue,
                      CompletionQueue &comp_queue,
                      std::vector<T> &to_perform) const;
    public:
      void add_to_ready_queue(Operation *op, RtEvent ready);
      bool process_ready_queue(void);
    public:
      void add_to_task_queue(TaskOp *op, RtEvent ready);
      bool process_enqueue_task_queue(void);
    public:
      void add_to_distribute_task_queue(TaskOp *op, RtEvent ready);
      bool process_distribute_task_queue(void);
    public:
      void add_to_launch_task_queue(TaskOp *op, RtEvent ready);
      bool process_launch_task_queue(void);
    public:
      void add_to_resolution_queue(Operation *op, RtEvent ready);
      bool process_resolution_queue(void);
    public:
      void add_to_trigger_execution_queue(Operation *op, RtEvent ready);
      bool process_trigger_execution_queue(void);
    public:
      void add_to_deferred_execution_queue(Operation *op, RtEvent ready);
      bool process_deferred_execution_queue(void);
    public:
      void add_to_trigger_completion_queue(Operation *op, RtEvent ready);
      bool process_trigger_completion_queue(void);
    public:
      void add_to_deferred_completion_queue(Operation *op, RtEvent ready);
      bool process_deferred_completion_queue(void);
    public:
      void add_to_trigger_commit_queue(Operation *op, RtEvent ready); 
      bool process_trigger_commit_queue(void);
    public:
      void add_to_deferred_commit_queue(Operation *op, RtEvent ready,
                                        bool deactivate);
      bool process_deferred_commit_queue(void);
      bool process_post_end_tasks(void);
    public:
      void register_executing_child(Operation *op);
      void register_child_executed(Operation *op);
      void register_child_complete(Operation *op);
      void register_child_commit(Operation *op); 
      ReorderBufferEntry& find_rob_entry(Operation *op);
      ApEvent register_implicit_dependences(Operation *op, 
                              RtEvent &mappin_fence_event);
    public:
      RtEvent get_current_mapping_fence_event(void);
      ApEvent get_current_execution_fence_event(void);
      // Break this into two pieces since we know that there are some
      // kinds of operations (like deletions) that want to act like 
      // one-sided fences (e.g. waiting on everything before) but not
      // preventing re-ordering for things afterwards
      void perform_fence_analysis(Operation *op, 
          std::set<ApEvent> &preconditions, bool mapping, bool execution);
      void update_current_fence(FenceOp *op,
                                        bool mapping, bool execution);
      void update_current_implicit_creation(Operation *op);
    public:
      virtual void begin_trace(TraceID tid, bool logical_only,
          bool static_trace, const std::set<RegionTreeID> *managed, bool dep,
          Provenance *provenance);
      virtual void end_trace(TraceID tid, bool deprecated,
                             Provenance *provenance);
      virtual void record_previous_trace(LogicalTrace *trace);
      virtual void invalidate_trace_cache(LogicalTrace *trace,
                                          Operation *invalidator);
      virtual void record_blocking_call(void);
    public:
      virtual void issue_frame(FrameOp *frame, ApEvent frame_termination);
      virtual void perform_frame_issue(FrameOp *frame, 
                                       ApEvent frame_termination);
      virtual void finish_frame(ApEvent frame_termination);
    public:
      virtual void increment_outstanding(void);
      virtual void decrement_outstanding(void);
      virtual void increment_pending(void);
      virtual void decrement_pending(TaskOp *child);
      virtual void decrement_pending(bool need_deferral);
      virtual void increment_frame(void);
      virtual void decrement_frame(void);
    public:
#ifdef DEBUG_LEGION_COLLECTIVES
      virtual MergeCloseOp* get_merge_close_op(Operation *op,
                                               RegionTreeNode *node);
      virtual RefinementOp* get_refinement_op(Operation *op,
                                               RegionTreeNode *node);
#else
      virtual MergeCloseOp* get_merge_close_op(void);
      virtual RefinementOp* get_refinement_op(void);
#endif
      virtual VirtualCloseOp* get_virtual_close_op(void);
    public:
      virtual void pack_inner_context(Serializer &rez) const;
      static InnerContext* unpack_inner_context(Deserializer &derez,
                                                Runtime *runtime);
    public:
      bool nonexclusive_virtual_mapping(unsigned index);
      virtual InnerContext* find_parent_physical_context(unsigned index);
    public:
      // Override by RemoteTask and TopLevelTask
      virtual InnerContext* find_top_context(InnerContext *previous = NULL);
    public:
      void configure_context(MapperManager *mapper, TaskPriority priority);
      virtual void initialize_region_tree_contexts(
          const std::vector<RegionRequirement> &clone_requirements,
          const LegionVector<VersionInfo> &version_infos,
          const std::vector<ApUserEvent> &unmap_events);
      virtual EquivalenceSet* create_initial_equivalence_set(unsigned idx1,
                                                  const RegionRequirement &req);
      virtual void refine_equivalence_sets(unsigned req_index, 
                                           IndexSpaceNode *node,
                                           const FieldMask &refinement_mask,
                                           std::vector<RtEvent> &applied_events,
                                           bool sharded = false);
      virtual void invalidate_region_tree_contexts(const bool is_top_level_task,
                            std::set<RtEvent> &applied,
                            const ShardMapping *mapping = NULL,
                            ShardID source_shard = 0);
      void invalidate_created_requirement_contexts(const bool is_top_level_task,
                            std::set<RtEvent> &applied,
                            const ShardMapping *mapping, ShardID source_shard);
      virtual void receive_created_region_contexts(
                          const std::vector<RegionNode*> &created_regions,
                          const std::vector<EqKDTree*> &created_trees,
                          std::set<RtEvent> &applied_events,
                          const ShardMapping *mapping, ShardID source_shard);
      void invalidate_region_tree_context(const RegionRequirement &req,
          unsigned req_index, std::set<RtEvent> &applied_events, 
          bool filter_specific_fields);
    public:
      virtual ProjectionSummary* construct_projection_summary(
          Operation *op, unsigned index, const RegionRequirement &req,
          LogicalState *owner, const ProjectionInfo &proj_info);
      virtual bool has_interfering_shards(ProjectionSummary *one,
                                          ProjectionSummary *two);
      virtual bool match_timeouts(std::vector<LogicalUser*> &timeouts,
                                  std::vector<LogicalUser*> &to_delete,
                                  TimeoutMatchExchange *&exchange);
    public:
      void record_fill_view_creation(FillView *view);
      void record_fill_view_creation(DistributedID future_did, FillView *view);
      FillView* find_or_create_fill_view(FillOp *op, 
                             const void *value, size_t value_size);
      FillView* find_or_create_fill_view(FillOp *op,
                             const Future &future, bool &set_value);
      FillView* find_fill_view(const void *value, size_t value_size);
      FillView* find_fill_view(const Future &future);
    public:
      virtual void notify_instance_deletion(PhysicalManager *deleted); 
      virtual void add_subscriber_reference(PhysicalManager *manager) 
        { add_nested_resource_ref(manager->did); }
      virtual bool remove_subscriber_reference(PhysicalManager *manager)
        { return remove_nested_resource_ref(manager->did); }
    public:
      virtual const std::vector<PhysicalRegion>& begin_task(Processor proc);
      virtual void end_task(const void *res, size_t res_size, bool owned,
                      PhysicalInstance inst, FutureFunctor *callback_functor,
                      const Realm::ExternalInstanceResource *resource,
                      void (*freefunc)(const Realm::ExternalInstanceResource&),
                      const void *metadataptr, size_t metadatasize,
                      ApEvent effects);
      virtual void post_end_task(FutureInstance *instance,
                                 void *metadata, size_t metasize,
                                 FutureFunctor *callback_functor,
                                 bool own_callback_functor);
      virtual void handle_mispredication(void);
    public:
      virtual void destroy_lock(Lock l);
      virtual Grant acquire_grant(const std::vector<LockRequest> &requests);
      virtual void release_grant(Grant grant);
    public:
      virtual void destroy_phase_barrier(PhaseBarrier pb);
    public:
      void perform_barrier_dependence_analysis(Operation *op,
            const std::vector<PhaseBarrier> &wait_barriers,
            const std::vector<PhaseBarrier> &arrive_barriers,
            MustEpochOp *must_epoch = NULL);
    protected:
      void analyze_barrier_dependences(Operation *op,
            const std::vector<PhaseBarrier> &barriers,
            MustEpochOp *must_epoch, bool previous_gen);
    public:
      virtual DynamicCollective create_dynamic_collective(
                                                  unsigned arrivals,
                                                  ReductionOpID redop,
                                                  const void *init_value,
                                                  size_t init_size);
      virtual void destroy_dynamic_collective(DynamicCollective dc);
      virtual void arrive_dynamic_collective(DynamicCollective dc,
                        const void *buffer, size_t size, unsigned count);
      virtual void defer_dynamic_collective_arrival(DynamicCollective dc,
                                                    const Future &future,
                                                    unsigned count);
      virtual Future get_dynamic_collective_result(DynamicCollective dc,
                                                   Provenance *provenance);
      virtual DynamicCollective advance_dynamic_collective(
                                                   DynamicCollective dc);
    public:
      virtual TaskPriority get_current_priority(void) const;
      virtual void set_current_priority(TaskPriority priority); 
    public:
      static void handle_compute_equivalence_sets_request(Deserializer &derez,
                                     Runtime *runtime, AddressSpaceID source);
      static void handle_compute_equivalence_sets_response(Deserializer &derez,
                                                           Runtime *runtime);
      static void handle_output_equivalence_set_request(Deserializer &derez,
                                     Runtime *runtime);
      static void handle_output_equivalence_set_response(Deserializer &derez,
                                     Runtime *runtime, AddressSpaceID source);
    public:
      static void handle_prepipeline_stage(const void *args);
      static void handle_dependence_stage(const void *args);
      static void handle_ready_queue(const void *args);
      static void handle_enqueue_task_queue(const void *args);
      static void handle_distribute_task_queue(const void *args);
      static void handle_launch_task_queue(const void *args);
      static void handle_resolution_queue(const void *args);
      static void handle_trigger_execution_queue(const void *args);
      static void handle_deferred_execution_queue(const void *args);
      static void handle_trigger_completion_queue(const void *args);
      static void handle_deferred_completion_queue(const void *args);
      static void handle_trigger_commit_queue(const void *args);
      static void handle_deferred_commit_queue(const void *args);
      static void handle_post_end_task(const void *args);
    public:
      void send_context(AddressSpaceID source);
    public:
      // These three methods guard all access to the creation of views onto
      // physical instances within a parent task context. This is important
      // because we need to guarantee the invariant that for every given 
      // physical instance in a context it has at most one logical view
      // that represents its state in the physical analysis.
      // Be careful here! These methods should be called on a context
      // that is the result of find_parent_physical_context to account
      // for virtual mappings
      void convert_individual_views(const std::vector<PhysicalManager*> &srcs,
                                    std::vector<IndividualView*> &views,
                                    CollectiveMapping *mapping = NULL);
      void convert_individual_views(const InstanceSet &sources,
                                    std::vector<IndividualView*> &views,
                                    CollectiveMapping *mapping = NULL);
      void convert_analysis_views(const InstanceSet &targets,
                       LegionVector<FieldMaskSet<InstanceView> > &target_views);
      IndividualView* create_instance_top_view(PhysicalManager *manager,
                                AddressSpaceID source,
                                CollectiveMapping *mapping = NULL);
      virtual CollectiveResult* find_or_create_collective_view(RegionTreeID tid,
          const std::vector<DistributedID> &instances, RtEvent &ready);
      void notify_collective_deletion(RegionTreeID tid, DistributedID did);
    protected:
      RtEvent dispatch_collective_invalidation(
          const CollectiveResult *collective, const FieldMask &invalid_mask,
          const FieldMaskSet<CollectiveResult> &replacements);
      CollectiveResult* find_or_create_collective_view(RegionTreeID tid,
          const std::vector<DistributedID> &instances);
      RtEvent create_collective_view(DistributedID creator_did,
          DistributedID collective_did, CollectiveMapping *mapping,
          const std::vector<DistributedID> &individual_dids);
      static void release_collective_view(Runtime *runtime, 
          DistributedID context_did, DistributedID collective_did);
    public:
      static void handle_create_collective_view(Deserializer &derez,
                                                Runtime *runtime);
      static void handle_delete_collective_view(Deserializer &derez,
                                                Runtime *runtime);
      static void handle_release_collective_view(Deserializer &derez,
                                                 Runtime *runtime);
    protected:
      void execute_task_launch(TaskOp *task, bool index, 
                               LogicalTrace *current_trace, 
                               Provenance *provenance, 
                               bool silence_warnings, bool inlining_enabled);
    public:
      void clone_local_fields(
          std::map<FieldSpace,std::vector<LocalFieldInfo> > &child_local) const;
#ifdef DEBUG_LEGION
      // This is a helpful debug method that can be useful when called from
      // a debugger to find the earliest operation that hasn't mapped yet
      // which is especially useful when debugging scheduler hangs
      Operation* get_earliest(void) const;
#endif
#ifdef LEGION_SPY
      void register_implicit_replay_dependence(Operation *op);
#endif
    public:
      const ContextID tree_context;
      const bool full_inner_context;
    protected:
      // This is immutable except for remote contexts which unpack it 
      // after the object has already been created
      bool concurrent_context;
      bool finished_execution;
      bool has_inline_accessor; 
    protected:
      mutable LocalLock                         privilege_lock;
      unsigned                                  next_created_index;
      // Application tasks can manipulate these next two data
      // structure by creating regions and fields, make sure you are
      // holding the operation lock when you are accessing them
      // We use a region requirement with an empty privilege_fields
      // set to indicate regions on which we have privileges for 
      // all fields because this is a created region instead of
      // a created field.
      std::map<unsigned,RegionRequirement>      created_requirements;
      std::map<unsigned,bool>                   returnable_privileges;
      // Number of outstanding deletions using this created requirement
      // The last one to send the count to zero actually gets to delete
      // the requirement and the logical region
      std::map<unsigned,unsigned>               deletion_counts; 
    protected:
      // Equivalence set trees are used for finding the equivalence sets
      // for a given parent region requirement. Note that each of these
      // trees comes with an associated tree lock that guarantees that 
      // invalidation are exclusive with respect to all other kinds of
      // operations that traverse the equivalence set trees
      class EqKDRoot {
      public:
        EqKDRoot(void);
        EqKDRoot(EqKDTree *tree);
        EqKDRoot(const EqKDRoot &rhs) = delete;
        EqKDRoot(EqKDRoot &&rhs);
        ~EqKDRoot(void);
      public:
        EqKDRoot& operator=(const EqKDRoot &rhs) = delete;
        EqKDRoot& operator=(EqKDRoot &&rhs);
      public:
        EqKDTree *tree;
        LocalLock *lock;
      };
      std::map<unsigned,EqKDRoot>                       equivalence_set_trees;
      // Pending computations for equivalence set trees
      std::map<unsigned,RtUserEvent>            pending_equivalence_set_trees;
    protected:
      Mapper::ContextConfigOutput           context_configuration;
      TaskTreeCoordinates                   context_coordinates;
    protected:
      const std::vector<unsigned>           &parent_req_indexes;
      const std::vector<bool>               &virtual_mapped;
      // Keep track of inline mapping regions for this task
      // so we can see when there are conflicts, note that accessing
      // this data structure requires the inline lock because
      // unordered detach operations can touch it without synchronizing
      // with the executing task
      LegionList<PhysicalRegion,TASK_INLINE_REGION_ALLOC> inline_regions;
    protected:
      mutable LocalLock                     child_op_lock;
      // Track whether this task has finished executing
      size_t total_children_count; // total number of sub-operations
      size_t executing_children_count;
      size_t executed_children_count;
      size_t total_summary_count;
      size_t total_tunable_count;
      std::atomic<size_t> outstanding_children_count; 
      std::deque<ReorderBufferEntry> reorder_buffer;
      // For tracking any operations that come from outside the
      // task like a garbage collector that need to be inserted
      // into the stream of operations from the task
      std::vector<Operation*> unordered_ops;
#ifdef LEGION_SPY
      // Some help for Legion Spy for validating fences
      std::deque<UniqueID> ops_since_last_fence;
      std::set<ApEvent> previous_completion_events;
      // And for verifying the cummulativity property of task
      // (e.g. that they are not complete until all their children are)
      std::vector<ApEvent> cummulative_child_completion_events;
#endif
    protected: // Queues for fusing together small meta-tasks
      mutable LocalLock                               prepipeline_lock;
      std::deque<std::pair<Operation*,GenerationID> > prepipeline_queue;
    protected:
      mutable LocalLock                               dependence_lock;
      std::deque<Operation*>                          dependence_queue;
      RtEvent                                         dependence_precondition;
    protected: 
      mutable LocalLock                               ready_lock;
      std::list<QueueEntry<Operation*> >              ready_queue;
      CompletionQueue                                 ready_comp_queue;
    protected:
      mutable LocalLock                               enqueue_task_lock;
      std::list<QueueEntry<TaskOp*> >                 enqueue_task_queue;
      CompletionQueue                                 enqueue_task_comp_queue;
    protected:
      mutable LocalLock                               distribute_task_lock;
      std::list<QueueEntry<TaskOp*> >                 distribute_task_queue;
      CompletionQueue                                distribute_task_comp_queue;
    protected:
      mutable LocalLock                               launch_task_lock;
      std::list<QueueEntry<TaskOp*> >                 launch_task_queue;
      CompletionQueue                                 launch_task_comp_queue;
    protected:
      mutable LocalLock                               resolution_lock;
      std::list<QueueEntry<Operation*> >              resolution_queue;
      CompletionQueue                                 resolution_comp_queue;
    protected:
      mutable LocalLock                               trigger_execution_lock;
      std::list<QueueEntry<Operation*> >              trigger_execution_queue;
      CompletionQueue                             trigger_execution_comp_queue;
    protected:
      mutable LocalLock                               deferred_execution_lock;
      std::list<QueueEntry<Operation*> >              deferred_execution_queue;
      CompletionQueue                             deferred_execution_comp_queue;
    protected:
      mutable LocalLock                               trigger_completion_lock;
      std::list<QueueEntry<Operation*> >              trigger_completion_queue;
      CompletionQueue                             trigger_completion_comp_queue;
    protected:
      mutable LocalLock                               deferred_completion_lock;
      std::list<QueueEntry<Operation*> >              deferred_completion_queue;
      CompletionQueue                            deferred_completion_comp_queue;
    protected:
      mutable LocalLock                               trigger_commit_lock;
      std::list<QueueEntry<Operation*> >              trigger_commit_queue;
      CompletionQueue                                 trigger_commit_comp_queue;
    protected:
      mutable LocalLock                               deferred_commit_lock;
      std::list<QueueEntry<std::pair<Operation*,bool> > > deferred_commit_queue;
      CompletionQueue                                deferred_commit_comp_queue;
    protected:
      mutable LocalLock                               post_task_lock;
      std::list<PostTaskArgs>                         post_task_queue;
      CompletionQueue                                 post_task_comp_queue;
    protected:
      // Traces for this task's execution
      LegionMap<TraceID,LogicalTrace*,TASK_TRACES_ALLOC> traces;
      LogicalTrace *current_trace;
      LogicalTrace *previous_trace;
      // ID is either 0 for not replaying, 1 for replaying, or
      // the event id for signaling that the status isn't ready 
      std::atomic<realm_id_t> physical_trace_replay_status;
      bool valid_wait_event;
      RtUserEvent window_wait;
      std::deque<ApEvent> frame_events;
    protected:
      // Number of sub-tasks ready to map
      unsigned outstanding_subtasks;
      // Number of mapped sub-tasks that are yet to run
      unsigned pending_subtasks;
      // Number of pending_frames
      unsigned pending_frames;
      // Track whether this context is current active for scheduling
      // indicating that it is no longer far enough ahead
      bool currently_active_context;
    protected:
#ifdef LEGION_SPY
      UniqueID current_fence_uid;
      GenerationID current_mapping_fence_gen;
#endif
      unsigned current_mapping_fence_index;
      RtEvent current_mapping_fence_event;
      ApEvent current_execution_fence_event;
      unsigned current_execution_fence_index;
      // We currently do not track dependences for dependent partitioning
      // operations on index partitions and their subspaces directly, so 
      // we instead use this to ensure mapping dependence ordering with 
      // any operations which might need downstream information about 
      // partitions or subspaces. Note that this means that all dependent
      // partitioning operations are guaranteed to map in order currently
      // We've now extended this to include creation operations and pending
      // partition operations as well for similar reasons, so now this 
      // is a general operation class
      Operation *last_implicit_creation;
      GenerationID last_implicit_creation_gen;
    protected:
      // For managing changing task priorities
      ApEvent realm_done_event;
      TaskPriority current_priority;
    protected: // Instance top view data structures
      mutable LocalLock                          instance_view_lock;
      std::map<PhysicalManager*,IndividualView*> instance_top_views;
      std::map<PhysicalManager*,RtUserEvent>     pending_top_views;
    protected:
      // Field allocation data
      std::map<FieldSpace,FieldAllocatorImpl*> field_allocators;
    protected:
      // Our cached set of index spaces for immediate domains
      std::map<Domain,IndexSpace> index_launch_spaces;
    protected:
      // Dependence tracking information for phase barriers
      mutable LocalLock                                   phase_barrier_lock;
      struct BarrierContribution {
      public:
        BarrierContribution(void) : op(NULL), gen(0), uid(0), muid(0) { }
        BarrierContribution(Operation *o, GenerationID g, 
                            UniqueID u, UniqueID m, size_t bg)
          : op(o), gen(g), uid(u), muid(m), bargen(bg) { }
      public:
        Operation *op;
        GenerationID gen;
        UniqueID uid;
        UniqueID muid; // must epoch uid
        size_t bargen; // the barrier generation
      };
      std::map<size_t,std::list<BarrierContribution> > barrier_contributions;
    protected:
      // Track information for locally allocated fields
      mutable LocalLock                                 local_field_lock;
      std::map<FieldSpace,std::vector<LocalFieldInfo> > local_field_infos;
    protected:
      // Cache for fill views
      mutable LocalLock     fill_view_lock;            
      std::list<FillView*>  value_fill_view_cache;
      std::list<std::pair<FillView*,DistributedID> > future_fill_view_cache;
      static const size_t MAX_FILL_VIEW_CACHE_SIZE = 64;
    protected:
      // This data structure should only be accessed during the logical
      // analysis stage of the pipeline and therefore no lock is needed
      std::map<IndexTreeNode*,
        std::vector<AttachProjectionFunctor*> > attach_functions;
    protected:
      // Resources that can build up over a task's lifetime
      LegionDeque<Reservation,TASK_RESERVATION_ALLOC> context_locks;
      LegionDeque<ApBarrier,TASK_BARRIER_ALLOC> context_barriers;
    protected:
      // Collective instance rendezvous data structures
      mutable LocalLock                                 collective_lock;
      // Only valid on the onwer context node
      std::map<RegionTreeID,
               std::vector<CollectiveResult*> >         collective_results;
    };

    /**
     * \class TopLevelContext
     * This is the top-level task context that
     * exists at the root of a task tree. In
     * general there will only be one of these
     * per application unless mappers decide to
     * create their own tasks for performing
     * computation.
     */
    class TopLevelContext : public InnerContext {
    public:
<<<<<<< HEAD
      TopLevelContext(Runtime *runtime, 
          coord_t normal_id, coord_t implicit_id);
=======
      TopLevelContext(Runtime *runtime, Processor executing,
          DistributedID id = 0, CollectiveMapping *mapping = NULL);
>>>>>>> ba02f74b
      TopLevelContext(const TopLevelContext &rhs) = delete;
      virtual ~TopLevelContext(void);
    public:
      TopLevelContext& operator=(const TopLevelContext &rhs) = delete;
    public:
      virtual void pack_remote_context(Serializer &rez, 
          AddressSpaceID target, bool replicate = false);
      virtual InnerContext* find_parent_context(void);
      virtual UniqueID get_unique_id(void) const { return root_uid; }
    public:
      virtual InnerContext* find_outermost_local_context(
                          InnerContext *previous = NULL);
      virtual InnerContext* find_top_context(InnerContext *previous = NULL);
    public:
      virtual void receive_created_region_contexts(
                          const std::vector<RegionNode*> &created_regions,
                          const std::vector<EqKDTree*> &created_trees,
                          std::set<RtEvent> &applied_events,
                          const ShardMapping *mapping, ShardID source_shard);
      virtual RtEvent compute_equivalence_sets(unsigned req_index,
                      const std::vector<EqSetTracker*> &targets,
                      const std::vector<AddressSpaceID> &target_spaces,
                      AddressSpaceID creation_target_space,
                      IndexSpaceExpression *expr, const FieldMask &mask);
      virtual RtEvent record_output_equivalence_set(EqSetTracker *source,
                      AddressSpaceID source_space, unsigned req_index,
                      EquivalenceSet *set, const FieldMask &mask);
    public:
      const UniqueID root_uid;
    protected:
      std::vector<RegionRequirement>       dummy_requirements;
      std::vector<OutputRequirement>       dummy_output_requirements;
      std::vector<unsigned>                dummy_indexes;
      std::vector<bool>                    dummy_mapped;
    };

    /**
     * \class ReplicateContext
     * A replicate context is a special kind of inner context for
     * executing control-replicated tasks.
     */
    class ReplicateContext : public InnerContext {
    public: 
      struct ISBroadcast {
      public:
        ISBroadcast(void) : expr_id(0), did(0), double_buffer(false) { }
        ISBroadcast(IndexSpaceID i, IndexTreeID t, IndexSpaceExprID e, 
                    DistributedID d, bool db)
          : space_id(i), tid(t), expr_id(e), did(d), double_buffer(db) { }
      public:
        IndexSpaceID space_id;
        IndexTreeID tid;
        IndexSpaceExprID expr_id;
        DistributedID did;
        bool double_buffer;
      };
      struct IPBroadcast {
      public:
        IPBroadcast(void) : did(0), double_buffer(false) { }
        IPBroadcast(IndexPartitionID p, DistributedID d, bool db) 
          : pid(p), did(d), double_buffer(db) { }
      public:
        IndexPartitionID pid;
        DistributedID did;
        bool double_buffer;
      };
      struct FSBroadcast { 
      public:
        FSBroadcast(void) : did(0), double_buffer(false) { }
        FSBroadcast(FieldSpaceID i, DistributedID d, bool db) 
          : space_id(i), did(d), double_buffer(db) { }
      public:
        FieldSpaceID space_id;
        DistributedID did;
        bool double_buffer;
      };
      struct FIDBroadcast {
      public:
        FIDBroadcast(void) : field_id(0), double_buffer(false) { }
        FIDBroadcast(FieldID fid, bool db)
          : field_id(fid), double_buffer(db) { }
      public:
        FieldID field_id;
        bool double_buffer;
      };
      struct LRBroadcast {
      public:
        LRBroadcast(void) : tid(0), double_buffer(false) { }
        LRBroadcast(RegionTreeID t, DistributedID d, bool db) :
          tid(t), did(d), double_buffer(db) { }
      public:
        RegionTreeID tid;
        DistributedID did;
        bool double_buffer;
      };
      struct DIDBroadcast {
        DIDBroadcast(void) : did(0), double_buffer(false) { }
        DIDBroadcast(DistributedID d, bool db) : did(d), double_buffer(db) { }
      public:
        DistributedID did;
        bool double_buffer;
      };
      struct IntraSpaceDeps {
      public:
        std::map<ShardID,RtEvent> ready_deps;
        std::map<ShardID,RtUserEvent> pending_deps;
      };
    public:
      template<typename T, bool LOGICAL, bool SINGLE=false>
      class ReplBarrier {
      public:
        ReplBarrier(void) : owner(false) { }
        ReplBarrier(const ReplBarrier &rhs) = delete;
        ReplBarrier(ReplBarrier &&rhs)
          : barrier(rhs.barrier), owner(rhs.owner) { rhs.owner = false; }
        ~ReplBarrier(void) 
          { if (owner && barrier.exists()) barrier.destroy_barrier(); }
      public:
        ReplBarrier& operator=(const ReplBarrier &rhs) = delete;
        inline ReplBarrier& operator=(ReplBarrier &&rhs)
          {
            if (owner && barrier.exists()) barrier.destroy_barrier();
            barrier = rhs.barrier;
            owner = rhs.owner;
            rhs.owner = false;
            return *this;
          }
      public:
#ifdef DEBUG_LEGION_COLLECTIVES
        inline T next(ReplicateContext *ctx, ReductionOpID redop = 0,
            const void *init_value = NULL, size_t init_size = 0)
#else
        inline T next(ReplicateContext *ctx)
#endif
        {
          if (!barrier.exists())
          {
            if (LOGICAL)
              owner = ctx->create_new_logical_barrier(barrier,
#ifdef DEBUG_LEGION_COLLECTIVES
                  redop, init_value, init_size,
#endif
                  SINGLE ? 1 : ctx->total_shards);
            else
              owner = ctx->create_new_replicate_barrier(barrier,
#ifdef DEBUG_LEGION_COLLECTIVES
                  redop, init_value, init_size,
#endif
                  SINGLE ? 1 : ctx->total_shards);
          }
          const T result = barrier;
          Runtime::advance_barrier(barrier);
          return result;
        }
      private:
        T barrier;
        bool owner;
      };
    public:
      enum ReplicateAPICall {
        REPLICATE_PERFORM_REGISTRATION_CALLBACK,
        REPLICATE_CONSENSUS_MATCH,
        REPLICATE_REGISTER_TASK_VARIANT,
        REPLICATE_GENERATE_DYNAMIC_TRACE_ID,
        REPLICATE_GENERATE_DYNAMIC_MAPPER_ID,
        REPLICATE_GENERATE_DYNAMIC_PROJECTION_ID,
        REPLICATE_GENERATE_DYNAMIC_SHARDING_ID,
        REPLICATE_GENERATE_DYNAMIC_TASK_ID,
        REPLICATE_GENERATE_DYNAMIC_REDUCTION_ID,
        REPLICATE_GENERATE_DYNAMIC_SERDEZ_ID,
        REPLICATE_CREATE_INDEX_SPACE,
        REPLICATE_CREATE_UNBOUND_INDEX_SPACE,
        REPLICATE_UNION_INDEX_SPACES,
        REPLICATE_INTERSECT_INDEX_SPACES,
        REPLICATE_SUBTRACT_INDEX_SPACES,
        REPLICATE_CREATE_SHARED_OWNERSHIP,
        REPLICATE_DESTROY_INDEX_SPACE,
        REPLICATE_DESTROY_INDEX_PARTITION,
        REPLICATE_CREATE_EQUAL_PARTITION,
        REPLICATE_CREATE_PARTITION_BY_WEIGHTS,
        REPLICATE_CREATE_PARTITION_BY_UNION,
        REPLICATE_CREATE_PARTITION_BY_INTERSECTION,
        REPLICATE_CREATE_PARTITION_BY_DIFFERENCE,
        REPLICATE_CREATE_CROSS_PRODUCT_PARTITIONS,
        REPLICATE_CREATE_ASSOCIATION,
        REPLICATE_CREATE_RESTRICTED_PARTITION,
        REPLICATE_CREATE_PARTITION_BY_DOMAIN,
        REPLICATE_CREATE_PARTITION_BY_FIELD,
        REPLICATE_CREATE_PARTITION_BY_IMAGE,
        REPLICATE_CREATE_PARTITION_BY_IMAGE_RANGE,
        REPLICATE_CREATE_PARTITION_BY_PREIMAGE,
        REPLICATE_CREATE_PARTITION_BY_PREIMAGE_RANGE,
        REPLICATE_CREATE_PENDING_PARTITION,
        REPLICATE_CREATE_INDEX_SPACE_UNION,
        REPLICATE_CREATE_INDEX_SPACE_INTERSECTION,
        REPLICATE_CREATE_INDEX_SPACE_DIFFERENCE,
        REPLICATE_CREATE_FIELD_SPACE,
        REPLICATE_DESTROY_FIELD_SPACE,
        REPLICATE_ALLOCATE_FIELD,
        REPLICATE_FREE_FIELD,
        REPLICATE_ALLOCATE_FIELDS,
        REPLICATE_FREE_FIELDS,
        REPLICATE_CREATE_LOGICAL_REGION,
        REPLICATE_DESTROY_LOGICAL_REGION,
        REPLICATE_RESET_EQUIVALENCE_SETS,
        REPLICATE_CREATE_FIELD_ALLOCATOR,
        REPLICATE_EXECUTE_TASK,
        REPLICATE_EXECUTE_INDEX_SPACE,
        REPLICATE_REDUCE_FUTURE_MAP,
        REPLICATE_CONSTRUCT_FUTURE_MAP,
        REPLICATE_FUTURE_MAP_GET_ALL_FUTURES,
        REPLICATE_FUTURE_MAP_WAIT_ALL_FUTURES,
        REPLICATE_MAP_REGION,
        REPLICATE_REMAP_REGION,
        REPLICATE_FILL_FIELDS,
        REPLICATE_DISCARD_FIELDS,
        REPLICATE_ISSUE_COPY,
        REPLICATE_ATTACH_RESOURCE,
        REPLICATE_DETACH_RESOURCE,
        REPLICATE_INDEX_ATTACH_RESOURCE,
        REPLICATE_INDEX_DETACH_RESOURCE,
        REPLICATE_ACQUIRE,
        REPLICATE_RELEASE,
        REPLICATE_MUST_EPOCH,
        REPLICATE_TIMING_MEASUREMENT,
        REPLICATE_TUNABLE_SELECTION,
        REPLICATE_MAPPING_FENCE,
        REPLICATE_EXECUTION_FENCE,
        REPLICATE_BEGIN_TRACE,
        REPLICATE_END_TRACE,
        REPLICATE_CREATE_PHASE_BARRIER,
        REPLICATE_DESTROY_PHASE_BARRIER,
        REPLICATE_ADVANCE_PHASE_BARRIER,
        REPLICATE_ADVANCE_DYNAMIC_COLLECTIVE,
        REPLICATE_END_TASK,
        REPLICATE_FUTURE_FROM_VALUE,
        REPLICATE_ATTACH_TASK_INFO,
        REPLICATE_ATTACH_INDEX_SPACE_INFO,
        REPLICATE_ATTACH_INDEX_PARTITION_INFO,
        REPLICATE_ATTACH_FIELD_SPACE_INFO,
        REPLICATE_ATTACH_FIELD_INFO,
        REPLICATE_ATTACH_LOGICAL_REGION_INFO,
        REPLICATE_ATTACH_LOGICAL_PARTITION_INFO,
      };
    public:
      class AttachDetachShardingFunctor : public ShardingFunctor {
      public:
        AttachDetachShardingFunctor(void) { }
        virtual ~AttachDetachShardingFunctor(void) { }
      public:
        virtual ShardID shard(const DomainPoint &point,
                              const Domain &full_space,
                              const size_t total_shards);
      };
      /**
       * \class UniversalShardingFunctor
       * This is a special sharding functor only used during the logical 
       * analysis and has no bearing on the actual computed sharding. For
       * some operations we need to have a way to say that an individual
       * operation will be analyzed collectively on all the shards. This
       * sharding function accomplishes this by mapping all the points to
       * the non-shard UINT_MAX which will be non-interfering with 
       * This maps all the points to the non-shard UINT_MAX which means that
       * it will interfere with any normally mapped projections but not with
       * any other projections which will be analyzed on all the nodes.
       */
      class UniversalShardingFunctor : public ShardingFunctor {
      public:
        UniversalShardingFunctor(void) { }
        virtual ~UniversalShardingFunctor(void) { }
      public:
        virtual ShardID shard(const DomainPoint &point,
                              const Domain &full_space,
                              const size_t total_shards) { return UINT_MAX; }
      };
    public:
      ReplicateContext(Runtime *runtime, ShardTask *owner,int d,bool full_inner,
                       const std::vector<RegionRequirement> &reqs,
                       const std::vector<OutputRequirement> &output_reqs,
                       const std::vector<unsigned> &parent_indexes,
                       const std::vector<bool> &virt_mapped,
                       ApEvent execution_fence_event,
                       ShardManager *manager, bool inline_task, 
                       bool implicit_task = false, bool concurrent = false);
      ReplicateContext(const ReplicateContext &rhs) = delete;
      virtual ~ReplicateContext(void);
    public:
      ReplicateContext& operator=(const ReplicateContext &rhs) = delete;
    public:
      inline int get_shard_collective_radix(void) const
        { return shard_collective_radix; }
      inline int get_shard_collective_log_radix(void) const
        { return shard_collective_log_radix; }
      inline int get_shard_collective_stages(void) const
        { return shard_collective_stages; }
      inline int get_shard_collective_participating_shards(void) const
        { return shard_collective_participating_shards; }
      inline int get_shard_collective_last_radix(void) const
        { return shard_collective_last_radix; } 
      virtual ShardID get_shard_id(void) const { return owner_shard->shard_id; }
      virtual DistributedID get_replication_id(void) const;
      virtual size_t get_total_shards(void) const { return total_shards; }
      virtual ContextID get_physical_tree_context(void) const;
    public: // Privilege tracker methods
      virtual void receive_resources(size_t return_index,
              std::map<LogicalRegion,unsigned> &created_regions,
              std::vector<DeletedRegion> &deleted_regions,
              std::set<std::pair<FieldSpace,FieldID> > &created_fields,
              std::vector<DeletedField> &deleted_fields,
              std::map<FieldSpace,unsigned> &created_field_spaces,
              std::map<FieldSpace,std::set<LogicalRegion> > &latent_spaces,
              std::vector<DeletedFieldSpace> &deleted_field_spaces,
              std::map<IndexSpace,unsigned> &created_index_spaces,
              std::vector<DeletedIndexSpace> &deleted_index_spaces,
              std::map<IndexPartition,unsigned> &created_partitions,
              std::vector<DeletedPartition> &deleted_partitions,
              std::set<RtEvent> &preconditions);
    public: // Murmur3Hasher::HashVerifier method
      virtual bool verify_hash(const uint64_t hash[2],
          const char *description, Provenance *provenance, bool every);
    protected:
      void receive_replicate_resources(size_t return_index,
              std::map<LogicalRegion,unsigned> &created_regions,
              std::vector<DeletedRegion> &deleted_regions,
              std::set<std::pair<FieldSpace,FieldID> > &created_fields,
              std::vector<DeletedField> &deleted_fields,
              std::map<FieldSpace,unsigned> &created_field_spaces,
              std::map<FieldSpace,std::set<LogicalRegion> > &latent_spaces,
              std::vector<DeletedFieldSpace> &deleted_field_spaces,
              std::map<IndexSpace,unsigned> &created_index_spaces,
              std::vector<DeletedIndexSpace> &deleted_index_spaces,
              std::map<IndexPartition,unsigned> &created_partitions,
              std::vector<DeletedPartition> &deleted_partitions,
              std::set<RtEvent> &preconditions, RtBarrier &ready_barrier, 
              RtBarrier &mapped_barrier, RtBarrier &execution_barrier);
      void register_region_deletions(ApEvent precondition,
                     const std::map<Operation*,GenerationID> &dependences,
                     std::vector<DeletedRegion> &regions,
                     std::set<RtEvent> &preconditions, RtBarrier &ready_barrier,
                     RtBarrier &mapped_barrier, RtBarrier &execution_barrier);
      void register_field_deletions(ApEvent precondition,
            const std::map<Operation*,GenerationID> &dependences,
            std::vector<DeletedField> &fields,
            std::set<RtEvent> &preconditions, RtBarrier &ready_barrier,
            RtBarrier &mapped_barrier, RtBarrier &execution_barrier);
      void register_field_space_deletions(ApEvent precondition,
                    const std::map<Operation*,GenerationID> &dependences,
                    std::vector<DeletedFieldSpace> &spaces,
                    std::set<RtEvent> &preconditions, RtBarrier &ready_barrier,
                    RtBarrier &mapped_barrier, RtBarrier &execution_barrier);
      void register_index_space_deletions(ApEvent precondition,
                    const std::map<Operation*,GenerationID> &dependences,
                    std::vector<DeletedIndexSpace> &spaces,
                    std::set<RtEvent> &preconditions, RtBarrier &ready_barrier,
                    RtBarrier &mapped_barrier, RtBarrier &execution_barrier);
      void register_index_partition_deletions(ApEvent precondition,
                    const std::map<Operation*,GenerationID> &dependences,
                    std::vector<DeletedPartition> &parts,
                    std::set<RtEvent> &preconditions, RtBarrier &ready_barrier,
                    RtBarrier &mapped_barrier, RtBarrier &execution_barrier);
    public:
      void perform_replicated_region_deletions(
                     std::vector<LogicalRegion> &regions,
                     std::set<RtEvent> &preconditions);
      void perform_replicated_field_deletions(
            std::vector<std::pair<FieldSpace,FieldID> > &fields,
            std::set<RtEvent> &preconditions);
      void perform_replicated_field_space_deletions(
                          std::vector<FieldSpace> &spaces,
                          std::set<RtEvent> &preconditions);
      void perform_replicated_index_space_deletions(
                          std::vector<IndexSpace> &spaces,
                          std::set<RtEvent> &preconditions);
      void perform_replicated_index_partition_deletions(
                          std::vector<IndexPartition> &parts,
                          std::set<RtEvent> &preconditions);
    public:
#ifdef LEGION_USE_LIBDL
      virtual void perform_global_registration_callbacks(
                     Realm::DSOReferenceImplementation *dso, const void *buffer,
                     size_t buffer_size, bool withargs, size_t dedup_tag,
                     RtEvent local_done, RtEvent global_done, 
                     std::set<RtEvent> &preconditions);
#endif
      virtual void print_once(FILE *f, const char *message) const;
      virtual void log_once(Realm::LoggerMessage &message) const;
      virtual Future from_value(const void *value, size_t value_size,
          bool owned, Provenance *provenance, bool shard_local);
      virtual Future from_value(const void *buffer, size_t size, bool owned,
          const Realm::ExternalInstanceResource &resource,
          void (*freefunc)(const Realm::ExternalInstanceResource&),
          Provenance *provenance, bool shard_local);
      virtual Future consensus_match(const void *input, void *output,
          size_t num_elements, size_t element_size, Provenance *provenance); 
    public:
      virtual VariantID register_variant(const TaskVariantRegistrar &registrar,
                          const void *user_data, size_t user_data_size,
                          const CodeDescriptor &desc, size_t ret_size,
                          bool has_ret_size, VariantID vid, bool check_task_id);
      virtual VariantImpl* select_inline_variant(TaskOp *child,
                const std::vector<PhysicalRegion> &parent_regions,
                std::deque<InstanceSet> &physical_instances);
      virtual TraceID generate_dynamic_trace_id(void);
      virtual MapperID generate_dynamic_mapper_id(void);
      virtual ProjectionID generate_dynamic_projection_id(void);
      virtual ShardingID generate_dynamic_sharding_id(void);
      virtual TaskID generate_dynamic_task_id(void);
      virtual ReductionOpID generate_dynamic_reduction_id(void);
      virtual CustomSerdezID generate_dynamic_serdez_id(void);
      virtual bool perform_semantic_attach(const char *func, unsigned kind,
          const void *arg, size_t arglen, SemanticTag tag, const void *buffer,
          size_t size, bool is_mutable, bool &global, 
          const void *arg2 = NULL, size_t arg2len = 0);
      virtual void post_semantic_attach(void);
    public:
      virtual EquivalenceSet* create_initial_equivalence_set(unsigned idx1,
                                                  const RegionRequirement &req);
      virtual void refine_equivalence_sets(unsigned req_index,
                                           IndexSpaceNode *node,
                                           const FieldMask &refinement_mask,
                                           std::vector<RtEvent> &applied_events,
                                           bool sharded = false);
      virtual void receive_created_region_contexts(
                          const std::vector<RegionNode*> &created_regions,
                          const std::vector<EqKDTree*> &created_trees,
                          std::set<RtEvent> &applied_events,
                          const ShardMapping *mapping, ShardID source_shard);
      bool compute_shard_to_shard_mapping(const ShardMapping &src_mapping,
                std::multimap<ShardID,ShardID> &src_to_dst_mapping) const;
      void handle_created_region_contexts(Deserializer &derez,
                                          std::set<RtEvent> &applied_events);
    public: 
      // Interface to operations performed by a context
      virtual IndexSpace create_index_space(const Domain &domain, 
                                            TypeTag type_tag,
                                            Provenance *provenance);
      virtual IndexSpace create_index_space(const Future &future, 
                                            TypeTag type_tag,
                                            Provenance *provenance);
      virtual IndexSpace create_index_space(
                           const std::vector<DomainPoint> &points,
                           Provenance *provenance);
      virtual IndexSpace create_index_space(
                           const std::vector<Domain> &rects,
                           Provenance *provenance);
      virtual IndexSpace create_unbound_index_space(TypeTag type_tag,
                                                    Provenance *provenance);
    protected:
      IndexSpace create_index_space_replicated(const Domain *bounds,
                                               TypeTag type_tag,
                                               Provenance *provenance);
    public:
      virtual IndexSpace union_index_spaces(
                           const std::vector<IndexSpace> &spaces,
                           Provenance *provenance);
      virtual IndexSpace intersect_index_spaces(
                           const std::vector<IndexSpace> &spaces,
                           Provenance *provenance);
      virtual IndexSpace subtract_index_spaces(
                           IndexSpace left, IndexSpace right,
                           Provenance *provenance);
      virtual void create_shared_ownership(IndexSpace handle);
      virtual void destroy_index_space(IndexSpace handle, 
                                       const bool unordered,
                                       const bool recurse,
                                       Provenance *provenance);
      virtual void create_shared_ownership(IndexPartition handle);
      virtual void destroy_index_partition(IndexPartition handle, 
                                           const bool unordered,
                                           const bool recurse,
                                           Provenance *provenance);
      virtual IndexPartition create_equal_partition(
                                            IndexSpace parent,
                                            IndexSpace color_space,
                                            size_t granularity,
                                            Color color,
                                            Provenance *provenance);
      virtual IndexPartition create_partition_by_weights(IndexSpace parent,
                                            const FutureMap &weights,
                                            IndexSpace color_space,
                                            size_t granularity, 
                                            Color color,
                                            Provenance *provenance);
      virtual IndexPartition create_partition_by_union(
                                            IndexSpace parent,
                                            IndexPartition handle1,
                                            IndexPartition handle2,
                                            IndexSpace color_space,
                                            PartitionKind kind,
                                            Color color,
                                            Provenance *provenance);
      virtual IndexPartition create_partition_by_intersection(
                                            IndexSpace parent,
                                            IndexPartition handle1,
                                            IndexPartition handle2,
                                            IndexSpace color_space,
                                            PartitionKind kind,
                                            Color color,
                                            Provenance *provenance);
      virtual IndexPartition create_partition_by_intersection(
                                            IndexSpace parent,
                                            IndexPartition partition,
                                            PartitionKind kind,
                                            Color color,
                                            bool dominates,
                                            Provenance *provenance);
      virtual IndexPartition create_partition_by_difference(
                                            IndexSpace parent,
                                            IndexPartition handle1,
                                            IndexPartition handle2,
                                            IndexSpace color_space,
                                            PartitionKind kind,
                                            Color color,
                                            Provenance *provenance);
      virtual Color create_cross_product_partitions(
                                            IndexPartition handle1,
                                            IndexPartition handle2,
                              std::map<IndexSpace,IndexPartition> &handles,
                                            PartitionKind kind,
                                            Color color,
                                            Provenance *provenance);
      virtual void create_association(      LogicalRegion domain,
                                            LogicalRegion domain_parent,
                                            FieldID domain_fid,
                                            IndexSpace range,
                                            MapperID id, MappingTagID tag,
                                            const UntypedBuffer &marg,
                                            Provenance *provenance);
      virtual IndexPartition create_restricted_partition(
                                            IndexSpace parent,
                                            IndexSpace color_space,
                                            const void *transform,
                                            size_t transform_size,
                                            const void *extent,
                                            size_t extent_size,
                                            PartitionKind part_kind,
                                            Color color,
                                            Provenance *provenance);
      virtual IndexPartition create_partition_by_domain(
                                            IndexSpace parent,
                                  const std::map<DomainPoint,Domain> &domains,
                                            IndexSpace color_space,
                                            bool perform_intersections,
                                            PartitionKind part_kind,
                                            Color color,
                                            Provenance *provenance);
      virtual IndexPartition create_partition_by_domain(
                                            IndexSpace parent,
                                            const FutureMap &domains,
                                            IndexSpace color_space,
                                            bool perform_intersections,
                                            PartitionKind part_kind,
                                            Color color,
                                            Provenance *provenance,
                                            bool skip_check = false);
      virtual IndexPartition create_partition_by_field(
                                            LogicalRegion handle,
                                            LogicalRegion parent_priv,
                                            FieldID fid,
                                            IndexSpace color_space,
                                            Color color,
                                            MapperID id, MappingTagID tag,
                                            PartitionKind part_kind,
                                            const UntypedBuffer &marg,
                                            Provenance *provenance);
      virtual IndexPartition create_partition_by_image(
                                            IndexSpace handle,
                                            LogicalPartition projection,
                                            LogicalRegion parent,
                                            FieldID fid,
                                            IndexSpace color_space,
                                            PartitionKind part_kind,
                                            Color color,
                                            MapperID id, MappingTagID tag,
                                            const UntypedBuffer &marg,
                                            Provenance *provenance);
      virtual IndexPartition create_partition_by_image_range(
                                            IndexSpace handle,
                                            LogicalPartition projection,
                                            LogicalRegion parent,
                                            FieldID fid,
                                            IndexSpace color_space,
                                            PartitionKind part_kind,
                                            Color color,
                                            MapperID id, MappingTagID tag,
                                            const UntypedBuffer &marg,
                                            Provenance *provenance);
      virtual IndexPartition create_partition_by_preimage(
                                            IndexPartition projection,
                                            LogicalRegion handle,
                                            LogicalRegion parent,
                                            FieldID fid,
                                            IndexSpace color_space,
                                            PartitionKind part_kind,
                                            Color color,
                                            MapperID id, MappingTagID tag,
                                            const UntypedBuffer &marg,
                                            Provenance *provenance);
      virtual IndexPartition create_partition_by_preimage_range(
                                            IndexPartition projection,
                                            LogicalRegion handle,
                                            LogicalRegion parent,
                                            FieldID fid,
                                            IndexSpace color_space,
                                            PartitionKind part_kind,
                                            Color color,
                                            MapperID id, MappingTagID tag,
                                            const UntypedBuffer &marg,
                                            Provenance *provenance);
      virtual IndexPartition create_pending_partition(
                                            IndexSpace parent,
                                            IndexSpace color_space,
                                            PartitionKind part_kind,
                                            Color color,
                                            Provenance *provenance,
                                            bool trust = false);
      virtual IndexSpace create_index_space_union(
                                            IndexPartition parent,
                                            const void *realm_color,
                                            size_t color_size,
                                            TypeTag type_tag,
                                const std::vector<IndexSpace> &handles,
                                            Provenance *provenance);
      virtual IndexSpace create_index_space_union(
                                            IndexPartition parent,
                                            const void *realm_color,
                                            size_t color_size,
                                            TypeTag type_tag,
                                            IndexPartition handle,
                                            Provenance *provenance);
      virtual IndexSpace create_index_space_intersection(
                                            IndexPartition parent,
                                            const void *realm_color,
                                            size_t color_size,
                                            TypeTag type_tag,
                                const std::vector<IndexSpace> &handles,
                                            Provenance *provenance);
      virtual IndexSpace create_index_space_intersection(
                                            IndexPartition parent,
                                            const void *realm_color,
                                            size_t color_size,
                                            TypeTag type_tag,
                                            IndexPartition handle,
                                            Provenance *provenance);
      virtual IndexSpace create_index_space_difference(
                                            IndexPartition parent,
                                            const void *realm_color,
                                            size_t color_size,
                                            TypeTag type_tag,
                                            IndexSpace initial,
                                const std::vector<IndexSpace> &handles,
                                            Provenance *provenance);
      virtual void verify_partition(IndexPartition pid, PartitionKind kind,
                                    const char *function_name);
      virtual FieldSpace create_field_space(Provenance *provenance);
      virtual FieldSpace create_field_space(const std::vector<size_t> &sizes,
                                        std::vector<FieldID> &resulting_fields,
                                        CustomSerdezID serdez_id,
                                        Provenance *provenance);
      virtual FieldSpace create_field_space(const std::vector<Future> &sizes,
                                        std::vector<FieldID> &resulting_fields,
                                        CustomSerdezID serdez_id,
                                        Provenance *provenance);
      FieldSpace create_replicated_field_space(Provenance *provenance,
                                        ShardID *creator_shard = NULL);
      virtual void create_shared_ownership(FieldSpace handle);
      virtual void destroy_field_space(FieldSpace handle,
                                       const bool unordered,
                                       Provenance *provenance);
      virtual FieldID allocate_field(FieldSpace space, size_t field_size,
                                     FieldID fid, bool local,
                                     CustomSerdezID serdez_id,
                                     Provenance *provenance);
      virtual FieldID allocate_field(FieldSpace space, const Future &field_size,
                                     FieldID fid, bool local,
                                     CustomSerdezID serdez_id,
                                     Provenance *provenance);
      virtual void free_field(FieldAllocatorImpl *allocator, FieldSpace space, 
                              FieldID fid, const bool unordered,
                              Provenance *provenance);
      virtual void allocate_fields(FieldSpace space,
                                   const std::vector<size_t> &sizes,
                                   std::vector<FieldID> &resuling_fields,
                                   bool local, CustomSerdezID serdez_id,
                                   Provenance *provenance);
      virtual void allocate_fields(FieldSpace space,
                                   const std::vector<Future> &sizes,
                                   std::vector<FieldID> &resuling_fields,
                                   bool local, CustomSerdezID serdez_id,
                                   Provenance *provenance);
      virtual void free_fields(FieldAllocatorImpl *allocator, FieldSpace space, 
                               const std::set<FieldID> &to_free,
                               const bool unordered,
                               Provenance *provenance);
      virtual LogicalRegion create_logical_region(
                                            IndexSpace index_space,
                                            FieldSpace field_space,
                                            const bool task_local,
                                            Provenance *provenance,
                                            const bool output_region = false);
      virtual void create_shared_ownership(LogicalRegion handle);
      virtual void destroy_logical_region(LogicalRegion handle,
                                          const bool unordered,
                                          Provenance *provenance);
      virtual void reset_equivalence_sets(LogicalRegion parent, 
                                          LogicalRegion region,
                                          const std::set<FieldID> &fields);
    public:
      virtual FieldAllocatorImpl* create_field_allocator(FieldSpace handle,
                                                         bool unordered);
      virtual void destroy_field_allocator(FieldSpaceNode *node,
                                           bool from_application = true);
    public:
      void initialize_unordered_collective(void);
      void finalize_unordered_collective(AutoLock &d_lock);
      virtual void insert_unordered_ops(AutoLock &d_lock);
      virtual void progress_unordered_operations(bool end_task = false);
      virtual Future execute_task(const TaskLauncher &launcher,
                                  std::vector<OutputRequirement> *outputs);
      virtual FutureMap execute_index_space(const IndexTaskLauncher &launcher,
                                       std::vector<OutputRequirement> *outputs);
      virtual Future execute_index_space(const IndexTaskLauncher &launcher,
                                       ReductionOpID redop, bool deterministic,
                                       std::vector<OutputRequirement> *outputs);
      virtual Future reduce_future_map(const FutureMap &future_map,
                                       ReductionOpID redop, bool deterministic,
                                       MapperID map_id, MappingTagID tag,
                                       Provenance *provenance,
                                       Future initial_value);
      using InnerContext::construct_future_map;
      virtual FutureMap construct_future_map(IndexSpace space,
                                const std::map<DomainPoint,UntypedBuffer> &data,
                                             Provenance *provenance,
                                             bool collective = false,
                                             ShardingID sid = 0,
                                             bool implicit = false,
                                             bool internal = false,
                                             bool check_space = true);
      virtual FutureMap construct_future_map(IndexSpace space,
                    const std::map<DomainPoint,Future> &futures,
                                             Provenance *provenance,
                                             bool internal = false,
                                             bool collective = false,
                                             ShardingID sid = 0,
                                             bool implicit = false,
                                             bool check_space = true);
      virtual PhysicalRegion map_region(const InlineLauncher &launcher);
      virtual ApEvent remap_region(const PhysicalRegion &region,
                                   Provenance *provenance,
                                   bool internal = false);
      // Unmapping region is the same as for an inner context
      virtual void fill_fields(const FillLauncher &launcher);
      virtual void fill_fields(const IndexFillLauncher &launcher);
      virtual void discard_fields(const DiscardLauncher &launcher);
      virtual void issue_copy(const CopyLauncher &launcher);
      virtual void issue_copy(const IndexCopyLauncher &launcher);
      virtual void issue_acquire(const AcquireLauncher &launcher);
      virtual void issue_release(const ReleaseLauncher &launcher);
      virtual PhysicalRegion attach_resource(const AttachLauncher &launcher);
      virtual ExternalResources attach_resources(
                                          const IndexAttachLauncher &launcher);
      virtual RegionTreeNode* compute_index_attach_upper_bound(
                                        const IndexAttachLauncher &launcher,
                                        const std::vector<unsigned> &indexes);
      virtual Future detach_resource(PhysicalRegion region, const bool flush,
                                     const bool unordered,
                                     Provenance *provenance = NULL);
      virtual Future detach_resources(ExternalResources resources,
                                      const bool flush, const bool unordered,
                                      Provenance *provenance);
      virtual FutureMap execute_must_epoch(const MustEpochLauncher &launcher);
      virtual Future issue_timing_measurement(const TimingLauncher &launcher);
      virtual Future select_tunable_value(const TunableLauncher &launcher);
      virtual Future issue_mapping_fence(Provenance *provenance);
      virtual Future issue_execution_fence(Provenance *provenance);
      virtual void begin_trace(TraceID tid, bool logical_only,
          bool static_trace, const std::set<RegionTreeID> *managed, bool dep,
          Provenance *provenance);
      virtual void end_trace(TraceID tid, bool deprecated,
                             Provenance *provenance);
      virtual void end_task(const void *res, size_t res_size, bool owned,
                      PhysicalInstance inst, FutureFunctor *callback_future,
                      const Realm::ExternalInstanceResource *resource,
                      void (*freefunc)(const Realm::ExternalInstanceResource&),
                      const void *metadataptr, size_t metadatasize,
                      ApEvent effects);
      virtual void post_end_task(FutureInstance *instance,
                                 void *metadata, size_t metasize,
                                 FutureFunctor *callback_functor,
                                 bool own_callback_functor);
      virtual bool add_to_dependence_queue(Operation *op, 
                                           bool unordered = false,
                                           bool outermost = true);
      virtual PredicateImpl* create_predicate_impl(Operation *op);
      virtual CollectiveResult* find_or_create_collective_view(
          RegionTreeID tid, const std::vector<DistributedID> &instances, 
          RtEvent &ready);
    public:
      virtual ProjectionSummary* construct_projection_summary(
          Operation *op, unsigned index, const RegionRequirement &req,
          LogicalState *owner, const ProjectionInfo &proj_info);
      virtual bool has_interfering_shards(ProjectionSummary *one,
                                          ProjectionSummary *two);
      virtual bool match_timeouts(std::vector<LogicalUser*> &timeouts,
                                  std::vector<LogicalUser*> &to_delete,
                                  TimeoutMatchExchange *&exchange);
    public:
      virtual Lock create_lock(void);
      virtual void destroy_lock(Lock l);
      virtual Grant acquire_grant(const std::vector<LockRequest> &requests);
      virtual void release_grant(Grant grant);
    public:
      virtual PhaseBarrier create_phase_barrier(unsigned arrivals);
      virtual void destroy_phase_barrier(PhaseBarrier pb);
      virtual PhaseBarrier advance_phase_barrier(PhaseBarrier pb);
    public:
      virtual DynamicCollective create_dynamic_collective(
                                                  unsigned arrivals,
                                                  ReductionOpID redop,
                                                  const void *init_value,
                                                  size_t init_size);
      virtual void destroy_dynamic_collective(DynamicCollective dc);
      virtual void arrive_dynamic_collective(DynamicCollective dc,
                        const void *buffer, size_t size, unsigned count);
      virtual void defer_dynamic_collective_arrival(DynamicCollective dc,
                                                    const Future &future,
                                                    unsigned count);
      virtual Future get_dynamic_collective_result(DynamicCollective dc,
                                                   Provenance *provenance);
      virtual DynamicCollective advance_dynamic_collective(
                                                   DynamicCollective dc);
    public:
#ifdef DEBUG_LEGION_COLLECTIVES
      virtual MergeCloseOp* get_merge_close_op(Operation *op,
                                               RegionTreeNode *node);
      virtual RefinementOp* get_refinement_op(Operation *op,
                                              RegionTreeNode *node);
#else
      virtual MergeCloseOp* get_merge_close_op(void);
      virtual RefinementOp* get_refinement_op(void);
#endif
      virtual VirtualCloseOp* get_virtual_close_op(void);
    public:
      virtual void pack_task_context(Serializer &rez) const;
    public:
      virtual void pack_remote_context(Serializer &rez, 
                                       AddressSpaceID target,
                                       bool replicate = false);
    public:
      void handle_collective_message(Deserializer &derez);
      void register_rendezvous(ShardRendezvous *rendezvous);
      void handle_rendezvous_message(Deserializer &derez);
      void handle_resource_update(Deserializer &derez,
                                  std::set<RtEvent> &applied);
      void handle_trace_update(Deserializer &derez, AddressSpaceID source);
      ApBarrier handle_find_trace_shard_event(size_t temp_index, ApEvent event,
                                              ShardID remote_shard);
      ApBarrier handle_find_trace_shard_frontier(size_t temp_index, 
                                              ApEvent event,
                                              ShardID remote_shard);
      void record_intra_space_dependence(size_t context_index, 
          const DomainPoint &point, RtEvent point_mapped, ShardID next_shard);
      void handle_intra_space_dependence(Deserializer &derez);
    public:
      void increase_pending_index_spaces(unsigned count, bool double_buffer);
      void increase_pending_partitions(unsigned count, bool double_buffer);
      void increase_pending_field_spaces(unsigned count, bool double_buffer);
      void increase_pending_fields(unsigned count, bool double_buffer);
      void increase_pending_region_trees(unsigned count, bool double_buffer);
      void increase_pending_distributed_ids(unsigned count, bool double_buffer);
      DistributedID get_next_distributed_id(void);
      bool create_shard_partition(Operation *op, IndexPartition &pid,
          IndexSpace parent, IndexSpace color_space, Provenance *provenance,
          PartitionKind part_kind, LegionColor partition_color,
          bool color_generated);
    public:
      // Collective methods
      CollectiveID get_next_collective_index(CollectiveIndexLocation loc,
                                             bool logical = false);
      void register_collective(ShardCollective *collective);
      ShardCollective* find_or_buffer_collective(Deserializer &derez);
      void unregister_collective(ShardCollective *collective);
      ShardRendezvous* find_or_buffer_rendezvous(Deserializer &derez);
    public:
      // Physical template methods
      size_t register_trace_template(ShardedPhysicalTemplate *phy_template);
      ShardedPhysicalTemplate* find_or_buffer_trace_update(Deserializer &derez,
                                                         AddressSpaceID source);
      void unregister_trace_template(size_t template_index);
    public:
      // Support for making equivalence sets (logical analysis stage only)
      ShardID get_next_equivalence_set_origin(void);
      virtual RtEvent compute_equivalence_sets(unsigned req_index,
                      const std::vector<EqSetTracker*> &targets,
                      const std::vector<AddressSpaceID> &target_spaces,
                      AddressSpaceID creation_target_space,
                      IndexSpaceExpression *expr, const FieldMask &mask);
      virtual RtEvent record_output_equivalence_set(EqSetTracker *source,
                      AddressSpaceID source_space, unsigned req_index,
                      EquivalenceSet *set, const FieldMask &mask);
      virtual EqKDTree* create_equivalence_set_kd_tree(IndexSpaceNode *node);
      void handle_compute_equivalence_sets(Deserializer &derez);
      void handle_output_equivalence_set(Deserializer &derez);
      void handle_refine_equivalence_sets(Deserializer &derez);
    public:
      // Fence barrier methods
      inline RtBarrier get_next_mapping_fence_barrier(void)
        { return mapping_fence_barrier.next(this); }
      inline ApBarrier get_next_execution_fence_barrier(void)
        { return execution_fence_barrier.next(this); }
      inline RtBarrier get_next_resource_return_barrier(void)
        { return resource_return_barrier.next(this); }
      inline RtBarrier get_next_summary_fence_barrier(void)
        { return summary_fence_barrier.next(this); }
      inline RtBarrier get_next_deletion_ready_barrier(void)
        { return deletion_ready_barrier.next(this); }
      inline RtBarrier get_next_deletion_mapping_barrier(void)
        { return deletion_mapping_barrier.next(this); }
      inline RtBarrier get_next_deletion_execution_barrier(void)
        { return deletion_execution_barrier.next(this); }
      inline ApBarrier get_next_detach_effects_barrier(void)
        { return detach_effects_barrier.next(this); }
      inline ApBarrier get_next_future_map_wait_barrier(void)
        { return future_map_wait_barrier.next(this); }
      inline RtBarrier get_next_dependent_partition_mapping_barrier(void)
        { return dependent_partition_mapping_barrier.next(this); }
      inline ApBarrier get_next_dependent_partition_execution_barrier(void)
        { return dependent_partition_execution_barrier.next(this); }
      inline RtBarrier get_next_attach_resource_barrier(void)
        { return attach_resource_barrier.next(this); }
<<<<<<< HEAD
=======
      inline RtBarrier get_next_concurrent_precondition_barrier(void)
        { return concurrent_precondition_barrier.next(this); }
      inline RtBarrier get_next_concurrent_postcondition_barrier(void)
        { return concurrent_postcondition_barrier.next(this); }
      inline RtBarrier get_next_output_regions_barrier(void)
        { return output_regions_barrier.next(this); }
>>>>>>> ba02f74b
      inline RtBarrier get_next_close_mapped_barrier(void)
        {
          const RtBarrier result =
            close_mapped_barriers[next_close_mapped_bar_index++].next(this);
          if (next_close_mapped_bar_index == close_mapped_barriers.size())
            next_close_mapped_bar_index = 0;
          return result;
        }
      inline RtBarrier get_next_refinement_mapped_barrier(void)
        {
          const RtBarrier result = refinement_mapped_barriers[
            next_refinement_mapped_bar_index++].next(this);
          if (next_refinement_mapped_bar_index == 
              refinement_mapped_barriers.size())
            next_refinement_mapped_bar_index = 0;
          return result;
        }
      inline RtBarrier get_next_refinement_barrier(void)
        {
          const RtBarrier result = refinement_ready_barriers[
            next_refinement_ready_bar_index++].next(this);
          if (next_refinement_ready_bar_index ==
              refinement_ready_barriers.size())
            next_refinement_ready_bar_index = 0;
          return result;
        }
      // Note this method always returns two barrier generations
      inline RtBarrier get_next_collective_map_barriers(void)
        {
          // Realm phase barriers do not have an even number of maximum
          // phases so we need to handle the case where the names for the
          // two barriers are not the same. If that occurs then we need
          // finish off the old barrier and use the next one
          RtBarrier result = collective_map_barriers[
            next_collective_map_bar_index].next(this);
          RtBarrier next = collective_map_barriers[
            next_collective_map_bar_index].next(this);
          if (result != Runtime::get_previous_phase(next))
          {
            // Finish off the old barrier
            Runtime::phase_barrier_arrive(result, 1);
            result = next;
            next = collective_map_barriers[
              next_collective_map_bar_index].next(this);
#ifdef DEBUG_LEGION
            assert(result == Runtime::get_previous_phase(next));
#endif
          }
          if (++next_collective_map_bar_index == collective_map_barriers.size())
            next_collective_map_bar_index = 0;
          return result;
        }
      // Note this method always returns two barrier generations
      inline ApBarrier get_next_indirection_barriers(void)
        {
          // Realm phase barriers do not have an even number of maximum
          // phases so we need to handle the case where the names for the
          // two barriers are not the same. If that occurs then we need
          // finish off the old barrier and use the next one
          ApBarrier result =
            indirection_barriers[next_indirection_bar_index].next(this);
          ApBarrier next =
            indirection_barriers[next_indirection_bar_index].next(this);
          if (result != Runtime::get_previous_phase(next))
          {
            // Finish off the old barrier
            Runtime::phase_barrier_arrive(result, 1);
            result = next;
            next = indirection_barriers[next_indirection_bar_index].next(this);
#ifdef DEBUG_LEGION
            assert(result == Runtime::get_previous_phase(next));
#endif
          }
          if (++next_indirection_bar_index == indirection_barriers.size())
            next_indirection_bar_index = 0;
          return result;
        }
    protected:
#ifdef DEBUG_LEGION_COLLECTIVES
      // Versions of the methods below but with reduction initialization
      bool create_new_replicate_barrier(RtBarrier &bar, ReductionOpID redop,
          const void *init, size_t init_size, size_t arrivals);
      bool create_new_replicate_barrier(ApBarrier &bar, ReductionOpID redop,
          const void *init, size_t init_size, size_t arrivals);
      // This one can only be called inside the logical dependence analysis
      bool create_new_logical_barrier(RtBarrier &bar, ReductionOpID redop,
          const void *init, size_t init_size, size_t arrivals);
      bool create_new_logical_barrier(ApBarrier &bar, ReductionOpID redop,
          const void *init, size_t init_size, size_t arrivals);
#else
      // These can only be called inside the task for this context
      // since they assume that all the shards are aligned and doing
      // the same calls for the same operations in the same order
      bool create_new_replicate_barrier(RtBarrier &bar, size_t arrivals);
      bool create_new_replicate_barrier(ApBarrier &bar, size_t arrivals);
      // This one can only be called inside the logical dependence analysis
      bool create_new_logical_barrier(RtBarrier &bar, size_t arrivals);
      bool create_new_logical_barrier(ApBarrier &bar, size_t arrivals);
#endif
    public:
      const DomainPoint& get_shard_point(void) const; 
    public:
      static void register_attach_detach_sharding_functor(Runtime *runtime);
      ShardingFunction* get_attach_detach_sharding_function(void);
      IndexSpaceNode* compute_index_attach_launch_spaces(
          std::vector<size_t> &shard_sizes, Provenance *provenance);
      static void register_universal_sharding_functor(Runtime *runtime);
      ShardingFunction* get_universal_sharding_function(void);
    public:
      void hash_future(Murmur3Hasher &hasher, const unsigned safe_level, 
                       const Future &future, const char *description) const;
      static void hash_future_map(Murmur3Hasher &hasher, const FutureMap &map,
                                  const char *description);
      static void hash_index_space_requirements(Murmur3Hasher &hasher,
          const std::vector<IndexSpaceRequirement> &index_requirements);
      static void hash_region_requirements(Murmur3Hasher &hasher,
          const std::vector<RegionRequirement> &region_requirements);
      static void hash_output_requirements(Murmur3Hasher &hasher,
          const std::vector<OutputRequirement> &output_requirements);
      static void hash_grants(Murmur3Hasher &hasher, 
          const std::vector<Grant> &grants);
      static void hash_phase_barriers(Murmur3Hasher &hasher,
          const std::vector<PhaseBarrier> &phase_barriers);
      static void hash_argument(Murmur3Hasher &hasher,const unsigned safe_level,
                             const UntypedBuffer &arg, const char *description);
      static void hash_predicate(Murmur3Hasher &hasher, const Predicate &pred,
                                 const char *description);
      static void hash_static_dependences(Murmur3Hasher &hasher,
          const std::vector<StaticDependence> *dependences);
      void hash_task_launcher(Murmur3Hasher &hasher, 
          const unsigned safe_level, const TaskLauncher &launcher) const;
      void hash_index_launcher(Murmur3Hasher &hasher,
          const unsigned safe_level, const IndexTaskLauncher &launcher);
      void hash_execution_constraints(Murmur3Hasher &hasher,
          const ExecutionConstraintSet &constraints);
      void hash_layout_constraints(Murmur3Hasher &hasher,
          const LayoutConstraintSet &constraints, bool hash_pointers);
    public:
      ShardTask *const owner_shard;
      ShardManager *const shard_manager;
      const size_t total_shards;
    protected: 
      typedef ReplBarrier<RtBarrier,false> RtReplBar;
      typedef ReplBarrier<ApBarrier,false> ApReplBar;
      typedef ReplBarrier<ApBarrier,false,true> ApReplSingleBar;
      typedef ReplBarrier<RtBarrier,false,true> RtReplSingleBar;
      typedef ReplBarrier<RtBarrier,true> RtLogicalBar;
      typedef ReplBarrier<ApBarrier,true> ApLogicalBar;
      // These barriers are used to identify when close operations are mapped
      std::vector<RtLogicalBar>  close_mapped_barriers;
      unsigned                   next_close_mapped_bar_index;
      // These barriers are used to identify when refinement ops are ready
      std::vector<RtLogicalBar>  refinement_ready_barriers;
      unsigned                   next_refinement_ready_bar_index;
      // These barriers are used to identify when refinement ops are mapped
      std::vector<RtLogicalBar>  refinement_mapped_barriers;
      unsigned                   next_refinement_mapped_bar_index; 
      // These barriers are for signaling when indirect copies are done
      std::vector<ApReplBar>     indirection_barriers;
      unsigned                   next_indirection_bar_index;
      // These barriers are used to identify pre and post conditions for
      // exclusive collective mapping operations 
      std::vector<RtLogicalBar>  collective_map_barriers;
      unsigned                   next_collective_map_bar_index;
    protected:
      std::map<std::pair<size_t,DomainPoint>,IntraSpaceDeps> intra_space_deps;
    protected:
      // Store the global owner shard and local owner shard for allocation
      std::map<FieldSpace,
               std::pair<ShardID,bool> > field_allocator_owner_shards;
    protected:
      ShardID distributed_id_allocator_shard;
      ShardID index_space_allocator_shard;
      ShardID index_partition_allocator_shard;
      ShardID field_space_allocator_shard;
      ShardID field_allocator_shard;
      ShardID logical_region_allocator_shard;
      ShardID dynamic_id_allocator_shard;
      ShardID equivalence_set_allocator_shard;
    protected:
      RtReplBar creation_barrier;
      RtLogicalBar deletion_ready_barrier;
      RtLogicalBar deletion_mapping_barrier;
      RtLogicalBar deletion_execution_barrier;
      RtReplBar attach_resource_barrier;
      ApLogicalBar detach_effects_barrier;
      RtLogicalBar mapping_fence_barrier;
      RtReplBar resource_return_barrier;
      RtLogicalBar summary_fence_barrier;
      ApLogicalBar execution_fence_barrier;
      RtReplBar dependent_partition_mapping_barrier;
      ApLogicalBar dependent_partition_execution_barrier;
      RtReplBar semantic_attach_barrier;
      ApReplBar future_map_wait_barrier;
      ApReplBar inorder_barrier;
<<<<<<< HEAD
=======
      RtReplSingleBar concurrent_precondition_barrier;
      RtReplBar concurrent_postcondition_barrier;
      RtReplBar output_regions_barrier;
>>>>>>> ba02f74b
#ifdef DEBUG_LEGION_COLLECTIVES
    protected:
      RtReplBar collective_check_barrier;
      RtLogicalBar logical_check_barrier;
      RtLogicalBar close_check_barrier;
      RtLogicalBar refinement_check_barrier;
      bool collective_guard_reentrant;
      bool logical_guard_reentrant;
#endif
    protected:
      // local barriers to this context for handling returned
      // resources from sub-tasks
      RtBarrier returned_resource_ready_barrier;
      RtBarrier returned_resource_mapped_barrier;
      RtBarrier returned_resource_execution_barrier;
    protected:
      int shard_collective_radix;
      int shard_collective_log_radix;
      int shard_collective_stages;
      int shard_collective_participating_shards;
      int shard_collective_last_radix;
    protected:
      mutable LocalLock replication_lock;
      CollectiveID next_available_collective_index;
      // We also need to create collectives in the logical dependence
      // analysis stage of the pipeline. We'll have those count on the
      // odd numbers of the collective IDs whereas the ones from the 
      // application task will be the even numbers.
      CollectiveID next_logical_collective_index;
      std::map<CollectiveID,ShardCollective*> collectives;
      std::map<CollectiveID,std::vector<
                std::pair<void*,size_t> > > pending_collective_updates;
    protected:
      std::map<ShardID,ShardRendezvous*> shard_rendezvous;
      std::map<ShardID,std::vector<
                std::pair<void*,size_t> > > pending_rendezvous_updates;
    protected:
      // Pending allocations of various resources
      std::deque<std::pair<ValueBroadcast<ISBroadcast>*,bool> > 
                                            pending_index_spaces;
      std::deque<std::pair<ValueBroadcast<IPBroadcast>*,ShardID> >
                                            pending_index_partitions;
      std::deque<std::pair<ValueBroadcast<FSBroadcast>*,bool> >
                                            pending_field_spaces;
      std::deque<std::pair<ValueBroadcast<FIDBroadcast>*,bool> >
                                            pending_fields;
      std::deque<std::pair<ValueBroadcast<LRBroadcast>*,bool> >
                                            pending_region_trees;
      std::deque<std::pair<ValueBroadcast<DIDBroadcast>*,bool> >
                                            pending_distributed_ids;
      unsigned pending_index_space_check;
      unsigned pending_index_partition_check;
      unsigned pending_field_space_check;
      unsigned pending_field_check;
      unsigned pending_region_tree_check;
      unsigned pending_distributed_id_check;
    protected:
      std::map<size_t,ShardedPhysicalTemplate*> physical_templates;
      struct PendingTemplateUpdate {
      public:
        PendingTemplateUpdate(void)
          : ptr(NULL), size(0), source(0) { }
        PendingTemplateUpdate(void *p, size_t s, AddressSpaceID src)
          : ptr(p), size(s), source(src) { }
      public:
        void *ptr;
        size_t size;
        AddressSpaceID source;
      };
      std::map<size_t/*template index*/,
        std::vector<PendingTemplateUpdate> > pending_template_updates;
      size_t next_physical_template_index;
    protected:
      // Different from pending_top_views as this applies to our requests
      std::map<PhysicalManager*,RtUserEvent> pending_request_views;
      std::map<RegionTreeID,RtUserEvent> pending_tree_requests;
    protected:
      std::map<std::pair<unsigned,unsigned>,RtBarrier> ready_clone_barriers;
      std::map<std::pair<unsigned,unsigned>,RtUserEvent> pending_clone_barriers;
    protected:
      struct AttachLaunchSpace {
      public:
        AttachLaunchSpace(IndexSpaceNode *node) : launch_space(node) { }
      public:
        IndexSpaceNode *const launch_space;
        std::vector<size_t> shard_sizes;
      };
      std::vector<AttachLaunchSpace*> index_attach_launch_spaces;
    protected:
      unsigned next_replicate_bar_index;
      unsigned next_logical_bar_index;
    protected:
      static const unsigned MIN_UNORDERED_OPS_EPOCH = 32;
      static const unsigned MAX_UNORDERED_OPS_EPOCH = 32768;
      unsigned unordered_ops_counter;
      unsigned unordered_ops_epoch;
      UnorderedExchange *unordered_collective;
    };

    /**
     * \class RemoteTask
     * A small helper class for giving application
     * visibility to this remote context
     */
    class RemoteTask : public ExternalTask {
    public:
      RemoteTask(RemoteContext *owner);
      RemoteTask(const RemoteTask &rhs);
      virtual ~RemoteTask(void);
    public:
      RemoteTask& operator=(const RemoteTask &rhs);
    public:
      virtual int get_depth(void) const;
      virtual UniqueID get_unique_id(void) const;
      virtual Domain get_slice_domain(void) const;
      virtual size_t get_context_index(void) const; 
      virtual void set_context_index(size_t index);
      virtual bool has_parent_task(void) const;
      virtual const Task* get_parent_task(void) const;
      virtual const char* get_task_name(void) const;
      virtual ShardID get_shard_id(void) const;
      virtual size_t get_total_shards(void) const;
      virtual DomainPoint get_shard_point(void) const;
      virtual Domain get_shard_domain(void) const;
      virtual bool has_trace(void) const;
      virtual const std::string& get_provenance_string(bool human = true) const;
    public:
      RemoteContext *const owner;
      unsigned context_index;
    };

    /**
     * \class RemoteContext
     * A remote copy of a TaskContext for the 
     * execution of sub-tasks on remote notes.
     */
    class RemoteContext : public InnerContext {
    public:
      RemoteContext(DistributedID did, Runtime *runtime,
                    CollectiveMapping *mapping = NULL);
      RemoteContext(const RemoteContext &rhs) = delete;
      virtual ~RemoteContext(void);
    public:
      RemoteContext& operator=(const RemoteContext &rhs) = delete;
    public:
      virtual Task* get_task(void);
      virtual UniqueID get_unique_id(void) const;
      virtual ShardID get_shard_id(void) const { return shard_id; }
      virtual DistributedID get_replication_id(void) const { return repl_id; }
      void unpack_remote_context(Deserializer &derez);
      virtual InnerContext* find_parent_context(void);
    public:
      virtual InnerContext* find_top_context(InnerContext *previous = NULL);
    public:
      virtual RtEvent compute_equivalence_sets(unsigned req_index,
                      const std::vector<EqSetTracker*> &targets,
                      const std::vector<AddressSpaceID> &target_spaces,
                      AddressSpaceID creation_target_space,
                      IndexSpaceExpression *expr, const FieldMask &mask);
      virtual RtEvent record_output_equivalence_set(EqSetTracker *source,
                      AddressSpaceID source_space, unsigned req_index,
                      EquivalenceSet *set, const FieldMask &mask);
      virtual InnerContext* find_parent_physical_context(unsigned index);
      virtual void pack_inner_context(Serializer &rez) const;
      virtual CollectiveResult* find_or_create_collective_view(
          RegionTreeID tid, const std::vector<DistributedID> &instances, 
          RtEvent &ready);
      virtual void invalidate_region_tree_contexts(const bool is_top_level_task,
                          std::set<RtEvent> &applied,
                          const ShardMapping *shard_mapping = NULL,
                          ShardID source_shard = 0);
      virtual void receive_created_region_contexts(
                          const std::vector<RegionNode*> &created_regions,
                          const std::vector<EqKDTree*> &created_trees,
                          std::set<RtEvent> &applied_events,
                          const ShardMapping *mapping, ShardID source_shard);
      static void handle_created_region_contexts(Runtime *runtime, 
                                                 Deserializer &derez);
    public:
      const Task* get_parent_task(void);
      inline Provenance* get_provenance(void) { return provenance; }
    public:
      void unpack_local_field_update(Deserializer &derez);
      static void handle_local_field_update(Deserializer &derez, 
                                            Runtime *runtime);
    public:
      static void handle_context_request(Deserializer &derez, Runtime *runtime);
      static void handle_context_response(Deserializer &derez,Runtime *runtime);
      static void handle_physical_request(Deserializer &derez,
                      Runtime *runtime, AddressSpaceID source);
      void set_physical_context_result(unsigned index, 
                                       InnerContext *result);
      static void handle_physical_response(Deserializer &derez, 
                                           Runtime *runtime);
      static void handle_find_collective_view_request(Deserializer &derez,
                                  Runtime *runtime, AddressSpaceID source);
      static void handle_find_collective_view_response(Deserializer &derez,
                                                       Runtime *runtime);
    protected:
      DistributedID parent_context_did;
      std::atomic<InnerContext*> parent_ctx;
      ShardManager *shard_manager; // if we're lucky and one is already here
      Provenance *provenance;
    protected:
      bool top_level_context;
      RemoteTask remote_task;
      UniqueID remote_uid;
    protected:
      std::vector<unsigned> local_parent_req_indexes;
      std::vector<bool> local_virtual_mapped;
    protected:
      // Cached physical contexts recorded from the owner
      mutable LocalLock remote_lock;
      std::map<unsigned/*index*/,InnerContext*> physical_contexts;
      std::map<unsigned,RtEvent> pending_physical_contexts;
    protected:
      // For remote replicate contexts
      friend class RemoteTask;
      ShardID shard_id;
      size_t total_shards;
      DomainPoint shard_point;
      Domain shard_domain;
      DistributedID repl_id;
      std::map<ShardingID,ShardingFunction*> sharding_functions;
    };

    /**
     * \class LeafContext
     * A context for the execution of a leaf task
     */
    class LeafContext : public TaskContext,
                        public LegionHeapify<LeafContext> {
    public:
      LeafContext(Runtime *runtime, SingleTask *owner,bool inline_task = false);
      LeafContext(const LeafContext &rhs) = delete;
      virtual ~LeafContext(void);
    public:
      LeafContext& operator=(const LeafContext &rhs) = delete;
    public: // Garbage collection methods
      virtual void notify_local(void) { /* nothing to do */ }
    public:
      // Interface for task contexts
      virtual ContextID get_logical_tree_context(void) const;
      virtual ContextID get_physical_tree_context(void) const;
      virtual void compute_task_tree_coordinates(
                TaskTreeCoordinates &coordinatess) const;
      virtual bool attempt_children_complete(void);
      virtual bool attempt_children_commit(void);
      void inline_child_task(TaskOp *child);
      virtual VariantImpl* select_inline_variant(TaskOp *child,
                const std::vector<PhysicalRegion> &parent_regions,
                std::deque<InstanceSet> &physical_instances);
      virtual bool is_leaf_context(void) const;
      virtual void return_resources(ResourceTracker *target, 
                                    size_t return_index,
                                    std::set<RtEvent> &preconditions);
      virtual void pack_return_resources(Serializer &rez, size_t return_index);
      virtual void log_created_requirements(void);
      virtual void report_leaks_and_duplicates(
          std::set<RtEvent> &preconditions);
    public:
      // Interface to operations performed by a context
      virtual IndexSpace create_index_space(const Domain &bounds,
                                            TypeTag type_tag,
                                            Provenance *provenance);
      virtual IndexSpace create_index_space(const Future &future,
                                            TypeTag type_tag,
                                            Provenance *provenance);
      virtual IndexSpace create_index_space(
                           const std::vector<DomainPoint> &points,
                           Provenance *provenance);
      virtual IndexSpace create_index_space(
                           const std::vector<Domain> &rects,
                           Provenance *provenance);
      virtual IndexSpace create_unbound_index_space(TypeTag type_tag,
                                                    Provenance *provenance);
      virtual IndexSpace union_index_spaces(
                           const std::vector<IndexSpace> &spaces,
                           Provenance *provenance);
      virtual IndexSpace intersect_index_spaces(
                           const std::vector<IndexSpace> &spaces,
                           Provenance *provenance);
      virtual IndexSpace subtract_index_spaces(
                           IndexSpace left, IndexSpace right,
                           Provenance *provenance);
      virtual void create_shared_ownership(IndexSpace handle);
      virtual void destroy_index_space(IndexSpace handle, 
                                       const bool unordered,
                                       const bool recurse,
                                       Provenance *provenance);
      virtual void create_shared_ownership(IndexPartition handle);
      virtual void destroy_index_partition(IndexPartition handle,
                                           const bool unordered, 
                                           const bool recurse,
                                           Provenance *provenance);
      virtual IndexPartition create_equal_partition(
                                            IndexSpace parent,
                                            IndexSpace color_space,
                                            size_t granularity,
                                            Color color,
                                            Provenance *provenance);
      virtual IndexPartition create_partition_by_weights(IndexSpace parent,
                                            const FutureMap &weights,
                                            IndexSpace color_space,
                                            size_t granularity, 
                                            Color color,
                                            Provenance *provenance);
      virtual IndexPartition create_partition_by_union(
                                            IndexSpace parent,
                                            IndexPartition handle1,
                                            IndexPartition handle2,
                                            IndexSpace color_space,
                                            PartitionKind kind,
                                            Color color,
                                            Provenance *provenance);
      virtual IndexPartition create_partition_by_intersection(
                                            IndexSpace parent,
                                            IndexPartition handle1,
                                            IndexPartition handle2,
                                            IndexSpace color_space,
                                            PartitionKind kind,
                                            Color color,
                                            Provenance *provenance);
      virtual IndexPartition create_partition_by_intersection(
                                            IndexSpace parent,
                                            IndexPartition partition,
                                            PartitionKind kind,
                                            Color color,
                                            bool dominates,
                                            Provenance *provenance);
      virtual IndexPartition create_partition_by_difference(
                                            IndexSpace parent,
                                            IndexPartition handle1,
                                            IndexPartition handle2,
                                            IndexSpace color_space,
                                            PartitionKind kind,
                                            Color color,
                                            Provenance *provenance);
      virtual Color create_cross_product_partitions(
                                            IndexPartition handle1,
                                            IndexPartition handle2,
                              std::map<IndexSpace,IndexPartition> &handles,
                                            PartitionKind kind,
                                            Color color,
                                            Provenance *provenance);
      virtual void create_association(      LogicalRegion domain,
                                            LogicalRegion domain_parent,
                                            FieldID domain_fid,
                                            IndexSpace range,
                                            MapperID id, MappingTagID tag,
                                            const UntypedBuffer &marg,
                                            Provenance *prov);
      virtual IndexPartition create_restricted_partition(
                                            IndexSpace parent,
                                            IndexSpace color_space,
                                            const void *transform,
                                            size_t transform_size,
                                            const void *extent,
                                            size_t extent_size,
                                            PartitionKind part_kind,
                                            Color color,
                                            Provenance *provenance);
      virtual IndexPartition create_partition_by_domain(
                                            IndexSpace parent,
                                  const std::map<DomainPoint,Domain> &domains,
                                            IndexSpace color_space,
                                            bool perform_intersections,
                                            PartitionKind part_kind,
                                            Color color,
                                            Provenance *provenance);
      virtual IndexPartition create_partition_by_domain(
                                            IndexSpace parent,
                                            const FutureMap &domains,
                                            IndexSpace color_space,
                                            bool perform_intersections,
                                            PartitionKind part_kind,
                                            Color color,
                                            Provenance *provenance,
                                            bool skip_check = false);
      virtual IndexPartition create_partition_by_field(
                                            LogicalRegion handle,
                                            LogicalRegion parent_priv,
                                            FieldID fid,
                                            IndexSpace color_space,
                                            Color color,
                                            MapperID id, MappingTagID tag,
                                            PartitionKind part_kind,
                                            const UntypedBuffer &marg,
                                            Provenance *prov);
      virtual IndexPartition create_partition_by_image(
                                            IndexSpace handle,
                                            LogicalPartition projection,
                                            LogicalRegion parent,
                                            FieldID fid,
                                            IndexSpace color_space,
                                            PartitionKind part_kind,
                                            Color color,
                                            MapperID id, MappingTagID tag,
                                            const UntypedBuffer &marg,
                                            Provenance *prov);
      virtual IndexPartition create_partition_by_image_range(
                                            IndexSpace handle,
                                            LogicalPartition projection,
                                            LogicalRegion parent,
                                            FieldID fid,
                                            IndexSpace color_space,
                                            PartitionKind part_kind,
                                            Color color,
                                            MapperID id, MappingTagID tag,
                                            const UntypedBuffer &marg,
                                            Provenance *prov);
      virtual IndexPartition create_partition_by_preimage(
                                            IndexPartition projection,
                                            LogicalRegion handle,
                                            LogicalRegion parent,
                                            FieldID fid,
                                            IndexSpace color_space,
                                            PartitionKind part_kind,
                                            Color color,
                                            MapperID id, MappingTagID tag,
                                            const UntypedBuffer &marg,
                                            Provenance *prov);
      virtual IndexPartition create_partition_by_preimage_range(
                                            IndexPartition projection,
                                            LogicalRegion handle,
                                            LogicalRegion parent,
                                            FieldID fid,
                                            IndexSpace color_space,
                                            PartitionKind part_kind,
                                            Color color,
                                            MapperID id, MappingTagID tag,
                                            const UntypedBuffer &marg,
                                            Provenance *prov);
      virtual IndexPartition create_pending_partition(
                                            IndexSpace parent,
                                            IndexSpace color_space,
                                            PartitionKind part_kind,
                                            Color color,
                                            Provenance *provenance,
                                            bool trust = false);
      virtual IndexSpace create_index_space_union(
                                            IndexPartition parent,
                                            const void *realm_color,
                                            size_t color_size,
                                            TypeTag type_tag,
                                const std::vector<IndexSpace> &handles,
                                            Provenance *provenance);
      virtual IndexSpace create_index_space_union(
                                            IndexPartition parent,
                                            const void *realm_color,
                                            size_t color_size,
                                            TypeTag type_tag,
                                            IndexPartition handle,
                                            Provenance *provenance);
      virtual IndexSpace create_index_space_intersection(
                                            IndexPartition parent,
                                            const void *realm_color,
                                            size_t color_size,
                                            TypeTag type_tag,
                                const std::vector<IndexSpace> &handles,
                                            Provenance *provenance);
      virtual IndexSpace create_index_space_intersection(
                                            IndexPartition parent,
                                            const void *realm_color,
                                            size_t color_size,
                                            TypeTag type_tag,
                                            IndexPartition handle,
                                            Provenance *provenance);
      virtual IndexSpace create_index_space_difference(
                                            IndexPartition parent,
                                            const void *realm_color,
                                            size_t color_size,
                                            TypeTag type_tag,
                                            IndexSpace initial,
                                const std::vector<IndexSpace> &handles,
                                            Provenance *provenance);
      virtual FieldSpace create_field_space(Provenance *provenance);
      virtual FieldSpace create_field_space(const std::vector<size_t> &sizes,
                                        std::vector<FieldID> &resulting_fields,
                                        CustomSerdezID serdez_id,
                                        Provenance *provenance);
      virtual FieldSpace create_field_space(const std::vector<Future> &sizes,
                                        std::vector<FieldID> &resulting_fields,
                                        CustomSerdezID serdez_id,
                                        Provenance *provenance);
      virtual void create_shared_ownership(FieldSpace handle);
      virtual void destroy_field_space(FieldSpace handle, const bool unordered,
                                       Provenance *provenance);
      virtual FieldAllocatorImpl* create_field_allocator(FieldSpace handle,
                                                         bool unordered);
      virtual void destroy_field_allocator(FieldSpaceNode *node,
                                           bool from_application = true);
      virtual FieldID allocate_field(FieldSpace space, size_t field_size,
                                     FieldID fid, bool local,
                                     CustomSerdezID serdez_id,
                                     Provenance *provenance);
      virtual FieldID allocate_field(FieldSpace space, const Future &field_size,
                                     FieldID fid, bool local,
                                     CustomSerdezID serdez_id,
                                     Provenance *provenance);
      virtual void allocate_local_field(
                                     FieldSpace space, size_t field_size,
                                     FieldID fid, CustomSerdezID serdez_id,
                                     std::set<RtEvent> &done_events,
                                     Provenance *provenance);
      virtual void free_field(FieldAllocatorImpl *allocator, FieldSpace space, 
                              FieldID fid, const bool unordered,
                              Provenance *provenance);
      virtual void allocate_fields(FieldSpace space,
                                   const std::vector<size_t> &sizes,
                                   std::vector<FieldID> &resuling_fields,
                                   bool local, CustomSerdezID serdez_id,
                                   Provenance *provenance);
      virtual void allocate_fields(FieldSpace space,
                                   const std::vector<Future> &sizes,
                                   std::vector<FieldID> &resuling_fields,
                                   bool local, CustomSerdezID serdez_id,
                                   Provenance *provenance);
      virtual void allocate_local_fields(FieldSpace space,
                                   const std::vector<size_t> &sizes,
                                   const std::vector<FieldID> &resuling_fields,
                                   CustomSerdezID serdez_id,
                                   std::set<RtEvent> &done_events,
                                   Provenance *provenance);
      virtual void free_fields(FieldAllocatorImpl *allocator, FieldSpace space, 
                               const std::set<FieldID> &to_free,
                               const bool unordered,
                               Provenance *provenance);
      virtual LogicalRegion create_logical_region(
                                            IndexSpace index_space,
                                            FieldSpace field_space,
                                            bool task_local,
                                            Provenance *provenance,
                                            const bool output_region = false);
      virtual void create_shared_ownership(LogicalRegion handle);
      virtual void destroy_logical_region(LogicalRegion handle,
                                          const bool unordered,
                                          Provenance *provenance);
      virtual void reset_equivalence_sets(LogicalRegion parent, 
                                          LogicalRegion region,
                                          const std::set<FieldID> &fields);
      virtual void get_local_field_set(const FieldSpace handle,
                                       const std::set<unsigned> &indexes,
                                       std::set<FieldID> &to_set) const;
      virtual void get_local_field_set(const FieldSpace handle,
                                       const std::set<unsigned> &indexes,
                                       std::vector<FieldID> &to_set) const;
    public:
      virtual void add_physical_region(const RegionRequirement &req, 
          bool mapped, MapperID mid, MappingTagID tag, ApUserEvent &unmap_event,
          bool virtual_mapped, const InstanceSet &physical_instances);
      virtual Future execute_task(const TaskLauncher &launcher,
                                  std::vector<OutputRequirement> *outputs);
      virtual FutureMap execute_index_space(const IndexTaskLauncher &launcher,
                                       std::vector<OutputRequirement> *outputs);
      virtual Future execute_index_space(const IndexTaskLauncher &launcher,
                                       ReductionOpID redop, bool deterministic,
                                       std::vector<OutputRequirement> *outputs);
      virtual Future reduce_future_map(const FutureMap &future_map,
                                       ReductionOpID redop, bool deterministic,
                                       MapperID map_id, MappingTagID tag,
                                       Provenance *provenance,
                                       Future initial_value);
      virtual FutureMap construct_future_map(IndexSpace domain,
                               const std::map<DomainPoint,UntypedBuffer> &data,
                                             Provenance *provenance,
                                             bool collective = false,
                                             ShardingID sid = 0,
                                             bool implicit = false,
                                             bool internal = false,
                                             bool check_space = true);
      virtual FutureMap construct_future_map(const Domain &domain,
                                const std::map<DomainPoint,UntypedBuffer> &data,
                                             bool collective = false,
                                             ShardingID sid = 0,
                                             bool implicit = false);
      virtual FutureMap construct_future_map(IndexSpace domain,
                                   const std::map<DomainPoint,Future> &futures,
                                             Provenance *provenance,
                                             bool internal = false,
                                             bool collective = false,
                                             ShardingID sid = 0,
                                             bool implicit = false,
                                             bool check_space = true);
      virtual FutureMap construct_future_map(const Domain &domain,
                    const std::map<DomainPoint,Future> &futures,
                                             bool internal = false,
                                             bool collective = false,
                                             ShardingID sid = 0,
                                             bool implicit = false);
      virtual FutureMap transform_future_map(const FutureMap &fm,
                                             IndexSpace new_domain, 
                      TransformFutureMapImpl::PointTransformFnptr fnptr,
                                             Provenance *provenance);
      virtual FutureMap transform_future_map(const FutureMap &fm,
                                             IndexSpace new_domain,
                                             PointTransformFunctor *functor,
                                             bool own_functor,
                                             Provenance *provenance);
      virtual PhysicalRegion map_region(const InlineLauncher &launcher);
      virtual ApEvent remap_region(const PhysicalRegion &region,
                                   Provenance *provenance,
                                   bool internal = false);
      virtual void unmap_region(PhysicalRegion region);
      virtual void unmap_all_regions(bool external);
      virtual void fill_fields(const FillLauncher &launcher);
      virtual void fill_fields(const IndexFillLauncher &launcher);
      virtual void discard_fields(const DiscardLauncher &launcher);
      virtual void issue_copy(const CopyLauncher &launcher);
      virtual void issue_copy(const IndexCopyLauncher &launcher);
      virtual void issue_acquire(const AcquireLauncher &launcher);
      virtual void issue_release(const ReleaseLauncher &launcher);
      virtual PhysicalRegion attach_resource(const AttachLauncher &launcher);
      virtual ExternalResources attach_resources(
                                          const IndexAttachLauncher &launcher);
      virtual Future detach_resource(PhysicalRegion region, const bool flush,
                                     const bool unordered,
                                     Provenance *provenance = NULL);
      virtual Future detach_resources(ExternalResources resources,
                                      const bool flush, const bool unordered,
                                      Provenance *provenance);
      virtual void progress_unordered_operations(bool end_task = false);
      virtual FutureMap execute_must_epoch(const MustEpochLauncher &launcher);
      virtual Future issue_timing_measurement(const TimingLauncher &launcher);
      virtual Future select_tunable_value(const TunableLauncher &launcher);
      virtual Future issue_mapping_fence(Provenance *provenance);
      virtual Future issue_execution_fence(Provenance *provenance);
      virtual void complete_frame(Provenance *provenance);
      virtual Predicate create_predicate(const Future &f,
                                         Provenance *provenance);
      virtual Predicate predicate_not(const Predicate &p,
                                      Provenance *provenance);
      virtual Predicate create_predicate(const PredicateLauncher &launcher);
      virtual Future get_predicate_future(const Predicate &p,
                                          Provenance *provenance);
    public:
      virtual void begin_trace(TraceID tid, bool logical_only,
          bool static_trace, const std::set<RegionTreeID> *managed, bool dep,
          Provenance *provenance);
      virtual void end_trace(TraceID tid, bool deprecated,
                             Provenance *provenance);
      virtual void record_previous_trace(LogicalTrace *trace);
      virtual void invalidate_trace_cache(LogicalTrace *trace,
                                          Operation *invalidator);
      virtual void record_blocking_call(void);
    public:
      virtual void issue_frame(FrameOp *frame, ApEvent frame_termination);
      virtual void perform_frame_issue(FrameOp *frame, 
                                       ApEvent frame_termination);
      virtual void finish_frame(ApEvent frame_termination);
    public:
      virtual void increment_outstanding(void);
      virtual void decrement_outstanding(void);
      virtual void increment_pending(void);
      virtual void decrement_pending(TaskOp *child);
      virtual void decrement_pending(bool need_deferral);
      virtual void increment_frame(void);
      virtual void decrement_frame(void);
    public:
      virtual InnerContext* find_top_context(InnerContext *previous = NULL);
    public:
      virtual void initialize_region_tree_contexts(
          const std::vector<RegionRequirement> &clone_requirements,
          const LegionVector<VersionInfo> &version_infos,
          const std::vector<ApUserEvent> &unmap_events);
      virtual void invalidate_region_tree_contexts(const bool is_top_level_task,
                                      std::set<RtEvent> &applied,
                                      const ShardMapping *mapping = NULL,
                                      ShardID source_shard = 0);
    public:
      virtual void end_task(const void *res, size_t res_size, bool owned,
                      PhysicalInstance inst, FutureFunctor *callback_functor,
                      const Realm::ExternalInstanceResource *resource,
                      void (*freefunc)(const Realm::ExternalInstanceResource&),
                      const void *metadataptr, size_t metadatasize,
                      ApEvent effects);
      virtual void post_end_task(FutureInstance *instance,
                                 void *metadata, size_t metasize,
                                 FutureFunctor *callback_functor,
                                 bool own_callback_functor);
    public:
      virtual void destroy_lock(Lock l);
      virtual Grant acquire_grant(const std::vector<LockRequest> &requests);
      virtual void release_grant(Grant grant);
    public:
      virtual void destroy_phase_barrier(PhaseBarrier pb);
    public:
      virtual DynamicCollective create_dynamic_collective(
                                                  unsigned arrivals,
                                                  ReductionOpID redop,
                                                  const void *init_value,
                                                  size_t init_size);
      virtual void destroy_dynamic_collective(DynamicCollective dc);
      virtual void arrive_dynamic_collective(DynamicCollective dc,
                        const void *buffer, size_t size, unsigned count);
      virtual void defer_dynamic_collective_arrival(DynamicCollective dc,
                                                    const Future &future,
                                                    unsigned count);
      virtual Future get_dynamic_collective_result(DynamicCollective dc,
                                                   Provenance *provenance);
      virtual DynamicCollective advance_dynamic_collective(
                                                   DynamicCollective dc);
    protected:
      mutable LocalLock                            leaf_lock;
      size_t                                       inlined_tasks;
    public:
      virtual TaskPriority get_current_priority(void) const;
      virtual void set_current_priority(TaskPriority priority);
    };

    //--------------------------------------------------------------------------
    inline void TaskContext::begin_runtime_call(void)
    //--------------------------------------------------------------------------
    {
#ifdef DEBUG_LEGION
      assert(implicit_reference_tracker == NULL);
#endif
      if (overhead_profiler != NULL)
      {
        const long long current = Realm::Clock::current_time_in_nanoseconds();
        const long long diff = current - 
          overhead_profiler->previous_profiling_time;
        overhead_profiler->application_time += diff;
        overhead_profiler->previous_profiling_time = current;
        overhead_profiler->inside_runtime_call = true;
      }
    }

    //--------------------------------------------------------------------------
    inline void TaskContext::end_runtime_call(void)
    //--------------------------------------------------------------------------
    {
      if (implicit_reference_tracker != NULL)
      {
        delete implicit_reference_tracker;
        implicit_reference_tracker = NULL;
      }
      if (overhead_profiler != NULL)
      {
        const long long current = Realm::Clock::current_time_in_nanoseconds();
        const long long diff = current - 
          overhead_profiler->previous_profiling_time;
        overhead_profiler->runtime_time += diff;
        overhead_profiler->previous_profiling_time = current;
        overhead_profiler->inside_runtime_call = false;
      }
    }

    //--------------------------------------------------------------------------
    inline void TaskContext::begin_wait(void)
    //--------------------------------------------------------------------------
    {
      if (overhead_profiler != NULL)
      {
        const long long current = Realm::Clock::current_time_in_nanoseconds();
        const long long diff = current - 
          overhead_profiler->previous_profiling_time;
        if (overhead_profiler->inside_runtime_call)
          overhead_profiler->runtime_time += diff;
        else
          overhead_profiler->application_time += diff;
        overhead_profiler->previous_profiling_time = current;
      }
      if (implicit_profiler != NULL)
      {
        const long long current = Realm::Clock::current_time_in_nanoseconds();
        implicit_profiler->waits.emplace_back(std::make_pair(current, current));
      }
    }

    //--------------------------------------------------------------------------
    inline void TaskContext::end_wait(void)
    //--------------------------------------------------------------------------
    {
      if (overhead_profiler != NULL)
      {
        const long long current = Realm::Clock::current_time_in_nanoseconds();
        const long long diff = current - 
          overhead_profiler->previous_profiling_time;
        overhead_profiler->wait_time += diff;
        overhead_profiler->previous_profiling_time = current;
      }
      if (implicit_profiler != NULL)
      {
        const long long current = Realm::Clock::current_time_in_nanoseconds();
        implicit_profiler->waits.back().second = current;
      }
    }

  };
};


#endif // __LEGION_CONTEXT_H__
<|MERGE_RESOLUTION|>--- conflicted
+++ resolved
@@ -2153,13 +2153,9 @@
      */
     class TopLevelContext : public InnerContext {
     public:
-<<<<<<< HEAD
-      TopLevelContext(Runtime *runtime, 
-          coord_t normal_id, coord_t implicit_id);
-=======
       TopLevelContext(Runtime *runtime, Processor executing,
+          coord_t normal_id, coord_t implicit_id,
           DistributedID id = 0, CollectiveMapping *mapping = NULL);
->>>>>>> ba02f74b
       TopLevelContext(const TopLevelContext &rhs) = delete;
       virtual ~TopLevelContext(void);
     public:
@@ -3090,15 +3086,8 @@
         { return dependent_partition_execution_barrier.next(this); }
       inline RtBarrier get_next_attach_resource_barrier(void)
         { return attach_resource_barrier.next(this); }
-<<<<<<< HEAD
-=======
-      inline RtBarrier get_next_concurrent_precondition_barrier(void)
-        { return concurrent_precondition_barrier.next(this); }
-      inline RtBarrier get_next_concurrent_postcondition_barrier(void)
-        { return concurrent_postcondition_barrier.next(this); }
       inline RtBarrier get_next_output_regions_barrier(void)
         { return output_regions_barrier.next(this); }
->>>>>>> ba02f74b
       inline RtBarrier get_next_close_mapped_barrier(void)
         {
           const RtBarrier result =
@@ -3294,12 +3283,7 @@
       RtReplBar semantic_attach_barrier;
       ApReplBar future_map_wait_barrier;
       ApReplBar inorder_barrier;
-<<<<<<< HEAD
-=======
-      RtReplSingleBar concurrent_precondition_barrier;
-      RtReplBar concurrent_postcondition_barrier;
       RtReplBar output_regions_barrier;
->>>>>>> ba02f74b
 #ifdef DEBUG_LEGION_COLLECTIVES
     protected:
       RtReplBar collective_check_barrier;
