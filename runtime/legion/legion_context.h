--- conflicted
+++ resolved
@@ -355,19 +355,13 @@
                                        const std::set<unsigned> &indexes,
                                        std::vector<FieldID> &to_set) const = 0;
     public:
-<<<<<<< HEAD
+      virtual void add_physical_region(const RegionRequirement &req, 
+          bool mapped, MapperID mid, MappingTagID tag, ApUserEvent &unmap_event,
+          bool virtual_mapped, const InstanceSet &physical_instances) = 0;
       virtual Future execute_task(const TaskLauncher &launcher,
                                   std::vector<OutputRequirement> *outputs) = 0;
       virtual FutureMap execute_index_space(const IndexTaskLauncher &launcher,
                                    std::vector<OutputRequirement> *outputs) = 0;
-=======
-      virtual void add_physical_region(const RegionRequirement &req, 
-          bool mapped, MapperID mid, MappingTagID tag, ApUserEvent &unmap_event,
-          bool virtual_mapped, const InstanceSet &physical_instances) = 0;
-      virtual Future execute_task(const TaskLauncher &launcher) = 0;
-      virtual FutureMap execute_index_space(
-                                         const IndexTaskLauncher &launcher) = 0;
->>>>>>> 9d18e90c
       virtual Future execute_index_space(const IndexTaskLauncher &launcher,
                                    ReductionOpID redop, bool deterministic,
                                    std::vector<OutputRequirement> *outputs) = 0;
@@ -596,16 +590,10 @@
                                       FieldID &bad_field, int local, int &bad,
                                       bool skip_privileges) const;
     public:
-<<<<<<< HEAD
-      void add_physical_region(const RegionRequirement &req, bool mapped,
-          MapperID mid, MappingTagID tag, ApUserEvent unmap_event,
-          bool virtual_mapped, const InstanceSet &physical_instances);
       void add_output_region(const OutputRequirement &req,
                              InstanceSet instances,
                              bool global_indexing, bool valid);
       void finalize_output_regions(void);
-=======
->>>>>>> 9d18e90c
       void initialize_overhead_tracker(void);
       inline void begin_runtime_call(void);
       inline void end_runtime_call(void);
@@ -1143,19 +1131,13 @@
                                        const std::set<unsigned> &indexes,
                                        std::vector<FieldID> &to_set) const;
     public:
-<<<<<<< HEAD
-      // Find an index space name for a concrete launch domain
+      virtual void add_physical_region(const RegionRequirement &req, 
+          bool mapped, MapperID mid, MappingTagID tag, ApUserEvent &unmap_event,
+          bool virtual_mapped, const InstanceSet &physical_instances);
       virtual Future execute_task(const TaskLauncher &launcher,
                                   std::vector<OutputRequirement> *outputs);
       virtual FutureMap execute_index_space(const IndexTaskLauncher &launcher,
                                        std::vector<OutputRequirement> *outputs);
-=======
-      virtual void add_physical_region(const RegionRequirement &req, 
-          bool mapped, MapperID mid, MappingTagID tag, ApUserEvent &unmap_event,
-          bool virtual_mapped, const InstanceSet &physical_instances);
-      virtual Future execute_task(const TaskLauncher &launcher);
-      virtual FutureMap execute_index_space(const IndexTaskLauncher &launcher);
->>>>>>> 9d18e90c
       virtual Future execute_index_space(const IndexTaskLauncher &launcher,
                                        ReductionOpID redop, bool deterministic,
                                        std::vector<OutputRequirement> *outputs);
@@ -2677,18 +2659,13 @@
                                        const std::set<unsigned> &indexes,
                                        std::vector<FieldID> &to_set) const;
     public:
-<<<<<<< HEAD
+      virtual void add_physical_region(const RegionRequirement &req, 
+          bool mapped, MapperID mid, MappingTagID tag, ApUserEvent &unmap_event,
+          bool virtual_mapped, const InstanceSet &physical_instances);
       virtual Future execute_task(const TaskLauncher &launcher,
                                   std::vector<OutputRequirement> *outputs);
       virtual FutureMap execute_index_space(const IndexTaskLauncher &launcher,
                                        std::vector<OutputRequirement> *outputs);
-=======
-      virtual void add_physical_region(const RegionRequirement &req, 
-          bool mapped, MapperID mid, MappingTagID tag, ApUserEvent &unmap_event,
-          bool virtual_mapped, const InstanceSet &physical_instances);
-      virtual Future execute_task(const TaskLauncher &launcher);
-      virtual FutureMap execute_index_space(const IndexTaskLauncher &launcher);
->>>>>>> 9d18e90c
       virtual Future execute_index_space(const IndexTaskLauncher &launcher,
                                        ReductionOpID redop, bool deterministic,
                                        std::vector<OutputRequirement> *outputs);
@@ -3103,18 +3080,13 @@
                                        const std::set<unsigned> &indexes,
                                        std::vector<FieldID> &to_set) const;
     public:
-<<<<<<< HEAD
+      virtual void add_physical_region(const RegionRequirement &req, 
+          bool mapped, MapperID mid, MappingTagID tag, ApUserEvent &unmap_event,
+          bool virtual_mapped, const InstanceSet &physical_instances);
       virtual Future execute_task(const TaskLauncher &launcher,
                                   std::vector<OutputRequirement> *outputs);
       virtual FutureMap execute_index_space(const IndexTaskLauncher &launcher,
                                        std::vector<OutputRequirement> *outputs);
-=======
-      virtual void add_physical_region(const RegionRequirement &req, 
-          bool mapped, MapperID mid, MappingTagID tag, ApUserEvent &unmap_event,
-          bool virtual_mapped, const InstanceSet &physical_instances);
-      virtual Future execute_task(const TaskLauncher &launcher);
-      virtual FutureMap execute_index_space(const IndexTaskLauncher &launcher);
->>>>>>> 9d18e90c
       virtual Future execute_index_space(const IndexTaskLauncher &launcher,
                                        ReductionOpID redop, bool deterministic,
                                        std::vector<OutputRequirement> *outputs);
