--- conflicted
+++ resolved
@@ -3612,14 +3612,9 @@
             LayoutConstraintSet &constraints, 
             const std::vector<FieldID> &field_set,
             const std::vector<size_t> &field_sizes, const FieldMask &file_mask,
-<<<<<<< HEAD
-            const std::vector<unsigned> &mask_index_map,
+            const std::vector<unsigned> &mask_index_map, LgEvent unique_event,
             RegionNode *node, const std::vector<CustomSerdezID> &serdez,
             DistributedID did, CollectiveMapping *collective_mapping = NULL);
-=======
-            const std::vector<unsigned> &mask_index_map, LgEvent unique_event,
-            RegionNode *node, const std::vector<CustomSerdezID> &serdez);
->>>>>>> 63c96b84
       static void handle_external_create_request(Deserializer &derez,
                                 Runtime *runtime, AddressSpaceID source);
       static void handle_external_create_response(Deserializer &derez);
