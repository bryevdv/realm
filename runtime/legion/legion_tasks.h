--- conflicted
+++ resolved
@@ -551,15 +551,10 @@
       virtual void perform_inlining(TaskContext *enclosing) = 0;
     public:
       virtual void handle_future(const void *res, size_t res_size, 
-<<<<<<< HEAD
-                                 bool owned, FutureFunctor *functor) = 0;
+                                 bool owned, FutureFunctor *functor,
+                                 Processor future_proc) = 0;
       virtual void handle_post_mapped(bool deferral,
                           RtEvent pre = RtEvent::NO_RT_EVENT) = 0;
-=======
-                                 bool owned, FutureFunctor *functor,
-                                 Processor future_proc) = 0; 
-      virtual void handle_post_mapped(RtEvent pre = RtEvent::NO_RT_EVENT) = 0;
->>>>>>> 10e99d71
       virtual void handle_misspeculation(void) = 0;
     public:
       // From Memoizable
@@ -785,15 +780,10 @@
       virtual void trigger_task_commit(void);
     public:
       virtual void handle_future(const void *res, size_t res_size, 
-<<<<<<< HEAD
-                                 bool owned, FutureFunctor *functor);
+                                 bool owned, FutureFunctor *functor,
+                                 Processor future_proc);
       virtual void handle_post_mapped(bool deferral, 
                           RtEvent pre = RtEvent::NO_RT_EVENT);
-=======
-                                 bool owned, FutureFunctor *functor,
-                                 Processor future_proc);
-      virtual void handle_post_mapped(RtEvent pre = RtEvent::NO_RT_EVENT);
->>>>>>> 10e99d71
       virtual void handle_misspeculation(void);
     public:
       virtual void record_reference_mutation_effect(RtEvent event);
@@ -897,15 +887,10 @@
                                        get_acquired_instances_ref(void);
     public:
       virtual void handle_future(const void *res, size_t res_size, 
-<<<<<<< HEAD
-                                 bool owned, FutureFunctor *functor);
+                                 bool owned, FutureFunctor *functor,
+                                 Processor future_proc);
       virtual void handle_post_mapped(bool deferral,
                           RtEvent pre = RtEvent::NO_RT_EVENT);
-=======
-                                 bool owned, FutureFunctor *functor,
-                                 Processor future_proc);
-      virtual void handle_post_mapped(RtEvent pre = RtEvent::NO_RT_EVENT);
->>>>>>> 10e99d71
       virtual void handle_misspeculation(void);
     public:
       // ProjectionPoint methods
@@ -975,6 +960,7 @@
         { assert(false); return NULL; }
       virtual bool is_shard_task(void) const { return true; }
       virtual bool is_top_level_task(void) const; 
+      virtual bool is_reducing_future(void) const { return true; }
     public:
       // From MemoizableOp
       virtual void replay_analysis(void);
@@ -1012,7 +998,8 @@
       virtual void perform_inlining(TaskContext *enclosing);
     public:
       virtual void handle_future(const void *res, size_t res_size, 
-                                 bool owned, FutureFunctor *functor); 
+                                 bool owned, FutureFunctor *functor,
+                                 Processor future_proc); 
       virtual void handle_post_mapped(bool deferral,
                           RtEvent pre = RtEvent::NO_RT_EVENT);
       virtual void handle_misspeculation(void);
