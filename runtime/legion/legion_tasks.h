/* Copyright 2024 Stanford University, NVIDIA Corporation
 *
 * Licensed under the Apache License, Version 2.0 (the "License");
 * you may not use this file except in compliance with the License.
 * You may obtain a copy of the License at
 *
 *     http://www.apache.org/licenses/LICENSE-2.0
 *
 * Unless required by applicable law or agreed to in writing, software
 * distributed under the License is distributed on an "AS IS" BASIS,
 * WITHOUT WARRANTIES OR CONDITIONS OF ANY KIND, either express or implied.
 * See the License for the specific language governing permissions and
 * limitations under the License.
 */


#ifndef __LEGION_TASKS_H__
#define __LEGION_TASKS_H__

#include "legion.h"
#include "legion/runtime.h"
#include "legion/legion_ops.h"
#include "legion/region_tree.h"
#include "legion/legion_mapping.h"
#include "legion/legion_utilities.h"
#include "legion/legion_allocation.h"

namespace Legion {
  namespace Internal {

    /**
     * \class ExternalTask
     * An extention of the external-facing Task to help
     * with packing and unpacking them
     */
    class ExternalTask : public Task, public ExternalMappable {
    public:
      ExternalTask(void);
    public:
      void pack_external_task(Serializer &rez, AddressSpaceID target) const;
      void unpack_external_task(Deserializer &derez, Runtime *runtime);
    public:
      static void pack_output_requirement(
          const OutputRequirement &req, Serializer &rez);
    public:
      static void unpack_output_requirement(
          OutputRequirement &req, Deserializer &derez);
    public:
      virtual void set_context_index(uint64_t index) = 0;
    protected:
      AllocManager *arg_manager;
    };

    /**
     * \class TaskRegions
     * This is a helper class for accessing the region requirements of a task
     */
    class TaskRequirements {
    public:
      TaskRequirements(Task &t) : task(t) { }
    public:
      inline size_t size(void) const 
        { return task.regions.size() + task.output_regions.size(); }
      inline bool is_output_created(unsigned idx) const
        { if (idx < task.regions.size()) return false;
          return (task.output_regions[idx-task.regions.size()].flags &
                        LEGION_CREATED_OUTPUT_REQUIREMENT_FLAG); }
      inline RegionRequirement& operator[](unsigned idx)
        { return (idx < task.regions.size()) ? task.regions[idx] :
                        task.output_regions[idx - task.regions.size()]; }
      inline const RegionRequirement& operator[](unsigned idx) const
        { return (idx < task.regions.size()) ? task.regions[idx] : 
                        task.output_regions[idx - task.regions.size()]; }
    private:
      Task &task;
    };

    /**
     * \class TaskOp
     * This is the base task operation class for all
     * kinds of tasks in the system.
     */
    class TaskOp : public ExternalTask, public PredicatedOp {
    public:
      enum TaskKind {
        INDIVIDUAL_TASK_KIND,
        POINT_TASK_KIND,
        INDEX_TASK_KIND,
        SLICE_TASK_KIND,
        SHARD_TASK_KIND,
      };
      class OutputOptions {
      public:
        OutputOptions(void) : store(0) { }
        OutputOptions(bool global, bool valid, bool grouped)
          : store((global ? 1 : 0) | (valid ? 2 : 0) | (grouped ? 4 : 0)) { }
      public:
        inline bool global_indexing(void) const { return (store & 1); }
        inline bool valid_requirement(void) const { return (store & 2); }
        inline bool grouped_fields(void) const { return (store & 4); }
      private:
        uint8_t store;
      };
    public:
      struct TriggerTaskArgs : public LgTaskArgs<TriggerTaskArgs> {
      public:
        static const LgTaskID TASK_ID = LG_TRIGGER_TASK_ID;
      public:
        TriggerTaskArgs(TaskOp *t)
          : LgTaskArgs<TriggerTaskArgs>(t->get_unique_op_id()), op(t) { }
      public:
        TaskOp *const op;
      };
      struct DeferMappingArgs : public LgTaskArgs<DeferMappingArgs> {
      public:
        static const LgTaskID TASK_ID = LG_DEFER_PERFORM_MAPPING_TASK_ID;
      public:
        DeferMappingArgs(TaskOp *op, MustEpochOp *owner,
                         RtUserEvent done, unsigned cnt,
                         std::vector<unsigned> *performed,
                         std::vector<ApEvent> *eff)
          : LgTaskArgs<DeferMappingArgs>(op->get_unique_op_id()),
            proxy_this(op), must_op(owner), done_event(done),
            invocation_count(cnt), performed_regions(performed),
            effects(eff) { }
      public:
        TaskOp *const proxy_this;
        MustEpochOp *const must_op;
        const RtUserEvent done_event;
        const unsigned invocation_count;
        std::vector<unsigned> *const performed_regions;
        std::vector<ApEvent> *const effects;
      };
    struct FinalizeOutputEqKDTreeArgs : 
      public LgTaskArgs<FinalizeOutputEqKDTreeArgs> {
    public:
      static const LgTaskID TASK_ID = LG_FINALIZE_OUTPUT_TREE_TASK_ID;
    public:
      FinalizeOutputEqKDTreeArgs(TaskOp *owner)
        : LgTaskArgs<FinalizeOutputEqKDTreeArgs>(owner->get_unique_op_id()),
          proxy_this(owner) { }
    public:
      TaskOp *const proxy_this;
    };
    struct DeferTriggerChildrenCommitArgs :
        public LgTaskArgs<DeferTriggerChildrenCommitArgs> {
      public:
        static const LgTaskID TASK_ID =LG_DEFER_TRIGGER_CHILDREN_COMMIT_TASK_ID;
      public:
        DeferTriggerChildrenCommitArgs(TaskOp *t)
          : LgTaskArgs<DeferTriggerChildrenCommitArgs>(t->get_unique_op_id()),
            task(t) { }
      public:
        TaskOp *const task;
      };
    public:
      TaskOp(Runtime *rt);
      virtual ~TaskOp(void);
    public:
      virtual UniqueID get_unique_id(void) const;
      virtual uint64_t get_context_index(void) const;
      virtual void set_context_index(uint64_t index);
      virtual bool has_parent_task(void) const;
      virtual const Task* get_parent_task(void) const;
      virtual const std::string_view& get_provenance_string(
          bool human = true) const;
      virtual const char* get_task_name(void) const;
      virtual bool is_reducing_future(void) const;
      virtual void pack_remote_operation(Serializer &rez, AddressSpaceID target,
                                         std::set<RtEvent> &applied) const;
      virtual void pack_profiling_requests(Serializer &rez,
                                           std::set<RtEvent> &applied) const;
    public:
      bool is_remote(void) const;
      bool is_forward_progress_task(void);
      inline bool is_stolen(void) const { return (steal_count > 0); }
      inline bool is_origin_mapped(void) const { return map_origin; }
      inline bool is_replicable(void) const { return replicate; }
      int get_depth(void) const;
    public:
      void set_current_proc(Processor current);
      inline void set_origin_mapped(bool origin) { map_origin = origin; }
      inline void set_replicated(bool repl) { replicate = repl; }
      inline void set_target_proc(Processor next) { target_proc = next; }
    public:
      void set_must_epoch(MustEpochOp *epoch, unsigned index,
                          bool do_registration);
    public:
      void pack_base_task(Serializer &rez, AddressSpaceID target);
      void unpack_base_task(Deserializer &derez,
                            std::set<RtEvent> &ready_events);
      void pack_base_external_task(Serializer &rez, AddressSpaceID target);
      void unpack_base_external_task(Deserializer &derez);
    public:
      void mark_stolen(void);
      void initialize_base_task(InnerContext *ctx,
            const Predicate &p, Processor::TaskFuncID tid,
            Provenance *provenance);
      void validate_region_requirements(void);
    public:
      bool select_task_options(bool prioritize);
    public:
      virtual void activate(void);
      virtual void deactivate(bool free = true);
      virtual const char* get_logging_name(void) const;
      virtual OpKind get_operation_kind(void) const;
      virtual size_t get_region_count(void) const;
      virtual Mappable* get_mappable(void);
      virtual bool invalidates_physical_trace_template(bool &exec_fence) const
        { exec_fence = false; return !regions.empty(); }
    public:
      virtual void trigger_dependence_analysis(void) = 0;
      virtual void trigger_commit(void);
    public:
      virtual void predicate_false(void) = 0;
    public:
      virtual void select_sources(const unsigned index, PhysicalManager *target,
                                  const std::vector<InstanceView*> &sources,
                                  std::vector<unsigned> &ranking,
                                  std::map<unsigned,PhysicalManager*> &points);
      virtual void update_atomic_locks(const unsigned index,
                                       Reservation lock, bool exclusive);
      virtual unsigned find_parent_index(unsigned idx);
      virtual VersionInfo& get_version_info(unsigned idx);
      virtual const VersionInfo& get_version_info(unsigned idx) const;
      virtual std::map<PhysicalManager*,unsigned>*
                                            get_acquired_instances_ref(void);
    public:
      virtual bool distribute_task(void) = 0;
      virtual RtEvent perform_mapping(MustEpochOp *owner = NULL,
                                      const DeferMappingArgs *args = NULL) = 0;
      virtual void launch_task(bool inline_task = false) = 0;
      virtual bool is_stealable(void) const = 0;
      virtual bool is_output_global(unsigned idx) const { return false; }
      virtual bool is_output_valid(unsigned idx) const { return false; } 
      virtual bool is_output_grouped(unsigned idx) const { return false; }
    public:
      virtual TaskKind get_task_kind(void) const = 0;
    public:
      // Returns true if the task should be deactivated
      virtual bool pack_task(Serializer &rez, AddressSpaceID target) = 0;
      virtual bool unpack_task(Deserializer &derez, Processor current,
                               std::set<RtEvent> &ready_events) = 0;
      virtual void perform_inlining(VariantImpl *variant,
                    const std::deque<InstanceSet> &parent_regions) = 0;
    public:
      void defer_distribute_task(RtEvent precondition);
      RtEvent defer_perform_mapping(RtEvent precondition, MustEpochOp *op,
                                    const DeferMappingArgs *args,
                                    unsigned invocation_count,
                                    std::vector<unsigned> *performed = NULL,
                                    std::vector<ApEvent> *effects = NULL);
      void defer_launch_task(RtEvent precondition);
      void enqueue_ready_task(bool use_target_processor,
                              RtEvent wait_on = RtEvent::NO_RT_EVENT);
    public:
      // Tell the parent context that this task is in a ready queue
      void activate_outstanding_task(void);
      void deactivate_outstanding_task(void);
    public:
      void perform_privilege_checks(void);
    public:
      void clone_task_op_from(TaskOp *rhs, Processor p,
                              bool stealable, bool duplicate_args);
      void update_grants(const std::vector<Grant> &grants);
      void update_arrival_barriers(const std::vector<PhaseBarrier> &barriers);
      void compute_point_region_requirements(void);
      void complete_point_projection(void);
      void finalize_output_region_trees(void);
    public:
      void compute_parent_indexes(InnerContext *alt_context = NULL);
      void perform_intra_task_alias_analysis(void);
    public:
      // From Memoizable
      virtual const RegionRequirement& get_requirement(unsigned idx) const
        { return logical_regions[idx]; }
      virtual unsigned get_output_offset() const
        { return regions.size(); }
    public: // helper for mapping, here because of inlining
      void validate_variant_selection(MapperManager *local_mapper,
                          VariantImpl *impl, Processor::Kind kind, 
                          const std::deque<InstanceSet> &physical_instances,
                          const char *call_name) const;
    public:
      // These methods get called once the task has executed
      // and all the children have either mapped, completed,
      // or committed.
      void trigger_children_committed(RtEvent pre = RtEvent::NO_RT_EVENT);
    protected:
      // Tasks have two requirements to commit:
      // - all commit dependences must be satisfied (trigger_commit)
      // - all children must commit (children_committed)
      virtual void trigger_task_commit(void) = 0;
    public:
      static void handle_deferred_children_commit(const void *args);
    protected:
      TaskRequirements                          logical_regions;
      // Region requirements to check for collective behavior
      std::vector<unsigned>                     check_collective_regions;
      // A map of any locks that we need to take for this task
      std::map<Reservation,bool/*exclusive*/>   atomic_locks;
      // Set of acquired instances for this task
      std::map<PhysicalManager*,unsigned/*ref count*/> acquired_instances;
    protected:
      std::vector<unsigned>                     parent_req_indexes;
      // The version infos for this task
      LegionVector<VersionInfo>                 version_infos;
    protected:
      bool commit_received;
    protected:
      bool options_selected;
      bool memoize_selected;
      bool map_origin;
      bool request_valid_instances;
      bool elide_future_return;
      bool replicate;
    private:
      mutable bool is_local;
      mutable bool local_cached;
    private:
      mutable bool is_forward_progress;
      mutable bool forward_progress_cached;
    protected:
      bool children_commit;
    protected:
      MapperManager *mapper;
    public:
      // Index for this must epoch op
      unsigned must_epoch_index;
    public:
      // Static methods
      static void process_unpack_task(Runtime *rt, Deserializer &derez);
      static void process_remote_replay(Runtime *rt, Deserializer &derez);
    public:
      static void log_requirement(UniqueID uid, unsigned idx,
                                 const RegionRequirement &req);
    };

    /**
     * \class RemoteTaskOp
     * This is a remote copy of a TaskOp to be used
     * for mapper calls and other operations
     */
    class RemoteTaskOp : public ExternalTask, public RemoteOp {
    public:
      RemoteTaskOp(Runtime *rt, Operation *ptr, AddressSpaceID src);
      RemoteTaskOp(const RemoteTaskOp &rhs) = delete;
      virtual ~RemoteTaskOp(void);
    public:
      RemoteTaskOp& operator=(const RemoteTaskOp &rhs) = delete;
    public:
      virtual UniqueID get_unique_id(void) const;
      virtual uint64_t get_context_index(void) const;
      virtual int get_depth(void) const;
      virtual bool has_parent_task(void) const;
      virtual const Task* get_parent_task(void) const;
      virtual const std::string_view& get_provenance_string(
          bool human = true) const;
      virtual const char* get_task_name(void) const;
      virtual Domain get_slice_domain(void) const;
      virtual ShardID get_shard_id(void) const;
      virtual size_t get_total_shards(void) const;
      virtual DomainPoint get_shard_point(void) const;
      virtual Domain get_shard_domain(void) const;
      virtual void set_context_index(uint64_t index);
      virtual ContextCoordinate get_task_tree_coordinate(void) const
        { return ContextCoordinate(context_index, index_point); }
    public:
      virtual const char* get_logging_name(void) const;
      virtual OpKind get_operation_kind(void) const;
      virtual void select_sources(const unsigned index, PhysicalManager *target,
                                  const std::vector<InstanceView*> &sources,
                                  std::vector<unsigned> &ranking,
                                  std::map<unsigned,PhysicalManager*> &points);
      virtual void pack_remote_operation(Serializer &rez, AddressSpaceID target,
                                         std::set<RtEvent> &applied) const;
      virtual void unpack(Deserializer &derez);
    };

    /**
     * \class SingleTask
     * This is the parent type for each of the single class
     * kinds of classes.  It also serves as the type that
     * represents a context for each application level task.
     */
    class SingleTask : public SinglePointWiseAnalysable<TaskOp> {
    public:
      struct MispredicationTaskArgs :
        public LgTaskArgs<MispredicationTaskArgs> {
      public:
        static const LgTaskID TASK_ID = LG_MISPREDICATION_TASK_ID;
      public:
        MispredicationTaskArgs(SingleTask *t)
          : LgTaskArgs<MispredicationTaskArgs>(t->get_unique_op_id()),
            task(t) { }
      public:
        SingleTask *const task;
      }; 
      struct OrderConcurrentLaunchArgs : 
        public LgTaskArgs<OrderConcurrentLaunchArgs> { 
      public:
        static const LgTaskID TASK_ID = LG_ORDER_CONCURRENT_LAUNCH_TASK_ID;
      public:
        OrderConcurrentLaunchArgs(SingleTask *t, Processor p, ApEvent s, 
                                  VariantID v)
          : LgTaskArgs<OrderConcurrentLaunchArgs>(t->get_unique_op_id()),
            task(t), processor(p), vid(v), start(s),
            ready(Runtime::create_ap_user_event(NULL)) { }
      public:
        SingleTask *const task;
        const Processor processor;
        const VariantID vid;
        const ApEvent start;
        const ApUserEvent ready;
      };
    public:
      SingleTask(Runtime *rt);
      virtual ~SingleTask(void);
    public:
      virtual void trigger_dependence_analysis(void) = 0;
    public:
      // These two functions are only safe to call after
      // the task has had its variant selected
      bool is_leaf(void) const;
      bool is_inner(void) const;
      inline bool is_concurrent(void) const { return concurrent_task; }
      bool is_created_region(unsigned index) const;
      void update_no_access_regions(void);
      void clone_single_from(SingleTask *task);
    public:
      inline void clone_virtual_mapped(std::vector<bool> &target) const
        { target = virtual_mapped; }
      inline void clone_parent_req_indexes(std::vector<unsigned> &target) const
        { target = parent_req_indexes; }
      inline const std::deque<InstanceSet>&
        get_physical_instances(void) const { return physical_instances; }
      inline const std::vector<bool>& get_no_access_regions(void) const
        { return no_access_regions; }
      inline VariantID get_selected_variant(void) const
        { return selected_variant; }
      inline const std::set<RtEvent>& get_map_applied_conditions(void) const
        { return map_applied_conditions; }
      inline RtEvent get_profiling_reported(void) const
        { return profiling_reported; }
      virtual ContextCoordinate get_task_tree_coordinate(void) const
        { return ContextCoordinate(context_index, index_point); }
    public:
      RtEvent perform_versioning_analysis(const bool post_mapper);
      virtual bool replicate_task(void);
      virtual void initialize_map_task_input(Mapper::MapTaskInput &input,
                                             Mapper::MapTaskOutput &output,
                                             MustEpochOp *must_epoch_owner);
      virtual void finalize_map_task_output(Mapper::MapTaskInput &input,
                                            Mapper::MapTaskOutput &output,
                                            MustEpochOp *must_epoch_owner);
      void handle_post_mapped(RtEvent pre = RtEvent::NO_RT_EVENT);
    protected:
      void prepare_output_instance(unsigned index,
                                   InstanceSet &instance_set,
                                   const RegionRequirement &req,
                                   Memory target,
                                   const LayoutConstraintSet &constraints);
    public:
      virtual InnerContext* create_implicit_context(void);
      void configure_execution_context(InnerContext *ctx);
      void set_shard_manager(ShardManager *manager);
    protected: // mapper helper call
      void validate_target_processors(const std::vector<Processor> &prcs) const;
    protected:
      void invoke_mapper(MustEpochOp *must_epoch_owner);
      RtEvent map_all_regions(MustEpochOp *must_epoch_owner,
                              const DeferMappingArgs *defer_args);
      void perform_post_mapping(const TraceInfo &trace_info);
      void check_future_return_bounds(FutureInstance *instance) const;
      void create_leaf_memory_pools(VariantImpl *impl,
          std::map<Memory,PoolBounds> &dynamic_pool_bounds);
    public:
      bool acquire_leaf_memory_pool(Memory memory, const PoolBounds &bounds,
                                    RtEvent *safe_for_unbounded_pools);
      void release_leaf_memory_pool(Memory memory);
    protected:
      void pack_single_task(Serializer &rez, AddressSpaceID target);
      void unpack_single_task(Deserializer &derez,
                              std::set<RtEvent> &ready_events);
    public:
      virtual void pack_profiling_requests(Serializer &rez,
                                           std::set<RtEvent> &applied) const;
      virtual int add_copy_profiling_request(const PhysicalTraceInfo &info,
                               Realm::ProfilingRequestSet &requests,
                               bool fill, unsigned count = 1);
      virtual bool handle_profiling_response(
          const Realm::ProfilingResponse &response, const void *orig,
          size_t orig_length, LgEvent &fevent, bool &failed_alloc);
      virtual void handle_profiling_update(int count);
      void finalize_single_task_profiling(void);
    public:
      virtual void activate(void);
      virtual void deactivate(bool free = true);
      virtual bool is_top_level_task(void) const { return false; }
      virtual bool is_shard_task(void) const { return false; }
      virtual SingleTask* get_origin_task(void) const = 0;
    public:
      virtual void predicate_false(void) = 0;
      virtual void launch_task(bool inline_task = false);
      virtual bool distribute_task(void) = 0;
      virtual RtEvent perform_mapping(MustEpochOp *owner = NULL,
                                      const DeferMappingArgs *args = NULL) = 0;
      virtual void handle_future_size(size_t return_type_size,
                                      bool has_return_type_size,
                                      std::set<RtEvent> &applied_events) = 0;
      virtual uint64_t order_collectively_mapped_unbounded_pools(
          uint64_t lamport_clock, bool need_result)
        { assert(false); return lamport_clock; }
      virtual ApEvent order_concurrent_launch(ApEvent start, VariantImpl *impl)
        { assert(false); return start; }
      virtual void record_output_extent(unsigned idx,
          const DomainPoint &color, const DomainPoint &extents) 
        { assert(false); }
      virtual void record_output_registered(RtEvent registered,
                                            std::set<RtEvent> &applied_events)
        { assert(false); }
      virtual void trigger_replay(void);
      // For tasks that are sharded off by control replication
      virtual void shard_off(RtEvent mapped_precondition);
      virtual bool is_stealable(void) const = 0;
    public:
      virtual TaskKind get_task_kind(void) const = 0;
    public:
      // Override these methods from operation class
      virtual void trigger_mapping(void);
    protected:
      friend class ShardManager;
      virtual void trigger_task_commit(void) = 0;
    public:
      virtual bool pack_task(Serializer &rez, AddressSpaceID target) = 0;
      virtual bool unpack_task(Deserializer &derez, Processor current,
                               std::set<RtEvent> &ready_events) = 0; 
      virtual void perform_inlining(VariantImpl *variant,
                    const std::deque<InstanceSet> &parent_regions);
    public:
      virtual void handle_future(ApEvent effects, FutureInstance *instance,
                                 const void *metadata, size_t metasize,
                                 FutureFunctor *functor,
                                 Processor future_proc,
                                 bool own_functor) = 0;
      virtual void handle_mispredication(void) = 0;
    public:
      virtual void perform_concurrent_task_barrier(void) = 0;
    public:
      // From Memoizable
      virtual ApEvent replay_mapping(void);
    public:
      virtual void perform_replicate_collective_versioning(unsigned index,
          unsigned parent_req_index, LegionMap<LogicalRegion,
            CollectiveVersioningBase::RegionVersioning> &to_perform);
      virtual void convert_replicate_collective_views(
          const CollectiveViewCreatorBase::RendezvousKey &key,
          std::map<LogicalRegion,
            CollectiveViewCreatorBase::CollectiveRendezvous> &rendezvous);
    public:
      void handle_remote_profiling_response(Deserializer &derez);
      static void process_remote_profiling_response(Deserializer &derez);
    public:
      virtual void concurrent_allreduce(ProcessorManager *manager, 
          uint64_t lamport_clock, VariantID vid, bool poisoned) = 0;
      void record_inner_termination(ApEvent termination_event);
    protected:
      virtual TaskContext* create_execution_context(VariantImpl *v,
          std::set<ApEvent> &launch_events, bool inline_task, bool leaf_task);
    public:
      static void order_concurrent_task_launch(const void *args);
    protected:
      // Boolean for each region saying if it is virtual mapped
      std::vector<bool>                           virtual_mapped;
      // Regions which are NO_ACCESS or have no privilege fields
      std::vector<bool>                           no_access_regions; 
    protected:
      std::vector<Processor>                      target_processors;
      // Hold the result of the mapping 
      std::deque<InstanceSet>                     physical_instances;
      std::vector<ApEvent>                        region_preconditions;
      std::vector<std::vector<PhysicalManager*> > source_instances;
      std::vector<Memory>                         future_memories;
      std::map<Memory,MemoryPool*>                leaf_memory_pools;
    protected: // Mapper choices 
      std::vector<unsigned>                       untracked_valid_regions;
      VariantID                                   selected_variant;
      TaskPriority                                task_priority;
      bool                                        perform_postmap;
    protected:
      // origin-mapped cases need to know if they've been mapped or not yet
      bool                                  first_mapping;
      std::vector<RtEvent>                  intra_space_mapping_dependences;
      // Events that must be triggered before we are done mapping
      std::set<RtEvent>                     map_applied_conditions;
      // The single task termination event encapsulates the exeuction of the
      // task being done and all child operations and their effects being done
      // It does NOT encapsulate the 'effects_complete' of this task
      // Only the actual operation completion event captures that
      ApUserEvent                           single_task_termination;
    protected:
      TaskContext*                          execution_context;
      RemoteTraceRecorder*                  remote_trace_recorder;
      // For replication of this task
      ShardManager*                         shard_manager;
    protected:
      mutable bool leaf_cached, is_leaf_result;
      mutable bool inner_cached, is_inner_result;
    protected:
      std::vector<ProfilingMeasurementID>      task_profiling_requests;
      std::vector<ProfilingMeasurementID>      copy_profiling_requests;
      RtUserEvent                                   profiling_reported;
      int                                           profiling_priority;
      int                                           copy_fill_priority;
      std::atomic<int>                  outstanding_profiling_requests;
      std::atomic<int>                  outstanding_profiling_reported;
#ifdef DEBUG_LEGION
    protected:
      // For checking that premapped instances didn't change during mapping
      std::map<unsigned/*index*/,
               std::vector<Mapping::PhysicalInstance> > premapped_instances;
#endif
    };

    /**
     * \class MultiTask
     * This is the parent type for each of the multi-task
     * kinds of classes.
     */
    class MultiTask : public PointWiseAnalysable<CollectiveViewCreator<TaskOp> > {
    public:
      typedef std::map<DomainPoint,DomainPoint> OutputExtentMap; 
      struct FutureHandles : public Collectable {
      public:
        std::map<DomainPoint,DistributedID> handles;
      };
      struct ConcurrentGroup {
        ConcurrentGroup(void)
          : exchange(NULL), group_points(0), color_points(0),
            lamport_clock(0), variant(0), poisoned(false) { }
        union ConcurrentPrecondition {
          ConcurrentPrecondition(void)
            : interpreted(RtUserEvent::NO_RT_USER_EVENT) { }
          RtUserEvent interpreted;
          RtBarrier traced;
        } precondition;
        std::vector<RtEvent> preconditions;
        std::map<Processor,DomainPoint> processors;
        std::vector<std::pair<PointTask*,ProcessorManager*> > point_tasks;
        std::vector<std::pair<SliceTask*,AddressSpace> > slice_tasks;
        std::vector<ShardID> shards;
        ConcurrentAllreduce *exchange;
        size_t group_points; // local points for this shard
        size_t color_points; // global points across all shards
        // This barrier is only here to help with a bug that currently
        // exists in the CUDA driver between collective kernel launches
        // and invocations of cudaMalloc, once it is fixed then we should
        // be able to remove it
        RtBarrier task_barrier;
        uint64_t lamport_clock;
        VariantID variant;
        bool poisoned;
      };
    public:
      MultiTask(Runtime *rt);
      virtual ~MultiTask(void);
    public:
      bool is_sliced(void) const;
      void slice_index_space(void);
      void trigger_slices(void);
      void clone_multi_from(MultiTask *task, IndexSpace is, Processor p,
                            bool recurse, bool stealable); 
      RtBarrier get_concurrent_task_barrier(Color color) const;
    public:
      virtual void activate(void);
      virtual void deactivate(bool free = true);
      virtual bool is_reducing_future(void) const { return (redop > 0); }
      virtual Domain get_slice_domain(void) const;
      virtual ShardID get_shard_id(void) const { return 0; }
      virtual size_t get_total_shards(void) const { return 1; }
      virtual DomainPoint get_shard_point(void) const { return DomainPoint(0); }
      virtual Domain get_shard_domain(void) const 
        { return Domain(DomainPoint(0),DomainPoint(0)); }
    public:
      virtual void trigger_dependence_analysis(void) = 0;
    public:
      virtual void predicate_false(void) = 0;
      virtual void premap_task(void) = 0;
      virtual bool distribute_task(void) = 0;
      virtual RtEvent perform_mapping(MustEpochOp *owner = NULL,
                                      const DeferMappingArgs *args = NULL) = 0;
      virtual void launch_task(bool inline_task = false) = 0;
      virtual bool is_stealable(void) const = 0;
      virtual void map_and_launch(void) = 0;
    public:
      virtual TaskKind get_task_kind(void) const = 0;
    public:
      virtual void trigger_mapping(void);
    protected:
      virtual void trigger_task_commit(void) = 0;
    public:
      virtual bool pack_task(Serializer &rez, AddressSpaceID target) = 0;
      virtual bool unpack_task(Deserializer &derez, Processor current,
                               std::set<RtEvent> &ready_events) = 0;
      virtual void perform_inlining(VariantImpl *variant,
                    const std::deque<InstanceSet> &parent_regions) = 0;
    public:
      virtual SliceTask* clone_as_slice_task(IndexSpace is,
                      Processor p, bool recurse, bool stealable) = 0;
      virtual void reduce_future(const DomainPoint &point,
                                 FutureInstance *instance, ApEvent effects) = 0;
      virtual void register_must_epoch(void) = 0;
    public:
      // Methods for supporting intra-index-space mapping dependences
      virtual RtEvent find_intra_space_dependence(const DomainPoint &point) = 0;
      virtual void record_intra_space_dependence(const DomainPoint &point,
                                                 const DomainPoint &next,
                                                 RtEvent point_mapped) = 0;
    public:
      void pack_multi_task(Serializer &rez, AddressSpaceID target);
      void unpack_multi_task(Deserializer &derez,
                             std::set<RtEvent> &ready_events);
    public:
      // Return true if it is safe to delete the future
      bool fold_reduction_future(FutureInstance *instance, ApEvent effects);
      void report_concurrent_mapping_failure(Processor processor,
          const DomainPoint &one, const DomainPoint &two) const;
    protected:
      std::list<SliceTask*> slices;
      bool sliced;
    protected:
      IndexSpaceNode *launch_space; // global set of points
      IndexSpace internal_space; // local set of points
      FutureMap future_map;
      size_t future_map_coordinate;
      FutureHandles *future_handles;
      ReductionOpID redop;
      bool deterministic_redop;
      const ReductionOp *reduction_op;
      Future redop_initial_value;
      FutureMap point_arguments;
      std::vector<FutureMap> point_futures;
      std::vector<OutputOptions> output_region_options;
      std::vector<OutputExtentMap> output_region_extents;
      // For handling reductions of types with serdez methods
      const SerdezRedopFns *serdez_redop_fns;
      std::atomic<FutureInstance*> reduction_instance;
      ApEvent reduction_instance_precondition;
      std::vector<ApEvent> reduction_fold_effects;
      // Only for handling serdez reductions
      void *serdez_redop_state;
      size_t serdez_redop_state_size;
      // Reduction metadata
      void *reduction_metadata;
      size_t reduction_metasize;
      // Temporary storage for future results
      std::map<DomainPoint,
        std::pair<FutureInstance*,ApEvent> > temporary_futures;
      // used for detecting cases where we've already mapped a mutli task
      // on the same node but moved it to a different processor
      bool first_mapping;
    protected:
      ConcurrentID concurrent_functor;
      unsigned concurrent_points; 
      std::map<Color,ConcurrentGroup> concurrent_groups;
    protected:
      uint64_t collective_lamport_clock;
      RtUserEvent collective_lamport_clock_ready;
      size_t collective_unbounded_points;
    protected:
      bool children_commit_invoked;
    protected:
      Future predicate_false_future;
      void *predicate_false_result;
      size_t predicate_false_size;
    protected:
      std::map<DomainPoint,RtEvent> intra_space_dependences; 
    };

    /**
     * \class IndividualTask
     * This class serves as the basis for all individual task
     * launch calls performed by the runtime.
     */
    class IndividualTask : public SingleTask,
                           public LegionHeapify<IndividualTask> {
    public:
      static const AllocationType alloc_type = INDIVIDUAL_TASK_ALLOC;
    public:
      IndividualTask(Runtime *rt);
      IndividualTask(const IndividualTask &rhs);
      virtual ~IndividualTask(void);
    public:
      IndividualTask& operator=(const IndividualTask &rhs);
    public:
      virtual void activate(void);
      virtual void deactivate(bool free = true);
    protected:
      virtual SingleTask* get_origin_task(void) const { return orig_task; }
      virtual Domain get_slice_domain(void) const { return Domain::NO_DOMAIN; }
      virtual ShardID get_shard_id(void) const { return 0; }
      virtual size_t get_total_shards(void) const { return 1; }
      virtual DomainPoint get_shard_point(void) const { return DomainPoint(0); }
      virtual Domain get_shard_domain(void) const
        { return Domain(DomainPoint(0),DomainPoint(0)); }
      virtual Operation* get_origin_operation(void) 
        { return is_remote() ? orig_task : this; } 
    public:
      Future initialize_task(InnerContext *ctx,
                             const TaskLauncher &launcher,
                             Provenance *provenance,
                             bool top_level=false,
                             bool must_epoch_launch = false,
                             std::vector<OutputRequirement> *outputs = NULL);
      void perform_base_dependence_analysis(void);
    protected:
      void create_output_regions(std::vector<OutputRequirement> &outputs);
    public:
      virtual bool has_prepipeline_stage(void) const { return true; }
      virtual void trigger_prepipeline_stage(void);
      virtual void trigger_dependence_analysis(void);
      virtual void trigger_ready(void);
      virtual void report_interfering_requirements(unsigned idx1,unsigned idx2); 
      // Virtual method for creating the future for this task so that
      // we can overload for control replication
      virtual Future create_future(void);
    public:
      virtual void predicate_false(void);
      virtual bool distribute_task(void);
      virtual RtEvent perform_mapping(MustEpochOp *owner = NULL,
                                      const DeferMappingArgs *args = NULL);
      virtual void handle_future_size(size_t return_type_size,
                                      bool has_return_type_size,
                                      std::set<RtEvent> &applied_events);
      virtual void record_output_registered(RtEvent registered,
                                      std::set<RtEvent> &applied_events);
      virtual void perform_inlining(VariantImpl *variant,
                    const std::deque<InstanceSet> &parent_regions);
      virtual bool is_stealable(void) const;
      virtual bool replicate_task(void);
    public:
      virtual bool is_output_valid(unsigned idx) const;
      virtual bool is_output_grouped(unsigned idx) const;
    public:
      virtual TaskKind get_task_kind(void) const;
    public:
      virtual void trigger_complete(ApEvent effects);
      virtual void trigger_task_commit(void);
    public:
      virtual void handle_future(ApEvent effects, FutureInstance *instance,
                                 const void *metadata, size_t metasize,
                                 FutureFunctor *functor,
                                 Processor future_proc,
                                 bool own_functor);
      virtual void handle_mispredication(void);
      virtual void prepare_map_must_epoch(void);
    public:
      virtual bool pack_task(Serializer &rez, AddressSpaceID target);
      virtual bool unpack_task(Deserializer &derez, Processor current,
                               std::set<RtEvent> &ready_events);
      virtual bool is_top_level_task(void) const { return top_level_task; }
    public:
      virtual void concurrent_allreduce(ProcessorManager *manager, 
          uint64_t lamport_clock, VariantID vid, bool poisoned);
      virtual void perform_concurrent_task_barrier(void);
    protected:
      void pack_remote_complete(Serializer &rez, ApEvent effect);
      void pack_remote_commit(Serializer &rez, RtEvent precondition);
      void unpack_remote_complete(Deserializer &derez);
      void unpack_remote_commit(Deserializer &derez);
    public:
      // From MemoizableOp
      virtual void complete_replay(ApEvent pre);
    public:
      static void process_unpack_remote_future_size(Deserializer &derez);
      static void process_unpack_remote_mapped(Deserializer &derez);
      static void process_unpack_remote_complete(Deserializer &derez);
      static void process_unpack_remote_commit(Deserializer &derez);
      static void handle_remote_output_registration(Deserializer &derez);
    protected: 
      Future result; 
    protected:
      std::vector<OutputOptions> output_region_options;
      // Event for when the output regions are registered with the context
      RtEvent output_regions_registered;
      RtEvent remote_commit_precondition;
    protected:
      // Information for remotely executing task
      IndividualTask *orig_task; // Not a valid pointer when remote
      UniqueID remote_unique_id;
    protected:
      Future predicate_false_future;
      void *predicate_false_result;
      size_t predicate_false_size;
    protected:
      bool sent_remotely;
    protected:
      friend class Internal;
      // Special field for the top level task
      bool top_level_task;
    };

    /**
     * \class PointTask
     * A point task is a single point of an index space task
     * launch.  It will primarily be managed by its enclosing
     * slice task owner.
     */
    class PointTask : public SingleTask, public ProjectionPoint,
                      public LegionHeapify<PointTask> {
    public:
      static const AllocationType alloc_type = POINT_TASK_ALLOC;
    public:
      PointTask(Runtime *rt);
      PointTask(const PointTask &rhs);
      virtual ~PointTask(void);
    public:
      PointTask& operator=(const PointTask &rhs);
    public:
      virtual void activate(void);
      virtual void deactivate(bool free = true);
      virtual Operation* get_origin_operation(void); 
      virtual SingleTask* get_origin_task(void) const { return orig_task; }
      virtual Domain get_slice_domain(void) const 
        { return Domain(index_point,index_point); }
      virtual ShardID get_shard_id(void) const { return 0; }
      virtual size_t get_total_shards(void) const { return 1; }
      virtual DomainPoint get_shard_point(void) const { return DomainPoint(0); }
      virtual Domain get_shard_domain(void) const
        { return Domain(DomainPoint(0),DomainPoint(0)); }
      virtual bool is_reducing_future(void) const;
    public:
      virtual void trigger_dependence_analysis(void);
      virtual void trigger_replay(void);
      virtual void report_interfering_requirements(unsigned idx1,unsigned idx2);
    public:
      virtual void predicate_false(void);
      virtual bool distribute_task(void);
      virtual RtEvent perform_mapping(MustEpochOp *owner = NULL,
                                      const DeferMappingArgs *args = NULL);
      virtual void handle_future_size(size_t return_type_size,
                                      bool has_return_type_size,
                                      std::set<RtEvent> &applied_events);
      virtual void shard_off(RtEvent mapped_precondition);
      virtual bool is_stealable(void) const;
      virtual bool replicate_task(void);
      virtual VersionInfo& get_version_info(unsigned idx);
      virtual const VersionInfo& get_version_info(unsigned idx) const;
      virtual bool is_output_global(unsigned idx) const; 
      virtual bool is_output_valid(unsigned idx) const;
      virtual bool is_output_grouped(unsigned idx) const;
      virtual void record_output_extent(unsigned idx,
          const DomainPoint &color, const DomainPoint &extents);
      virtual void record_output_registered(RtEvent registered,
                                            std::set<RtEvent> &applied_events);
    public:
      virtual TaskKind get_task_kind(void) const;
    public:
      virtual void trigger_complete(ApEvent effects);
      virtual void trigger_task_commit(void);
    public:
      virtual bool pack_task(Serializer &rez, AddressSpaceID target);
      virtual bool unpack_task(Deserializer &derez, Processor current,
                               std::set<RtEvent> &ready_events);
    public:
      virtual void handle_future(ApEvent effects, FutureInstance *instance,
                                 const void *metadata, size_t metasize,
                                 FutureFunctor *functor,
                                 Processor future_proc,
                                 bool own_functor);
      virtual void handle_mispredication(void);
    public:
      virtual uint64_t order_collectively_mapped_unbounded_pools(
          uint64_t lamport_clock, bool need_result);
      virtual ApEvent order_concurrent_launch(ApEvent start, VariantImpl *impl);
      virtual void concurrent_allreduce(ProcessorManager *manager,
          uint64_t lamport_clock, VariantID vid, bool poisoned);
      virtual void perform_concurrent_task_barrier(void);
      bool check_concurrent_variant(VariantID vid);
    public:
      // ProjectionPoint methods
      virtual const DomainPoint& get_domain_point(void) const;
      virtual void set_projection_result(unsigned idx, LogicalRegion result);
      virtual void record_intra_space_dependences(unsigned index,
             const std::vector<DomainPoint> &dependences);
      virtual const Mappable* as_mappable(void) const { return this; }
    public:
      using Operation::record_point_wise_dependence;
      virtual void record_point_wise_dependence(LogicalRegion lr,
          unsigned region_idx);
    public:
      void initialize_point(SliceTask *owner, const DomainPoint &point,
                            const FutureMap &point_arguments, bool inline_task,
                            const std::vector<FutureMap> &point_futures);
    public:
      // From MemoizableOp
      virtual void complete_replay(ApEvent pre);
    public:
      // From Memoizable
      virtual TraceLocalID get_trace_local_id(void) const;
    public:
      virtual size_t get_collective_points(void) const;
      virtual bool find_shard_participants(std::vector<ShardID> &shards);
      virtual RtEvent convert_collective_views(unsigned requirement_index,
                       unsigned analysis_index, LogicalRegion region,
                       const InstanceSet &targets, InnerContext *physical_ctx,
                       CollectiveMapping *&analysis_mapping, bool &first_local,
                       LegionVector<FieldMaskSet<InstanceView> > &target_views,
                       std::map<InstanceView*,size_t> &collective_arrivals);
      virtual RtEvent perform_collective_versioning_analysis(unsigned index,
                       LogicalRegion handle, EqSetTracker *tracker,
                       const FieldMask &mask, unsigned parent_req_index);
    public: // Collective stuff for replicated versions of this point task
      virtual void perform_replicate_collective_versioning(unsigned index,
          unsigned parent_req_index, LegionMap<LogicalRegion,
            CollectiveVersioningBase::RegionVersioning> &to_perform);
      virtual void convert_replicate_collective_views(
          const CollectiveViewCreatorBase::RendezvousKey &key,
          std::map<LogicalRegion,
            CollectiveViewCreatorBase::CollectiveRendezvous> &rendezvous); 
    public: 
      bool has_remaining_inlining_dependences(
            std::map<PointTask*,unsigned> &remaining,
            std::map<RtEvent,std::vector<PointTask*> > &event_deps) const;
    protected:
      friend class SliceTask;
      PointTask                   *orig_task;
      SliceTask                   *slice_owner;
    protected:
      std::map<AddressSpaceID,RemoteTask*> remote_instances;
    protected:
      Color concurrent_color;
      RtBarrier concurrent_task_barrier;
      // This is the concurrent precondition event that we need to signal
      // when the preconditions are met for this point task. For non-traced
      // execution this will be a user event that we signal. For traced
      // code (either recording or replaying) this will be a barrier that
      // we will arrive on for each point task.
      union ConcurrentPrecondition {
        ConcurrentPrecondition(void)
          : interpreted(RtUserEvent::NO_RT_USER_EVENT) { }
        RtUserEvent interpreted;
        RtBarrier traced;
      } concurrent_precondition;
      // This is the postcondition event that need to wait for before
      // doing the concurrent lamport max all-reduce. It ensures that
      // the preconditions for all the points in the concurrent task
      // have been met and therefore it's safe to do the lamport protocol
      RtEvent concurrent_postcondition;
    };

#if 0
      /**
       * \class PointTask
       * A point task is a single point of an index space task
       * launch.  It will primarily be managed by its enclosing
       * slice task owner.
       */
      class PointTask : public SingleTask, public ProjectionPoint,
                        public LegionHeapify<PointTask> {
      public:
        static const AllocationType alloc_type = POINT_TASK_ALLOC;
      public:
        PointTask(Runtime *rt);
        PointTask(const PointTask &rhs);
        virtual ~PointTask(void);
      public:
        PointTask& operator=(const PointTask &rhs);
      public:
        virtual void activate(void);
        virtual void deactivate(bool free = true);
        virtual Operation* get_origin_operation(void); 
        virtual SingleTask* get_origin_task(void) const { return orig_task; }
        virtual Domain get_slice_domain(void) const 
          { return Domain(index_point,index_point); }
        virtual ShardID get_shard_id(void) const { return 0; }
        virtual size_t get_total_shards(void) const { return 1; }
        virtual DomainPoint get_shard_point(void) const { return DomainPoint(0); }
        virtual Domain get_shard_domain(void) const
          { return Domain(DomainPoint(0),DomainPoint(0)); }
        virtual bool is_reducing_future(void) const;
      public:
        virtual void trigger_dependence_analysis(void);
        virtual void trigger_replay(void);
        virtual void report_interfering_requirements(unsigned idx1,unsigned idx2);
      public:
        virtual void predicate_false(void);
        virtual bool distribute_task(void);
        virtual RtEvent perform_mapping(MustEpochOp *owner = NULL,
                                        const DeferMappingArgs *args = NULL);
        virtual void handle_future_size(size_t return_type_size,
                                        bool has_return_type_size,
                                        std::set<RtEvent> &applied_events);
        virtual void shard_off(RtEvent mapped_precondition);
        virtual bool is_stealable(void) const;
        virtual bool replicate_task(void);
        virtual VersionInfo& get_version_info(unsigned idx);
        virtual const VersionInfo& get_version_info(unsigned idx) const;
        virtual bool is_output_global(unsigned idx) const; 
        virtual bool is_output_valid(unsigned idx) const;
        virtual void record_output_extent(unsigned idx,
            const DomainPoint &color, const DomainPoint &extents);
        virtual void record_output_registered(RtEvent registered,
                                              std::set<RtEvent> &applied_events);
      public:
        virtual TaskKind get_task_kind(void) const;
      public:
        virtual void trigger_complete(ApEvent effects);
        virtual void trigger_task_commit(void);
      public:
        virtual bool pack_task(Serializer &rez, AddressSpaceID target);
        virtual bool unpack_task(Deserializer &derez, Processor current,
                                 std::set<RtEvent> &ready_events);
      public:
        virtual void handle_future(ApEvent effects, FutureInstance *instance,
                                   const void *metadata, size_t metasize,
                                   FutureFunctor *functor,
                                   Processor future_proc,
                                   bool own_functor);
        virtual void handle_mispredication(void);
      public:
        virtual ApEvent order_concurrent_launch(ApEvent start, VariantImpl *impl);
        virtual void concurrent_allreduce(ProcessorManager *manager,
            uint64_t lamport_clock, VariantID vid, bool poisoned);
        virtual void perform_concurrent_task_barrier(void);
        bool check_concurrent_variant(VariantID vid);
      public:
        // ProjectionPoint methods
        virtual const DomainPoint& get_domain_point(void) const;
        virtual void set_projection_result(unsigned idx, LogicalRegion result);
        virtual void record_intra_space_dependences(unsigned index,
               const std::vector<DomainPoint> &dependences);
        virtual const Mappable* as_mappable(void) const { return this; }
      public:
        using Operation::record_point_wise_dependence;
        virtual void record_point_wise_dependence(LogicalRegion lr,
            unsigned region_idx);
      public:
        void initialize_point(SliceTask *owner, const DomainPoint &point,
                              const FutureMap &point_arguments, bool eager,
                              const std::vector<FutureMap> &point_futures);
      public:
        // From MemoizableOp
        virtual void complete_replay(ApEvent pre);
      public:
        // From Memoizable
        virtual TraceLocalID get_trace_local_id(void) const;
      public:
        virtual size_t get_collective_points(void) const;
        virtual bool find_shard_participants(std::vector<ShardID> &shards);
        virtual RtEvent convert_collective_views(unsigned requirement_index,
                         unsigned analysis_index, LogicalRegion region,
                         const InstanceSet &targets, InnerContext *physical_ctx,
                         CollectiveMapping *&analysis_mapping, bool &first_local,
                         LegionVector<FieldMaskSet<InstanceView> > &target_views,
                         std::map<InstanceView*,size_t> &collective_arrivals);
        virtual RtEvent perform_collective_versioning_analysis(unsigned index,
                         LogicalRegion handle, EqSetTracker *tracker,
                         const FieldMask &mask, unsigned parent_req_index);
      public: // Collective stuff for replicated versions of this point task
        virtual void perform_replicate_collective_versioning(unsigned index,
            unsigned parent_req_index, LegionMap<LogicalRegion,
              CollectiveVersioningBase::RegionVersioning> &to_perform);
        virtual void convert_replicate_collective_views(
            const CollectiveViewCreatorBase::RendezvousKey &key,
            std::map<LogicalRegion,
              CollectiveViewCreatorBase::CollectiveRendezvous> &rendezvous); 
      public: 
        bool has_remaining_inlining_dependences(
              std::map<PointTask*,unsigned> &remaining,
              std::map<RtEvent,std::vector<PointTask*> > &event_deps) const;
      protected:
        friend class SliceTask;
        PointTask                   *orig_task;
        SliceTask                   *slice_owner;
      protected:
        std::map<AddressSpaceID,RemoteTask*> remote_instances;
      protected:
        RtBarrier concurrent_task_barrier;
        // This is the concurrent precondition event that we need to signal
        // when the preconditions are met for this point task. For non-traced
        // execution this will be a user event that we signal. For traced
        // code (either recording or replaying) this will be a barrier that
        // we will arrive on for each point task.
        union ConcurrentPrecondition {
          ConcurrentPrecondition(void)
            : interpreted(RtUserEvent::NO_RT_USER_EVENT) { }
          RtUserEvent interpreted;
          RtBarrier traced;
        } concurrent_precondition;
        // This is the postcondition event that need to wait for before
        // doing the concurrent lamport max all-reduce. It ensures that
        // the preconditions for all the points in the concurrent task
        // have been met and therefore it's safe to do the lamport protocol
        RtEvent concurrent_postcondition;
      };
#endif

    /**
     * \class ShardTask
     * A shard task is copy of a single task that is used for
     * executing a single copy of a control replicated task.
     * It implements the functionality of a single task so that 
     * we can use it mostly transparently for the execution of 
     * a single shard.
     */
    class ShardTask : public SingleTask {
    public:
      ShardTask(Runtime *rt, SingleTask *source, InnerContext *parent,
          ShardManager *manager, ShardID shard_id,
          Processor target, VariantID chosen);
      ShardTask(Runtime *rt, InnerContext *parent_ctx, Deserializer &derez,
          ShardManager *manager, ShardID shard_id, Processor target,
          VariantID chosen);
      ShardTask(const ShardTask &rhs) = delete;
      virtual ~ShardTask(void);
    public:
      ShardTask& operator=(const ShardTask &rhs) = delete;
    public:
      virtual void activate(void); 
      virtual void deactivate(bool free = true);
      virtual Domain get_slice_domain(void) const;
      virtual ShardID get_shard_id(void) const { return shard_id; }
      virtual size_t get_total_shards(void) const;
      virtual DomainPoint get_shard_point(void) const;
      virtual Domain get_shard_domain(void) const;
      virtual SingleTask* get_origin_task(void) const 
        { assert(false); return NULL; }
      virtual bool is_shard_task(void) const { return true; }
      virtual bool is_top_level_task(void) const; 
      // Set this to true so we always eagerly evaluate future functors
      // at the end of a task to get an actual future instance to pass back
      virtual bool is_reducing_future(void) const { return true; }
    public:
      // From MemoizableOp
      virtual void trigger_replay(void);
    public:
      virtual void trigger_dependence_analysis(void);
      virtual void predicate_false(void);
      virtual bool distribute_task(void);
      virtual RtEvent perform_must_epoch_version_analysis(MustEpochOp *own);
      virtual RtEvent perform_mapping(MustEpochOp *owner = NULL,
                                      const DeferMappingArgs *args = NULL);
      virtual void handle_future_size(size_t return_type_size,
                                      bool has_return_type_size,
                                      std::set<RtEvent> &applied_events);
      virtual bool is_stealable(void) const;
      virtual void initialize_map_task_input(Mapper::MapTaskInput &input,
                                             Mapper::MapTaskOutput &output,
                                             MustEpochOp *must_epoch_owner);
      virtual void finalize_map_task_output(Mapper::MapTaskInput &input,
                                            Mapper::MapTaskOutput &output,
                                            MustEpochOp *must_epoch_owner);
    public:
      virtual TaskKind get_task_kind(void) const;
    public:
      // Override these methods from operation class
      virtual void trigger_mapping(void); 
      virtual void trigger_complete(ApEvent effects);
    protected:
      virtual void trigger_task_commit(void);
    public:
      virtual bool pack_task(Serializer &rez, AddressSpaceID target);
      virtual bool unpack_task(Deserializer &derez, Processor current,
                               std::set<RtEvent> &ready_events); 
      virtual void perform_inlining(VariantImpl *variant,
              const std::deque<InstanceSet> &parent_regions);
    public:
      virtual void handle_future(ApEvent effects, FutureInstance *instance,
                                 const void *metadata, size_t metasize,
                                 FutureFunctor *functor,
                                 Processor future_proc,
                                 bool own_functor); 
      virtual void handle_mispredication(void);
    public:
      virtual void concurrent_allreduce(ProcessorManager *manager,
          uint64_t lamport_clock, VariantID vid, bool poisoned);
      virtual void perform_concurrent_task_barrier(void);
    public:
      virtual RtEvent convert_collective_views(unsigned requirement_index,
                       unsigned analysis_index, LogicalRegion region,
                       const InstanceSet &targets, InnerContext *physical_ctx,
                       CollectiveMapping *&analysis_mapping, bool &first_local,
                       LegionVector<FieldMaskSet<InstanceView> > &target_views,
                       std::map<InstanceView*,size_t> &collective_arrivals);
      virtual RtEvent perform_collective_versioning_analysis(unsigned index,
                       LogicalRegion handle, EqSetTracker *tracker,
                       const FieldMask &mask, unsigned parent_req_index);
    protected:
      virtual TaskContext* create_execution_context(VariantImpl *v,
          std::set<ApEvent> &launch_events, bool inline_task, bool leaf_task);
    public:
      virtual InnerContext* create_implicit_context(void);
    public:
      void dispatch(void);
      void return_resources(ResourceTracker *target,
                            std::set<RtEvent> &preconditions);
      void report_leaks_and_duplicates(std::set<RtEvent> &preconditions);
      void handle_collective_message(Deserializer &derez);
      void handle_rendezvous_message(Deserializer &derez);
      void handle_compute_equivalence_sets(Deserializer &derez);
      void handle_output_equivalence_set(Deserializer &derez);
      void handle_refine_equivalence_sets(Deserializer &derez);
      void handle_intra_space_dependence(Deserializer &derez);
      void handle_point_wise_dependence(Deserializer &derez);
      void handle_resource_update(Deserializer &derez,
                                  std::set<RtEvent> &applied);
      void handle_created_region_contexts(Deserializer &derez,
                                          std::set<RtEvent> &applied);
      void handle_trace_update(Deserializer &derez, AddressSpaceID source);
      void handle_find_trace_local_sets(Deserializer &derez,
                                        AddressSpaceID source);
      ApBarrier handle_find_trace_shard_event(size_t temp_index, ApEvent event,
                                              ShardID remote_shard);
      ApBarrier handle_find_trace_shard_frontier(size_t temp_index, ApEvent event,
                                                 ShardID remote_shard);
      ReplicateContext* get_replicate_context(void) const;
    public:
      void initialize_implicit_task(TaskID tid, MapperID mid, Processor proxy);
    public:
      const ShardID shard_id;
    };

    /**
     * \class IndexTask
     * An index task is used to represent an index space task
     * launch performed by the runtime.  It will only live
     * on the node on which it was created.  Eventually the
     * mapper will slice the index space, and the corresponding
     * slice tasks for the index space will be distributed around
     * the machine and eventually returned to this index space task.
     */
    class IndexTask : public MultiTask, public LegionHeapify<IndexTask> {
    private:
      struct OutputRegionTagCreator {
      public:
        OutputRegionTagCreator(TypeTag *_type_tag, int _color_ndim)
          : type_tag(_type_tag), color_ndim(_color_ndim) { }
        template<typename DIM, typename COLOR_T>
        static inline void demux(OutputRegionTagCreator *creator)
        {
          switch (DIM::N + creator->color_ndim)
          {
#define DIMFUNC(DIM)                                             \
            case DIM:                                            \
              {                                                  \
                *creator->type_tag =                             \
                  NT_TemplateHelper::encode_tag<DIM, COLOR_T>(); \
                break;                                           \
              }
            LEGION_FOREACH_N(DIMFUNC)
#undef DIMFUNC
            default:
              assert(false);
          }
        }
      private:
        TypeTag *type_tag;
        int color_ndim;
      };
    public:
      static const AllocationType alloc_type = INDEX_TASK_ALLOC;
    public:
      IndexTask(Runtime *rt);
      IndexTask(const IndexTask &rhs);
      virtual ~IndexTask(void);
    public:
      IndexTask& operator=(const IndexTask &rhs);
    public:
      FutureMap initialize_task(InnerContext *ctx,
                                const IndexTaskLauncher &launcher,
                                IndexSpace launch_space,
                                Provenance *provenance, bool track,
                                std::vector<OutputRequirement> *outputs = NULL);
      Future initialize_task(InnerContext *ctx,
                             const IndexTaskLauncher &launcher,
                             IndexSpace launch_space,
                             Provenance *provenance,
                             ReductionOpID redop,
                             bool deterministic, bool track,
                             std::vector<OutputRequirement> *outputs = NULL);
      void initialize_regions(const std::vector<RegionRequirement> &regions);
      void initialize_predicate(const Future &pred_future,
                                const UntypedBuffer &pred_arg);
      void perform_base_dependence_analysis(void);
    protected:
      void create_output_regions(std::vector<OutputRequirement> &outputs,
                                 IndexSpace launch_space);
    public:
      virtual void activate(void);
      virtual void deactivate(bool free = true);
    public:
      virtual void prepare_map_must_epoch(void);
    protected:
      void record_output_extents(
          std::vector<OutputExtentMap> &output_extents);
      virtual void record_output_registered(RtEvent registered);
      Domain compute_global_output_ranges(IndexSpaceNode *parent,
                                          IndexPartNode *part,
                                          const OutputExtentMap& output_sizes,
                                          const OutputExtentMap& local_sizes);
      void validate_output_extents(unsigned index,
                                   const OutputRequirement& output_requirement,
                                   const OutputExtentMap& output_sizes) const;
    public:
      virtual void finalize_output_regions(bool first_invocation);
    public:
      virtual bool has_prepipeline_stage(void) const { return true; }
      virtual void trigger_prepipeline_stage(void);
      virtual void trigger_dependence_analysis(void);
      virtual void report_interfering_requirements(unsigned idx1,unsigned idx2);
    public:
      virtual void trigger_ready(void);
      virtual void predicate_false(void);
      virtual void premap_task(void);
      virtual bool distribute_task(void);
      virtual RtEvent perform_mapping(MustEpochOp *owner = NULL,
                                      const DeferMappingArgs *args = NULL);
      virtual void launch_task(bool inline_task = false);
      virtual bool is_stealable(void) const;
      virtual void map_and_launch(void);
      virtual void trigger_complete(ApEvent effects);
    public:
      virtual TaskKind get_task_kind(void) const;
    protected:
      virtual void trigger_task_commit(void);
    public:
      virtual bool pack_task(Serializer &rez, AddressSpaceID target);
      virtual bool unpack_task(Deserializer &derez, Processor current,
                               std::set<RtEvent> &ready_events);
      virtual void perform_inlining(VariantImpl *variant,
                    const std::deque<InstanceSet> &parent_regions);
    public:
      virtual SliceTask* clone_as_slice_task(IndexSpace is,
                  Processor p, bool recurse, bool stealable);
    public:
      virtual void reduce_future(const DomainPoint &point, 
                                 FutureInstance *instance, ApEvent effects);
    public:
      virtual void pack_profiling_requests(Serializer &rez,
                                           std::set<RtEvent> &applied) const;
      virtual int add_copy_profiling_request(const PhysicalTraceInfo &info,
                               Realm::ProfilingRequestSet &requests,
                               bool fill, unsigned count = 1);
      virtual bool handle_profiling_response(
          const Realm::ProfilingResponse &response, const void *orig,
          size_t orig_length, LgEvent &fevent, bool &failed_alloc);
      virtual void handle_profiling_update(int count);
    public:
      virtual void register_must_epoch(void);
    public:
      virtual size_t get_collective_points(void) const;
    public:
      // Make this a virtual method so for control replication we can 
      // create a different type of future map for the task
      virtual FutureMap create_future_map(TaskContext *ctx,
                    IndexSpace launch_space, IndexSpace shard_space);
      void rendezvous_concurrent_mapped(const DomainPoint &point, 
          Processor target, Color color, RtEvent precondition); 
      void rendezvous_concurrent_mapped(Deserializer &derez);
      // Also virtual for control replication override
      virtual void finalize_concurrent_mapped(void);
      virtual void initialize_concurrent_group(Color color, size_t local,
          size_t global, RtBarrier barrier, const std::vector<ShardID> &shards);
      virtual void concurrent_allreduce(Color color, SliceTask *slice,
          AddressSpaceID slice_space, size_t points, uint64_t lamport_clock,
          VariantID vid, bool poisoned);
      virtual uint64_t collective_lamport_allreduce(uint64_t lamport_clock,
                                          size_t points, bool need_result);
    public:
      // Methods for supporting intra-index-space mapping dependences
      virtual RtEvent find_intra_space_dependence(const DomainPoint &point);
      virtual void record_intra_space_dependence(const DomainPoint &point,
                                                 const DomainPoint &next,
                                                 RtEvent point_mapped);
    public:
      void record_origin_mapped_slice(SliceTask *local_slice);
    protected:
      // Virtual so can be overridden by ReplIndexTask
      virtual void create_future_instances(std::vector<Memory> &target_mems);
      // Callback for control replication to perform reduction for sizes
      // and provide an event for when the result is ready
      virtual void finish_index_task_reduction(void);
    public:
      void return_slice_mapped(unsigned points, RtEvent applied_condition);
      void return_slice_complete(unsigned points, ApEvent effects,
                             void *metadata = NULL, size_t metasize = 0);
      void return_slice_commit(unsigned points, RtEvent applied_condition);
    public:
      void unpack_slice_mapped(Deserializer &derez, AddressSpaceID source);
      void unpack_slice_complete(Deserializer &derez);
      void unpack_slice_commit(Deserializer &derez);
      void unpack_slice_collective_versioning_rendezvous(Deserializer &derez,
                                        unsigned index, size_t total_points);
    public:
      // From MemoizableOp
      virtual void trigger_replay(void);
    public:
      void enumerate_futures(const Domain &domain);
    public:
      static void process_slice_mapped(Deserializer &derez,
                                       AddressSpaceID source);
      static void process_slice_complete(Deserializer &derez);
      static void process_slice_commit(Deserializer &derez);
      static void process_slice_find_intra_dependence(Deserializer &derez);
      static void process_slice_record_intra_dependence(Deserializer &derez);
    protected:
      friend class SliceTask;
      Future reduction_future;
      unsigned total_points;
      unsigned mapped_points;
      unsigned completed_points;
      unsigned committed_points;
    protected:
      std::vector<SliceTask*> origin_mapped_slices;
      std::vector<FutureInstance*> reduction_instances;
      std::vector<Memory> serdez_redop_targets;
    protected:
      std::set<RtEvent> map_applied_conditions;
      std::vector<RtEvent> output_preconditions;
      std::set<RtEvent> commit_preconditions;
    protected:
      std::map<DomainPoint,RtUserEvent> pending_intra_space_dependences;
    protected:
      std::vector<ProfilingMeasurementID>      task_profiling_requests;
      std::vector<ProfilingMeasurementID>      copy_profiling_requests;
      RtUserEvent                                   profiling_reported;
      int                                           profiling_priority;
      int                                           copy_fill_priority;
      std::atomic<int>                  outstanding_profiling_requests;
      std::atomic<int>                  outstanding_profiling_reported;
    protected:
      // For checking aliasing of points in debug mode only
      std::set<std::pair<unsigned,unsigned> > interfering_requirements;
      std::map<DomainPoint,std::vector<LogicalRegion> > point_requirements;
#ifdef DEBUG_LEGION
    public:
      void check_point_requirements(
          const std::map<DomainPoint,std::vector<LogicalRegion> > &point_reqs);
#endif
<<<<<<< HEAD
    protected:
      std::vector<std::pair<SliceTask*,AddressSpace> > concurrent_slices;
    public:
      using Operation::record_point_wise_dependence;
      virtual bool has_collective();
      virtual void clear_context_maps(void);
      virtual IndexSpaceNode* get_launch_space(void);
    public:
      static void process_slice_find_point_wise_dependence(
          Deserializer &derez);
      static void process_slice_record_point_wise_dependence(
          Deserializer &derez);
      static void process_slice_add_point_to_completed_list(
          Deserializer &derez);
=======
>>>>>>> 75510786
    };

    /**
     * \class SliceTask
     * A slice task is a (possibly whole) fraction of an index
     * space task launch.  Once slice task object is made for
     * each slice created by the mapper when (possibly recursively)
     * slicing up the domain of the index space task launch.
     */
    class SliceTask : public MultiTask, public ResourceTracker,
                      public LegionHeapify<SliceTask> {
    public:
      static const AllocationType alloc_type = SLICE_TASK_ALLOC;
    public:
      SliceTask(Runtime *rt);
      SliceTask(const SliceTask &rhs);
      virtual ~SliceTask(void);
    public:
      SliceTask& operator=(const SliceTask &rhs);
    public:
      virtual void activate(void);
      virtual void deactivate(bool free = true);
      virtual Operation* get_origin_operation(void) { return index_owner; }
    public:
      virtual void trigger_dependence_analysis(void);
    public:
      virtual void predicate_false(void);
      virtual void premap_task(void);
      virtual bool distribute_task(void);
      virtual VersionInfo& get_version_info(unsigned idx);
      virtual const VersionInfo& get_version_info(unsigned idx) const;
      virtual RtEvent perform_mapping(MustEpochOp *owner = NULL,
                                      const DeferMappingArgs *args = NULL);
      virtual void launch_task(bool inline_task = false);
      virtual bool is_stealable(void) const;
      virtual void map_and_launch(void);
      virtual bool is_output_global(unsigned idx) const;
      virtual bool is_output_valid(unsigned idx) const;
      virtual bool is_output_grouped(unsigned idx) const;
      virtual void trigger_complete(ApEvent effects);
    public:
      virtual TaskKind get_task_kind(void) const;
    public:
      virtual bool pack_task(Serializer &rez, AddressSpaceID target);
      virtual bool unpack_task(Deserializer &derez, Processor current,
                               std::set<RtEvent> &ready_events);
      virtual void perform_inlining(VariantImpl *variant,
                    const std::deque<InstanceSet> &parent_regions);
    public:
      virtual SliceTask* clone_as_slice_task(IndexSpace is,
                  Processor p, bool recurse, bool stealable);
      virtual void reduce_future(const DomainPoint &point,
                                 FutureInstance *instance, ApEvent effects);
      void handle_future(ApEvent complete, const DomainPoint &point,
                         FutureInstance *instance, const void *metadata, 
                         size_t metasize, FutureFunctor *functor,
                         Processor future_proc, bool own_functor); 
    public:
      virtual void register_must_epoch(void);
      PointTask* clone_as_point_task(const DomainPoint &point,
                                     bool inline_task);
      size_t enumerate_points(bool inline_task);
      void set_predicate_false_result(const DomainPoint &point,
                                      TaskContext *execution_context);
    public:
      void check_target_processors(void) const;
      void update_target_processor(void);
      void expand_replay_slices(std::list<SliceTask*> &slices);
    protected:
      virtual void trigger_task_commit(void);
    public:
      void return_privileges(TaskContext *point_context,
                             std::set<RtEvent> &preconditions);
      void record_point_mapped(RtEvent child_mapped);
      void record_point_complete(ApEvent child_effects);
      void record_point_committed(RtEvent commit_precondition =
                                  RtEvent::NO_RT_EVENT);
    public:
      void handle_future_size(size_t future_size, const DomainPoint &p,
                              std::set<RtEvent> &applied_conditions);
      void record_output_extent(unsigned index,
          const DomainPoint &color, const DomainPoint &extent);
      void record_output_registered(RtEvent registered,
                                    std::set<RtEvent> &applied_events);
      void rendezvous_concurrent_mapped(const DomainPoint &point,
          Processor target, Color color, RtEvent precondition);
      uint64_t collective_lamport_allreduce(
          uint64_t lamport_clock, bool need_result);
      void concurrent_allreduce(PointTask *point, ProcessorManager *manager,
          uint64_t lamport_clock, VariantID vid, bool poisoned);
      void finish_concurrent_allreduce(Color color, uint64_t lamport_clock,
          bool poisoned, VariantID vid, RtBarrier concurrent_task_barrier);
    protected:
      void trigger_slice_mapped(void);
      void forward_completion_effects(void);
      void pack_remote_mapped(Serializer &rez, RtEvent applied_condition);
      void pack_remote_complete(Serializer &rez, ApEvent slice_effects);
      void pack_remote_commit(Serializer &rez, RtEvent applied_condition);
    public:
      static void handle_slice_return(Runtime *rt, Deserializer &derez);
    public: // Privilege tracker methods
      virtual void receive_resources(uint64_t return_index,
              std::map<LogicalRegion,unsigned> &created_regions,
              std::vector<DeletedRegion> &deleted_regions,
              std::set<std::pair<FieldSpace,FieldID> > &created_fields,
              std::vector<DeletedField> &deleted_fields,
              std::map<FieldSpace,unsigned> &created_field_spaces,
              std::map<FieldSpace,std::set<LogicalRegion> > &latent_spaces,
              std::vector<DeletedFieldSpace> &deleted_field_spaces,
              std::map<IndexSpace,unsigned> &created_index_spaces,
              std::vector<DeletedIndexSpace> &deleted_index_spaces,
              std::map<IndexPartition,unsigned> &created_partitions,
              std::vector<DeletedPartition> &deleted_partitions,
              std::set<RtEvent> &preconditions);
    public:
      // From MemoizableOp
      virtual void trigger_replay(void);
      virtual void complete_replay(ApEvent instance_ready_event);
    public:
      // Methods for supporting intra-index-space mapping dependences
      virtual RtEvent find_intra_space_dependence(const DomainPoint &point);
      virtual void record_intra_space_dependence(const DomainPoint &point,
                                                 const DomainPoint &next,
                                                 RtEvent point_mapped);
    public:
      using Operation::record_point_wise_dependence;
      virtual void record_point_wise_dependence(DomainPoint point,
          unsigned region_idx, RtEvent point_mapped);
      virtual RtEvent find_point_wise_dependence(DomainPoint point,
          LogicalRegion lr,
          unsigned region_idx);
      virtual void add_point_to_completed_list(DomainPoint point,
          unsigned region_idx, RtEvent point_mapped);
      virtual bool need_forward_progress(void);
    public:
      virtual size_t get_collective_points(void) const;
      virtual bool find_shard_participants(std::vector<ShardID> &shards);
      virtual RtEvent perform_collective_versioning_analysis(unsigned index,
                       LogicalRegion handle, EqSetTracker *tracker,
                       const FieldMask &mask, unsigned parent_req_index);
      void perform_replicate_collective_versioning(unsigned index,
          unsigned parent_req_index,
          LegionMap<LogicalRegion,RegionVersioning> &to_perform);
      void convert_replicate_collective_views(const RendezvousKey &key,
            std::map<LogicalRegion,CollectiveRendezvous> &rendezvous);

      virtual void finalize_collective_versioning_analysis(unsigned index,
          unsigned parent_req_index,
          LegionMap<LogicalRegion,RegionVersioning> &to_perform);
      virtual RtEvent convert_collective_views(unsigned requirement_index,
                       unsigned analysis_index, LogicalRegion region,
                       const InstanceSet &targets, InnerContext *physical_ctx,
                       CollectiveMapping *&analysis_mapping, bool &first_local,
                       LegionVector<FieldMaskSet<InstanceView> > &target_views,
                       std::map<InstanceView*,size_t> &collective_arrivals);
      virtual void rendezvous_collective_mapping(unsigned requirement_index,
                                  unsigned analysis_index,
                                  LogicalRegion region,
                                  RendezvousResult *result,
                                  AddressSpaceID source,
                                  const LegionVector<
                                   std::pair<DistributedID,FieldMask> > &insts);
      static void handle_collective_rendezvous(Deserializer &derez,
                                       Runtime *runtime, AddressSpaceID source);
      static void handle_collective_versioning_rendezvous(Deserializer &derez,
                                                          Runtime *runtime);
      static void handle_rendezvous_concurrent_mapped(Deserializer &derez);
      static void handle_collective_allreduce_request(Deserializer &derez,
                                                      AddressSpaceID source);
      static void handle_collective_allreduce_response(Deserializer &derez);
      static void handle_concurrent_allreduce_request(Deserializer &derez,
                                                      AddressSpaceID source);
      static void handle_concurrent_allreduce_response(Deserializer &derez);
      static void handle_remote_output_extents(Deserializer &derez);
      static void handle_remote_output_registration(Deserializer &derez);
    protected:
      friend class IndexTask;
      friend class PointTask;
      friend class ReplMustEpochOp;
      std::vector<PointTask*> points;
    protected:
      unsigned num_unmapped_points;
      std::atomic<unsigned> num_uncompleted_points;
      unsigned num_uncommitted_points;
    protected:
      IndexTask *index_owner;
      UniqueID remote_unique_id;
      bool origin_mapped;
      DomainPoint reduction_instance_point;
    protected:
      std::set<RtEvent> map_applied_conditions;
      std::set<RtEvent> commit_preconditions;
    protected:
      std::set<std::pair<DomainPoint,DomainPoint> > unique_intra_space_deps;
    };

  }; // namespace Internal
}; // namespace Legion

#endif // __LEGION_TASKS_H__<|MERGE_RESOLUTION|>--- conflicted
+++ resolved
@@ -1538,9 +1538,6 @@
       void check_point_requirements(
           const std::map<DomainPoint,std::vector<LogicalRegion> > &point_reqs);
 #endif
-<<<<<<< HEAD
-    protected:
-      std::vector<std::pair<SliceTask*,AddressSpace> > concurrent_slices;
     public:
       using Operation::record_point_wise_dependence;
       virtual bool has_collective();
@@ -1553,8 +1550,6 @@
           Deserializer &derez);
       static void process_slice_add_point_to_completed_list(
           Deserializer &derez);
-=======
->>>>>>> 75510786
     };
 
     /**
