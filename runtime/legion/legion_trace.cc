/* Copyright 2024 Stanford University, NVIDIA Corporation
 *
 * Licensed under the Apache License, Version 2.0 (the "License");
 * you may not use this file except in compliance with the License.
 * You may obtain a copy of the License at
 *
 *     http://www.apache.org/licenses/LICENSE-2.0
 *
 * Unless required by applicable law or agreed to in writing, software
 * distributed under the License is distributed on an "AS IS" BASIS,
 * WITHOUT WARRANTIES OR CONDITIONS OF ANY KIND, either express or implied.
 * See the License for the specific language governing permissions and
 * limitations under the License.
 */


#include "legion.h"
#include "legion/legion_ops.h"
#include "legion/legion_spy.h"
#include "legion/legion_trace.h"
#include "legion/legion_tasks.h"
#include "legion/legion_instances.h"
#include "legion/legion_views.h"
#include "legion/legion_context.h"
#include "legion/legion_replication.h"

#include "realm/id.h" // TODO: remove this hackiness

namespace Legion {
  namespace Internal {

    LEGION_EXTERN_LOGGER_DECLARATIONS

    /////////////////////////////////////////////////////////////
    // Utility functions
    /////////////////////////////////////////////////////////////

    std::ostream& operator<<(std::ostream &out, const TraceLocalID &key)
    {
      out << "(" << key.context_index << ",";
      if (key.index_point.dim > 1) out << "(";
      for (int dim = 0; dim < key.index_point.dim; ++dim)
      {
        if (dim > 0) out << ",";
        out << key.index_point[dim];
      }
      if (key.index_point.dim > 1) out << ")";
      out << ")";
      return out;
    }

    std::ostream& operator<<(std::ostream &out, ReplayableStatus status)
    {
      switch (status)
      {
        case REPLAYABLE:
          {
            out << "Yes";
            break;
          }
        case NOT_REPLAYABLE_BLOCKING:
          {
            out << "No (Blocking Call)";
            break;
          }
        case NOT_REPLAYABLE_CONSENSUS:
          {
            out << "No (Mapper Consensus)";
            break;
          }
        case NOT_REPLAYABLE_VIRTUAL:
          {
            out << "No (Virtual Mapping)";
            break;
          }
        case NOT_REPLAYABLE_REMOTE_SHARD:
          {
            out << "No (Remote Shard)";
            break;
          }
        default:
          assert(false);
      }
      return out;
    }

    std::ostream& operator<<(std::ostream &out, IdempotencyStatus status)
    {
      switch (status)
      {
        case IDEMPOTENT:
          {
            out << "Yes";
            break;
          }
        case NOT_IDEMPOTENT_SUBSUMPTION:
          {
            out << "No (Preconditions Not Subsumed by Postconditions)";
            break;
          }
        case NOT_IDEMPOTENT_ANTIDEPENDENT:
          {
            out << "No (Postcondition Anti Dependent)";
            break;
          }
        case NOT_IDEMPOTENT_REMOTE_SHARD:
          {
            out << "No (Remote Shard)";
            break;
          }
        default:
          assert(false);
      }
      return out;
    }

    /////////////////////////////////////////////////////////////
    // LogicalTrace 
    /////////////////////////////////////////////////////////////

    //--------------------------------------------------------------------------
    LogicalTrace::LogicalTrace(InnerContext *c, TraceID t, bool logical_only,
                               bool static_trace, Provenance *p,
                               const std::set<RegionTreeID> *trees)
      : context(c), tid(t), begin_provenance(p), end_provenance(NULL),
        physical_trace(logical_only ? NULL :
            new PhysicalTrace(c->owner_task->runtime, this)),
        verification_index(0), blocking_call_observed(false), fixed(false),
        intermediate_fence(false), recording(true), trace_fence(NULL),
        static_translator(static_trace ? new StaticTranslator(trees) : NULL)
    //--------------------------------------------------------------------------
    {
      if (begin_provenance != NULL)
        begin_provenance->add_reference();
    }

    //--------------------------------------------------------------------------
    LogicalTrace::~LogicalTrace(void)
    //--------------------------------------------------------------------------
    {
      if (physical_trace != NULL)
        delete physical_trace;
      if ((begin_provenance != NULL) && begin_provenance->remove_reference())
        delete begin_provenance;
      if ((end_provenance != NULL) && end_provenance->remove_reference())
        delete end_provenance;
    }

    //--------------------------------------------------------------------------
    void LogicalTrace::fix_trace(Provenance *provenance)
    //--------------------------------------------------------------------------
    {
#ifdef DEBUG_LEGION
      assert(!fixed);
      assert(end_provenance == NULL);
#endif
      fixed = true;
      end_provenance = provenance;
      if (end_provenance != NULL)
        end_provenance->add_reference();
    }

    //--------------------------------------------------------------------------
    bool LogicalTrace::initialize_op_tracing(Operation *op,
                               const std::vector<StaticDependence> *dependences)
    //--------------------------------------------------------------------------
    {
      if (op->is_internal_op())
      {
        if (!recording)
          return false;
      }
      else
      {
        if (has_physical_trace() && (op->get_memoizable() == NULL))
          REPORT_LEGION_ERROR(ERROR_PHYSICAL_TRACING_UNSUPPORTED_OP,
              "Illegal operation in physical trace. The application launched "
              "a %s operation inside of physical trace %d of parent task %s "
              "(UID %lld) but this kind of operation is not supported for "
              "physical traces at the moment. You can request support but "
              "we can guarantee support for all kinds of operations in "
              "physical traces.", op->get_logging_name(), tid,
              context->get_task_name(), context->get_unique_id())
        // Check to see if we are doing safe tracing checks or not
        if (context->runtime->safe_tracing)
        {
          // Compute the hash for this operation
          Murmur3Hasher hasher;
          const Operation::OpKind kind = op->get_operation_kind();
          hasher.hash(kind);
          TaskID task_id = 0;
          if (kind == Operation::TASK_OP_KIND)
          {
#ifdef DEBUG_LEGION
            TaskOp *task = dynamic_cast<TaskOp*>(op);
            assert(task != NULL);
#else
            TaskOp *task = dynamic_cast<TaskOp*>(op);
#endif
            task_id = task->task_id;
            hasher.hash(task_id);
          }
          const unsigned num_regions = op->get_region_count();
          for (unsigned idx = 0; idx < num_regions; idx++)
          {
            const RegionRequirement &req = op->get_requirement(idx);
            hasher.hash(req.parent);
            hasher.hash(req.handle_type);
            if (req.handle_type == LEGION_PARTITION_PROJECTION)
              hasher.hash(req.partition);
            else
              hasher.hash(req.region);
            for (std::set<FieldID>::const_iterator it =
                  req.privilege_fields.begin(); it != 
                  req.privilege_fields.end(); it++)
              hasher.hash(*it);
            for (std::vector<FieldID>::const_iterator it =
                  req.instance_fields.begin(); it != 
                  req.instance_fields.end(); it++)
              hasher.hash(*it);
            hasher.hash(req.privilege);
            hasher.hash(req.prop);
            hasher.hash(req.redop);
            hasher.hash(req.tag);
            hasher.hash(req.flags);
            if (req.handle_type != LEGION_SINGULAR_PROJECTION)
              hasher.hash(req.projection);
            size_t projection_size = 0;
            const void *projection_args = 
              req.get_projection_args(&projection_size);
            if (projection_size > 0)
              hasher.hash(projection_args, projection_size);
          }
          uint64_t hash[2];
          hasher.finalize(hash);
          if (fixed)
          {
            if (verification_infos.size() <= verification_index)
              REPORT_LEGION_ERROR(ERROR_TRACE_VIOLATION_OPERATION,
                  "Detected %d operations in trace %d of parent task %s "
                  "(UID %lld) which differs from the %zd operations that "
                  "where recorded in the first execution of the trace. "
                  "The number of operations in the trace must always "
                  "be the same across all executions of the trace.",
                  verification_index, tid, context->get_task_name(),
                  context->get_unique_id(), verification_infos.size())
            const VerificationInfo &info = 
              verification_infos[verification_index++];
            if (info.kind != kind)
              REPORT_LEGION_ERROR(ERROR_TRACE_VIOLATION_OPERATION,
                  "Operation %s does match the recorded operation kind %s "
                  "for the %d operation in trace %d of parent task %s "
                  "(UID %lld). The same order of operations must be "
                  "issued every time a trace is executed.",
                  Operation::get_string_rep(kind), op->get_logging_name(),
                  verification_index-1, tid, 
                  context->get_task_name(), context->get_unique_id())
            if (info.task_id != task_id)
              REPORT_LEGION_ERROR(ERROR_TRACE_VIOLATION_OPERATION,
                  "Task %d does match the recorded task %d for the %d task "
                  "in trace %d of parent task %s (UID %lld). The same order "
                  "of operations must be issued every time a trace is "
                  "executed.", task_id, info.task_id,
                  verification_index-1, tid, 
                  context->get_task_name(), context->get_unique_id())
            if (info.regions != num_regions)
            {
              if (kind == Operation::TASK_OP_KIND)
                REPORT_LEGION_ERROR(ERROR_TRACE_VIOLATION_OPERATION,
                    "Task %s recorded %d region requirements for trace "
                    "%d in parent task %s (UID %lld) but was re-executed with "
                    "%d region requirements. The number of region requirements"
                    " recorded must always match the number re-executed for "
                    "each corresponding operation in the trace.",
                    op->get_logging_name(), info.regions, tid,
                    context->get_task_name(), context->get_unique_id(),
                    num_regions)
              else
                REPORT_LEGION_ERROR(ERROR_TRACE_VIOLATION_OPERATION,
                    "Operation %s recorded %d region requirements for trace "
                    "%d in parent task %s (UID %lld) but was re-executed with "
                    "%d region requirements. The number of region requirements"
                    " must always match the number re-executed for each "
                    "corresponding operation in the trace.",
                    op->get_logging_name(), info.regions, tid,
                    context->get_task_name(), context->get_unique_id(),
                    num_regions)
            }
            if ((info.hash[0] != hash[0]) || (info.hash[1] != hash[1]))
            {
              if (kind == Operation::TASK_OP_KIND)
                REPORT_LEGION_ERROR(ERROR_TRACE_VIOLATION_OPERATION,
                    "Task %s was replayed with different region requirements "
                    "for trace %d in parent task %s (UID %lld) than what it "
                    "had when it was recorded. Region requirement arguments "
                    "must match exactly every time a trace is executed.",
                    op->get_logging_name(), tid, context->get_task_name(),
                    context->get_unique_id())
              else
                REPORT_LEGION_ERROR(ERROR_TRACE_VIOLATION_OPERATION,
                    "Operation %s was replayed with different region "
                    "requirements for trace %d in parent task %s (UID %lld) "
                    "than waht it had when it was recorded. Region "
                    "requirement arguments must match exactly every time a "
                    "trace is executed.", op->get_logging_name(),
                    tid, context->get_task_name(), context->get_unique_id())
            }
          }
          else
            verification_infos.emplace_back(
                VerificationInfo(kind, task_id, num_regions, hash));
        }
        if (fixed)
          return false;
      }
      if (static_translator != NULL)
        static_translator->push_dependences(dependences);
      return true;
    }

    //--------------------------------------------------------------------------
    void LogicalTrace::check_operation_count(void)
    //--------------------------------------------------------------------------
    {
#ifdef DEBUG_LEGION
      assert(verification_index <= verification_infos.size());
#endif
      if (verification_index < verification_infos.size())
        REPORT_LEGION_ERROR(ERROR_TRACE_VIOLATION_OPERATION,
                "Detected %d operations in trace %d of parent task %s "
                "(UID %lld) which differs from the %zd operations that "
                "where recorded in the first execution of the trace. "
                "The number of operations in the trace must always "
                "be the same across all executions of the trace.",
                verification_index, tid, context->get_task_name(),
                context->get_unique_id(), verification_infos.size())
      verification_index = 0;
    }

    //--------------------------------------------------------------------------
    bool LogicalTrace::skip_analysis(RegionTreeID tid) const
    //--------------------------------------------------------------------------
    {
#ifdef DEBUG_LEGION
      assert(recording);
#endif
      if (static_translator == NULL)
        return false;
      return static_translator->skip_analysis(tid);
    }

    //--------------------------------------------------------------------------
    size_t LogicalTrace::register_operation(Operation *op, GenerationID gen)
    //--------------------------------------------------------------------------
    {
      const std::pair<Operation*,GenerationID> key(op,gen);
#ifdef LEGION_SPY
      current_uids[key] = op->get_unique_op_id();
      num_regions[key] = op->get_region_count();
#endif
      OpInfo op_info = {op, gen, op->get_context_index()};
      if (recording)
      {
        // Recording
        if (op->is_internal_op())
          // We don't need to register internal operations
          return std::numeric_limits<size_t>::max();
        const size_t index = replay_info.size();
        const size_t op_index = operations.size();
        op_map[key] = std::make_pair(op_index,index);
        operations.push_back(op_info);
        replay_info.push_back(OperationInfo());
        if (static_translator != NULL)
        {
          // Add a mapping reference since we might need to refer to it later
          op->add_mapping_reference(gen);
          // Recording a static trace so see if we have 
          // dependences to translate
          std::vector<StaticDependence> to_translate;
          static_translator->pop_dependences(to_translate);
          translate_dependence_records(op, op_index, to_translate);
        }
        return index;
      }
      else
      {
#ifdef DEBUG_LEGION
        assert(!op->is_internal_op());
#endif
        // Replaying
        const size_t index = replay_index++;
        if (index >= replay_info.size())
          REPORT_LEGION_ERROR(ERROR_TRACE_VIOLATION_RECORDED,
                        "Trace violation! Recorded %zd operations in trace "
                        "%d in task %s (UID %lld) but %zd operations have "
                        "now been issued!", replay_info.size(), tid,
                        context->get_task_name(), 
                        context->get_unique_id(), index+1)

        // Check to see if the meta-data alignes
        OperationInfo &info = replay_info[index];
        if (!context->runtime->disable_point_wise_analysis)
          set_point_wise_dependences(index, op);
        // Add a mapping reference since ops will be registering dependences
        op->add_mapping_reference(gen);
        operations.push_back(op_info);
        frontiers.insert(key);
        // First make any close operations needed for this operation and
        // register their dependences
        for (LegionVector<CloseInfo>::const_iterator cit = 
              info.closes.begin(); cit != info.closes.end(); cit++)
        {
#ifdef DEBUG_LEGION_COLLECTIVES
          MergeCloseOp *close_op = context->get_merge_close_op(op, cit->node);
#else
          MergeCloseOp *close_op = context->get_merge_close_op();
#endif
          close_op->initialize(context, cit->requirement, cit->creator_idx, op);
          close_op->update_close_mask(cit->close_mask);
          const GenerationID close_gen = close_op->get_generation();
          const std::pair<Operation*,GenerationID> close_key(close_op, 
                                                             close_gen);
          OpInfo close_op_info = {close_op, close_gen, close_op->get_context_index()};
          close_op->add_mapping_reference(close_gen);
          operations.push_back(close_op_info);
#ifdef LEGION_SPY
          current_uids[close_key] = close_op->get_unique_op_id();
          num_regions[close_key] = close_op->get_region_count();
#endif
          close_op->begin_dependence_analysis();
          close_op->trigger_dependence_analysis();
          replay_operation_dependences(close_op, cit->dependences);
          close_op->end_dependence_analysis();
        }
        // Then register the dependences for this operation
        if (!info.dependences.empty())
          replay_operation_dependences(op, info.dependences);
        else // need to at least record a dependence on the fence event
          op->register_dependence(trace_fence, trace_fence_gen);
        return index;
      }
    }

    //--------------------------------------------------------------------------
    void LogicalTrace::register_internal(InternalOp *op)
    //--------------------------------------------------------------------------
    {
#ifdef DEBUG_LEGION
      assert(recording);
#endif
      const std::pair<Operation*,GenerationID> key(op, op->get_generation());
<<<<<<< HEAD
      const std::pair<Operation*,GenerationID> creator_key(
          op->get_creator_op(), op->get_creator_gen());
      std::map<std::pair<Operation*,GenerationID>,std::pair<unsigned,unsigned>>::const_iterator
        finder = op_map.find(creator_key);
#ifdef DEBUG_LEGION
      assert(finder != op_map.end());
#endif
      // Record that they have the same entry so that we can detect that
      // they are the same when recording dependences. We do this for all
      // internal operations which won't be replayed and for which we will
      // need to collapse their dependences back onto their creator
      op_map[key] = finder->second;
=======
      // Note that we don't record the index of the operation here since
      // it has no index, instead we record the index of the replay_info
      // that is associated with this internal operation
      op_map[key] = replay_info.size() - 1;
>>>>>>> 54d0de57
    }

    //--------------------------------------------------------------------------
    void LogicalTrace::register_close(MergeCloseOp *op, unsigned creator_idx,
#ifdef DEBUG_LEGION_COLLECTIVES
                                      RegionTreeNode *node,
#endif
                                      const RegionRequirement &req)
    //--------------------------------------------------------------------------
    {
#ifdef DEBUG_LEGION
      assert(recording);
      assert(!replay_info.empty());
#endif
      std::pair<Operation*,GenerationID> key(op, op->get_generation());
      OpInfo op_info = {op, op->get_generation(), op->get_context_index()};
      const size_t index = operations.size();
      operations.push_back(op_info);
      op_map[key] = std::make_pair(index, replay_info.size());
      OperationInfo &info = replay_info.back();
      info.closes.emplace_back(CloseInfo(op, creator_idx,
#ifdef DEBUG_LEGION_COLLECTIVES
                                         node,
#endif
                                         req));
    }

    //--------------------------------------------------------------------------
    void LogicalTrace::replay_operation_dependences(Operation *op,
                              const LegionVector<DependenceRecord> &dependences)
    //--------------------------------------------------------------------------
    {
      for (LegionVector<DependenceRecord>::const_iterator it =
            dependences.begin(); it != dependences.end(); it++)
      {
#ifdef DEBUG_LEGION
        assert(it->operation_idx >= 0);
        assert(((size_t)it->operation_idx) < operations.size());
        assert(it->dtype != LEGION_NO_DEPENDENCE);
#endif
        std::pair<Operation*,GenerationID> target = std::make_pair(
            operations[it->operation_idx].op, operations[it->operation_idx].gen);
        std::set<std::pair<Operation*,GenerationID> >::iterator finder =
          frontiers.find(target);
        if (finder != frontiers.end())
        {
          finder->first->remove_mapping_reference(finder->second);
          frontiers.erase(finder);
        }
        if ((it->prev_idx == -1) || (it->next_idx == -1))
        {
          op->register_dependence(target.first, target.second); 
#ifdef LEGION_SPY
          LegionSpy::log_mapping_dependence(
           op->get_context()->get_unique_id(),
           get_current_uid_by_index(it->operation_idx),
           (it->prev_idx == -1) ? 0 : it->prev_idx,
           op->get_unique_op_id(), 
           (it->next_idx == -1) ? 0 : it->next_idx, LEGION_TRUE_DEPENDENCE);
#endif
        }
        else
        {
          op->register_region_dependence(it->next_idx, target.first,
                                         target.second, it->prev_idx,
                                         it->dtype, it->dependent_mask);
#ifdef LEGION_SPY
          LegionSpy::log_mapping_dependence(
              op->get_context()->get_unique_id(),
              get_current_uid_by_index(it->operation_idx), it->prev_idx,
              op->get_unique_op_id(), it->next_idx, it->dtype);
#endif
        }
      }
    }

    //--------------------------------------------------------------------------
    bool LogicalTrace::record_dependence(Operation *target,
            GenerationID target_gen, Operation *source, GenerationID source_gen)
    //--------------------------------------------------------------------------
    {
#ifdef DEBUG_LEGION
      assert(recording);
      assert(!target->is_internal_op());
      assert(!source->is_internal_op());
#endif
      const std::pair<Operation*,GenerationID> target_key(target, target_gen);
      std::map<std::pair<Operation*,GenerationID>,std::pair<unsigned,unsigned>>::const_iterator
        target_finder = op_map.find(target_key);
      // The target is not part of the trace so there's no need to record it
      if (target_finder == op_map.end())
        return false;
<<<<<<< HEAD
      const std::pair<Operation*,GenerationID> source_key(source, source_gen);
      std::map<std::pair<Operation*,GenerationID>,std::pair<unsigned,unsigned>>::const_iterator
        source_finder = op_map.find(source_key);
=======
>>>>>>> 54d0de57
#ifdef DEBUG_LEGION
      assert(!replay_info.empty());
#endif
<<<<<<< HEAD
      // In the case of operations recording dependences on internal operations
      // such as refinement operations then we don't need to record those as
      // the refinement operations won't be in the replay
      //if (source_finder->second == target_finder->second)
      if (source_finder->second.first == target_finder->second.first)
      {
#ifdef DEBUG_LEGION
        assert(target->get_operation_kind() == Operation::REFINEMENT_OP_KIND);
#endif
        return true;
      }
      OperationInfo &info = replay_info.back();
      DependenceRecord record(target_finder->second.first);
      if (source->get_operation_kind() == Operation::MERGE_CLOSE_OP_KIND)
      {
#ifdef DEBUG_LEGION
        bool found = false;
        assert(!info.closes.empty());
#endif
        // Find the right close info and record the dependence 
        for (unsigned idx = 0; idx < info.closes.size(); idx++)
        {
          CloseInfo &close = info.closes[idx];
          if (close.close_op != source)
            continue;
#ifdef DEBUG_LEGION
          found = true;
#endif
          for (LegionVector<DependenceRecord>::iterator it =
                close.dependences.begin(); it != close.dependences.end(); it++)
            if (it->merge(record))
              return true;
          close.dependences.emplace_back(std::move(record));
          break;
        }
#ifdef DEBUG_LEGION
        assert(found);
#endif
      }
      else
      {
        // Note that if the source is a non-close internal operation then
        // we also come through this pathway so that we record dependences
        // on anything that the operation records any transitive dependences
        // on things that its internal operations dependended on
        for (LegionVector<DependenceRecord>::iterator it =
              info.dependences.begin(); it != info.dependences.end(); it++)
          if (it->merge(record))
            return true;
        info.dependences.emplace_back(std::move(record));
      }
=======
      OperationInfo &info = replay_info.back();
      DependenceRecord record(target_finder->second);
      for (LegionVector<DependenceRecord>::iterator it =
            info.dependences.begin(); it != info.dependences.end(); it++)
        if (it->merge(record))
          return true;
      info.dependences.emplace_back(std::move(record));
>>>>>>> 54d0de57
      return true;
    }

    //--------------------------------------------------------------------------
    void LogicalTrace::set_next_point_wise_user(Operation *next_op,
        GenerationID next_gen, GenerationID source_gen,
        unsigned region_idx, Operation* source)
    //--------------------------------------------------------------------------
    {
#ifdef DEBUG_LEGION
      assert(recording);
#endif

      const std::pair<Operation*,GenerationID> key(source, source_gen);
      std::map<std::pair<Operation*,GenerationID>,std::pair<unsigned,unsigned>>::const_iterator
        finder = op_map.find(key);
      if (finder == op_map.end())
      {
        return;
      }

      OperationInfo &info = replay_info[finder->second.second];
      info.connect_to_next_points[region_idx] = true;
    }

    //--------------------------------------------------------------------------
    void LogicalTrace::set_prev_point_wise_user(Operation *prev_op,
        GenerationID prev_gen, uint64_t prev_ctx_index,
        ProjectionSummary *shard_proj,
        unsigned region_idx,
#ifdef LEGION_SPY
        unsigned dep_type,
#endif
        unsigned prev_region_idx,
        Domain index_domain, IndexSpaceNode *launch_space,
        Operation *source)
    //--------------------------------------------------------------------------
    {
#ifdef DEBUG_LEGION
      assert(recording);
#endif
      const std::pair<Operation*,GenerationID> prev_key(prev_op, prev_gen);
      std::map<std::pair<Operation*,GenerationID>,std::pair<unsigned,unsigned>>::const_iterator
        prev_finder = op_map.find(prev_key);
      if (prev_finder == op_map.end()) {
        return;
      }

      const std::pair<Operation*,GenerationID> key(source, source->get_generation());
      std::map<std::pair<Operation*,GenerationID>,std::pair<unsigned,unsigned>>::const_iterator
        finder = op_map.find(key);
      assert(finder != op_map.end());
      OperationInfo &info = replay_info[finder->second.second];
      info.prev_ops.insert({
                              region_idx,
                              TracePointWisePrevOpInfo(
                                  shard_proj,
                                  index_domain,
                                  launch_space,
                                  prev_finder->second.first,
                                  prev_gen, prev_ctx_index,
#ifdef LEGION_SPY
                                  dep_type,
#endif
                                  prev_region_idx)
                              });

      info.connect_to_prev_points[region_idx] = true;
    }

    //--------------------------------------------------------------------------
    void LogicalTrace::set_point_wise_dependences(size_t index, Operation *op)
    //--------------------------------------------------------------------------
    {
      OperationInfo &info = replay_info[index];
      int num_regions = op->get_region_count();
      for (int i = 0; i < num_regions; i++)
      {
        std::map<unsigned,bool>::iterator next_finder =
          info.connect_to_next_points.find(i);
        if (next_finder != info.connect_to_next_points.end())
        {
          bool rc = op->set_next_point_wise_user(NULL, 0,
              op->get_generation(), i);
          assert(rc != false);
        }
        std::map<unsigned,bool>::iterator prev_finder =
          info.connect_to_prev_points.find(i);
        if (prev_finder != info.connect_to_prev_points.end())
        {

          std::map<unsigned,TracePointWisePrevOpInfo>::iterator prev_info_finder =
            info.prev_ops.find(i);
          assert(prev_info_finder != info.prev_ops.end());

          OpInfo &op_info = operations[prev_info_finder->second.op_idx];

          op->set_prev_point_wise_user(
              op_info.op, op_info.gen, op_info.context_index,
              prev_info_finder->second.shard_proj,
              i,
#ifdef LEGION_SPY
              prev_info_finder->second.dep_type,
#endif
              prev_info_finder->second.region_idx,
              prev_info_finder->second.index_domain,
              prev_info_finder->second.launch_space
              );
        }
      }
    }

    //--------------------------------------------------------------------------
    bool LogicalTrace::record_region_dependence(Operation *target, 
                                                GenerationID target_gen,
                                                Operation *source, 
                                                GenerationID source_gen,
                                                unsigned target_idx, 
                                                unsigned source_idx,
                                                DependenceType dtype,
                                                const FieldMask &dep_mask)
    //--------------------------------------------------------------------------
    {
#ifdef DEBUG_LEGION
      assert(recording);
#endif
      const std::pair<Operation*,GenerationID> target_key(target, target_gen);
      std::map<std::pair<Operation*,GenerationID>,std::pair<unsigned,unsigned>>::const_iterator
        target_finder = op_map.find(target_key);
      // The target is not part of the trace so there's no need to record it
      if (target_finder == op_map.end())
      {
        // If this is a close operation then we still need to update the mask
        if (source->get_operation_kind() == Operation::MERGE_CLOSE_OP_KIND)
        {
#ifdef DEBUG_LEGION
          assert(!replay_info.empty());
          assert(op_map.find(std::make_pair(source, source_gen)) != 
              op_map.end());
#endif
          OperationInfo &info = replay_info.back();
#ifdef DEBUG_LEGION
          bool found = false;
          assert(!info.closes.empty());
#endif
          // Find the right close info and record the dependence 
          for (unsigned idx = 0; idx < info.closes.size(); idx++)
          {
            CloseInfo &close = info.closes[idx];
            if (close.close_op != source)
              continue;
#ifdef DEBUG_LEGION
            found = true;
#endif
            close.close_mask |= dep_mask;
            break;
          }
#ifdef DEBUG_LEGION
          assert(found);
#endif
        }
        return false;
      }
<<<<<<< HEAD
      const std::pair<Operation*,GenerationID> source_key(source, source_gen);
      std::map<std::pair<Operation*,GenerationID>,std::pair<unsigned,unsigned>>::const_iterator
        source_finder = op_map.find(source_key);
#ifdef DEBUG_LEGION
      assert(!replay_info.empty());
      assert(source_finder != op_map.end());
#endif
      // In the case of operations recording dependences on internal operations
      // such as refinement operations then we don't need to record those as
      // the refinement operations won't be in the replay
      //if (source_finder->second == target_finder->second)
      if (source_finder->second.first == target_finder->second.first)
      {
#ifdef DEBUG_LEGION
        assert(target->get_operation_kind() == Operation::REFINEMENT_OP_KIND);
=======
#ifdef DEBUG_LEGION
      assert(!replay_info.empty());
>>>>>>> 54d0de57
#endif
      OperationInfo &info = replay_info.back();
<<<<<<< HEAD
      DependenceRecord record(target_finder->second.first, target_idx, source_idx,
                              dtype, dep_mask);
=======
>>>>>>> 54d0de57
      if (source->get_operation_kind() == Operation::MERGE_CLOSE_OP_KIND)
      {
#ifdef DEBUG_LEGION
        bool found = false;
        assert(!info.closes.empty());
#endif
        // Find the right close info and record the dependence 
        for (unsigned idx = 0; idx < info.closes.size(); idx++)
        {
          CloseInfo &close = info.closes[idx];
          if (close.close_op != source)
            continue;
#ifdef DEBUG_LEGION
          found = true;
#endif
          close.close_mask |= dep_mask;
          if (target->is_internal_op() &&
              (target->get_operation_kind() != Operation::MERGE_CLOSE_OP_KIND))
          {
#ifdef DEBUG_LEGION
            assert(target_finder->second < replay_info.size());
#endif
            const OperationInfo &target_info = 
              replay_info[target_finder->second];
            std::map<unsigned,LegionVector<DependenceRecord> >::const_iterator
              finder = target_info.internal_dependences.find(target_idx);
            if (finder != target_info.internal_dependences.end())
            {
              for (LegionVector<DependenceRecord>::const_iterator rit =
                    finder->second.begin(); rit != finder->second.end(); rit++)
              {
                const FieldMask overlap = dep_mask & rit->dependent_mask;
                if (!overlap)
                  continue;
                DependenceRecord record(rit->operation_idx, rit->prev_idx,
                                        source_idx, dtype, overlap);
                bool found2 = false;
                for (LegionVector<DependenceRecord>::iterator it =
                      close.dependences.begin(); it !=
                      close.dependences.end(); it++)
                {
                  if (!it->merge(record))
                    continue;
                  found2 = true;
                  break;
                }
                if (!found2)
                  close.dependences.emplace_back(std::move(record));
              }
            }
          }
          else
          {
            DependenceRecord record(target_finder->second, target_idx, 
                                    source_idx, dtype, dep_mask);
            for (LegionVector<DependenceRecord>::iterator it =
                  close.dependences.begin(); it !=
                  close.dependences.end(); it++)
              if (it->merge(record))
                return true;
            close.dependences.emplace_back(std::move(record));
          }
          break;
        }
#ifdef DEBUG_LEGION
        assert(found);
#endif
      }
      else if (source->is_internal_op())
      {
        // Record the dependence on the correct region requirement
        // of the internal operations
        LegionVector<DependenceRecord> &internal_dependences =
          info.internal_dependences[source_idx];
        if (target->is_internal_op() && 
            (target->get_operation_kind() != Operation::MERGE_CLOSE_OP_KIND))
        {
#ifdef DEBUG_LEGION
          assert(target_finder->second < replay_info.size());
#endif
          const OperationInfo &target_info = replay_info[target_finder->second];
          std::map<unsigned,LegionVector<DependenceRecord> >::const_iterator
            finder = target_info.internal_dependences.find(target_idx);
          if (finder != target_info.internal_dependences.end())
          {
            for (LegionVector<DependenceRecord>::const_iterator rit =
                  finder->second.begin(); rit != finder->second.end(); rit++)
            {
              const FieldMask overlap = dep_mask & rit->dependent_mask;
              if (!overlap)
                continue;
              DependenceRecord record(rit->operation_idx, rit->prev_idx,
                                      source_idx, dtype, overlap);
              bool found = false;
              for (LegionVector<DependenceRecord>::iterator it =
                    internal_dependences.begin(); it !=
                    internal_dependences.end(); it++)
              {
                if (!it->merge(record))
                  continue;
                found = true;
                break;
              }
              if (!found)
                internal_dependences.emplace_back(std::move(record));
            }
          }
        }
        else
        {
          DependenceRecord record(target_finder->second, target_idx, source_idx,
                                  dtype, dep_mask);
          for (LegionVector<DependenceRecord>::iterator it =
                internal_dependences.begin(); it !=
                internal_dependences.end(); it++)
            if (it->merge(record))
              return true;
          internal_dependences.emplace_back(std::move(record));
        }
      }
      else if (target->is_internal_op() &&
          (target->get_operation_kind() != Operation::MERGE_CLOSE_OP_KIND))
      {
#ifdef DEBUG_LEGION
        assert(target_finder->second < replay_info.size());
#endif
        // Figure out which region requirement it was for and look for 
        // overlapping dependences on that region requirement and record
        // any of those instead
        const OperationInfo &target_info = replay_info[target_finder->second];
        std::map<unsigned,LegionVector<DependenceRecord> >::const_iterator
          finder = target_info.internal_dependences.find(target_idx);
        if (finder != target_info.internal_dependences.end())
        {
          for (LegionVector<DependenceRecord>::const_iterator rit =
                finder->second.begin(); rit != finder->second.end(); rit++)
          {
            const FieldMask overlap = dep_mask & rit->dependent_mask;
            if (!overlap)
              continue;
            DependenceRecord record(rit->operation_idx, rit->prev_idx,
                                    source_idx, dtype, overlap);
            bool found = false;
            for (LegionVector<DependenceRecord>::iterator it =
                  info.dependences.begin(); it != info.dependences.end(); it++)
            {
              if (!it->merge(record))
                continue;
              found = true;
              break;
            }
            if (!found)
              info.dependences.emplace_back(std::move(record));
          }
        }
      }
      else
      {
        DependenceRecord record(target_finder->second, target_idx, source_idx,
                                dtype, dep_mask);
        for (LegionVector<DependenceRecord>::iterator it =
              info.dependences.begin(); it != info.dependences.end(); it++)
          if (it->merge(record))
            return true;
        info.dependences.emplace_back(std::move(record));
      }
      return true;
    }

    //--------------------------------------------------------------------------
    void LogicalTrace::begin_logical_trace(FenceOp *fence_op)
    //--------------------------------------------------------------------------
    {
#ifdef DEBUG_LEGION
      assert(trace_fence == NULL);
#endif
      if (!recording)
      {
        trace_fence = fence_op;
        trace_fence_gen = fence_op->get_generation();
        fence_op->add_mapping_reference(trace_fence_gen);
        replay_index = 0;
      }
    }

    //--------------------------------------------------------------------------
    void LogicalTrace::end_logical_trace(FenceOp *op)
    //--------------------------------------------------------------------------
    {
      if (!recording)
      {
#ifdef DEBUG_LEGION
        assert(trace_fence != NULL);
#endif
        if (replay_index != replay_info.size())
          REPORT_LEGION_ERROR(ERROR_TRACE_VIOLATION_RECORDED,
                        "Trace violation! Recorded %zd operations in trace "
                        "%d in task %s (UID %lld) but only %zd operations "
                        "have been issued at the end of the trace!", 
                        replay_info.size(), tid,
                        context->get_task_name(), 
                        context->get_unique_id(), replay_index)
        op->register_dependence(trace_fence, trace_fence_gen);
        trace_fence->remove_mapping_reference(trace_fence_gen);
        trace_fence = NULL;
        // Register for this fence on every one of the operations in
        // the trace and then clear out the operations data structure
        for (std::set<std::pair<Operation*,GenerationID> >::iterator it =
              frontiers.begin(); it != frontiers.end(); ++it)
        {
          const std::pair<Operation*,GenerationID> &target = *it;
#ifdef DEBUG_LEGION
          assert(!target.first->is_internal_op());
#endif
          op->register_dependence(target.first, target.second);
#ifdef LEGION_SPY
          for (unsigned req_idx = 0; req_idx < num_regions[target]; req_idx++)
          {
            LegionSpy::log_mapping_dependence(
                op->get_context()->get_unique_id(), current_uids[target],
                req_idx, op->get_unique_op_id(), 0, LEGION_TRUE_DEPENDENCE);
          }
#endif
          // Remove any mapping references that we hold
          target.first->remove_mapping_reference(target.second);
        }
      }
      else // Finished the recording so we are done
      {
        recording = false;
        op_map.clear();
        for (unsigned idx = 0; idx < replay_info.size(); idx++)
          replay_info[idx].internal_dependences.clear();
        if (static_translator != NULL)
        {
#ifdef DEBUG_LEGION
          assert(static_translator->dependences.empty());
#endif
          delete static_translator;
          static_translator = NULL;
          // Also remove the mapping references from all the operations
          for (std::vector<OpInfo>::const_iterator
                it = operations.begin(); it != operations.end(); it++)
            it->op->remove_mapping_reference(it->gen);
          // Remove mapping fences on the frontiers which haven't been removed 
          for (std::set<std::pair<Operation*,GenerationID> >::const_iterator 
                it = frontiers.begin(); it != frontiers.end(); it++)
            it->first->remove_mapping_reference(it->second);
        }
      }
      operations.clear();
      frontiers.clear();
#ifdef LEGION_SPY
      current_uids.clear();
      num_regions.clear();
#endif
    }

#ifdef LEGION_SPY
    //--------------------------------------------------------------------------
    UniqueID LogicalTrace::get_current_uid_by_index(unsigned op_idx) const
    //--------------------------------------------------------------------------
    {
      assert(op_idx < operations.size());
      const std::pair<Operation*,GenerationID> key =
        std::make_pair(operations[op_idx].op, operations[op_idx].gen);
      std::map<std::pair<Operation*,GenerationID>,UniqueID>::const_iterator
        finder = current_uids.find(key);
      assert(finder != current_uids.end());
      return finder->second;
    }
#endif

    //--------------------------------------------------------------------------
    void LogicalTrace::translate_dependence_records(Operation *op,
         const unsigned index, const std::vector<StaticDependence> &dependences)
    //--------------------------------------------------------------------------
    {
      RegionTreeForest *forest = context->runtime->forest;
      const bool is_replicated = (context->get_replication_id() > 0);
      for (std::vector<StaticDependence>::const_iterator it =
            dependences.begin(); it != dependences.end(); it++)
      {
        if (it->dependence_type == LEGION_NO_DEPENDENCE)
          continue;
#ifdef DEBUG_LEGION
        assert(it->previous_offset <= index);
#endif
        //const std::pair<Operation*,GenerationID> &prev =
        std::pair<Operation*,GenerationID> prev = std::make_pair(
            operations[index - it->previous_offset].op, operations[index - it->previous_offset].gen);
        unsigned parent_index = op->find_parent_index(it->current_req_index);
        LogicalRegion root_region = context->find_logical_region(parent_index);
        FieldSpaceNode *fs = forest->get_node(root_region.get_field_space());
        const FieldMask mask = fs->get_field_mask(it->dependent_fields);
        if (is_replicated && !it->shard_only)
        {
          // Need a merge close op to mediate the dependence
          RegionRequirement req(root_region, 
              LEGION_READ_WRITE, LEGION_EXCLUSIVE, root_region);
          req.privilege_fields = it->dependent_fields;
#ifdef DEBUG_LEGION_COLLECTIVES
          MergeCloseOp *close_op = context->get_merge_close_op(op,
                                    forest->get_node(root_region));
#else
          MergeCloseOp *close_op = context->get_merge_close_op();
#endif
          close_op->initialize(context, req, it->current_req_index, op);
          close_op->update_close_mask(mask);
          register_close(close_op, it->current_req_index,
#ifdef DEBUG_LEGION_COLLECTIVES
                         forest->get_node(root_region),
#endif
                         req);
          // Mark that we are starting our dependence analysis
          close_op->begin_dependence_analysis();
          // Do any other work for the dependence analysis
          close_op->trigger_dependence_analysis();
          // Record the dependence of the close on the previous op
          close_op->register_region_dependence(0/*close index*/,
              prev.first, prev.second, it->previous_req_index,
              LEGION_TRUE_DEPENDENCE, mask);
          // Then record our dependence on the close operation
          op->register_region_dependence(it->current_req_index,
              close_op, close_op->get_generation(), 0/*close index*/,
              LEGION_TRUE_DEPENDENCE, mask);
          // Dispatch this close op
          close_op->end_dependence_analysis();
        }
        else
        {
          // Can just record a normal dependence
          op->register_region_dependence(it->current_req_index,
              prev.first, prev.second, it->previous_req_index,
              it->dependence_type, mask);
        }
      }
    }

    //--------------------------------------------------------------------------
    void LogicalTrace::invalidate_equivalence_sets(void) const 
    //--------------------------------------------------------------------------
    {
      if (physical_trace != NULL)
        physical_trace->invalidate_equivalence_sets();
    }

    /////////////////////////////////////////////////////////////
    // TraceOp 
    /////////////////////////////////////////////////////////////

    //--------------------------------------------------------------------------
    TraceOp::TraceOp(Runtime *rt)
      : FenceOp(rt)
    //--------------------------------------------------------------------------
    {
    }

    //--------------------------------------------------------------------------
    TraceOp::TraceOp(const TraceOp &rhs)
      : FenceOp(NULL)
    //--------------------------------------------------------------------------
    {
      // should never be called
      assert(false);
    }

    //--------------------------------------------------------------------------
    TraceOp::~TraceOp(void)
    //--------------------------------------------------------------------------
    {
    }

    //--------------------------------------------------------------------------
    TraceOp& TraceOp::operator=(const TraceOp &rhs)
    //--------------------------------------------------------------------------
    {
      // should never be called
      assert(false);
      return *this;
    }

    //--------------------------------------------------------------------------
    void TraceOp::pack_remote_operation(Serializer &rez, 
                 AddressSpaceID target, std::set<RtEvent> &applied_events) const
    //--------------------------------------------------------------------------
    {
      pack_local_remote_operation(rez);
    }

#if 0
    /////////////////////////////////////////////////////////////
    // TraceCaptureOp 
    /////////////////////////////////////////////////////////////

    //--------------------------------------------------------------------------
    TraceCaptureOp::TraceCaptureOp(Runtime *rt)
      : TraceOp(rt)
    //--------------------------------------------------------------------------
    {
    }

    //--------------------------------------------------------------------------
    TraceCaptureOp::TraceCaptureOp(const TraceCaptureOp &rhs)
      : TraceOp(NULL)
    //--------------------------------------------------------------------------
    {
      // should never be called
      assert(false);
    }

    //--------------------------------------------------------------------------
    TraceCaptureOp::~TraceCaptureOp(void)
    //--------------------------------------------------------------------------
    {
    }

    //--------------------------------------------------------------------------
    TraceCaptureOp& TraceCaptureOp::operator=(const TraceCaptureOp &rhs)
    //--------------------------------------------------------------------------
    {
      // should never be called
      assert(false);
      return *this;
    }

    //--------------------------------------------------------------------------
    void TraceCaptureOp::initialize_capture(InnerContext *ctx, bool has_block,
                                  bool remove_trace_ref, Provenance *provenance)
    //--------------------------------------------------------------------------
    {
      initialize(ctx, EXECUTION_FENCE, false/*need future*/, provenance);
      has_blocking_call = has_block;
      remove_trace_reference = remove_trace_ref;
    }

    //--------------------------------------------------------------------------
    void TraceCaptureOp::activate(void)
    //--------------------------------------------------------------------------
    {
      TraceOp::activate();
    }

    //--------------------------------------------------------------------------
    void TraceCaptureOp::deactivate(bool freeop)
    //--------------------------------------------------------------------------
    {
      TraceOp::deactivate(false/*free*/);
      if (freeop)
        runtime->free_capture_op(this);
    }

    //--------------------------------------------------------------------------
    const char* TraceCaptureOp::get_logging_name(void) const
    //--------------------------------------------------------------------------
    {
      return op_names[TRACE_CAPTURE_OP_KIND];
    }

    //--------------------------------------------------------------------------
    Operation::OpKind TraceCaptureOp::get_operation_kind(void) const
    //--------------------------------------------------------------------------
    {
      return TRACE_CAPTURE_OP_KIND;
    }

    //--------------------------------------------------------------------------
    void TraceCaptureOp::trigger_dependence_analysis(void)
    //--------------------------------------------------------------------------
    {
      tracing = false;
      current_template = NULL;
      is_recording = false;
      // Indicate that we are done capturing this trace
      trace->end_trace_execution(this);
      // Register this fence with all previous users in the parent's context
      FenceOp::trigger_dependence_analysis();
      parent_ctx->record_previous_trace(trace);
      if (trace->is_recording())
      {
        PhysicalTrace *physical_trace = trace->get_physical_trace();
#ifdef DEBUG_LEGION
        assert(physical_trace != NULL);
#endif
        physical_trace->record_previous_template_completion(
            get_completion_event());
        current_template = physical_trace->get_current_template();
        physical_trace->clear_cached_template();
        // Save this since we can't read it later in the mapping stage
        is_recording = true;
      }
    }

    //--------------------------------------------------------------------------
    void TraceCaptureOp::trigger_mapping(void)
    //--------------------------------------------------------------------------
    {
      // Now finish capturing the physical trace
      if (is_recording)
      {
        PhysicalTrace *physical_trace = trace->get_physical_trace();
#ifdef DEBUG_LEGION
        assert(physical_trace != NULL);
        assert(current_template != NULL);
        assert(current_template->is_recording());
#endif
        current_template->finalize(parent_ctx, this, has_blocking_call);
        if (!current_template->is_replayable())
        {
          physical_trace->record_failed_capture(current_template);
          ApEvent pending_deletion;
          if (!current_template->defer_template_deletion(pending_deletion,
                                                  map_applied_conditions))
            delete current_template;
          if (pending_deletion.exists())
            execution_preconditions.insert(pending_deletion);
        }
        else
        {
          ApEvent pending_deletion = physical_trace->record_capture(
              current_template, map_applied_conditions);
          if (pending_deletion.exists())
            execution_preconditions.insert(pending_deletion);
        }
        // Reset the local trace
        trace->initialize_tracing_state();
      }
      if (remove_trace_reference && trace->remove_reference())
        delete trace;
      FenceOp::trigger_mapping();
    }
#endif

    /////////////////////////////////////////////////////////////
    // TraceCompleteOp 
    /////////////////////////////////////////////////////////////

    //--------------------------------------------------------------------------
    TraceCompleteOp::TraceCompleteOp(Runtime *rt)
      : TraceOp(rt)
    //--------------------------------------------------------------------------
    {
    }

    //--------------------------------------------------------------------------
    TraceCompleteOp::TraceCompleteOp(const TraceCompleteOp &rhs)
      : TraceOp(NULL)
    //--------------------------------------------------------------------------
    {
      // should never be called
      assert(false);
    }

    //--------------------------------------------------------------------------
    TraceCompleteOp::~TraceCompleteOp(void)
    //--------------------------------------------------------------------------
    {
    }

    //--------------------------------------------------------------------------
    TraceCompleteOp& TraceCompleteOp::operator=(const TraceCompleteOp &rhs)
    //--------------------------------------------------------------------------
    {
      // should never be called
      assert(false);
      return *this;
    }

    //--------------------------------------------------------------------------
    void TraceCompleteOp::initialize_complete(InnerContext *ctx,
                LogicalTrace *tr, Provenance *provenance, bool remove_reference)
    //--------------------------------------------------------------------------
    {
      initialize(ctx,tr->has_physical_trace() ? EXECUTION_FENCE : MAPPING_FENCE,
          false/*need future*/, provenance);
      trace = tr;
      tracing = false;
      has_blocking_call = trace->get_and_clear_blocking_call();
      remove_trace_reference = remove_reference;
    }

    //--------------------------------------------------------------------------
    void TraceCompleteOp::activate(void)
    //--------------------------------------------------------------------------
    {
      TraceOp::activate();
    }

    //--------------------------------------------------------------------------
    void TraceCompleteOp::deactivate(bool freeop)
    //--------------------------------------------------------------------------
    {
      TraceOp::deactivate(false/*free*/);
      if (freeop)
        runtime->free_complete_op(this);
    }

    //--------------------------------------------------------------------------
    const char* TraceCompleteOp::get_logging_name(void) const
    //--------------------------------------------------------------------------
    {
      return op_names[TRACE_COMPLETE_OP_KIND];
    }

    //--------------------------------------------------------------------------
    Operation::OpKind TraceCompleteOp::get_operation_kind(void) const
    //--------------------------------------------------------------------------
    {
      return TRACE_COMPLETE_OP_KIND; 
    }

    //--------------------------------------------------------------------------
    void TraceCompleteOp::trigger_dependence_analysis(void)
    //--------------------------------------------------------------------------
    {
      trace->end_logical_trace(this);
      TraceOp::trigger_dependence_analysis();
    }

    //--------------------------------------------------------------------------
    void TraceCompleteOp::trigger_mapping(void)
    //--------------------------------------------------------------------------
    {
      if (trace->has_physical_trace())
      {
        PhysicalTrace *physical = trace->get_physical_trace();
        physical->complete_physical_trace(this, map_applied_conditions,
            execution_preconditions, has_blocking_call);
      }
      if (remove_trace_reference && trace->remove_reference())
        delete trace;
      TraceOp::trigger_mapping();
    }

#if 0
    /////////////////////////////////////////////////////////////
    // TraceReplayOp
    /////////////////////////////////////////////////////////////

    //--------------------------------------------------------------------------
    TraceReplayOp::TraceReplayOp(Runtime *rt)
      : TraceOp(rt)
    //--------------------------------------------------------------------------
    {
    }

    //--------------------------------------------------------------------------
    TraceReplayOp::TraceReplayOp(const TraceReplayOp &rhs)
      : TraceOp(NULL)
    //--------------------------------------------------------------------------
    {
      // should never be called
      assert(false);
    }

    //--------------------------------------------------------------------------
    TraceReplayOp::~TraceReplayOp(void)
    //--------------------------------------------------------------------------
    {
    }

    //--------------------------------------------------------------------------
    TraceReplayOp& TraceReplayOp::operator=(const TraceReplayOp &rhs)
    //--------------------------------------------------------------------------
    {
      // should never be called
      assert(false);
      return *this;
    }

    //--------------------------------------------------------------------------
    void TraceReplayOp::initialize_replay(InnerContext *ctx, 
                                       LogicalTrace *tr, Provenance *provenance)
    //--------------------------------------------------------------------------
    {
      initialize(ctx, EXECUTION_FENCE, false/*need future*/, provenance);
      trace = tr;

    }

    //--------------------------------------------------------------------------
    void TraceReplayOp::activate(void)
    //--------------------------------------------------------------------------
    {
      TraceOp::activate();
    }

    //--------------------------------------------------------------------------
    void TraceReplayOp::deactivate(bool freeop)
    //--------------------------------------------------------------------------
    {
      TraceOp::deactivate(false/*free*/);
      if (freeop)
        runtime->free_replay_op(this);
    }

    //--------------------------------------------------------------------------
    const char* TraceReplayOp::get_logging_name(void) const
    //--------------------------------------------------------------------------
    {
      return op_names[TRACE_REPLAY_OP_KIND];
    }

    //--------------------------------------------------------------------------
    Operation::OpKind TraceReplayOp::get_operation_kind(void) const
    //--------------------------------------------------------------------------
    {
      return TRACE_REPLAY_OP_KIND;
    }

    //--------------------------------------------------------------------------
    void TraceReplayOp::trigger_dependence_analysis(void)
    //--------------------------------------------------------------------------
    {
      PhysicalTrace *physical_trace = trace->get_physical_trace();
#ifdef DEBUG_LEGION
      assert(physical_trace != NULL);
#endif
      bool recurrent = true;
      bool fence_registered = false;
      bool is_recording = trace->is_recording();
      if ((physical_trace->get_current_template() == NULL) || is_recording)
      {
        recurrent = false;
        {
          // Wait for the previous recordings to be done before checking
          // template preconditions, otherwise no template would exist.
          RtEvent mapped_event = parent_ctx->get_current_mapping_fence_event();
          if (mapped_event.exists())
            mapped_event.wait();
        }
#ifdef DEBUG_LEGION
        assert(!(trace->is_recording() || trace->is_replaying()));
#endif

        if (physical_trace->get_current_template() == NULL)
          physical_trace->check_template_preconditions(this,
                                    map_applied_conditions);
#ifdef DEBUG_LEGION
        assert(physical_trace->get_current_template() == NULL ||
               !physical_trace->get_current_template()->is_recording());
#endif
        parent_ctx->perform_fence_analysis(this, execution_preconditions,
                                           true/*mapping*/, true/*execution*/);
        physical_trace->set_current_execution_fence_event(
            get_completion_event());
        fence_registered = true;
      }

      const bool replaying = (physical_trace->get_current_template() != NULL);
      // Tell the parent context about the physical trace replay result
      parent_ctx->record_physical_trace_replay(mapped_event, replaying);
      if (replaying)
      {
        // If we're recurrent, then check to see if we had any intermeidate
        // ops for which we still need to perform the fence analysis
        // If there were no intermediate dependences then we can just
        // record a dependence on the previous fence
        const ApEvent fence_completion = (recurrent &&
          !trace->has_intermediate_operations()) ?
            physical_trace->get_previous_template_completion()
                    : get_completion_event();
        if (recurrent && trace->has_intermediate_operations())
        {
          parent_ctx->perform_fence_analysis(this, execution_preconditions,
                                       true/*mapping*/, true/*execution*/);
          trace->reset_intermediate_operations();
        }
        if (!fence_registered)
          execution_preconditions.insert(
              parent_ctx->get_current_execution_fence_event());
        physical_trace->initialize_template(fence_completion, recurrent);
        trace->set_state_replay();
#ifdef LEGION_SPY
        physical_trace->get_current_template()->set_fence_uid(unique_op_id);
#endif
      }
      else if (!fence_registered)
      {
        parent_ctx->perform_fence_analysis(this, execution_preconditions,
                                           true/*mapping*/, true/*execution*/);
        physical_trace->set_current_execution_fence_event(
            get_completion_event());
      }

      // Now update the parent context with this fence before we can complete
      // the dependence analysis and possibly be deactivated
      parent_ctx->update_current_fence(this, true, true);
    }

    //--------------------------------------------------------------------------
    void TraceReplayOp::pack_remote_operation(Serializer &rez, 
                 AddressSpaceID target, std::set<RtEvent> &applied_events) const
    //--------------------------------------------------------------------------
    {
      pack_local_remote_operation(rez);
    }
#endif

    /////////////////////////////////////////////////////////////
    // TraceBeginOp
    /////////////////////////////////////////////////////////////

    //--------------------------------------------------------------------------
    TraceBeginOp::TraceBeginOp(Runtime *rt)
      : TraceOp(rt)
    //--------------------------------------------------------------------------
    {
    }

    //--------------------------------------------------------------------------
    TraceBeginOp::TraceBeginOp(const TraceBeginOp &rhs)
      : TraceOp(NULL)
    //--------------------------------------------------------------------------
    {
      // should never be called
      assert(false);
    }

    //--------------------------------------------------------------------------
    TraceBeginOp::~TraceBeginOp(void)
    //--------------------------------------------------------------------------
    {
    }

    //--------------------------------------------------------------------------
    TraceBeginOp& TraceBeginOp::operator=(const TraceBeginOp &rhs)
    //--------------------------------------------------------------------------
    {
      // should never be called
      assert(false);
      return *this;
    }

    //--------------------------------------------------------------------------
    void TraceBeginOp::initialize_begin(InnerContext *ctx, LogicalTrace *tr,
                                        Provenance *provenance)
    //--------------------------------------------------------------------------
    {
      initialize(ctx,tr->has_physical_trace() ? EXECUTION_FENCE : MAPPING_FENCE,
                  false/*need future*/, provenance);
      trace = tr;
      tracing = false;
    }

    //--------------------------------------------------------------------------
    void TraceBeginOp::activate(void)
    //--------------------------------------------------------------------------
    {
      TraceOp::activate();
    }

    //--------------------------------------------------------------------------
    void TraceBeginOp::deactivate(bool freeop)
    //--------------------------------------------------------------------------
    {
      TraceOp::deactivate(false/*free*/);
      if (freeop)
        runtime->free_begin_op(this);
    }

    //--------------------------------------------------------------------------
    const char* TraceBeginOp::get_logging_name(void) const
    //--------------------------------------------------------------------------
    {
      return op_names[TRACE_BEGIN_OP_KIND];
    }

    //--------------------------------------------------------------------------
    Operation::OpKind TraceBeginOp::get_operation_kind(void) const
    //--------------------------------------------------------------------------
    {
      return TRACE_BEGIN_OP_KIND;
    }

    //--------------------------------------------------------------------------
    void TraceBeginOp::trigger_dependence_analysis(void)
    //--------------------------------------------------------------------------
    {
      trace->begin_logical_trace(this);
      TraceOp::trigger_dependence_analysis();
    }

    //--------------------------------------------------------------------------
    void TraceBeginOp::trigger_ready(void)
    //--------------------------------------------------------------------------
    {
      // All our mapping dependences are satisfied, check to see if we're
      // doing a physical replay, if we are then we need to refresh the 
      // equivalence sets for all the templates
      if (trace->has_physical_trace())
      {
        PhysicalTrace *physical = trace->get_physical_trace();
#ifdef DEBUG_LEGION
        assert(!physical->has_current_template());
#endif
        std::set<RtEvent> refresh_ready;
        physical->refresh_condition_sets(this, refresh_ready);
        if (!refresh_ready.empty())
        {
          enqueue_ready_operation(Runtime::merge_events(refresh_ready));
          return;
        }
      }
      enqueue_ready_operation();
    }

    //--------------------------------------------------------------------------
    void TraceBeginOp::trigger_mapping(void)
    //--------------------------------------------------------------------------
    {
      if (trace->has_physical_trace())
      {
        PhysicalTrace *physical = trace->get_physical_trace();
        const bool replaying = physical->begin_physical_trace(this,
            map_applied_conditions, execution_preconditions);
        // Tell the parent context whether we are replaying
        parent_ctx->record_physical_trace_replay(mapped_event, replaying);
      }
      TraceOp::trigger_mapping();
    }

    //--------------------------------------------------------------------------
    PhysicalTemplate* TraceBeginOp::create_fresh_template(
                                                        PhysicalTrace *physical)
    //--------------------------------------------------------------------------
    {
      return new PhysicalTemplate(physical, get_completion_event());
    }

    /////////////////////////////////////////////////////////////
    // TraceRecurrentOp
    /////////////////////////////////////////////////////////////

    //--------------------------------------------------------------------------
    TraceRecurrentOp::TraceRecurrentOp(Runtime *rt)
      : TraceOp(rt)
    //--------------------------------------------------------------------------
    {
    }

    //--------------------------------------------------------------------------
    TraceRecurrentOp::~TraceRecurrentOp(void)
    //--------------------------------------------------------------------------
    {
    }

    //--------------------------------------------------------------------------
    void TraceRecurrentOp::initialize_recurrent(InnerContext *ctx,
        LogicalTrace *tr, LogicalTrace *prev, Provenance *prov, bool remove_ref)
    //--------------------------------------------------------------------------
    {
      TraceOp::initialize(ctx, tr->has_physical_trace() || 
          prev->has_physical_trace() ? EXECUTION_FENCE : MAPPING_FENCE,
          false/*need future*/, prov);
      trace = tr;
      tracing = false;
      previous = prev;
      has_blocking_call = previous->get_and_clear_blocking_call();
      if (trace == previous)
        has_intermediate_fence = trace->has_intermediate_fence();
      remove_trace_reference = remove_ref;
    }

    //--------------------------------------------------------------------------
    void TraceRecurrentOp::activate(void)
    //--------------------------------------------------------------------------
    {
      TraceOp::activate();
      previous = NULL;
      has_blocking_call = false;
      has_intermediate_fence = false;
      remove_trace_reference = false;
    }

    //--------------------------------------------------------------------------
    void TraceRecurrentOp::deactivate(bool freeop)
    //--------------------------------------------------------------------------
    {
      TraceOp::deactivate(false/*free*/);
      if (freeop)
        runtime->free_recurrent_op(this);
    }

    //--------------------------------------------------------------------------
    const char* TraceRecurrentOp::get_logging_name(void) const
    //--------------------------------------------------------------------------
    {
      return op_names[TRACE_RECURRENT_OP_KIND];
    }

    //--------------------------------------------------------------------------
    Operation::OpKind TraceRecurrentOp::get_operation_kind(void) const
    //--------------------------------------------------------------------------
    {
      return TRACE_RECURRENT_OP_KIND;
    }

    //--------------------------------------------------------------------------
    void TraceRecurrentOp::trigger_dependence_analysis(void)
    //--------------------------------------------------------------------------
    {
      // We don't optimize for recurrent replays of logical analysis
      // at the moment as it doesn't really seem worth it in most cases
      previous->end_logical_trace(this);
      trace->begin_logical_trace(this);
      TraceOp::trigger_dependence_analysis();
    }

    //--------------------------------------------------------------------------
    void TraceRecurrentOp::trigger_ready(void)
    //--------------------------------------------------------------------------
    {
      std::set<RtEvent> ready_events;
      if (trace != previous)
      {
        if (previous->has_physical_trace())
        {
          PhysicalTrace *physical = previous->get_physical_trace();
          if (physical->is_replaying())
            physical->complete_physical_trace(this, ready_events,
                execution_preconditions, has_blocking_call);
        }
        if (trace->has_physical_trace())
        {
          PhysicalTrace *physical = trace->get_physical_trace();
          physical->refresh_condition_sets(this, ready_events);
        }
      }
      else if (trace->has_physical_trace())
      {
        PhysicalTrace *physical = trace->get_physical_trace();
        if (physical->is_recording())
          physical->refresh_condition_sets(this, ready_events);
        else if (!physical->get_current_template()->is_idempotent())
        {
          physical->refresh_condition_sets(this, ready_events);
          physical->complete_physical_trace(this, ready_events,
              execution_preconditions, has_blocking_call);
        }
      }
      if (!ready_events.empty())
        enqueue_ready_operation(Runtime::merge_events(ready_events));
      else
        enqueue_ready_operation();
    }

    //--------------------------------------------------------------------------
    void TraceRecurrentOp::trigger_mapping(void)
    //--------------------------------------------------------------------------
    {
      // Check to see if this is a true recurrent replay or not
      if (trace != previous)
      {
        // Not recurrent so complete the previous trace and begin the new one
        if (previous->has_physical_trace())
        {
          PhysicalTrace *physical = previous->get_physical_trace();
          if (physical->is_recording())
            physical->complete_physical_trace(this, map_applied_conditions,
                execution_preconditions, has_blocking_call);
        }
        if (trace->has_physical_trace())
        {
          PhysicalTrace *physical = trace->get_physical_trace();
          const bool replaying = physical->begin_physical_trace(this,
              map_applied_conditions, execution_preconditions);
          // Tell the parent whether we are replaying
          parent_ctx->record_physical_trace_replay(mapped_event, replaying);
        }
      }
      else if (trace->has_physical_trace())
      {
        // This is recurrent, so try to do the recurrent replay
        PhysicalTrace *physical = trace->get_physical_trace();
        const bool replaying = physical->replay_physical_trace(this,
            map_applied_conditions, execution_preconditions,
            has_blocking_call, has_intermediate_fence);
        // Tell the parent whether we are replaying
        parent_ctx->record_physical_trace_replay(mapped_event, replaying);
      }
      if (remove_trace_reference && previous->remove_reference())
        delete previous;
      TraceOp::trigger_mapping();
    }

    //--------------------------------------------------------------------------
    PhysicalTemplate* TraceRecurrentOp::create_fresh_template(
                                                        PhysicalTrace *physical)
    //--------------------------------------------------------------------------
    {
      return new PhysicalTemplate(physical, get_completion_event());
    }

    /////////////////////////////////////////////////////////////
    // PhysicalTrace
    /////////////////////////////////////////////////////////////

    //--------------------------------------------------------------------------
    PhysicalTrace::PhysicalTrace(Runtime *rt, LogicalTrace *lt)
      : runtime(rt), logical_trace(lt), perform_fence_elision(
          !(runtime->no_trace_optimization || runtime->no_fence_elision)),
        current_template(NULL), nonreplayable_count(0),
        new_template_count(0), recording(false), recurrent(false)
    //--------------------------------------------------------------------------
    {
      if (runtime->replay_on_cpus)
      {
        Machine::ProcessorQuery local_procs(runtime->machine);
        local_procs.local_address_space();
        for (Machine::ProcessorQuery::iterator it =
             local_procs.begin(); it != local_procs.end(); it++)
          if (it->kind() == Processor::LOC_PROC)
            replay_targets.push_back(*it);
      }
      else
        replay_targets.push_back(runtime->utility_group);
    }

    //--------------------------------------------------------------------------
    PhysicalTrace::~PhysicalTrace()
    //--------------------------------------------------------------------------
    {
      std::set<RtEvent> deleted_events;
      ApEvent pending_deletion = ApEvent::NO_AP_EVENT;
      for (std::vector<PhysicalTemplate*>::iterator it =
           templates.begin(); it != templates.end(); ++it)
        if (!(*it)->defer_template_deletion(pending_deletion, deleted_events))
          delete (*it);
      templates.clear();
      if (!deleted_events.empty())
      {
        const RtEvent wait_on = Runtime::merge_events(deleted_events);
        wait_on.wait();
      }
    }

#if 0
    //--------------------------------------------------------------------------
    ApEvent PhysicalTrace::record_capture(PhysicalTemplate *tpl,
                                      std::set<RtEvent> &map_applied_conditions)
    //--------------------------------------------------------------------------
    {
      ApEvent pending_deletion;
      // See if we're going to exceed the maximum number of templates
      if (templates.size() == logical_trace->context->get_max_trace_templates())
      {
#ifdef DEBUG_LEGION
        assert(!templates.empty());
#endif
        PhysicalTemplate *to_delete = templates.front();
        if (!to_delete->defer_template_deletion(pending_deletion, 
                                                map_applied_conditions))
          delete to_delete;
        // Remove the least recently used (first) one from the vector
        // shift it to the back first though, should be fast
        if (templates.size() > 1)
          std::rotate(templates.begin(),templates.begin()+1,templates.end());
        templates.pop_back();
      }
      templates.push_back(tpl);
      if (++new_template_count > LEGION_NEW_TEMPLATE_WARNING_COUNT)
      {
        InnerContext *ctx = logical_trace->context;
        REPORT_LEGION_WARNING(LEGION_WARNING_NEW_TEMPLATE_COUNT_EXCEEDED,
            "WARNING: The runtime has created %d new replayable templates "
            "for trace %u in task %s (UID %lld) without replaying any "
            "existing templates. This may mean that your mapper is not "
            "making mapper decisions conducive to replaying templates. Please "
            "check that your mapper is making decisions that align with prior "
            "templates. If you believe that this number of templates is "
            "reasonable please adjust the settings for "
            "LEGION_NEW_TEMPLATE_WARNING_COUNT in legion_config.h.",
            LEGION_NEW_TEMPLATE_WARNING_COUNT, logical_trace->get_trace_id(),
            ctx->get_task_name(), ctx->get_unique_id())
        new_template_count = 0;
      }
      // Reset the nonreplayable count when we find a replayable template
      nonreplayable_count = 0;
      current_template = NULL;
      return pending_deletion;
    }

    //--------------------------------------------------------------------------
    bool PhysicalTrace::check_template_preconditions(TraceBeginOp *op,
                                              std::set<RtEvent> &applied_events)
    //--------------------------------------------------------------------------
    {
#ifdef DEBUG_LEGION
      assert(current_template == NULL);
#endif
      // Scan backwards since more recently used templates are likely
      // to be the ones that best match what we are executing
      for (int idx = templates.size() - 1; idx >= 0; idx--)
      {
        PhysicalTemplate *tpl = templates[idx];
        if (tpl->check_preconditions(op, applied_events))
        {
#ifdef DEBUG_LEGION
          assert(tpl->is_replayable());
#endif
          // Reset the nonreplayable count when a replayable template satisfies
          // the precondition
          nonreplayable_count = 0;
          // Also reset the new template count as we found a replay
          new_template_count = 0;
          current_template = tpl;
          // Move the template to the end of the vector as most-recently used
          if (idx < int(templates.size() - 1))
            std::rotate(templates.begin()+idx, 
                        templates.begin()+idx+1, templates.end());
          return;
        }
      }
    }

    //--------------------------------------------------------------------------
    bool PhysicalTrace::find_viable_templates(ReplTraceReplayOp *op,
                                             std::set<RtEvent> &applied_events,
                                             unsigned templates_to_find,
                                             std::vector<int> &viable_templates)
    //--------------------------------------------------------------------------
    {
#ifdef DEBUG_LEGION
      assert(templates_to_find > 0);
#endif
      for (int index = viable_templates.empty() ? templates.size() - 1 : 
            viable_templates.back() - 1; index >= 0; index--)
      {
        PhysicalTemplate *tpl = templates[index];
        if (tpl->check_preconditions(op, applied_events))
        {
          // A good tmplate so add it to the list
          viable_templates.push_back(index);
          // If we've found all our templates then we're done
          if (--templates_to_find == 0)
            return (index == 0); // whether we are done
        }
      }
      return true; // Iterated over all the templates
    }

    //--------------------------------------------------------------------------
    void PhysicalTrace::select_template(unsigned index)
    //--------------------------------------------------------------------------
    {
#ifdef DEBUG_LEGION
      assert(index < templates.size());
      assert(templates[index]->is_replayable());
#endif
      // Reset the nonreplayable count when a replayable template satisfies
      // the precondition
      nonreplayable_count = 0;
      // Also reset the new template count as we found a replay
      new_template_count = 0;
      current_template = templates[index]; 
      // Move this one to the back of the line since we all agreed to replay it
      // This way the most recently used on is the one at the end of the vector
      if (index < (templates.size() - 1))
        std::rotate(templates.begin()+index, 
                    templates.begin()+index+1, templates.end());
    }
#endif

    //--------------------------------------------------------------------------
    void PhysicalTrace::record_parent_req_fields(unsigned index,
                                                 const FieldMask &mask)
    //--------------------------------------------------------------------------
    {
      LegionMap<unsigned,FieldMask>::iterator finder =
        parent_req_fields.find(index);
      if (finder == parent_req_fields.end())
        parent_req_fields[index] = mask;
      else
        finder->second |= mask;
    }

    //--------------------------------------------------------------------------
    void PhysicalTrace::invalidate_equivalence_sets(void) const
    //--------------------------------------------------------------------------
    {
      for (std::vector<PhysicalTemplate*>::const_iterator it =
            templates.begin(); it != templates.end(); it++)
        (*it)->invalidate_equivalence_sets();
    }

    //--------------------------------------------------------------------------
    void PhysicalTrace::find_condition_sets(
                         std::map<EquivalenceSet*,unsigned> &current_sets) const
    //--------------------------------------------------------------------------
    {
      InnerContext *context = logical_trace->context;
      for (LegionMap<unsigned,FieldMask>::const_iterator it =
            parent_req_fields.begin(); it != parent_req_fields.end(); it++)
        context->find_trace_local_sets(it->first, it->second, current_sets);
    }

    //--------------------------------------------------------------------------
    void PhysicalTrace::refresh_condition_sets(FenceOp *op,
                                          std::set<RtEvent> &ready_events) const
    //--------------------------------------------------------------------------
    {
      // Make sure all the templates have up-to-date equivalence sets for
      // performing any kind of tests on preconditions/postconditions
      for (std::vector<PhysicalTemplate*>::const_iterator it =
            templates.begin(); it != templates.end(); it++)
        if ((*it) != current_template)
          (*it)->refresh_condition_sets(op, ready_events);
    }

    //--------------------------------------------------------------------------
    bool PhysicalTrace::find_replay_template(BeginOp *op,
                                     std::set<RtEvent> &map_applied_events,
                                     std::set<ApEvent> &execution_preconditions)
    //--------------------------------------------------------------------------
    {
#ifdef DEBUG_LEGION
      assert(current_template == NULL);
#endif
      if (templates.empty())
        return false;
      // Start the first batch of precondition tests
      RtEvent next_ready;
      RtEvent current_ready = templates.back()->test_preconditions(
          op->get_begin_operation(), map_applied_events);
      // Scan backwards since more recently used templates are likely
      // to be the ones that best match what we are executing
      std::vector<unsigned> to_delete;
      for (int idx = templates.size() - 1; idx >= 0; idx--)
      {
        // If it's not the first or the last iteration then we prefetch
        // the following iteration. On the first iteration we hope that
        // template will be ready right away. On the last iteration then
        // there is nothing to prefetch.
        if ((idx > 0) && (idx < (int(templates.size())-1)))
          next_ready = templates[idx-1]->test_preconditions(
              op->get_begin_operation(), map_applied_events); 
        PhysicalTemplate *current = templates[idx];
        // Wait for the preconditions to be ready
        if (current_ready.exists() && !current_ready.has_triggered())
          current_ready.wait();
        bool valid = current->check_preconditions();
        bool acquired = valid ? current->acquire_instance_references() : false;
        // Now do the exchange between the operations to handle the case
        // of control replication to see if all the shards agree on what
        // to do with the template
        if (op->allreduce_template_status(valid, acquired || !valid))
        {
          // Delete now because couldn't acquire some instances
          if (acquired)
            current->release_instance_references(map_applied_events);
          // Now delete this template from the entry since at least one of its
          // instances have been deleted and therefore we'll never be able to
          // replay it
          ApEvent pending_deletion;
          if (!current->defer_template_deletion(pending_deletion,
                                                map_applied_events))
            delete current;
          if (pending_deletion.exists())
            execution_preconditions.insert(pending_deletion);
          to_delete.push_back(idx);
        }
        else if (valid)
        {
          // Valid for everyone
#ifdef DEBUG_LEGION
          assert(acquired);
#endif
          if ((idx > 0) && (idx < (int(templates.size()) - 1)))
          {
            // Wait for the prefetched analyses to finish and clean them up
            if (next_ready.exists() && !next_ready.has_triggered())
              next_ready.wait();
            templates[idx-1]->check_preconditions();
          }
          // Everybody agreed to reuse this template so make it the
          // new current template and shuffle it to the front
          current_template = current;
          // Remove any deleted templates before rearranging, by definition
          // all these will be later in the vector than the current template
          // Note this will delete back to front to avoid invalidating
          // indexes later in the to_delete vector
          for (std::vector<unsigned>::const_iterator it =
                to_delete.begin(); it != to_delete.end(); it++)
            templates.erase(templates.begin() + (*it));
          // Move the template to the end of the vector as most-recently used
          if (idx < int(templates.size() - 1))
            std::rotate(templates.begin()+idx, 
                        templates.begin()+idx+1, templates.end());
          return true;
        }
        else if (acquired)
          current->release_instance_references(map_applied_events);
        if (idx > 0)
        {
          // If this is the first iteration then we start testing the
          // preconditions for the next iteration now too
          if (idx == (int(templates.size() - 1)))
            current_ready = templates[idx-1]->test_preconditions(
                op->get_begin_operation(), map_applied_events);
          else // Shuffle the ready events
            current_ready = next_ready;
        }
      }
      for (std::vector<unsigned>::const_iterator it =
            to_delete.begin(); it != to_delete.end(); it++)
        templates.erase(templates.begin() + (*it));
      return false;
    }

    //--------------------------------------------------------------------------
    bool PhysicalTrace::begin_physical_trace(BeginOp *op,
        std::set<RtEvent> &map_applied_conditions,
        std::set<ApEvent> &execution_preconditions)
    //--------------------------------------------------------------------------
    {
#ifdef DEBUG_LEGION
      assert(current_template == NULL);
#endif
      const bool replaying = find_replay_template(op,
            map_applied_conditions, execution_preconditions);
      if (replaying)
      {
        begin_replay(op, false/*recurrent*/, false/*has intermediate fence*/);
      }
      else // Start recording a new template
      {
        current_template = op->create_fresh_template(this);
        recording = true;
        recurrent = false;
      }
      return replaying;
    }

    //--------------------------------------------------------------------------
    void PhysicalTrace::complete_physical_trace(CompleteOp *op,
        std::set<RtEvent> &map_applied_conditions,
        std::set<ApEvent> &execution_preconditions, bool has_blocking_call)
    //--------------------------------------------------------------------------
    {
#ifdef DEBUG_LEGION
      assert(current_template != NULL);
#endif
      if (recording)
      {
        // Complete the recording and see if we have a new pending
        // deletion event that we need to capture
        if (complete_recording(op, map_applied_conditions,
              execution_preconditions, has_blocking_call))
          templates.push_back(current_template);
      }
      else
      {
        // If this isn't a recurrent replay then we need to apply the
        // postconditions to the equivalence sets, if it is recurrent
        // then we know that the postconditions have already been applied
        if (!recurrent)
          current_template->apply_postconditions(
              op->get_complete_operation(), map_applied_conditions);
        current_template->finish_replay(
            op->get_complete_operation(), execution_preconditions);
        current_template->release_instance_references(map_applied_conditions);
      }
      current_template = NULL;
    }

    //--------------------------------------------------------------------------
    bool PhysicalTrace::replay_physical_trace(RecurrentOp *op,
        std::set<RtEvent> &map_applied_conditions,
        std::set<ApEvent> &execution_preconditions, 
        bool has_blocking_call, bool has_intermediate_fence)
    //--------------------------------------------------------------------------
    {
#ifdef DEBUG_LEGION
      assert(current_template != NULL);
#endif
      PhysicalTemplate *non_idempotent_template = NULL;
      if (recording)
      {
        // Complete the recording. If we recorded a replayable template
        // and it is idempotent then we can replay it right away
        if (complete_recording(op, map_applied_conditions,
              execution_preconditions, has_blocking_call))
        {
          if (current_template->is_idempotent())
          {
            // Need to check if everyone can acquire all the instances
            bool valid = true;
            bool acquired = current_template->acquire_instance_references();
            if (op->allreduce_template_status(valid, acquired))
            {
              if (acquired)
                current_template->release_instance_references(
                    map_applied_conditions);
              // Now delete this template from the entry since at least one 
              // of its instances have been deleted and therefore we'll never
              // be able to replay it
              ApEvent pending_deletion;
              if (!current_template->defer_template_deletion(pending_deletion,
                                                      map_applied_conditions))
                delete current_template;
              if (pending_deletion.exists())
                execution_preconditions.insert(pending_deletion);
            }
            else
            {
#ifdef DEBUG_LEGION
              assert(valid);
#endif
              // Replaying this right away
              templates.push_back(current_template);
              // Treat the end of the recording as an intermediate fence
              // since we don't actually have events to use for a recurrent
              // replay quite yet since we just did the capture
              // We still set recurrent=true so we don't have to apply
              // the postconditions since we know that is unnecssary
              begin_replay(op,true/*recurrent*/,true/*has intermeidate fence*/);
              return true;
            }
          }
          else
            // Don't add this to the list of templates yet, we know it can't
            // be replayed right away so we don't want to check it
            non_idempotent_template = current_template;
        }
        // If we get here then we can't replay the current template so we
        // can just do a normal begin physical trace
        current_template = NULL;
      }
      else if (current_template != NULL)
      {
#ifdef DEBUG_LEGION
        // We should only be here if we're going to do a recurrent replay
        // If the current template was non-idempotent then it would have been
        // cleared by the TraceRecurrentOp in trigger_ready
        assert(current_template->is_idempotent());
#endif
        // If this isn't a recurrent replay then we need to apply the
        // postconditions to the equivalence sets, if it is recurrent
        // then we know that the postconditions have already been applied
        if (!recurrent)
          current_template->apply_postconditions(
              op->get_complete_operation(), map_applied_conditions);
        current_template->finish_replay(
            op->get_complete_operation(), execution_preconditions);
        begin_replay(op, true/*recurrent*/, has_intermediate_fence);
        return true;
      }
      else
      {
        // This case occurs when have a recurrent trace with a non-idempotent
        // template. The TraceRecurrentOp will have completed the prior
        // template so the current template will have been cleared.
        // The most recent replayed template should be at the back of the
        // list of templates and it should be non-idempotent. There's no
        // point in considering it for replay since it is non-idempotent
        // and we know its preconditions aren't going to be satisfied so
        // we pop it off the list of templates and add it back once we've
        // decided what we're going to do.
#ifdef DEBUG_LEGION
        assert(!templates.empty());
        assert(!templates.back()->is_idempotent());
#endif
        non_idempotent_template = templates.back();
        templates.pop_back();
      }
#ifdef DEBUG_LEGION
      assert(current_template == NULL);
#endif
      if (non_idempotent_template != NULL)
      {
        // If we have a non-idempotent template we figure out what kind of
        // replay we're going to do and then put the non-idempotent template
        // in thie right place in the list of templates
        if (begin_physical_trace(op, map_applied_conditions,
              execution_preconditions))
        {
#ifdef DEBUG_LEGION
          assert(!templates.empty());
#endif
          // We found another template to replay so it will be the last
          // one on the list, therefore put the non-idempotent one right
          // before it on the list as the one most recently captured/replayed
          // before we found this new template to replay
          templates.insert(templates.end()-1, non_idempotent_template);  
          return true;
        }
        else
        {
          templates.push_back(non_idempotent_template);
          return false;
        }
      }
      else
        return begin_physical_trace(op, map_applied_conditions,
                                    execution_preconditions);
    }

    //--------------------------------------------------------------------------
    bool PhysicalTrace::complete_recording(CompleteOp *op,
            std::set<RtEvent> &map_applied_conditions,
            std::set<ApEvent> &execution_postconditions, bool has_blocking_call)
    //--------------------------------------------------------------------------
    {
#ifdef DEBUG_LEGION
      assert(recording);
      assert(current_template != NULL);
#endif
      // Reset the tracing state for the next time
      recording = false;
      ReplayableStatus status =
        current_template->finalize(op, has_blocking_call);
      if (status == REPLAYABLE)
      {
        // See if we're going to exceed the maximum number of templates
        if (templates.size() == 
            logical_trace->context->get_max_trace_templates())
        {
#ifdef DEBUG_LEGION
          assert(!templates.empty());
#endif
          PhysicalTemplate *to_delete = templates.front();
          ApEvent pending_deletion;
          if (!to_delete->defer_template_deletion(pending_deletion, 
                                            map_applied_conditions))
            delete to_delete;
          else if (pending_deletion.exists())
            execution_postconditions.insert(pending_deletion);
          // Remove the least recently used (first) one from the vector
          // shift it to the back first though, should be fast
          if (templates.size() > 1)
            std::rotate(templates.begin(),templates.begin()+1,templates.end());
          templates.pop_back();
        }
        if (++new_template_count > LEGION_NEW_TEMPLATE_WARNING_COUNT)
        {
          InnerContext *ctx = logical_trace->context;
          REPORT_LEGION_WARNING(LEGION_WARNING_NEW_TEMPLATE_COUNT_EXCEEDED,
              "WARNING: The runtime has created %d new replayable templates "
              "for trace %u in task %s (UID %lld) without replaying any "
              "existing templates. This may mean that your mapper is not "
              "making mapper decisions conducive to replaying templates. Please "
              "check that your mapper is making decisions that align with prior "
              "templates. If you believe that this number of templates is "
              "reasonable please adjust the settings for "
              "LEGION_NEW_TEMPLATE_WARNING_COUNT in legion_config.h.",
              LEGION_NEW_TEMPLATE_WARNING_COUNT, logical_trace->get_trace_id(),
              ctx->get_task_name(), ctx->get_unique_id())
          new_template_count = 0;
        }
        // Reset the nonreplayable count when we find a replayable template
        nonreplayable_count = 0;
        return true;
      }
      else
      {
        // Record failed capture
        // We won't consider failure from mappers refusing to memoize
        // as a warning that gets bubbled up to end users.
        if ((status != NOT_REPLAYABLE_CONSENSUS) &&
            (status != NOT_REPLAYABLE_REMOTE_SHARD) &&
            (++nonreplayable_count > LEGION_NON_REPLAYABLE_WARNING))
        {
          InnerContext *ctx = logical_trace->context;
          REPORT_LEGION_WARNING(LEGION_WARNING_NON_REPLAYABLE_COUNT_EXCEEDED,
              "WARNING: The runtime has failed to memoize the trace more than "
              "%u times, due to the absence of a replayable template. It is "
              "highly likely that trace %u in task %s (UID %lld) will not be "
              "memoized for the rest of execution. The most recent template was "
              "not replayable for the following reason: %s. Please change the "
              "mapper to stop making memoization requests.",
              LEGION_NON_REPLAYABLE_WARNING, logical_trace->get_trace_id(),
              ctx->get_task_name(), ctx->get_unique_id(), 
              (status == NOT_REPLAYABLE_BLOCKING) ?
              "blocking call" : "virtual mapping")
          nonreplayable_count = 0;
        }
        // Defer template deletion
        ApEvent pending_deletion;
        if (!current_template->defer_template_deletion(pending_deletion,
                                                  map_applied_conditions))
          delete current_template;
        else if (pending_deletion.exists())
          execution_postconditions.insert(pending_deletion);
        return false;
      }
    }

    //--------------------------------------------------------------------------
    void PhysicalTrace::begin_replay(BeginOp *op, bool recur,
                                     bool has_intermediate_fence)
    //--------------------------------------------------------------------------
    {
#ifdef DEBUG_LEGION
      assert(current_template != NULL);
#endif
      recording = false;
      recurrent = recur;
      new_template_count = 0;
      // If we had an intermeidate execution fence between replays then
      // we should no longer be considered recurrent when we replay the trace
      // We're also not going to be considered recurrent here if we didn't
      // do fence elision since since we'll still need to track the fence
      current_template->initialize_replay(op->get_begin_completion(),
          recurrent && perform_fence_elision && !has_intermediate_fence);
    }

    /////////////////////////////////////////////////////////////
    // TraceViewSet
    /////////////////////////////////////////////////////////////

    //--------------------------------------------------------------------------
    std::string TraceViewSet::FailedPrecondition::to_string(
                                                         TaskContext *ctx) const
    //--------------------------------------------------------------------------
    {
      std::stringstream ss;
      char *m = mask.to_string();
      if (view->is_fill_view())
      {
        ss << "fill view: " << std::hex << view->did << std::dec
           << ", Index expr: " << expr->expr_id
           << ", Field Mask: " << m;
      }
      else if (view->is_collective_view())
      {
        CollectiveView *collective = view->as_collective_view();
        ss << "collective view: " << std::hex << view->did << std::dec
           << ", Index expr: " << expr->expr_id
           << ", Field Mask: " << m;
        const char *mem_names[] = {
#define MEM_NAMES(name, desc) #name,
            REALM_MEMORY_KINDS(MEM_NAMES) 
#undef MEM_NAMES
          };
        bool first = true;
        for (std::vector<DistributedID>::const_iterator it =
              collective->instances.begin(); it != 
              collective->instances.end(); it++)
        {
          RtEvent ready;
          PhysicalManager *manager = 
            ctx->runtime->find_or_request_instance_manager(*it, ready);
          if (ready.exists())
            ready.wait();
          if (first)
          {
            ss << ", Fields: ";
            FieldSpaceNode *field_space = manager->field_space_node;
            std::vector<FieldID> fields;
            field_space->get_field_set(mask, ctx, fields);
            for (std::vector<FieldID>::const_iterator fit =
                  fields.begin(); fit != fields.end(); fit++)
            {
              if (fit != fields.begin())
                ss << ", ";
              const void *name = NULL;
              size_t name_size = 0;
              if (field_space->retrieve_semantic_information(
                    LEGION_NAME_SEMANTIC_TAG, name, name_size,
                    true/*can fail*/, false/*wait until*/))
                ss << ((const char*)name) << " (" << *fit << ")";
              else
                ss << *fit;
            }
            ss << ", Instances: ";
            first = false;
          }
          Memory memory = manager->memory_manager->memory;
          ss << "Instance " << std::hex << *it << std::dec
             << " (" << std::hex << manager->get_instance().id 
             << std::dec << ")"
             << " in " << mem_names[memory.kind()]
             << " Memory " << std::hex << memory.id << std::dec;
        }
      }
      else
      {
#ifdef DEBUG_LEGION
        assert(view->is_individual_view());
#endif
        const char *mem_names[] = {
#define MEM_NAMES(name, desc) #name,
            REALM_MEMORY_KINDS(MEM_NAMES) 
#undef MEM_NAMES
          };
        PhysicalManager *manager =
          view->as_individual_view()->get_manager();
        FieldSpaceNode *field_space = manager->field_space_node;
        Memory memory = manager->memory_manager->memory;

        std::vector<FieldID> fields;
        field_space->get_field_set(mask, ctx, fields);

        ss << "Instance " << std::hex << manager->did << std::dec
           << " (" << std::hex << manager->get_instance().id << std::dec << ")"
           << " in " << mem_names[memory.kind()]
           << " Memory " << std::hex << memory.id << std::dec
           << ", Index expr: " << expr->expr_id
           << ", Field Mask: " << m << ", Fields: ";
        for (std::vector<FieldID>::const_iterator it =
              fields.begin(); it != fields.end(); it++)
        {
          if (it != fields.begin())
            ss << ", ";
          const void *name = NULL;
          size_t name_size = 0;
          if (field_space->retrieve_semantic_information(
                LEGION_NAME_SEMANTIC_TAG, name, name_size,
                true/*can fail*/, false/*wait until*/))
            ss << ((const char*)name) << " (" << *it << ")";
          else
            ss << *it;
        }
      }
      return ss.str();
    }

    //--------------------------------------------------------------------------
    TraceViewSet::TraceViewSet(InnerContext *ctx, DistributedID own_did, 
                               IndexSpaceExpression *expr, RegionTreeID tid)
      : context(ctx), expression(expr), tree_id(tid), owner_did(
          (own_did > 0) ? own_did : ctx->did), has_collective_views(false)
    //--------------------------------------------------------------------------
    {
      expression->add_nested_expression_reference(owner_did);
      if (owner_did == ctx->did)
        context->add_base_resource_ref(TRACE_REF);
      else
        context->add_nested_resource_ref(owner_did);
    }

    //--------------------------------------------------------------------------
    TraceViewSet::~TraceViewSet(void)
    //--------------------------------------------------------------------------
    {
      for (ViewExprs::const_iterator vit = 
            conditions.begin(); vit != conditions.end(); vit++)
      {
        for (FieldMaskSet<IndexSpaceExpression>::const_iterator it =
              vit->second.begin(); it != vit->second.end(); it++)
          if (it->first->remove_nested_expression_reference(owner_did))
            delete it->first;
        if (vit->first->remove_nested_gc_ref(owner_did))
          delete vit->first;
      }
      if (owner_did == context->did)
      {
        if (context->remove_base_resource_ref(TRACE_REF))
          delete context;
      }
      else
      {
        if (context->remove_nested_resource_ref(owner_did))
          delete context;
      }
      if (expression->remove_nested_expression_reference(owner_did))
        delete expression;
      conditions.clear();
    }

    //--------------------------------------------------------------------------
    void TraceViewSet::insert(LogicalView *view, IndexSpaceExpression *expr, 
                              const FieldMask &mask, bool antialiased)
    //--------------------------------------------------------------------------
    {
      ViewExprs::iterator finder = conditions.find(view);
      IndexSpaceExpression *const total_expr = expression; 
      const size_t expr_volume = expr->get_volume();
      if (expr != total_expr)
      {
#ifdef DEBUG_LEGION
        // This is a necessary but not sufficient condition for dominance
        // If we need to we can put in the full intersection test later
        assert(expr_volume <= total_expr->get_volume());
#endif
        // Recognize total expressions when they get here
        if (expr_volume == total_expr->get_volume())
          expr = total_expr;
      }
      // We need to enforce the invariant that there is at most one 
      // expression for field in this function
      if (finder != conditions.end())
      {
        FieldMask set_overlap = mask & finder->second.get_valid_mask();
        if (!!set_overlap)
        {
          if (set_overlap != mask)
          {
            // Handle the difference fields first before we mutate set_overlap
            FieldMask diff = mask - set_overlap;
            if (finder->second.insert(expr, mask))
              expr->add_nested_expression_reference(owner_did);
          }
          FieldMaskSet<IndexSpaceExpression> to_add;
          std::vector<IndexSpaceExpression*> to_delete;
          RegionTreeForest *forest = context->runtime->forest;
          for (FieldMaskSet<IndexSpaceExpression>::iterator it =
                finder->second.begin(); it != finder->second.end(); it++)
          {
            const FieldMask overlap = set_overlap & it->second;
            if (!overlap)
              continue;
            if (it->first != total_expr)
            {
              if (it->first != expr)
              {
                // Not the same expression, so compute the union
                IndexSpaceExpression *union_expr = 
                  forest->union_index_spaces(it->first, expr);
                const size_t union_volume = union_expr->get_volume();
                if (it->first->get_volume() < union_volume)
                {
                  if (expr_volume < union_volume)
                    to_add.insert(union_expr, overlap);
                  else
                    to_add.insert(expr, overlap);
                  it.filter(overlap);
                  if (!it->second)
                    to_delete.push_back(it->first);
                }
                else
                  it.merge(overlap);
              }
              else
                it.merge(overlap);
            }
            set_overlap -= overlap;
            if (!set_overlap)
              break;
          }
          for (FieldMaskSet<IndexSpaceExpression>::const_iterator it =
                to_add.begin(); it != to_add.end(); it++)
            if (finder->second.insert(it->first, it->second))
              it->first->add_nested_expression_reference(owner_did);
          for (std::vector<IndexSpaceExpression*>::const_iterator it =
                to_delete.begin(); it != to_delete.end(); it++)
          {
            if (to_add.find(*it) != to_add.end())
              continue;
            finder->second.erase(*it);
            if ((*it)->remove_nested_expression_reference(owner_did))
              delete (*it);
          }
        }
        else if (finder->second.insert(expr, mask))
          expr->add_nested_expression_reference(owner_did);
      }
      else
      {
        if (!antialiased)
        {
          if (view->is_collective_view())
          {
            FieldMaskSet<InstanceView> antialiased_views;
            antialias_collective_view(view->as_collective_view(), mask, 
                                      antialiased_views);
            // Now we can insert all the antialiased 
            for (FieldMaskSet<InstanceView>::const_iterator it =
                 antialiased_views.begin(); it != antialiased_views.end(); it++)
              insert(it->first, expr, it->second, true/*antialiased*/);
            return;
          }
          else if (has_collective_views && view->is_instance_view())
            antialias_individual_view(view->as_individual_view(), mask);
        }
        view->add_nested_gc_ref(owner_did);
        expr->add_nested_expression_reference(owner_did);
        conditions[view].insert(expr, mask);
        if (view->is_collective_view())
          has_collective_views = true;
      }
    }

    //--------------------------------------------------------------------------
    void TraceViewSet::insert(LegionMap<LogicalView*,
                  FieldMaskSet<IndexSpaceExpression> > &views, bool antialiased)
    //--------------------------------------------------------------------------
    {
      for (LegionMap<LogicalView*,FieldMaskSet<IndexSpaceExpression> >::
            const_iterator vit = views.begin(); vit != views.end(); vit++)
      {
        for (FieldMaskSet<IndexSpaceExpression>::const_iterator it =
              vit->second.begin(); it != vit->second.end(); it++)
          insert(vit->first, it->first, it->second);
      }
    }

    //--------------------------------------------------------------------------
    void TraceViewSet::invalidate(
       LogicalView *view, IndexSpaceExpression *expr, const FieldMask &mask,
       std::map<IndexSpaceExpression*,unsigned> *expr_refs_to_remove,
       std::map<LogicalView*,unsigned> *view_refs_to_remove, bool antialiased)
    //--------------------------------------------------------------------------
    {
      ViewExprs::iterator finder = conditions.find(view);
      if ((finder == conditions.end()) || 
          (finder->second.get_valid_mask() * mask))
      {
        if (!antialiased)
        {
          if (view->is_collective_view())
          {
            FieldMaskSet<InstanceView> antialiased_views;
            antialias_collective_view(view->as_collective_view(), mask, 
                                      antialiased_views);
            // Now we can insert all the antialiased 
            for (FieldMaskSet<InstanceView>::const_iterator it =
                 antialiased_views.begin(); it != antialiased_views.end(); it++)
              invalidate(it->first, expr, it->second, expr_refs_to_remove,
                  view_refs_to_remove, true/*antialiased*/);
          }
          else if (has_collective_views && view->is_instance_view())
          {
            antialias_individual_view(view->as_individual_view(), mask);
            invalidate(view, expr, mask, expr_refs_to_remove, 
                view_refs_to_remove, true/*antialiased*/);
          }
        }
        return;
      }
      const size_t expr_volume = expr->get_volume();
      IndexSpaceExpression *const total_expr = expression; 
#ifdef DEBUG_LEGION
      // This is a necessary but not sufficient condition for dominance
      // If we need to we can put in the full intersection test later
      assert(expr_volume <= total_expr->get_volume());
#endif
      if ((expr == total_expr) || (expr_volume == total_expr->get_volume()))
      {
        // Expr covers the whole instance so no need to do intersections
        if (!(finder->second.get_valid_mask() - mask))
        {
          // Dominate all fields so just filter everything
          for (FieldMaskSet<IndexSpaceExpression>::const_iterator it =
                finder->second.begin(); it != finder->second.end(); it++)
          {
            if (expr_refs_to_remove != NULL)
            {
              std::map<IndexSpaceExpression*,unsigned>::iterator finder =
                expr_refs_to_remove->find(it->first);
              if (finder == expr_refs_to_remove->end())
                (*expr_refs_to_remove)[it->first] = 1;
              else
                finder->second += 1;
            }
            else if (it->first->remove_nested_expression_reference(owner_did))
              delete it->first;
          }
          if (view_refs_to_remove != NULL)
          {
            std::map<LogicalView*,unsigned>::iterator finder = 
              view_refs_to_remove->find(view);
            if (finder == view_refs_to_remove->end())
              (*view_refs_to_remove)[view] = 1;
            else
              finder->second += 1;
          }
          else if (view->remove_nested_gc_ref(owner_did))
            delete view;
          conditions.erase(finder);
        }
        else
        {
          // Filter on fields
          std::vector<IndexSpaceExpression*> to_delete;
          for (FieldMaskSet<IndexSpaceExpression>::iterator it =
                finder->second.begin(); it != finder->second.end(); it++)
          {
            it.filter(mask);
            if (!it->second)
              to_delete.push_back(it->first);
          }
          for (std::vector<IndexSpaceExpression*>::const_iterator it =
                to_delete.begin(); it != to_delete.end(); it++)
          {
            finder->second.erase(*it);
            if (expr_refs_to_remove != NULL)
            {
              std::map<IndexSpaceExpression*,unsigned>::iterator finder =
                expr_refs_to_remove->find(*it);
              if (finder == expr_refs_to_remove->end())
                (*expr_refs_to_remove)[*it] = 1;
              else
                finder->second += 1;
            }
            else if ((*it)->remove_nested_expression_reference(owner_did))
              delete (*it);
          }
          if (finder->second.empty())
          {
            if (view_refs_to_remove != NULL)
            {
              std::map<LogicalView*,unsigned>::iterator finder = 
                view_refs_to_remove->find(view);
              if (finder == view_refs_to_remove->end())
                (*view_refs_to_remove)[view] = 1;
              else
                finder->second += 1;
            }
            else if (view->remove_nested_gc_ref(owner_did))
              delete view;
            conditions.erase(finder);
          }
          else
            finder->second.tighten_valid_mask();
        }
      }
      else
      {
        // We need intersection tests as part of filtering
        FieldMaskSet<IndexSpaceExpression> to_add;
        std::vector<IndexSpaceExpression*> to_delete;
        RegionTreeForest *forest = context->runtime->forest;
        for (FieldMaskSet<IndexSpaceExpression>::iterator it =
              finder->second.begin(); it != finder->second.end(); it++)
        {
          const FieldMask overlap = mask & it->second;
          if (!overlap)
            continue;
          IndexSpaceExpression *intersection = expr;
          if (it->first != total_expr)
          {
            intersection = forest->intersect_index_spaces(it->first, expr);
            const size_t volume = intersection->get_volume();
            if (volume == 0)
              continue;
            if (volume == expr_volume)
              intersection = expr;
            else if (volume == it->first->get_volume())
              intersection = it->first;
          }
          if (intersection->get_volume() < it->first->get_volume())
          {
            // Only dominated part of it so compute the difference
            IndexSpaceExpression *diff = 
              forest->subtract_index_spaces(it->first, intersection);
            to_add.insert(diff, overlap);
          }
          // No matter what we're removing these fields for this expr
          it.filter(overlap);
          if (!it->second)
            to_delete.push_back(it->first);
        }
        for (FieldMaskSet<IndexSpaceExpression>::const_iterator it =
              to_add.begin(); it != to_add.end(); it++)
          if (finder->second.insert(it->first, it->second))
            it->first->add_nested_expression_reference(owner_did);
        for (std::vector<IndexSpaceExpression*>::const_iterator it =
              to_delete.begin(); it != to_delete.end(); it++)
        {
          if (to_add.find(*it) != to_add.end())
            continue;
          finder->second.erase(*it);
          if (expr_refs_to_remove != NULL)
          {
            std::map<IndexSpaceExpression*,unsigned>::iterator finder =
              expr_refs_to_remove->find(*it);
            if (finder == expr_refs_to_remove->end())
              (*expr_refs_to_remove)[*it] = 1;
            else
              finder->second += 1;
          }
          else if ((*it)->remove_nested_expression_reference(owner_did))
            delete (*it);
        }
        if (finder->second.empty())
        {
          if (view_refs_to_remove != NULL)
          {
            std::map<LogicalView*,unsigned>::iterator finder = 
              view_refs_to_remove->find(view);
            if (finder == view_refs_to_remove->end())
              (*view_refs_to_remove)[view] = 1;
            else
              finder->second += 1;
          }
          else if (view->remove_nested_gc_ref(owner_did))
            delete view;
          conditions.erase(finder);
        }
        else
          finder->second.tighten_valid_mask();
      }
    }

    //--------------------------------------------------------------------------
    void TraceViewSet::invalidate_all_but(LogicalView *except,
                              IndexSpaceExpression *expr, const FieldMask &mask,
         std::map<IndexSpaceExpression*,unsigned> *expr_refs_to_remove,
         std::map<LogicalView*,unsigned> *view_refs_to_remove, bool antialiased)
    //--------------------------------------------------------------------------
    {
      if (!antialiased && (except != NULL))
      {
        if (except->is_collective_view())
        {
          FieldMaskSet<InstanceView> antialiased_views;
          antialias_collective_view(except->as_collective_view(), mask, 
                                    antialiased_views);
          // Now we can insert all the antialiased 
          for (FieldMaskSet<InstanceView>::const_iterator it =
               antialiased_views.begin(); it != antialiased_views.end(); it++)
            invalidate_all_but(it->first, expr, it->second, expr_refs_to_remove,
                view_refs_to_remove, true/*antialiased*/);
          return;
        }
        else if (has_collective_views && except->is_instance_view())
          antialias_individual_view(except->as_individual_view(), mask);
      }
      std::vector<LogicalView*> to_invalidate;
      for (ViewExprs::const_iterator it = 
            conditions.begin(); it != conditions.end(); it++)
      {
        if (it->first == except)
          continue;
        if (it->second.get_valid_mask() * mask)
          continue;
        to_invalidate.push_back(it->first);
      }
      for (std::vector<LogicalView*>::const_iterator it = 
            to_invalidate.begin(); it != to_invalidate.end(); it++)
        invalidate(*it, expr, mask, expr_refs_to_remove, 
                   view_refs_to_remove, true/*antialiased*/);
    }

    //--------------------------------------------------------------------------
    bool TraceViewSet::dominates(LogicalView *view,
                     IndexSpaceExpression *expr, FieldMask &non_dominated) const
    //--------------------------------------------------------------------------
    {
#ifdef DEBUG_LEGION
      assert(!!non_dominated);
#endif
      // If this is for an empty equivalence set then it doesn't matter
      if (expr->is_empty())
        return true;
      const size_t expr_volume = expr->get_volume();
      IndexSpaceExpression *const total_expr = expression;
#ifdef DEBUG_LEGION
      // This is a necessary but not sufficient condition for dominance
      // If we need to we can put in the full intersection test later
      assert(expr_volume <= total_expr->get_volume());
#endif
      if (expr_volume == total_expr->get_volume())
        expr = total_expr;
      RegionTreeForest *forest = context->runtime->forest;
      ViewExprs::const_iterator finder = conditions.find(view);
      if (finder != conditions.end() && 
          !(finder->second.get_valid_mask() * non_dominated))
      {
        if ((expr == total_expr) || (expr_volume == total_expr->get_volume()))
        {
          // Expression is for the whole view, so will only be dominated
          // by the expression for the full view
          FieldMaskSet<IndexSpaceExpression>::const_iterator expr_finder =
            finder->second.find(total_expr);
          if (expr_finder != finder->second.end())
          {
            non_dominated -= expr_finder->second;
            if (!non_dominated)
              return true;
          }
        }
        // There is at most one expression per field so just iterate and compare
        for (FieldMaskSet<IndexSpaceExpression>::const_iterator it =
              finder->second.begin(); it != finder->second.end(); it++)
        {
          const FieldMask overlap = non_dominated & it->second;
          if (!overlap)
            continue;
          if ((it->first != total_expr) && (it->first != expr))
          {
            IndexSpaceExpression *intersection = 
              forest->intersect_index_spaces(it->first, expr);
            const size_t volume = intersection->get_volume();
            if (volume == 0)
              continue;
            // Can only dominate if we have enough points
            if (volume < expr->get_volume())
              continue;
          }
          // If we get here we were dominated
          non_dominated -= overlap;
          if (!non_dominated)
            return true;
        }
      }
#ifdef DEBUG_LEGION
      assert(!!non_dominated);
#endif
      // If we couldn't find it directly then we need to deal with aliasing
      if (view->is_collective_view())
      {
        CollectiveAntiAlias alias_analysis(view->as_collective_view());
        for (ViewExprs::const_iterator vit =
              conditions.begin(); vit != conditions.end(); vit++)
        {
          if (!vit->first->is_instance_view())
            continue;
          if (vit->second.get_valid_mask() * non_dominated)
            continue;
          InstanceView *inst_view = vit->first->as_instance_view();
          for (FieldMaskSet<IndexSpaceExpression>::const_iterator it =
                vit->second.begin(); it != vit->second.end(); it++)
          {
            const FieldMask overlap = it->second & non_dominated;
            if (!overlap)
              continue;
            // No need to be precise here since the resulting analysis
            // on the leaves is filtering and not computing a union
            alias_analysis.traverse(inst_view, overlap, it->first);
          }
        }
        FieldMask dominated = non_dominated;
        FieldMaskSet<IndexSpaceExpression> empty_exprs;
        alias_analysis.visit_leaves(non_dominated, dominated,
                                    expr, forest, empty_exprs);
        if (!!dominated)
          non_dominated -= dominated;
      }
      else if (has_collective_views && view->is_instance_view())
      {
        IndividualView *individual_view = view->as_individual_view();
        for (ViewExprs::const_iterator vit =
              conditions.begin(); vit != conditions.end(); vit++)
        {
          if (!vit->first->is_collective_view())
            continue;
          if (vit->second.get_valid_mask() * non_dominated)
            continue;
          if (!individual_view->aliases(vit->first->as_collective_view()))
            continue;
          for (FieldMaskSet<IndexSpaceExpression>::const_iterator it =
                vit->second.begin(); it != vit->second.end(); it++)
          {
            const FieldMask overlap = non_dominated & it->second;
            if (!overlap)
              continue;
            if ((it->first != total_expr) && (it->first != expr))
            {
              IndexSpaceExpression *intersection = 
                forest->intersect_index_spaces(it->first, expr);
              const size_t volume = intersection->get_volume();
              if (volume == 0)
                continue;
              // Can only dominate if we have enough points
              if (volume < expr->get_volume())
                continue;
            }
            // If we get here we were dominated
            non_dominated -= overlap;
            if (!non_dominated)
              return true;
          }
        }
      }
      // If there are no fields left then we dominated
      return !non_dominated;
    }

    //--------------------------------------------------------------------------
    void TraceViewSet::dominates(LogicalView *view, 
                    IndexSpaceExpression *expr, FieldMask mask,
                    LegionMap<LogicalView*,
                      FieldMaskSet<IndexSpaceExpression> > &non_dominated) const
    //--------------------------------------------------------------------------
    {
#ifdef DEBUG_LEGION
      assert(non_dominated.empty());
#endif
      // If this is for an empty equivalence set then it doesn't matter
      if (expr->is_empty())
        return;
      const size_t expr_volume = expr->get_volume();
      IndexSpaceExpression *const total_expr = expression;
#ifdef DEBUG_LEGION
      // This is a necessary but not sufficient condition for dominance
      // If we need to we can put in the full intersection test later
      assert(expr_volume <= total_expr->get_volume());
#endif
      if (expr_volume == total_expr->get_volume())
        expr = total_expr;
      RegionTreeForest *forest = context->runtime->forest;
      ViewExprs::const_iterator finder = conditions.find(view);
      if (finder != conditions.end() && 
          !(finder->second.get_valid_mask() * mask))
      {
        if ((expr == total_expr) || (expr_volume == total_expr->get_volume()))
        {
          // Expression is for the whole view, so will only be dominated
          // for the full view
          FieldMaskSet<IndexSpaceExpression>::const_iterator expr_finder =
            finder->second.find(total_expr);
          if (expr_finder != finder->second.end())
          {
            const FieldMask overlap = mask & expr_finder->second;
            if (!!overlap)
            {
              mask -= overlap;
              if (!mask)
                return;
            }
          }
        }
        // There is at most one expression per field so just iterate and compare
        for (FieldMaskSet<IndexSpaceExpression>::const_iterator it =
              finder->second.begin(); it != finder->second.end(); it++)
        {
          const FieldMask overlap = mask & it->second;
          if (!overlap)
            continue;
          if ((it->first != total_expr) && (it->first != expr))
          {
            IndexSpaceExpression *intersection = 
              forest->intersect_index_spaces(it->first, expr);
            const size_t volume = intersection->get_volume();
            if (volume == 0)
              continue;
            // Can only dominate if we have enough points
            if (volume < expr->get_volume())
            {
              IndexSpaceExpression *diff = 
                forest->subtract_index_spaces(expr, intersection);
              non_dominated[view].insert(diff, overlap);
            }
          } 
          mask -= overlap;
          // Make sure we keep going if we have non-dominated because
          // we need to check it against any collective aliasing
          if (!mask)
          {
            if (non_dominated.empty() ||
                (!has_collective_views && !view->is_collective_view()))
              return;
            else
              break;
          }
        }
        if (!!mask)
          non_dominated[view].insert(expr, mask);
      }
      else
        non_dominated[view].insert(expr, mask);
#ifdef DEBUG_LEGION
      assert(!non_dominated.empty());
#endif
      FieldMaskSet<IndexSpaceExpression> &non_view = non_dominated[view];
      // Now do the checks for any aliasing with collective views 
      if (view->is_collective_view())
      {
        CollectiveView *collective_view = view->as_collective_view();
        CollectiveAntiAlias alias_analysis(collective_view);
        for (ViewExprs::const_iterator vit =
              conditions.begin(); vit != conditions.end(); vit++)
        {
          if (!vit->first->is_instance_view())
            continue;
          if (vit->second.get_valid_mask() * non_view.get_valid_mask())
            continue;
          InstanceView *inst_view = vit->first->as_instance_view();
          if (!collective_view->aliases(inst_view))
            continue;
          // Only record expressions that are relevant
          LegionMap<std::pair<IndexSpaceExpression*,IndexSpaceExpression*>,
            FieldMask> join;
          unique_join_on_field_mask_sets(non_view, vit->second, join);
          for (LegionMap<std::pair<IndexSpaceExpression*,
                IndexSpaceExpression*>,FieldMask>::const_iterator it =
                join.begin(); it != join.end(); it++)
          {
            if (it->first.first != it->first.second)
            {
              IndexSpaceExpression *overlap_expr = 
                forest->intersect_index_spaces(it->first.first,
                                               it->first.second);
              if (overlap_expr->is_empty())
                continue;
              if (it->first.first->get_volume() == overlap_expr->get_volume())
                alias_analysis.traverse(inst_view, it->second, it->first.first);
              else if (it->first.second->get_volume() == 
                        overlap_expr->get_volume())
                alias_analysis.traverse(inst_view, it->second,it->first.second);
              else
                alias_analysis.traverse(inst_view, it->second, overlap_expr);
            }
            else
              alias_analysis.traverse(inst_view, it->second, it->first.first);
          }
        }
        // For each of the non-dominated expressions go through the
        // alias analysis and get new expressions that are still not
        // dominated even after the alias analysis
        std::vector<IndexSpaceExpression*> to_remove;
        for (FieldMaskSet<IndexSpaceExpression>::iterator it =
              non_view.begin(); it != non_view.end(); it++)
        {
          FieldMask dominated_mask; 
          alias_analysis.visit_leaves(it->second, dominated_mask,
              context, tree_id, collective_view, non_dominated, 
              it->first, forest);
          // Remove any fields that were diffed
          if (!!dominated_mask)
          {
            it.filter(dominated_mask);
            if (!it->second)
              to_remove.push_back(it->first);
          }
        }
        for (std::vector<IndexSpaceExpression*>::const_iterator it =
              to_remove.begin(); it != to_remove.end(); it++)
          non_view.erase(*it);
        if (non_view.empty())
          non_dominated.erase(view);
      }
      else if (has_collective_views && view->is_instance_view())
      {
        IndividualView *individual_view = view->as_individual_view();
        for (ViewExprs::const_iterator vit =
              conditions.begin(); vit != conditions.end(); vit++)
        {
          if (!vit->first->is_collective_view())
            continue;
          if (vit->second.get_valid_mask() * non_view.get_valid_mask())
            continue;
          if (!individual_view->aliases(vit->first->as_collective_view()))
            continue;
          // Join on the fields to find expressions that match
          LegionMap<std::pair<IndexSpaceExpression*,
            IndexSpaceExpression*>,FieldMask> join;
          unique_join_on_field_mask_sets(non_view, vit->second, join);
          for (LegionMap<std::pair<IndexSpaceExpression*,IndexSpaceExpression*>,
                FieldMask>::const_iterator it = join.begin(); 
                it != join.end(); it++)
          {
            IndexSpaceExpression *difference = 
              forest->subtract_index_spaces(it->first.first, it->first.second);
            if (difference->get_volume() < it->first.first->get_volume())
            {
              FieldMaskSet<IndexSpaceExpression>::iterator finder =
                non_view.find(it->first.first);
              finder.filter(it->second);
              if (!finder->second)
                non_view.erase(finder);
              if (!difference->is_empty())
                non_view.insert(difference, it->second);
            }
          }
        }
      }
    }

    //--------------------------------------------------------------------------
    void TraceViewSet::filter_independent_fields(IndexSpaceExpression *expr,
                                                 FieldMask &mask) const
    //--------------------------------------------------------------------------
    {
      FieldMask independent = mask;
      RegionTreeForest *forest = context->runtime->forest;
      for (ViewExprs::const_iterator vit =
            conditions.begin(); vit != conditions.end(); vit++)
      {
        if (independent * vit->second.get_valid_mask())
          continue;
        for (FieldMaskSet<IndexSpaceExpression>::const_iterator it =
              vit->second.begin(); it != vit->second.end(); it++)
        {
          const FieldMask overlap = it->second & independent;
          if (!overlap)
            continue;
          IndexSpaceExpression *overlap_expr = 
            forest->intersect_index_spaces(it->first, expr);
          if (!overlap_expr->is_empty())
          {
            independent -= overlap;
            if (!independent)
              break;
          }
        }
        if (!independent)
          break;
      }
      if (!!independent)
        mask -= independent;
    }

    //--------------------------------------------------------------------------
    bool TraceViewSet::subsumed_by(TraceViewSet &set, 
        const FieldMaskSet<IndexSpaceExpression> &unique_dirty_exprs,
        FailedPrecondition *condition) const
    //--------------------------------------------------------------------------
    {
      bool subsumed = true;
      RegionTreeForest *forest = context->runtime->forest;
      for (ViewExprs::const_iterator vit = 
            conditions.begin(); vit != conditions.end(); ++vit)
      {
        for (FieldMaskSet<IndexSpaceExpression>::const_iterator eit =
              vit->second.begin(); eit != vit->second.end(); ++eit)
        {
          // First check to see what fields and expressions are not dominated
          LegionMap<LogicalView*,
                    FieldMaskSet<IndexSpaceExpression> > non_dominated;
          set.dominates(vit->first, eit->first, eit->second, non_dominated);
          if (non_dominated.empty())
            continue;
          // For all the non-dominated fields and expressions we need to
          // check to see if they are dirty or not. If there are any dirty
          // expression-fields that are not dominated then set is no longer
          // subsumed. If the non-dominated fields are not dirty, then it's
          // ok for them to not be subsumed as that means they are just
          // read-only and any additional copies in the postconditions.
          for (LegionMap<LogicalView*,
                FieldMaskSet<IndexSpaceExpression> >::iterator dit =
                non_dominated.begin(); dit != non_dominated.end(); /*nothing*/)
          {
            FieldMaskSet<IndexSpaceExpression> to_add;
            std::vector<IndexSpaceExpression*> to_delete;
            for (FieldMaskSet<IndexSpaceExpression>::iterator nit =
                  dit->second.begin(); nit != dit->second.end(); nit++)
            {
              // Check to see if it interferes with the dirty expressions
              if (nit->second * unique_dirty_exprs.get_valid_mask())
                continue;
              for (FieldMaskSet<IndexSpaceExpression>::const_iterator it =
                    unique_dirty_exprs.begin(); it != 
                    unique_dirty_exprs.end(); it++)
              {
                const FieldMask overlap = nit->second & it->second;
                if (!overlap)
                  continue;
                IndexSpaceExpression *expr_overlap = 
                  forest->intersect_index_spaces(nit->first, it->first);
                if (expr_overlap->is_empty())
                  continue;
                // These are dirty expr-fields which are not subsumed
                subsumed = false;
                if (condition != NULL)
                {
                  condition->view = vit->first;
                  condition->expr = expr_overlap;
                  condition->mask = overlap;
                }
                if (expr_overlap->get_volume() < nit->first->get_volume())
                {
                  // Not everything is dominated so we need to record it
                  IndexSpaceExpression *non_dirty =
                    forest->subtract_index_spaces(nit->first, it->first);
                  to_add.insert(non_dirty, overlap);
                }
                nit.filter(overlap);
                if (!nit->second)
                {
                  to_delete.push_back(nit->first);
                  break;
                }
              }
            }
            // Update the non-dominated expressions
            for (std::vector<IndexSpaceExpression*>::const_iterator it =
                  to_delete.begin(); it != to_delete.end(); it++)
            {
              if (to_add.find(*it) != to_add.end())
                continue;
              dit->second.erase(*it);
            }
            if (!to_add.empty())
            {
              if (!dit->second.empty())
              {
                for (FieldMaskSet<IndexSpaceExpression>::const_iterator it =
                      to_add.begin(); it != to_add.end(); it++)
                  dit->second.insert(it->first, it->second);
              }
              else
                dit->second.swap(to_add);
            }
            if (dit->second.empty())
            {
              LegionMap<LogicalView*,
                FieldMaskSet<IndexSpaceExpression> >::iterator 
                  delete_it = dit++;
              non_dominated.erase(delete_it);
            }
            else
              dit++;
          }
          // If there are any remanining non-dominated fields then we
          // add them to the postconditions because views that are both
          // non-dirty and non-dominated need to be in the postconditions
          // so we don't invalidate them when we do the overwriting
          for (LegionMap<LogicalView*,
                FieldMaskSet<IndexSpaceExpression> >::iterator dit =
                non_dominated.begin(); dit != non_dominated.end(); dit++)
          {
            for (FieldMaskSet<IndexSpaceExpression>::const_iterator nit =
                  dit->second.begin(); nit != dit->second.end(); nit++)
            {
              // This is a small optimization to see if there are any
              // fields which are independent for this view against all
              // the other views in the postcondition set. If there are
              // then we don't need to record this view at all since 
              // there won't be any postcondition to overwrite it.
              FieldMask mask = nit->second;
              set.filter_independent_fields(nit->first, mask);
              if (!mask)
                continue;
              set.insert(dit->first, nit->first, mask);
            }
          }
        }
      }
      return subsumed;
    }

    //--------------------------------------------------------------------------
    bool TraceViewSet::independent_of(const TraceViewSet &set,
                                      FailedPrecondition *condition) const
    //--------------------------------------------------------------------------
    {
      if (conditions.size() > set.conditions.size())
        return set.independent_of(*this, condition);
      for (ViewExprs::const_iterator vit = 
            conditions.begin(); vit != conditions.end(); ++vit)
      {
        ViewExprs::const_iterator finder = set.conditions.find(vit->first);
        if (finder == set.conditions.end())
        {
          if (vit->first->is_collective_view())
          {
            CollectiveView *collective = vit->first->as_collective_view();
            for (ViewExprs::const_iterator sit = 
                  set.conditions.begin(); sit != set.conditions.end(); sit++)
            {
              if (!sit->first->is_instance_view())
                continue;
              if (vit->second.get_valid_mask() * sit->second.get_valid_mask())
                continue;
              if (!collective->aliases(sit->first->as_instance_view()))
                continue;
              if (has_overlapping_expressions(collective, vit->second, 
                                              sit->second, condition))
                return false;
            }
          }
          else if (set.has_collective_views && vit->first->is_instance_view())
          {
            IndividualView *view = vit->first->as_individual_view();
            for (ViewExprs::const_iterator sit =
                  set.conditions.begin(); sit != set.conditions.end(); sit++)
            {
              if (!sit->first->is_collective_view())
                continue;
              if (vit->second.get_valid_mask() * sit->second.get_valid_mask())
                continue;
              if (!view->aliases(sit->first->as_collective_view()))
                continue;
              if (has_overlapping_expressions(view, vit->second, 
                                              sit->second, condition))
                return false;
            }
          }
          continue;
        }
        if (vit->second.get_valid_mask() * finder->second.get_valid_mask())
          continue;
        if (has_overlapping_expressions(vit->first, vit->second, 
                                        finder->second, condition))
          return false;
      }
      return true;
    }

    //--------------------------------------------------------------------------
    bool TraceViewSet::has_overlapping_expressions(LogicalView *view,
        const FieldMaskSet<IndexSpaceExpression> &left_exprs,
        const FieldMaskSet<IndexSpaceExpression> &right_exprs,
        FailedPrecondition *condition) const
    //--------------------------------------------------------------------------
    {
      LegionMap<std::pair<IndexSpaceExpression*,IndexSpaceExpression*>,
                FieldMask> overlaps;
      unique_join_on_field_mask_sets(left_exprs, right_exprs, overlaps);
      RegionTreeForest *forest = context->runtime->forest;
      for (LegionMap<std::pair<IndexSpaceExpression*,IndexSpaceExpression*>,
                     FieldMask>::const_iterator it = 
            overlaps.begin(); it != overlaps.end(); it++)
      {
        IndexSpaceExpression *overlap = 
          forest->intersect_index_spaces(it->first.first, it->first.second);
        if (!overlap->is_empty())
        {
          if (condition != NULL)
          {
            condition->view = view;
            condition->expr = overlap;
            condition->mask = it->second;
          }
          return true;
        }
      }
      return false;
    }

    //--------------------------------------------------------------------------
    void TraceViewSet::record_first_failed(FailedPrecondition *condition) const
    //--------------------------------------------------------------------------
    {
      ViewExprs::const_iterator vit = conditions.begin();
      FieldMaskSet<IndexSpaceExpression>::const_iterator it =
        vit->second.begin();
      condition->view = vit->first;
      condition->expr = it->first;
      condition->mask = it->second;
    }

    //--------------------------------------------------------------------------
    void TraceViewSet::transpose_uniquely(
      LegionMap<IndexSpaceExpression*,FieldMaskSet<LogicalView> > &target) const
    //--------------------------------------------------------------------------
    {
#ifdef DEBUG_LEGION
      assert(target.empty());
#endif
      for (ViewExprs::const_iterator vit = 
            conditions.begin(); vit != conditions.end(); ++vit)
        for (FieldMaskSet<IndexSpaceExpression>::const_iterator it =
              vit->second.begin(); it != vit->second.end(); it++)
          target[it->first].insert(vit->first, it->second);
      if (target.size() == 1)
        return;
      // Now for the hard part, we need to compare any expresions that overlap
      // and have overlapping fields so we can uniquify them, this reduces the
      // number of analyses in the precondition/anticondition cases, and is 
      // necessary for correctness in the postcondition case where we cannot
      // have multiple overwrites for the same fields and index expressions
      FieldMaskSet<IndexSpaceExpression> expr_fields;
      LegionMap<IndexSpaceExpression*,
                FieldMaskSet<LogicalView> > intermediate;
      intermediate.swap(target);
      for (LegionMap<IndexSpaceExpression*,
            FieldMaskSet<LogicalView> >::const_iterator it =
            intermediate.begin(); it != intermediate.end(); it++)
        expr_fields.insert(it->first, it->second.get_valid_mask());
      LegionList<FieldSet<IndexSpaceExpression*> > field_exprs;
      expr_fields.compute_field_sets(FieldMask(), field_exprs);
      for (LegionList<FieldSet<IndexSpaceExpression*> >::const_iterator
            eit = field_exprs.begin(); eit != field_exprs.end(); eit++)
      {
        if (eit->elements.size() == 1)
        {
          IndexSpaceExpression *expr = *(eit->elements.begin());
          FieldMaskSet<LogicalView> &src_views = intermediate[expr];
          FieldMaskSet<LogicalView> &dst_views = target[expr];
          // No chance of overlapping so just move everything over
          if (eit->set_mask != src_views.get_valid_mask())
          {
            // Move over the relevant expressions
            for (FieldMaskSet<LogicalView>::const_iterator it = 
                  src_views.begin(); it != src_views.end(); it++)
            {
              const FieldMask overlap = eit->set_mask & it->second;
              if (!overlap)
                continue;
              dst_views.insert(it->first, overlap);
            }
          }
          else if (!dst_views.empty())
          {
            for (FieldMaskSet<LogicalView>::const_iterator it = 
                  src_views.begin(); it != src_views.end(); it++)
              dst_views.insert(it->first, it->second);
          }
          else
            dst_views.swap(src_views);
          continue;
        }
        RegionTreeForest *forest = context->runtime->forest;
        // Do pair-wise intersection tests for overlapping of the expressions
        std::vector<IndexSpaceExpression*> disjoint_expressions;
        std::vector<std::vector<IndexSpaceExpression*> > disjoint_components;
        for (std::set<IndexSpaceExpression*>::const_iterator isit = 
              eit->elements.begin(); isit != eit->elements.end(); isit++)
        {
          IndexSpaceExpression *current = *isit;
          const size_t num_expressions = disjoint_expressions.size();
          for (unsigned idx = 0; idx < num_expressions; idx++)
          {
            IndexSpaceExpression *expr = disjoint_expressions[idx];
            // Compute the intersection
            IndexSpaceExpression *intersection =
              forest->intersect_index_spaces(expr, current);
            const size_t volume = intersection->get_volume();
            if (volume == 0)
              continue;
            if (volume == current->get_volume())
            {
              // this one dominates us, see if we need to split ourself off
              if (volume < expr->get_volume())
              {
                disjoint_expressions.push_back(intersection);
                disjoint_components.resize(disjoint_components.size() + 1);
                std::vector<IndexSpaceExpression*> &components =
                  disjoint_components.back();
                components.insert(components.end(),
                    disjoint_components[idx].begin(), 
                    disjoint_components[idx].end());
                components.push_back(*isit);
                disjoint_expressions[idx] =
                  forest->subtract_index_spaces(expr, intersection);
              }
              else // Congruent so we are done
                disjoint_components[idx].push_back(*isit);
              current = NULL;
              break;
            }
            else if (volume == expr->get_volume())
            {
              // We dominate the expression so add ourselves and compute diff
              disjoint_components[idx].push_back(*isit); 
              current = forest->subtract_index_spaces(current, intersection);
#ifdef DEBUG_LEGION
              assert(!current->is_empty());
#endif
            }
            else
            {
              // Split into the three parts and keep going
              disjoint_expressions.push_back(intersection);
              disjoint_components.resize(disjoint_components.size() + 1);
              std::vector<IndexSpaceExpression*> &components = 
                disjoint_components.back();
              components.insert(components.end(),
                  disjoint_components[idx].begin(), 
                  disjoint_components[idx].end());
              components.push_back(*isit);
              disjoint_expressions[idx] =
                forest->subtract_index_spaces(expr, intersection);
              current = forest->subtract_index_spaces(current, intersection);
#ifdef DEBUG_LEGION
              assert(!current->is_empty());
#endif
            }
          }
          if (current != NULL)
          {
            disjoint_expressions.push_back(current);
            disjoint_components.resize(disjoint_components.size() + 1);
            disjoint_components.back().push_back(*isit);
          }
        }
        // Now we have overlapping expressions and constituents for
        // each of what used to be the old equivalence sets, so we
        // can now build the actual output target
        for (unsigned idx = 0; idx < disjoint_expressions.size(); idx++)
        {
          FieldMaskSet<LogicalView> &dst_views =
            target[disjoint_expressions[idx]];
          for (std::vector<IndexSpaceExpression*>::const_iterator sit =
                disjoint_components[idx].begin(); sit !=
                disjoint_components[idx].end(); sit++)
          {
#ifdef DEBUG_LEGION
            assert(intermediate.find(*sit) != intermediate.end());
#endif
            const FieldMaskSet<LogicalView> &src_views = intermediate[*sit];
            for (FieldMaskSet<LogicalView>::const_iterator it =
                  src_views.begin(); it != src_views.end(); it++)
            {
              const FieldMask overlap = it->second & eit->set_mask;
              if (!overlap)
                continue;
              dst_views.insert(it->first, overlap);
            }
          }
        }
      }
    }

    //--------------------------------------------------------------------------
    void TraceViewSet::find_overlaps(TraceViewSet &target, 
                                     IndexSpaceExpression *expr, 
                                     const bool expr_covers, 
                                     const FieldMask &mask) const
    //--------------------------------------------------------------------------
    {
      if (expr_covers)
      {
        for (ViewExprs::const_iterator vit = 
              conditions.begin(); vit != conditions.end(); vit++)
        {
          if (!(vit->second.get_valid_mask() - mask))
          {
            // sending everything
            for (FieldMaskSet<IndexSpaceExpression>::const_iterator it =
                  vit->second.begin(); it != vit->second.end(); it++)
              target.insert(vit->first, it->first, it->second);
          }
          else
          {
            // filtering on fields
            for (FieldMaskSet<IndexSpaceExpression>::const_iterator it =
                  vit->second.begin(); it != vit->second.end(); it++)
            {
              const FieldMask overlap = mask & it->second;
              if (!overlap)
                continue;
              target.insert(vit->first, it->first, overlap);
            }
          }
        }
      }
      else
      {
        RegionTreeForest *forest = context->runtime->forest;
        for (ViewExprs::const_iterator vit = 
              conditions.begin(); vit != conditions.end(); vit++)
        {
          FieldMask view_overlap = vit->second.get_valid_mask() & mask;
          if (!view_overlap)
            continue;
          for (FieldMaskSet<IndexSpaceExpression>::const_iterator it =
                vit->second.begin(); it != vit->second.end(); it++)
          {
            const FieldMask overlap = it->second & view_overlap;
            if (!overlap)
              continue;
            IndexSpaceExpression *expr_overlap = 
              forest->intersect_index_spaces(it->first, expr); 
            const size_t volume = expr_overlap->get_volume();
            if (volume > 0)
            {
              if (volume == expr->get_volume())
                target.insert(vit->first, expr, overlap);
              else if (volume == it->first->get_volume())
                target.insert(vit->first, it->first, overlap);
              else
                target.insert(vit->first, expr_overlap, overlap);
            }
            view_overlap -= overlap;
            if (!view_overlap)
              break;
          }
        }
      }
    }

    //--------------------------------------------------------------------------
    bool TraceViewSet::empty(void) const
    //--------------------------------------------------------------------------
    {
      return conditions.empty();
    }

    //--------------------------------------------------------------------------
    void TraceViewSet::merge(TraceViewSet &target) const
    //--------------------------------------------------------------------------
    {
      for (ViewExprs::const_iterator vit = 
            conditions.begin(); vit != conditions.end(); ++vit)
        for (FieldMaskSet<IndexSpaceExpression>::const_iterator it =
              vit->second.begin(); it != vit->second.end(); it++)
          target.insert(vit->first, it->first, it->second);
    }

    //--------------------------------------------------------------------------
    void TraceViewSet::pack(Serializer &rez, AddressSpaceID target,
                            const bool pack_references) const
    //--------------------------------------------------------------------------
    {
      rez.serialize<size_t>(conditions.size());
      for (ViewExprs::const_iterator vit = 
            conditions.begin(); vit != conditions.end(); ++vit)
      {
        rez.serialize(vit->first->did);
        rez.serialize<size_t>(vit->second.size());
        for (FieldMaskSet<IndexSpaceExpression>::const_iterator it =
              vit->second.begin(); it != vit->second.end(); it++)
        {
          it->first->pack_expression(rez, target);
          rez.serialize(it->second);
        }
        if (pack_references)
          vit->first->pack_global_ref();
      }
    }

    //--------------------------------------------------------------------------
    void TraceViewSet::unpack(Deserializer &derez, size_t num_views,
                         AddressSpaceID source, std::set<RtEvent> &ready_events)
    //--------------------------------------------------------------------------
    {
      RegionTreeForest *forest = context->runtime->forest;
      for (unsigned idx1 = 0; idx1 < num_views; idx1++)
      {
        DistributedID did;
        derez.deserialize(did);
        RtEvent ready;
        LogicalView *view =
          forest->runtime->find_or_request_logical_view(did, ready);
        size_t num_exprs;
        derez.deserialize(num_exprs);
        FieldMaskSet<IndexSpaceExpression> &exprs = conditions[view];
        for (unsigned idx2 = 0; idx2 < num_exprs; idx2++)
        {
          IndexSpaceExpression *expr = 
            IndexSpaceExpression::unpack_expression(derez, forest, source);
          FieldMask mask;
          derez.deserialize(mask);
          if (exprs.insert(expr, mask))
            expr->add_nested_expression_reference(owner_did);
        }
        if (ready.exists() && !ready.has_triggered())
          ready_events.insert(ready);
        if (LogicalView::is_collective_did(did))
          has_collective_views = true;
      }
    }

    //--------------------------------------------------------------------------
    void TraceViewSet::unpack_references(void) const
    //--------------------------------------------------------------------------
    {
      for (ViewExprs::const_iterator vit = 
            conditions.begin(); vit != conditions.end(); vit++)
      {
        vit->first->add_nested_gc_ref(owner_did);
        vit->first->unpack_global_ref();
      }
    }

    //--------------------------------------------------------------------------
    void TraceViewSet::dump(void) const
    //--------------------------------------------------------------------------
    {
      RegionTreeForest *forest = context->runtime->forest;
      RegionNode *region = forest->get_tree(tree_id);
      for (ViewExprs::const_iterator vit = 
            conditions.begin(); vit != conditions.end(); ++vit)
      {
        LogicalView *view = vit->first;
        for (FieldMaskSet<IndexSpaceExpression>::const_iterator it =
              vit->second.begin(); it != vit->second.end(); ++it)
        {
          char *mask = region->column_source->to_string(it->second, context);
          if (view->is_fill_view())
          {
            log_tracing.info() << "  "
                      << "Fill View: " << std::hex << view->did << std::dec
                      << ", Index expr: " << it->first->expr_id
                      << ", Fields: " << mask;
          }
          else if (view->is_collective_view())
          {
            CollectiveView *collective = view->as_collective_view();
            std::stringstream ss;
            for (std::vector<DistributedID>::const_iterator cit =
                  collective->instances.begin(); cit != 
                  collective->instances.end(); cit++)
            {
              RtEvent ready;
              PhysicalManager *manager = 
                context->runtime->find_or_request_instance_manager(*cit, ready);
              if (ready.exists())
                ready.wait();
              ss << " Instance " << std::hex << manager->did << std::dec
                 << "(" << std::hex << manager->get_instance().id 
                 << std::dec << "),";
            }
            log_tracing.info() << "  Collective "
                      << (view->is_reduction_kind() ? "Reduction " : "")
                      << "View: " << std::hex << view->did << std::dec
                      << ", Index expr: " << it->first->expr_id
                      << ", Fields: " << mask
                      << ", Instances:" << ss.str();
          }
          else
          {
            PhysicalManager *manager = 
              view->as_individual_view()->get_manager();
            log_tracing.info() << "  "
                      << (view->is_reduction_view() ? 
                          "Reduction" : "Normal")
                      << " Instance " << std::hex << manager->did << std::dec
                      << "(" << std::hex << manager->get_instance().id 
                      << std::dec << ")"
                      << ", Index expr: " << it->first->expr_id
                      << ", Fields: " << mask;
          }
          free(mask);
        }
      }
    }

    //--------------------------------------------------------------------------
    void TraceViewSet::antialias_individual_view(IndividualView *view,
                                                 FieldMask mask)
    //--------------------------------------------------------------------------
    {
      if (!has_collective_views)
        return;
      // See if we can find it in which case we know that it doesn't alias
      // with anything else so there is nothing to split
      ViewExprs::const_iterator finder = conditions.find(view);
      if (finder != conditions.end())
      {
        mask -= finder->second.get_valid_mask();
        if (!mask)
          return;
      }
      FieldMaskSet<CollectiveView> to_refine;
      for (ViewExprs::const_iterator it = 
            conditions.begin(); it != conditions.end(); it++)
      {
        if (!it->first->is_collective_view())
          continue;
        const FieldMask overlap = mask & it->second.get_valid_mask();
        if (!overlap)
          continue;
        CollectiveView *collective = it->first->as_collective_view();
        if (!collective->aliases(view))
          continue;
        to_refine.insert(collective, overlap);  
        mask -= overlap;
        if (!mask)
          break;
      }
      Runtime *runtime = context->runtime;
      // We've got the names of any collective views that need to be
      // refined to not include this individual view, so go ahead and
      // ask the context to make that collective view for us
      std::vector<RtEvent> views_ready;
      std::map<CollectiveView*,PhysicalManager*> individual_results;
      std::map<CollectiveView*,InnerContext::CollectiveResult*> results;
      for (FieldMaskSet<CollectiveView>::const_iterator it = 
            to_refine.begin(); it != to_refine.end(); it++)
      {
        std::vector<DistributedID> dids = it->first->instances;
        std::vector<DistributedID>::iterator finder = 
          std::find(dids.begin(), dids.end(), view->manager->did);
#ifdef DEBUG_LEGION
        assert(finder != dids.end());
#endif
        dids.erase(finder);
        RtEvent ready;
        if (dids.size() > 1)
        {
          InnerContext::CollectiveResult *result =
            context->find_or_create_collective_view(tree_id, dids, ready);
          results[it->first] = result;
        }
        else
        {
          // Just making a single view at this point
          PhysicalManager *manager = 
            runtime->find_or_request_instance_manager(dids.back(), ready);
          individual_results[it->first] = manager;
        }
        if (ready.exists())
          views_ready.push_back(ready);
      }
      if (!views_ready.empty())
      {
        const RtEvent wait_on = Runtime::merge_events(views_ready);
        if (wait_on.exists() && !wait_on.has_triggered())
          wait_on.wait();
      }
      for (FieldMaskSet<CollectiveView>::const_iterator rit =
            to_refine.begin(); rit != to_refine.end(); rit++)
      {
        RtEvent ready;
        InstanceView *view = NULL;
        std::map<CollectiveView*,PhysicalManager*>::const_iterator
          individual_finder = individual_results.find(rit->first);
        if (individual_finder == individual_results.end())
        {
#ifdef DEBUG_LEGION
          assert(results.find(rit->first) != results.end());
#endif
          // Common case
          InnerContext::CollectiveResult *result = results[rit->first];
          // Then wait for the collective view to be registered
          if (result->ready_event.exists() && 
              !result->ready_event.has_triggered())
            result->ready_event.wait();
          view = static_cast<InstanceView*>(
              runtime->find_or_request_logical_view(
                result->collective_did, ready));
          if (result->remove_reference())
            delete result;
        }
        else // Unusual case of an downgrading to an individual view
          view = context->create_instance_top_view(individual_finder->second,
                                                   runtime->address_space);
        ViewExprs::iterator finder = conditions.find(rit->first);
        if (finder->second.get_valid_mask() == rit->second)
        {
          // Can just swap expressions over in this particular case
          conditions[view].swap(finder->second);
          // Remove the reference if we have one
          if (finder->first->remove_nested_gc_ref(owner_did))
            delete finder->first;
          conditions.erase(finder);
        }
        else
        {
          // Need to filter over specific expression in this case
          FieldMaskSet<IndexSpaceExpression> &to_add = conditions[view];
          std::vector<IndexSpaceExpression*> to_delete; 
          for (FieldMaskSet<IndexSpaceExpression>::iterator it =
                finder->second.begin(); it != finder->second.end(); it++)
          {
            const FieldMask overlap = rit->second & it->second;
            if (!overlap)
              continue;
            to_add.insert(it->first, overlap);
            it.filter(overlap);
            if (!it->second) // reference flows back
              to_delete.push_back(it->first);
            else
              it->first->add_nested_expression_reference(owner_did);
          }
          for (std::vector<IndexSpaceExpression*>::const_iterator it =
                to_delete.begin(); it != to_delete.end(); it++)
            finder->second.erase(*it);
          finder->second.tighten_valid_mask();
        }
        if (ready.exists() && !ready.has_triggered())
          ready.wait();
        view->add_nested_gc_ref(owner_did);
      }
    }

    //--------------------------------------------------------------------------
    void TraceViewSet::antialias_collective_view(CollectiveView *collective,
                  FieldMask mask, FieldMaskSet<InstanceView> &alternative_views)
    //--------------------------------------------------------------------------
    {
      ViewExprs::const_iterator collective_finder = conditions.find(collective);
      if (collective_finder != conditions.end())
      {
        // If we can already find it then it is already anti-aliased so
        // there's no need to do the rest of this work for those fields
        FieldMask overlap = mask & collective_finder->second.get_valid_mask();
        if (!!overlap)
        {
          alternative_views.insert(collective, overlap);
          mask -= overlap;
          if (!mask)
            return;
        }
      }
      ViewExprs to_add;
      CollectiveAntiAlias alias_analysis(collective);
      for (ViewExprs::iterator vit = conditions.begin(); 
            vit != conditions.end(); /*nothing*/)
      {
        if (!vit->first->is_instance_view())
        {
          vit++;
          continue;
        }
        const FieldMask view_overlap = mask & vit->second.get_valid_mask();
        if (!view_overlap)
        {
          vit++;
          continue;
        }
        if (vit->first->is_collective_view())
        {
          CollectiveView *current = vit->first->as_collective_view();
          // See how the instances overlap
          // First get the intersection
          std::vector<DistributedID> intersection;
          if (current->instances.size() < collective->instances.size())
          {
            for (std::vector<DistributedID>::const_iterator it =
                  current->instances.begin(); it !=
                  current->instances.end(); it++)
              if (std::binary_search(collective->instances.begin(),
                    collective->instances.end(), *it))
                intersection.push_back(*it);
          }
          else
          {
            for (std::vector<DistributedID>::const_iterator it =
                  collective->instances.begin(); it !=
                  collective->instances.end(); it++)
              if (std::binary_search(current->instances.begin(),
                    current->instances.end(), *it))
                intersection.push_back(*it);
          }
          // If they don't overlap at all then there's nothing to do
          if (intersection.empty())
          {
            vit++;
            continue;
          }
          // Don't care about expressions for this analysis
          // but we're reusing an exisint alias so we have to
          // conform to get the linker to work
          IndexSpaceExpression *null_expr = NULL;
          alias_analysis.traverse(current, view_overlap, null_expr);
          if (intersection.size() == current->instances.size())
          {
#ifdef DEBUG_LEGION
            assert(intersection.size() < collective->instances.size());
#endif
            vit++;
          }
          else
          {
            // Otherwise, if vit->first is not covered by the intersection
            // then we need to do two things
            // 1. Create a new instance for the difference and record
            //    any overlapping expressions for that in to_add
            std::vector<DistributedID> difference;
            for (std::vector<DistributedID>::const_iterator it =
                  current->instances.begin(); it != 
                  current->instances.end(); it++)
              if (!std::binary_search(collective->instances.begin(),
                    collective->instances.end(), *it))
                difference.push_back(*it);
            InstanceView *diff_view = find_instance_view(difference);
            if (to_add.find(diff_view) == to_add.end())
              diff_view->add_nested_gc_ref(owner_did);
            // 2. Make a new instance for the intersection, analyze it
            //    and record any overlapping expressions in to_add
            InstanceView *inter_view = 
              (intersection.size() == collective->instances.size()) ?
              collective : find_instance_view(intersection);
            if (to_add.find(inter_view) == to_add.end())
              inter_view->add_nested_gc_ref(owner_did);
            std::vector<IndexSpaceExpression*> to_delete;
            for (FieldMaskSet<IndexSpaceExpression>::iterator it =
                  vit->second.begin(); it != vit->second.end(); it++)
            {
              const FieldMask overlap = view_overlap & it->second;
              if (!overlap)
                continue;
              if (to_add[diff_view].insert(it->first, overlap))
                it->first->add_nested_expression_reference(owner_did);
              to_add[inter_view].insert(it->first, overlap);
              it.filter(overlap);
              if (!it->second) // reference flows back
                to_delete.push_back(it->first);
              else
                it->first->add_nested_expression_reference(owner_did);
            }
            if (to_delete.size() < vit->second.size())
            {
              for (std::vector<IndexSpaceExpression*>::const_iterator it =
                    to_delete.begin(); it != to_delete.end(); it++)
                vit->second.erase(*it);
              vit->second.tighten_valid_mask();
              vit++;
            }
            else
            {
              vit->second.clear();
              if (vit->first->remove_nested_gc_ref(owner_did))
                delete vit->first;
              ViewExprs::iterator to_delete = vit++;
              conditions.erase(to_delete);
            }
          }
        }
        else // just an individual view, so we can just traverse it
        {
          IndividualView *individual = vit->first->as_individual_view();
          // Check to see if it they alias
          if (std::binary_search(collective->instances.begin(),
                collective->instances.end(), individual->manager->did))
          {
            // Don't care about expressions for this analysis
            // but we're reusing an exisint alias so we have to
            // conform to get the linker to work
            IndexSpaceExpression *null_expr = NULL;
            alias_analysis.traverse(individual, view_overlap, null_expr);
          }
          vit++;
        }
      }
      // Now traverse the alias analysis and record the alternate views
      // and their index space expressions in to_add
      FieldMask allvalid_mask = mask;
      alias_analysis.visit_leaves(mask, allvalid_mask, 
                                  *this, alternative_views);
      if (!!allvalid_mask)
        alternative_views.insert(collective, allvalid_mask);
      if (!to_add.empty())
      {
        for (ViewExprs::iterator vit = to_add.begin(); 
              vit != to_add.end(); vit++)
        {
          ViewExprs::iterator finder = conditions.find(vit->first);
          if (finder != conditions.end())
          {
            // Remove duplicate view reference
            vit->first->remove_nested_gc_ref(owner_did);
            for (FieldMaskSet<IndexSpaceExpression>::const_iterator it =
                  vit->second.begin(); it != vit->second.end(); it++)
              // Remove duplicate references
              if (!finder->second.insert(it->first, it->second))
                it->first->remove_nested_expression_reference(owner_did);
          }
          else
          {
            // Already have a reference to the view so pass it here
            // Also have references on the expression so the swap is enough
            conditions[vit->first].swap(vit->second);
          }
        }
      }
    }

    //--------------------------------------------------------------------------
    InstanceView* TraceViewSet::find_instance_view(
                                        const std::vector<DistributedID> &dids)
    //--------------------------------------------------------------------------
    {
#ifdef DEBUG_LEGION
      assert(!dids.empty());
#endif
      if (dids.size() > 1)
      {
        RtEvent ready;
        InnerContext::CollectiveResult *result =
          context->find_or_create_collective_view(tree_id, dids, ready);
        if (ready.exists() && !ready.has_triggered())
          ready.wait();
        // Then wait for the collective view to be registered
        if (result->ready_event.exists() && 
            !result->ready_event.has_triggered())
          result->ready_event.wait();
        InstanceView *view = static_cast<InstanceView*>(
          context->runtime->find_or_request_logical_view(
            result->collective_did, ready));
        if (result->remove_reference())
          delete result;
        if (ready.exists() && !ready.has_triggered())
          ready.wait();
        return view;
      }
      else
      {
        RtEvent ready;
        PhysicalManager *manager =
          context->runtime->find_or_request_instance_manager(
              dids.back(), ready);
        if (ready.exists() && !ready.has_triggered())
          ready.wait();
        return context->create_instance_top_view(manager,
                        context->runtime->address_space);
      }
    }

    /////////////////////////////////////////////////////////////
    // TraceConditionSet
    /////////////////////////////////////////////////////////////

    //--------------------------------------------------------------------------
    TraceConditionSet::TraceConditionSet(PhysicalTemplate *tpl,
                   unsigned req_index, RegionTreeID tid,
                   IndexSpaceExpression *expr,
                   FieldMaskSet<LogicalView> &&vws)
      : EqSetTracker(set_lock), owner(tpl), condition_expr(expr),
        views(vws), tree_id(tid), parent_req_index(req_index), shared(false)
    //--------------------------------------------------------------------------
    {
      condition_expr->add_base_expression_reference(TRACE_REF);
      for (FieldMaskSet<LogicalView>::const_iterator it =
            views.begin(); it != views.end(); it++)
        it->first->add_base_gc_ref(TRACE_REF);
#ifdef DEBUG_LEGION
      analysis.invalid = NULL;
#endif
    }

    //--------------------------------------------------------------------------
    TraceConditionSet::~TraceConditionSet(void)
    //--------------------------------------------------------------------------
    {
#ifdef DEBUG_LEGION
      assert(equivalence_sets.empty());
      assert(analysis.invalid == NULL);
#endif
      if (condition_expr->remove_base_expression_reference(TRACE_REF))
        delete condition_expr;
      for (FieldMaskSet<LogicalView>::const_iterator it =
            views.begin(); it != views.end(); it++)
        if (it->first->remove_base_gc_ref(TRACE_REF))
          delete it->first;
    }

    //--------------------------------------------------------------------------
    bool TraceConditionSet::matches(IndexSpaceExpression *other_expr,
                             const FieldMaskSet<LogicalView> &other_views) const
    //--------------------------------------------------------------------------
    {
      if (condition_expr != other_expr)
        return false;
      if (views.size() != other_views.size())
        return false;
      for (FieldMaskSet<LogicalView>::const_iterator it =
            views.begin(); it != views.end(); it++)
      {
        FieldMaskSet<LogicalView>::const_iterator finder = 
          other_views.find(it->first);
        if (finder == other_views.end())
          return false;
        if (it->second != finder->second)
          return false;
      }
      return true;
    }

    //--------------------------------------------------------------------------
    void TraceConditionSet::invalidate_equivalence_sets(void)
    //--------------------------------------------------------------------------
    {
      FieldMaskSet<EquivalenceSet> to_remove;
      LegionMap<AddressSpaceID,FieldMaskSet<EqKDTree> > to_cancel;
      {
        AutoLock s_lock(set_lock);
        if (current_subscriptions.empty())
        {
#ifdef DEBUG_LEGION
          assert(equivalence_sets.empty());
#endif
          return;
        }
        // Copy and not remove since we need to see the acknowledgement
        // before we know when it is safe to remove our references
        to_remove.swap(equivalence_sets);
        to_cancel.swap(current_subscriptions);
      }
      cancel_subscriptions(owner->trace->runtime, to_cancel);
      for (FieldMaskSet<EquivalenceSet>::const_iterator it =
            to_remove.begin(); it != to_remove.end(); it++)
        if (it->first->remove_base_gc_ref(TRACE_REF))
          delete it->first;
    }

#if 0
    //--------------------------------------------------------------------------
    void TraceConditionSet::capture(EquivalenceSet *set, const FieldMask &mask,
                                    std::vector<RtEvent> &ready_events)
    //--------------------------------------------------------------------------
    {
#ifdef DEBUG_LEGION
      assert(precondition_views == NULL);
      assert(anticondition_views == NULL);
      assert(postcondition_views == NULL);
#endif
      const RtEvent ready_event =
        set->capture_trace_conditions(this, set->local_space,
            condition_expr, mask, RtUserEvent::NO_RT_USER_EVENT);
      if (ready_event.exists() && !ready_event.has_triggered())
        ready_events.push_back(ready_event);
    }
#endif

    //--------------------------------------------------------------------------
    void TraceConditionSet::dump_conditions(void) const
    //--------------------------------------------------------------------------
    {
      TraceViewSet view_set(owner->trace->logical_trace->context, 0/*did*/,
          condition_expr, tree_id);
      for (FieldMaskSet<LogicalView>::const_iterator it =
            views.begin(); it != views.end(); it++)
        view_set.insert(it->first, condition_expr, it->second);
      view_set.dump();
    }

    //--------------------------------------------------------------------------
    void TraceConditionSet::test_preconditions(FenceOp *op, unsigned index, 
          std::vector<RtEvent> &ready_events, std::set<RtEvent> &applied_events)
    //--------------------------------------------------------------------------
    {
      // We should not need the lock here because the fence op should be 
      // blocking all other operations from running and changing the 
      // equivalence sets while we are here
#ifdef DEBUG_LEGION
      // We should already have refreshed the equivalence sets before we
      // get here so that they should all be up to date
      assert(!(views.get_valid_mask() - equivalence_sets.get_valid_mask()));
      assert(analysis.invalid == NULL);
#endif
      analysis.invalid = new InvalidInstAnalysis(op->runtime,  
            op, index, condition_expr, views);
      analysis.invalid->add_reference();
      std::set<RtEvent> deferral_events;
      for (FieldMaskSet<EquivalenceSet>::const_iterator it =
            equivalence_sets.begin(); it != equivalence_sets.end(); it++)
      {
        const FieldMask overlap = views.get_valid_mask() & it->second;
        if (!overlap)
          continue;
        analysis.invalid->analyze(it->first, overlap, 
            deferral_events, applied_events);
      }
      const RtEvent traversal_done = deferral_events.empty() ?
        RtEvent::NO_RT_EVENT : Runtime::merge_events(deferral_events);
      if (traversal_done.exists() || analysis.invalid->has_remote_sets())
      {
        const RtEvent ready = 
          analysis.invalid->perform_remote(traversal_done, applied_events);
        if (ready.exists() && !ready.has_triggered())
          ready_events.push_back(ready);
      }
    }

    //--------------------------------------------------------------------------
    bool TraceConditionSet::check_preconditions(void)
    //--------------------------------------------------------------------------
    {
#ifdef DEBUG_LEGION
      assert(analysis.invalid != NULL);
#endif
      const bool result = !analysis.invalid->has_invalid();
      if (analysis.invalid->remove_reference())
        delete analysis.invalid;
#ifdef DEBUG_LEGION
      analysis.invalid = NULL;
#endif
      return result;
    }

    //--------------------------------------------------------------------------
    void TraceConditionSet::test_anticonditions(FenceOp *op, unsigned index, 
          std::vector<RtEvent> &ready_events, std::set<RtEvent> &applied_events)
    //--------------------------------------------------------------------------
    {
      // We should not need the lock here because the fence op should be 
      // blocking all other operations from running and changing the 
      // equivalence sets while we are here
#ifdef DEBUG_LEGION
      // We should already have refreshed the equivalence sets before we
      // get here so that they should all be up to date
      assert(!(views.get_valid_mask() - equivalence_sets.get_valid_mask()));
      assert(analysis.invalid == NULL);
#endif
      analysis.antivalid = new AntivalidInstAnalysis(op->runtime, op, index, 
          condition_expr, views);
      analysis.antivalid->add_reference();
      std::set<RtEvent> deferral_events;
      for (FieldMaskSet<EquivalenceSet>::const_iterator it =
            equivalence_sets.begin(); it != equivalence_sets.end(); it++)
      {
        const FieldMask overlap = views.get_valid_mask() & it->second;
        if (!overlap)
          continue;
        analysis.antivalid->analyze(it->first, overlap, 
            deferral_events, applied_events);
      }
      const RtEvent traversal_done = deferral_events.empty() ?
        RtEvent::NO_RT_EVENT : Runtime::merge_events(deferral_events);
      if (traversal_done.exists() || analysis.antivalid->has_remote_sets())
      {
        const RtEvent ready = 
          analysis.antivalid->perform_remote(traversal_done, applied_events);
        if (ready.exists() && !ready.has_triggered())
          ready_events.push_back(ready);
      }
    }

    //--------------------------------------------------------------------------
    bool TraceConditionSet::check_anticonditions(void)
    //--------------------------------------------------------------------------
    {
#ifdef DEBUG_LEGION
      assert(analysis.antivalid != NULL);
#endif
      const bool result = !analysis.antivalid->has_antivalid();
      if (analysis.antivalid->remove_reference())
        delete analysis.antivalid;
#ifdef DEBUG_LEGION
      analysis.invalid = NULL;
#endif
      return result;
    }

    //--------------------------------------------------------------------------
    void TraceConditionSet::apply_postconditions(FenceOp *op, unsigned index, 
                                              std::set<RtEvent> &applied_events)
    //--------------------------------------------------------------------------
    {
      // We should not need the lock here because the fence should be 
      // blocking all other operations from running and changing the 
      // equivalence sets while we are here
#ifdef DEBUG_LEGION
      // We should already have refreshed the equivalence sets before we
      // get here so that they should all be up to date
      assert(!(views.get_valid_mask() - equivalence_sets.get_valid_mask()));
#endif
      // Perform an overwrite analysis for each of the postconditions
      const TraceInfo trace_info(op);
      const RegionUsage usage(LEGION_READ_WRITE, LEGION_EXCLUSIVE, 0);
      OverwriteAnalysis *analysis = new OverwriteAnalysis(op->runtime,
          op, index, usage, condition_expr, views,
          PhysicalTraceInfo(trace_info, index), ApEvent::NO_AP_EVENT);
      analysis->add_reference();
      std::set<RtEvent> deferral_events;
      for (FieldMaskSet<EquivalenceSet>::const_iterator it =
            equivalence_sets.begin(); it != equivalence_sets.end(); it++)
      {
        const FieldMask overlap = views.get_valid_mask() & it->second;
        if (!overlap)
          continue;
        analysis->analyze(it->first, overlap, deferral_events,applied_events);
      }
      const RtEvent traversal_done = deferral_events.empty() ?
        RtEvent::NO_RT_EVENT : Runtime::merge_events(deferral_events);
      if (traversal_done.exists() || analysis->has_remote_sets())
        analysis->perform_remote(traversal_done, applied_events);
      if (analysis->remove_reference())
        delete analysis;
    }

    //--------------------------------------------------------------------------
    void TraceConditionSet::refresh_equivalence_sets(FenceOp *op,
                                                std::set<RtEvent> &ready_events)
    //--------------------------------------------------------------------------
    {
      // We should not need the lock here because the fence op should be 
      // blocking all other operations from running and changing the 
      // equivalence sets while we are here
      const FieldMask invalid_mask = 
        views.get_valid_mask() - equivalence_sets.get_valid_mask();
      if (!!invalid_mask)
      {
        Runtime *runtime = owner->trace->runtime;
        AddressSpaceID space = runtime->address_space;
        // Create a user event and store it in equivalence_sets_ready
        const RtUserEvent compute_event = Runtime::create_rt_user_event();
        {
          AutoLock s_lock(set_lock);
#ifdef DEBUG_LEGION
          assert(equivalence_sets_ready == NULL);
#endif
          equivalence_sets_ready = new LegionMap<RtUserEvent,FieldMask>();
          equivalence_sets_ready->insert(
              std::make_pair(compute_event, invalid_mask));
        }
        std::vector<EqSetTracker*> targets(1, this);
        std::vector<AddressSpaceID> target_spaces(1, space);
        InnerContext *context = owner->trace->logical_trace->context;
        InnerContext *outermost =
          context->find_parent_physical_context(parent_req_index);
        RtEvent ready = context->compute_equivalence_sets(parent_req_index,
            targets, target_spaces, space, condition_expr, invalid_mask);
        if (ready.exists() && !ready.has_triggered())
        {
          // Launch a meta-task to finalize this trace condition set
          LgFinalizeEqSetsArgs args(this, compute_event, op->get_unique_op_id(),
              context, outermost, parent_req_index, condition_expr);
          runtime->issue_runtime_meta_task(args, 
                          LG_LATENCY_DEFERRED_PRIORITY, ready);
        }
        else
          finalize_equivalence_sets(compute_event, context, outermost, runtime,
              parent_req_index, condition_expr, op->get_unique_op_id());
        ready_events.insert(compute_event);
      }
    }

    /////////////////////////////////////////////////////////////
    // PhysicalTemplate
    /////////////////////////////////////////////////////////////

    //--------------------------------------------------------------------------
    PhysicalTemplate::PhysicalTemplate(PhysicalTrace *t, ApEvent fence_event)
      : trace(t), total_replays(1), replayable(REPLAYABLE), 
        idempotency(IDEMPOTENT), fence_completion_id(0),
        has_virtual_mapping(false), has_no_consensus(false), last_fence(NULL),
        remaining_replays(0), total_logical(0)
    //--------------------------------------------------------------------------
    {
      events.push_back(fence_event);
      event_map[fence_event] = fence_completion_id;
      finished_transitive_reduction.store(NULL);
      instructions.push_back(
         new AssignFenceCompletion(*this, fence_completion_id, TraceLocalID()));
    }

    //--------------------------------------------------------------------------
    PhysicalTemplate::~PhysicalTemplate(void)
    //--------------------------------------------------------------------------
    {
#ifdef DEBUG_LEGION
      assert(failure.view == NULL);
      assert(failure.expr == NULL);
#endif
      {
        AutoLock tpl_lock(template_lock); 
        for (std::vector<TraceConditionSet*>::const_iterator it =
              preconditions.begin(); it != preconditions.end(); it++)
        {
          (*it)->invalidate_equivalence_sets();
          if ((*it)->remove_reference())
            delete (*it);
        }
        for (std::vector<TraceConditionSet*>::const_iterator it =
              anticonditions.begin(); it != anticonditions.end(); it++)
        {
          (*it)->invalidate_equivalence_sets();
          if ((*it)->remove_reference())
            delete (*it);
        }
        for (std::vector<TraceConditionSet*>::const_iterator it =
              postconditions.begin(); it != postconditions.end(); it++)
        {
          (*it)->invalidate_equivalence_sets();
          if ((*it)->remove_reference())
            delete (*it);
        }
        for (std::vector<Instruction*>::iterator it = instructions.begin();
             it != instructions.end(); ++it)
          delete *it;
        cached_mappings.clear();
      }
      TransitiveReductionState *state = finished_transitive_reduction.load();
      if (state != NULL)
        delete state;
      for (std::map<DistributedID,IndividualView*>::const_iterator it =
            recorded_views.begin(); it != recorded_views.end(); it++)
        if (it->second->remove_base_gc_ref(TRACE_REF))
          delete it->second;
      for (std::set<IndexSpaceExpression*>::const_iterator it =
           recorded_expressions.begin(); it != recorded_expressions.end(); it++)
        if ((*it)->remove_base_expression_reference(TRACE_REF))
          delete (*it);
      for (std::vector<PhysicalManager*>::const_iterator it =
            all_instances.begin(); it != all_instances.end(); it++)
        if ((*it)->remove_base_gc_ref(TRACE_REF))
          delete (*it);
    }

    //--------------------------------------------------------------------------
    ApEvent PhysicalTemplate::get_completion_for_deletion(void) const
    //--------------------------------------------------------------------------
    {
      std::set<ApEvent> all_events;
      std::set<ApEvent> local_barriers;
      for (std::map<ApEvent,BarrierAdvance*>::const_iterator it = 
            managed_barriers.begin(); it != managed_barriers.end(); it++)
        local_barriers.insert(it->second->get_current_barrier());
      for (std::map<ApEvent, unsigned>::const_iterator it = event_map.begin();
           it != event_map.end(); ++it)
        // If this is one of our local barriers then don't use it
        if (local_barriers.find(it->first) == local_barriers.end())
          all_events.insert(it->first);
      return Runtime::merge_events(NULL, all_events);
    }

    //--------------------------------------------------------------------------
    void PhysicalTemplate::record_execution_fence(const TraceLocalID &tlid)
    //--------------------------------------------------------------------------
    {
      AutoLock tpl_lock(template_lock);
#ifdef DEBUG_LEGION
      assert(is_recording());
      assert(!events.empty());
      assert(events.size() == instructions.size());
#endif
      // This is dumb, in the future we should find the frontiers
      // Scan backwards until we find the previous execution fence (if any)
      // Skip the most recent one as that is going to be our term event
      std::set<unsigned> preconditions;
      for (int idx = events.size() - 1; idx > 0; idx--)
      {
        if (events[idx].exists())
          preconditions.insert(idx);
        if (instructions[idx] == last_fence)
        {
          preconditions.insert(last_fence->complete);
          break;
        }
      }
      if (last_fence == NULL)
        preconditions.insert(0);
#ifdef DEBUG_LEGION
      assert(!preconditions.empty());
#endif
      unsigned complete = 0;
      if (preconditions.size() > 1)
      {
        // Record a merge event 
        complete = events.size();
        events.push_back(ApEvent());
        insert_instruction(
            new MergeEvent(*this, complete, preconditions, tlid));
      }
      else
        complete = *(preconditions.begin());
      events.push_back(ApEvent());
      CompleteReplay *fence = new CompleteReplay(*this, tlid, complete);
      insert_instruction(fence);
      // update the last fence
      last_fence = fence;
    }

    //--------------------------------------------------------------------------
    RtEvent PhysicalTemplate::test_preconditions(FenceOp *op,
                                              std::set<RtEvent> &applied_events)
    //--------------------------------------------------------------------------
    {
      std::vector<RtEvent> ready_events;
      for (unsigned idx = 0; idx < preconditions.size(); idx++)
        preconditions[idx]->test_preconditions(op, idx, ready_events,
                                               applied_events);
      for (unsigned idx = 0; idx < anticonditions.size(); idx++)
        anticonditions[idx]->test_anticonditions(op, idx, ready_events,
                                                 applied_events);
      if (!ready_events.empty())
        return Runtime::merge_events(ready_events);
      else
        return RtEvent::NO_RT_EVENT;
    }

    //--------------------------------------------------------------------------
    bool PhysicalTemplate::check_preconditions(void)
    //--------------------------------------------------------------------------
    {
      bool result = true;
      for (std::vector<TraceConditionSet*>::const_iterator it = 
            preconditions.begin(); it != preconditions.end(); it++)
        if (!(*it)->check_preconditions())
          result = false;
      for (std::vector<TraceConditionSet*>::const_iterator it = 
            anticonditions.begin(); it != anticonditions.end(); it++)
        if (!(*it)->check_anticonditions())
          result = false;
      return result;
    }

    //--------------------------------------------------------------------------
    void PhysicalTemplate::apply_postconditions(FenceOp *op,
                                              std::set<RtEvent> &applied_events)
    //--------------------------------------------------------------------------
    {
      for (unsigned idx = 0; idx < postconditions.size(); idx++)
        postconditions[idx]->apply_postconditions(op, idx, applied_events);
    }

    //--------------------------------------------------------------------------
    void PhysicalTemplate::invalidate_equivalence_sets(void) const
    //--------------------------------------------------------------------------
    {
      for (std::vector<TraceConditionSet*>::const_iterator it =
            preconditions.begin(); it != preconditions.end(); it++)
        (*it)->invalidate_equivalence_sets();
      for (std::vector<TraceConditionSet*>::const_iterator it =
            anticonditions.begin(); it != anticonditions.end(); it++)
        (*it)->invalidate_equivalence_sets();
      for (std::vector<TraceConditionSet*>::const_iterator it =
            postconditions.begin(); it != postconditions.end(); it++)
        (*it)->invalidate_equivalence_sets();
    }

#if 0
    //--------------------------------------------------------------------------
    bool PhysicalTemplate::check_preconditions(ReplTraceReplayOp *op,
                                              std::set<RtEvent> &applied_events)
    //--------------------------------------------------------------------------
    {
      std::set<RtEvent> ready_events;
      for (std::vector<TraceConditionSet*>::const_iterator it = 
            conditions.begin(); it != conditions.end(); it++)
        (*it)->test_require(op, ready_events, applied_events);
      if (!ready_events.empty())
      {
        const RtEvent wait_on = Runtime::merge_events(ready_events);
        if (wait_on.exists() && !wait_on.has_triggered())
          wait_on.wait();
      }
      bool result = true;
      for (std::vector<TraceConditionSet*>::const_iterator it = 
            conditions.begin(); it != conditions.end(); it++)
        if (!(*it)->check_require())
          result = false;
      return result;
    } 

    //--------------------------------------------------------------------------
    PhysicalTemplate::DetailedBoolean PhysicalTemplate::check_idempotent(
        Operation* op, InnerContext* context)
    //--------------------------------------------------------------------------
    {
      // First let's get the equivalence sets with data for these regions
      // We'll use the result to get guide the creation of the trace condition
      // sets. Note we're going to end up recomputing the equivalence sets
      // inside the trace condition sets but that is a small price to pay to
      // minimize the number of conditions that we need to do the capture
      // Next we need to compute the equivalence sets for all these regions
      FieldMaskSet<EquivalenceSet> current_sets;
      std::map<EquivalenceSet*,unsigned> parent_req_indexes;
      {
        std::set<RtEvent> eq_events;
        const ContextID ctx = context->get_physical_tree_context();
        // Need to count how many version infos there are before we
        // start since we can't resize the vector once we start
        // compute the equivalence sets for any of them
        unsigned index = 0;
        for (LegionVector<FieldMaskSet<RegionNode> >::const_iterator it =
              trace_regions.begin(); it != trace_regions.end(); it++)
          index += it->size();
        LegionVector<VersionInfo> version_infos(index);
        index = 0;
        for (unsigned idx = 0; idx < trace_regions.size(); idx++)
        {
          for (FieldMaskSet<RegionNode>::const_iterator it = 
                trace_regions[idx].begin(); it !=
                trace_regions[idx].end(); it++)
          {
            it->first->perform_versioning_analysis(ctx, context,
                &version_infos[index++], it->second, op, 0/*index*/,
                idx, eq_events);
          }
        }
        index = 0;
        if (!eq_events.empty())
        {
          const RtEvent wait_on = Runtime::merge_events(eq_events);
          if (wait_on.exists() && !wait_on.has_triggered())
            wait_on.wait();
        }
        // Transpose over to equivalence sets
        for (unsigned idx = 0; idx < trace_regions.size(); idx++)
        {
          for (FieldMaskSet<RegionNode>::const_iterator rit = 
                trace_regions[idx].begin(); rit !=
                trace_regions[idx].end(); rit++)
          {
            const FieldMaskSet<EquivalenceSet> &region_sets = 
                version_infos[index++].get_equivalence_sets();
            for (FieldMaskSet<EquivalenceSet>::const_iterator it = 
                  region_sets.begin(); it != region_sets.end(); it++)
            {
              if (current_sets.insert(it->first, it->second))
                parent_req_indexes[it->first] = idx; 
#ifdef DEBUG_LEGION
              else
                assert(parent_req_indexes[it->first] == idx);
#endif
            }
            if (rit->first->remove_base_resource_ref(TRACE_REF))
              delete rit->first;
          }
        }
        trace_regions.clear();
      }
      // Make a trace condition set for each one of them
      // Note for control replication, we're just letting multiple shards
      // race to their equivalence sets, whichever one gets there first for
      // their fields will be the one to own the preconditions
      std::vector<RtEvent> ready_events;
      conditions.reserve(current_sets.size());
      RegionTreeForest *forest = trace->runtime->forest;
      std::map<EquivalenceSet*,unsigned>::const_iterator req_it =
        parent_req_indexes.begin();
      for (FieldMaskSet<EquivalenceSet>::const_iterator it =
            current_sets.begin(); it != current_sets.end(); it++, req_it++)
      {
#ifdef DEBUG_LEGION
        assert(req_it->first == it->first);
#endif
        TraceConditionSet *condition = new TraceConditionSet(trace, forest,
           req_it->second, it->first->set_expr, it->second, it->first->tree_id);
        condition->add_reference();
        // This looks redundant because it is a bit since we're just going
        // to compute the single equivalence set we already have here but
        // really what we're doing here is registering the condition with
        // the VersionManager that owns this equivalence set which is a
        // necessary thing for us to do
        const RtEvent ready = condition->recompute_equivalence_sets(
            op->get_unique_op_id(), it->second);
        if (ready.exists())
          ready_events.push_back(ready);
        condition->capture(it->first, it->second, ready_events);
        conditions.push_back(condition);
      }
      // Wait for the conditions to be ready and then test them for subsumption
      if (!ready_events.empty())
      {
        const RtEvent wait_on = Runtime::merge_events(ready_events);
        ready_events.clear();
        if (wait_on.exists() && !wait_on.has_triggered())
          wait_on.wait();
      }
      TraceViewSet::FailedPrecondition condition;
      // Need this lock in case we invalidate empty conditions
      AutoLock tpl_lock(template_lock);
      for (std::vector<TraceConditionSet*>::iterator it =
            conditions.begin(); it != conditions.end(); /*nothing*/)
      {
        if ((*it)->is_empty())
        {
          (*it)->invalidate_equivalence_sets();
          if ((*it)->remove_reference())
            delete (*it);
          it = conditions.erase(it);
          continue;
        }
        bool not_subsumed = true;
        if (!(*it)->is_idempotent(not_subsumed, &condition))
        {
          if (trace->runtime->dump_physical_traces)
          {
            if (not_subsumed)
              return DetailedBoolean(
                  false, "precondition not subsumed: " +
                         condition.to_string(trace->logical_trace->context));
            else
              return DetailedBoolean(
                  false, "postcondition anti dependent: " +
                         condition.to_string(trace->logical_trace->context));
          }
          else
          {
            if (not_subsumed)
              return DetailedBoolean(
                  false, "precondition not subsumed by postcondition");
            else
              return DetailedBoolean(
                  false, "postcondition anti dependent");
          }
        }
        it++;
      }
      return DetailedBoolean(true);
    }
#endif

    //--------------------------------------------------------------------------
    bool PhysicalTemplate::can_start_replay(void)
    //--------------------------------------------------------------------------
    {
      // This might look racy but its not. We only call this method when we
      // are replaying a physical template which by definition cannot happen
      // on the first trace execution. Therefore the entire logical analysis
      // will have finished recording all the operations before we start
      // replaying a single operation in the physical analysis
      const size_t op_count = trace->logical_trace->get_operation_count();
      const unsigned total = total_logical.fetch_add(1) + 1;
#ifdef DEBUG_LEGION
      assert(total <= op_count);
#endif
      return (total == op_count);
    }

    //--------------------------------------------------------------------------
    void PhysicalTemplate::register_operation(MemoizableOp *memoizable)
    //--------------------------------------------------------------------------
    {
#ifdef DEBUG_LEGION
      assert(memoizable != NULL);
#endif
      const TraceLocalID tid = memoizable->get_trace_local_id();
      
      AutoLock tpl_lock(template_lock);
#ifdef DEBUG_LEGION
      assert(operations.find(tid) == operations.end());
#endif
      operations[tid] = memoizable;
    }

    //--------------------------------------------------------------------------
    void PhysicalTemplate::execute_slice(unsigned slice_idx,
                                         bool recurrent_replay)
    //--------------------------------------------------------------------------
    {
#ifdef DEBUG_LEGION
      assert(slice_idx < slices.size());
#endif
      std::vector<Instruction*> &instructions = slices[slice_idx];
      for (std::vector<Instruction*>::const_iterator it = instructions.begin();
           it != instructions.end(); ++it)
        (*it)->execute(events, user_events, operations, recurrent_replay);
      unsigned remaining = remaining_replays.fetch_sub(1);
#ifdef DEBUG_LEGION
      assert(remaining > 0);
#endif
      if (remaining == 1)
      {
        AutoLock tpl_lock(template_lock);
        if (replay_postcondition.exists())
          Runtime::trigger_event(replay_postcondition);
      }
    }

    //--------------------------------------------------------------------------
    ReplayableStatus PhysicalTemplate::finalize(CompleteOp *op,
                                                bool has_blocking_call)
    //--------------------------------------------------------------------------
    {
      if (has_no_consensus.load())
        replayable = NOT_REPLAYABLE_CONSENSUS;
      else if (has_blocking_call)
        replayable = NOT_REPLAYABLE_BLOCKING;
      else if (has_virtual_mapping)
        replayable = NOT_REPLAYABLE_VIRTUAL;
      op->begin_replayable_exchange(replayable);
      idempotency = capture_conditions(op); 
      op->begin_idempotent_exchange(idempotency);
      op->end_replayable_exchange(replayable);
      if (is_replayable())
      {
        // Optimize will sync the idempotency computation
        optimize(op, false/*do transitive reduction inline*/);
        std::fill(events.begin(), events.end(), ApEvent::NO_AP_EVENT);
        event_map.clear();
        // Defer performing the transitive reduction because it might
        // be expensive (see comment above). Note you can only kick off
        // the transitive reduction in the background once all the other
        // optimizations are done so that they don't race on mutating
        // the instruction and event data structures
        if (!trace->runtime->no_trace_optimization &&
            !trace->runtime->no_transitive_reduction)
        {
          TransitiveReductionState *state = 
            new TransitiveReductionState(Runtime::create_rt_user_event());
          transitive_reduction_done = state->done;
          TransitiveReductionArgs args(this, state);
          trace->runtime->issue_runtime_meta_task(args, LG_LOW_PRIORITY);
        }
        // Can dump now if we're not deferring the transitive reduction
        else if (trace->runtime->dump_physical_traces)
          dump_template();
      }
      else
      {
        if (trace->runtime->dump_physical_traces)
        {
          // Optimize will sync the idempotency computation
          optimize(op, !trace->runtime->no_transitive_reduction);
          dump_template();
        }
        else
          op->end_idempotent_exchange(idempotency);
      }
      return replayable;
    }

    //--------------------------------------------------------------------------
    IdempotencyStatus PhysicalTemplate::capture_conditions(CompleteOp *op)
    //--------------------------------------------------------------------------
    {
      // First let's get the equivalence sets with data for these regions
      // We'll use the result to get guide the creation of the trace condition
      // sets. Note we're going to end up recomputing the equivalence sets
      // inside the trace condition sets but that is a small price to pay to
      // minimize the number of conditions that we need to do the capture
      // Next we need to compute the equivalence sets for all these regions
      std::map<EquivalenceSet*,unsigned> current_sets;
      trace->find_condition_sets(current_sets);

      // For cases of control replication we need to deduplicate the 
      // condition sets so that each shard only captures one equivalence set
      op->deduplicate_condition_sets(current_sets);

      std::vector<RtEvent> ready_events; 
      std::atomic<unsigned> result(IDEMPOTENT); 
      for (std::map<EquivalenceSet*,unsigned>::const_iterator it =
            current_sets.begin(); it != current_sets.end(); it++)
      {
        RtEvent ready = it->first->capture_trace_conditions(this,
            it->first->local_space, it->second, &result);
        if (ready.exists())
          ready_events.push_back(ready);
      }
#if 0
      // Make a trace condition set for each one of them
      std::vector<RtEvent> ready_events;
      conditions.reserve(current_sets.size());
      RegionTreeForest *forest = trace->runtime->forest;
      for (std::map<EquivalenceSet*,unsigned>::const_iterator it =
            current_sets.begin(); it != current_sets.end(); it++)
      {
        CollectiveMapping *mapping = NULL;
        std::map<EquivalenceSet*,CollectiveMapping*>::const_iterator
          finder = collective_conditions.find(it->first);
        if (finder != collective_conditions.end())
        {
          mapping = finder->second;
          collective_conditions.erase(finder);
        }
        TraceConditionSet *condition = new TraceConditionSet(trace, forest,
            mapping, it->second, it->first->tree_id);
        condition->add_reference();
#if 0
        // This looks redundant because it is a bit since we're just going
        // to compute the single equivalence set we already have here but
        // really what we're doing here is registering the condition with
        // the VersionManager that owns this equivalence set which is a
        // necessary thing for us to do
        const RtEvent ready = condition->recompute_equivalence_sets(
            operation->get_unique_op_id(), it->second);
        if (ready.exists())
          ready_events.push_back(ready);
#endif
        condition->capture(it->first, ready_events);
        conditions.push_back(condition);
      }
#ifdef DEBUG_LEGION
      assert(collective_conditions.empty());
#endif
#endif
      if (!ready_events.empty())
      {
        const RtEvent wait_on = Runtime::merge_events(ready_events);
        ready_events.clear();
        if (wait_on.exists() && !wait_on.has_triggered())
          wait_on.wait();
      }
#if 0
      IdempotencyStatus status = IDEMPOTENT;
      for (std::vector<TraceConditionSet*>::iterator it =
            conditions.begin(); it != conditions.end(); /*nothing*/)
      {
        if ((*it)->is_empty())
        {
          (*it)->invalidate_equivalence_sets();
          if ((*it)->remove_reference())
            delete (*it);
          it = conditions.erase(it);
          continue;
        }
        bool not_subsumed = false;
        // Check all of them so that they each set their states
        if (!(*it)->is_idempotent(not_subsumed))
        {
          if (not_subsumed)
            status = NOT_IDEMPOTENT_SUBSUMPTION;
          else
            status = NOT_IDEMPOTENT_ANTIDEPENDENT;
        }
        it++;
      }
      return status;
#endif
      return static_cast<IdempotencyStatus>(result.load());
    }

    //--------------------------------------------------------------------------
    void PhysicalTemplate::receive_trace_conditions(TraceViewSet *previews,
                   TraceViewSet *antiviews, TraceViewSet *postviews,
                   const FieldMaskSet<IndexSpaceExpression> &unique_dirty_exprs,
                   unsigned parent_req_index, RegionTreeID tree_id,
                   std::atomic<unsigned> *result)
    //--------------------------------------------------------------------------
    {
      // First check to see if these conditions are idempotent or not  
      TraceViewSet::FailedPrecondition fail;
      if ((previews != NULL) && (postviews != NULL) &&
          !previews->subsumed_by(*postviews, unique_dirty_exprs, &fail))
      {
        unsigned initial = IDEMPOTENT;
        if (result->compare_exchange_strong(initial,
              NOT_IDEMPOTENT_SUBSUMPTION) &&
            trace->runtime->dump_physical_traces)
        {
          failure = fail;
          if (failure.view != NULL)
            failure.view->add_base_resource_ref(TRACE_REF);
          if (failure.expr != NULL)
            failure.expr->add_base_expression_reference(TRACE_REF);
        }
      }
      else if ((postviews != NULL) && (antiviews != NULL) &&
          !postviews->independent_of(*antiviews, &fail))
      {
        unsigned initial = IDEMPOTENT;
        if (result->compare_exchange_strong(initial, 
              NOT_IDEMPOTENT_ANTIDEPENDENT) && 
            trace->runtime->dump_physical_traces)
        {
          failure = fail;
          if (failure.view != NULL)
            failure.view->add_base_resource_ref(TRACE_REF);
          if (failure.expr != NULL)
            failure.expr->add_base_expression_reference(TRACE_REF);
        }
      }
      // Now we can convert these views into conditions
      std::vector<TraceConditionSet*> postsets;
      // Create the postconditions first so we can see if we can share
      // them with any of the preconditions or anticonditions
      if (postviews != NULL)
      {
        LegionMap<IndexSpaceExpression*,FieldMaskSet<LogicalView> > expr_views;
        postviews->transpose_uniquely(expr_views);
        postsets.reserve(expr_views.size());
        for (LegionMap<IndexSpaceExpression*,FieldMaskSet<LogicalView> >::
              iterator it = expr_views.begin(); it != expr_views.end(); it++)
        {
          TraceConditionSet *set = new TraceConditionSet(this, parent_req_index,
              tree_id, it->first, std::move(it->second));
          set->add_reference();
          postsets.push_back(set);
        }
        AutoLock tpl_lock(template_lock);
        postconditions.insert(postconditions.end(),
            postsets.begin(), postsets.end());
      }
      // Next do the previews and the antiviews looking for sharing with
      // the postviews so we can minimize the number of EqSetTrackers
      if (previews != NULL)
      {
        LegionMap<IndexSpaceExpression*,FieldMaskSet<LogicalView> > expr_views;
        previews->transpose_uniquely(expr_views);
        for (LegionMap<IndexSpaceExpression*,FieldMaskSet<LogicalView> >::
              iterator eit = expr_views.begin(); eit != expr_views.end(); eit++)
        {
          TraceConditionSet *set = NULL;
          for (std::vector<TraceConditionSet*>::iterator it =
                postsets.begin(); it != postsets.end(); it++)
          {
            if (!(*it)->matches(eit->first, eit->second))
              continue;
            set = *it;
            postsets.erase(it);
            break;
          }
          if (set == NULL)
            set = new TraceConditionSet(this, parent_req_index, tree_id, 
                eit->first, std::move(eit->second));
          else
            set->mark_shared();
          set->add_reference();
          AutoLock tpl_lock(template_lock);
          preconditions.push_back(set);
        }
      }
      if (antiviews != NULL)
      {
        LegionMap<IndexSpaceExpression*,FieldMaskSet<LogicalView> > expr_views;
        antiviews->transpose_uniquely(expr_views);
        for (LegionMap<IndexSpaceExpression*,FieldMaskSet<LogicalView> >::
              iterator eit = expr_views.begin(); eit != expr_views.end(); eit++)
        {
          TraceConditionSet *set = NULL;
          for (std::vector<TraceConditionSet*>::iterator it =
                postsets.begin(); it != postsets.end(); it++)
          {
            if (!(*it)->matches(eit->first, eit->second))
              continue;
            set = *it;
            postsets.erase(it);
            break;
          }
          if (set == NULL)
            set = new TraceConditionSet(this, parent_req_index, tree_id, 
                eit->first, std::move(eit->second));
          else
            set->mark_shared();
          set->add_reference();
          AutoLock tpl_lock(template_lock);
          anticonditions.push_back(set);
        }
      }
    }

    //--------------------------------------------------------------------------
    void PhysicalTemplate::refresh_condition_sets(FenceOp *op,
                                          std::set<RtEvent> &ready_events) const
    //--------------------------------------------------------------------------
    {
      for (std::vector<TraceConditionSet*>::const_iterator it =
            preconditions.begin(); it != preconditions.end(); it++)
        (*it)->refresh_equivalence_sets(op, ready_events);
      for (std::vector<TraceConditionSet*>::const_iterator it =
            anticonditions.begin(); it != anticonditions.end(); it++)
        (*it)->refresh_equivalence_sets(op, ready_events);
      for (std::vector<TraceConditionSet*>::const_iterator it =
            postconditions.begin(); it != postconditions.end(); it++)
        if (!(*it)->is_shared())
          (*it)->refresh_equivalence_sets(op, ready_events);
    }

    //--------------------------------------------------------------------------
    bool PhysicalTemplate::acquire_instance_references(void) const
    //--------------------------------------------------------------------------
    {
      for (std::vector<PhysicalManager*>::const_iterator it =
            all_instances.begin(); it != all_instances.end(); it++)
      {
        if (!(*it)->acquire_instance(TRACE_REF))
        {
          // Remove all the references we already added up to now
          // No need to check for deletion, we stil have gc references
          for (std::vector<PhysicalManager*>::const_iterator it2 =
                all_instances.begin(); it2 != it; it2++)
            (*it2)->remove_base_valid_ref(TRACE_REF);
          return false;
        }
      }
      return true;
    }

    //--------------------------------------------------------------------------
    void PhysicalTemplate::release_instance_references(
                                std::set<RtEvent> &map_applied_conditions) const
    //--------------------------------------------------------------------------
    {
      for (std::vector<PhysicalManager*>::const_iterator it =
            all_instances.begin(); it != all_instances.end(); it++)
      {
        // Record the last replay completion event as a user
        // Note the map_applied_conditions are a formality here since we
        // know that we're still holding a valid reference when we do this
        // call so all the work of this operation should be local and no
        // messages should end up being sent
        (*it)->record_instance_user(replay_complete, map_applied_conditions);
        // No need to check for deletions, we stil hold gc references
        (*it)->remove_base_valid_ref(TRACE_REF);
      }
    }

    //--------------------------------------------------------------------------
    void PhysicalTemplate::optimize(CompleteOp *op,bool do_transitive_reduction)
    //--------------------------------------------------------------------------
    {
#ifdef DEBUG_LEGION
      assert(instructions.size() == events.size());
#endif
      std::vector<RtEvent> frontier_events;
      find_all_last_instance_user_events(frontier_events);
      compute_frontiers(frontier_events);
      // Check to see if the indirection fields for any across copies are
      // mutated during the execution of the trace. If they aren't then we
      // know that we don't need to recompute preimages on back-to-back replays
      // Do this here so we can also use the 'sync_compute_frontiers' barrier
      // to know that all these analyses are done as well
      if (!across_copies.empty())
      {
        for (std::vector<IssueAcross*>::const_iterator it =
              across_copies.begin(); it != across_copies.end(); it++)
        {
          std::map<unsigned,InstUsers>::iterator finder =
            src_indirect_insts.find((*it)->lhs);
          if ((finder != src_indirect_insts.end()) &&
              are_read_only_users(finder->second))
            (*it)->executor->record_trace_immutable_indirection(true/*src*/);
          finder = dst_indirect_insts.find((*it)->lhs);
          if ((finder != dst_indirect_insts.end()) &&
              are_read_only_users(finder->second))
            (*it)->executor->record_trace_immutable_indirection(false/*dst*/);
        }
        across_copies.clear();
      }
      std::vector<unsigned> gen;
      // Sync the idempotency computation 
      op->end_idempotent_exchange(idempotency);
      // Fence elision can only be performed if the template is idempotent.
      if (!is_idempotent() || !trace->perform_fence_elision)
      {
        gen.resize(events.size(), 0/*fence instruction*/);
        for (unsigned idx = 0; idx < instructions.size(); ++idx)
          gen[idx] = idx;
      }
      else
        elide_fences(gen, frontier_events);
      // Sync the frontier computation so we know that all our frontier data
      // structures such as 'local_frontiers' and 'remote_frontiers' are ready
      sync_compute_frontiers(op, frontier_events);
      if (!trace->runtime->no_trace_optimization)
      {
        propagate_merges(gen);
        if (do_transitive_reduction)
        {
          TransitiveReductionState state(RtUserEvent::NO_RT_USER_EVENT);
          transitive_reduction(&state, false/*deferred*/);
        }
        propagate_copies(&gen);
        eliminate_dead_code(gen);
      }
      prepare_parallel_replay(gen);
      push_complete_replays();
      // After elide fences we can clear these views
      op_insts.clear();
      copy_insts.clear();
      mutated_insts.clear();
      src_indirect_insts.clear();
      dst_indirect_insts.clear();
      instance_last_users.clear();
      // We don't need the expression or view references anymore
      // We do need to translate the recorded views into a vector of instances
      // that need to be acquired in order for the template to be replayed
      all_instances.reserve(recorded_views.size());
      for (std::map<DistributedID,IndividualView*>::const_iterator it =
            recorded_views.begin(); it != recorded_views.end(); it++)
      {
        PhysicalManager *manager = it->second->get_manager();
        manager->add_base_gc_ref(TRACE_REF);
        all_instances.push_back(manager);
        if (it->second->remove_base_gc_ref(TRACE_REF))
          delete it->second;
      }
      recorded_views.clear();
      for (std::set<IndexSpaceExpression*>::const_iterator it =
           recorded_expressions.begin(); it != recorded_expressions.end(); it++)
        if ((*it)->remove_base_expression_reference(TRACE_REF))
          delete (*it);
      recorded_expressions.clear();
    }

    //--------------------------------------------------------------------------
    void PhysicalTemplate::find_all_last_instance_user_events(
                                          std::vector<RtEvent> &frontier_events)
    //--------------------------------------------------------------------------
    {
      for (std::map<TraceLocalID,InstUsers>::const_iterator it =
            op_insts.begin(); it != op_insts.end(); it++)
        find_last_instance_events(it->second, frontier_events);
      for (std::map<unsigned,InstUsers>::const_iterator it =
            copy_insts.begin(); it != copy_insts.end(); it++)
        find_last_instance_events(it->second, frontier_events);
      for (std::map<unsigned,InstUsers>::const_iterator it =
            src_indirect_insts.begin(); it != src_indirect_insts.end(); it++)
        find_last_instance_events(it->second, frontier_events);
      for (std::map<unsigned,InstUsers>::const_iterator it =
            dst_indirect_insts.begin(); it != dst_indirect_insts.end(); it++)
        find_last_instance_events(it->second, frontier_events);
    }

    //--------------------------------------------------------------------------
    void PhysicalTemplate::find_last_instance_events(const InstUsers &users,
                                          std::vector<RtEvent> &frontier_events)
    //--------------------------------------------------------------------------
    {
      for (InstUsers::const_iterator uit =
            users.begin(); uit != users.end(); uit++)
      {
        std::deque<LastUserResult> &results =
          instance_last_users[uit->instance];
        // Scan through all the queries we've done so far for this instance
        // and see if we've already done one for these parameters
        bool found = false;
        for (std::deque<LastUserResult>::const_iterator it =
              results.begin(); it != results.end(); it++)
        {
          if (!it->user.matches(*uit))
            continue;
          found = true;
          break;
        }
        if (!found)
        {
          results.emplace_back(LastUserResult(*uit));
          LastUserResult &result = results.back();
          std::map<DistributedID,IndividualView*>::const_iterator finder =
            recorded_views.find(uit->instance.view_did);
#ifdef DEBUG_LEGION
          assert(finder != recorded_views.end());
#endif
          PhysicalManager *manager = finder->second->get_manager();
#ifdef DEBUG_LEGION
          assert(manager->did == uit->instance.inst_did);
#endif
          const RegionUsage usage(LEGION_READ_WRITE, LEGION_EXCLUSIVE, 0);
          finder->second->find_last_users(manager, result.events, usage,
              uit->mask, uit->expr, frontier_events);
        }
      }
    }

    //--------------------------------------------------------------------------
    void PhysicalTemplate::compute_frontiers(
                                          std::vector<RtEvent> &frontier_events)
    //--------------------------------------------------------------------------
    {
      // We need to wait for all the last user instance events to be ready
      if (!frontier_events.empty())
      {
        const RtEvent wait_on = Runtime::merge_events(frontier_events);
        frontier_events.clear();
        if (wait_on.exists() && !wait_on.has_triggered())
          wait_on.wait();
      }
      // Now we can convert all the results to frontiers
      std::map<ApEvent,unsigned> frontier_map;
      for (std::map<UniqueInst,std::deque<LastUserResult> >::iterator lit =
           instance_last_users.begin(); lit != instance_last_users.end(); lit++)
      {
        for (std::deque<LastUserResult>::iterator uit =
              lit->second.begin(); uit != lit->second.end(); uit++)
        {
          // For each event convert it into a frontier
          for (std::set<ApEvent>::const_iterator it =
                uit->events.begin(); it != uit->events.end(); it++)
          {
            std::map<ApEvent,unsigned>::const_iterator finder =
              frontier_map.find(*it);
            if (finder == frontier_map.end())
            {
              unsigned index = find_frontier_event(*it, frontier_events);
              uit->frontiers.push_back(index);
              frontier_map[*it] = index;
            }
            else
              uit->frontiers.push_back(finder->second);
          }
        }
      }
    }

    //--------------------------------------------------------------------------
    unsigned PhysicalTemplate::find_frontier_event(ApEvent event,
                                             std::vector<RtEvent> &ready_events)
    //--------------------------------------------------------------------------
    {
      // Check to see if it is an event we know about
      std::map<ApEvent,unsigned>::const_iterator finder = event_map.find(event);
      // If it's not an event we recognize we can just return the start event
      if (finder == event_map.end())
        return 0;
#ifdef DEBUG_LEGION
      assert(frontiers.find(finder->second) == frontiers.end());
#endif
      // Make a new frontier event
      const unsigned next_event_id = events.size();
      frontiers[finder->second] = next_event_id;
      events.resize(next_event_id + 1);
      return next_event_id;
    }

    //--------------------------------------------------------------------------
    void PhysicalTemplate::elide_fences(std::vector<unsigned> &gen,
                                        std::vector<RtEvent> &ready_events) 
    //--------------------------------------------------------------------------
    {
      // Reserve some events for merges to be added during fence elision
      unsigned num_merges = 0;
      for (std::vector<Instruction*>::iterator it = instructions.begin();
           it != instructions.end(); ++it)
        switch ((*it)->get_kind())
        {
          case ISSUE_COPY:
            {
              unsigned precondition_idx =
                (*it)->as_issue_copy()->precondition_idx;
              InstructionKind generator_kind =
                instructions[precondition_idx]->get_kind();
              num_merges += generator_kind != MERGE_EVENT;
              break;
            }
          case ISSUE_FILL:
            {
              unsigned precondition_idx =
                (*it)->as_issue_fill()->precondition_idx;
              InstructionKind generator_kind =
                instructions[precondition_idx]->get_kind();
              num_merges += generator_kind != MERGE_EVENT;
              break;
            }
          case ISSUE_ACROSS:
            {
              IssueAcross *across = (*it)->as_issue_across();
              if (across->collective_precondition == 0)
              {
                InstructionKind generator_kind = 
                  instructions[across->copy_precondition]->get_kind();
                num_merges += (generator_kind != MERGE_EVENT) ? 1 : 0;
              }
              else
              {
                InstructionKind generator_kind = 
                  instructions[across->collective_precondition]->get_kind();
                num_merges += (generator_kind != MERGE_EVENT) ? 1 : 0;
              }
              if (across->src_indirect_precondition != 0)
              {
                InstructionKind generator_kind = 
                  instructions[across->src_indirect_precondition]->get_kind();
                num_merges += (generator_kind != MERGE_EVENT) ? 1 : 0;
              }
              if (across->dst_indirect_precondition != 0)
              {
                InstructionKind generator_kind = 
                  instructions[across->dst_indirect_precondition]->get_kind();
                num_merges += (generator_kind != MERGE_EVENT) ? 1 : 0;
              }
              break;
            }
          case COMPLETE_REPLAY:
            {
              CompleteReplay *complete = (*it)->as_complete_replay();
              InstructionKind generator_kind =
                instructions[complete->complete]->get_kind();
              num_merges += (generator_kind != MERGE_EVENT) ? 1 : 0;
              break;
            }
          default:
            {
              break;
            }
        }

      unsigned merge_starts = events.size();
      events.resize(events.size() + num_merges);

      // We are now going to break the invariant that
      // the generator of events[idx] is instructions[idx].
      // After fence elision, the generator of events[idx] is
      // instructions[gen[idx]].
      gen.resize(events.size(), 0/*fence instruction*/);
      std::vector<Instruction*> new_instructions;

      for (unsigned idx = 0; idx < instructions.size(); ++idx)
      {
        Instruction *inst = instructions[idx];
        InstructionKind kind = inst->get_kind();
        switch (kind)
        {
          case COMPLETE_REPLAY:
            {
              CompleteReplay *replay = inst->as_complete_replay();
              std::map<TraceLocalID, InstUsers>::iterator finder =
                op_insts.find(replay->owner);
              if (finder == op_insts.end()) break;
              std::set<unsigned> users;
              find_all_last_users(finder->second, users);
              rewrite_preconditions(replay->complete, users, instructions, 
                  new_instructions, gen, merge_starts);
              break;
            }
          case ISSUE_COPY:
            {
              IssueCopy *copy = inst->as_issue_copy();
              std::map<unsigned, InstUsers>::iterator finder =
                copy_insts.find(copy->lhs);
#ifdef DEBUG_LEGION
              assert(finder != copy_insts.end());
#endif
              std::set<unsigned> users;
              find_all_last_users(finder->second, users);
              rewrite_preconditions(copy->precondition_idx, users,
                  instructions, new_instructions, gen, merge_starts);
              break;
            }
          case ISSUE_FILL:
            {
              IssueFill *fill = inst->as_issue_fill();
              std::map<unsigned, InstUsers>::iterator finder =
                copy_insts.find(fill->lhs);
#ifdef DEBUG_LEGION
              assert(finder != copy_insts.end());
#endif
              std::set<unsigned> users;
              find_all_last_users(finder->second, users);
              rewrite_preconditions(fill->precondition_idx, users,
                  instructions, new_instructions, gen, merge_starts);
              break;
            }
          case ISSUE_ACROSS:
            {
              IssueAcross *across = inst->as_issue_across();
              std::map<unsigned, InstUsers>::iterator finder =
                copy_insts.find(across->lhs);
#ifdef DEBUG_LEGION
              assert(finder != copy_insts.end());
#endif
              std::set<unsigned> users;
              find_all_last_users(finder->second, users);
              // This is super subtle: for indirections that are
              // working collectively together on a set of indirect
              // source or destination instances, we actually have
              // a fan-in event construction. The indirect->copy_precondition
              // contains the result of that fan-in tree which is not
              // what we want to update here. We instead want to update
              // the set of preconditions to that collective fan-in for this
              // part of the indirect which feed into the collective event
              // tree construction. The local fan-in event is stored at
              // indirect->collective_precondition so use that instead for this
              if (across->collective_precondition == 0)
                rewrite_preconditions(across->copy_precondition, users,
                    instructions, new_instructions, gen, merge_starts);
              else
                rewrite_preconditions(across->collective_precondition, users,
                    instructions, new_instructions, gen, merge_starts);
              // Also do the rewrites for any indirection preconditions
              if (across->src_indirect_precondition != 0)
              {
                users.clear();
                finder = src_indirect_insts.find(across->lhs);
#ifdef DEBUG_LEGION
                assert(finder != src_indirect_insts.end());
#endif
                find_all_last_users(finder->second, users);
                rewrite_preconditions(across->src_indirect_precondition, users,
                    instructions, new_instructions, gen, merge_starts);
              }
              if (across->dst_indirect_precondition != 0)
              {
                users.clear();
                finder = dst_indirect_insts.find(across->lhs);
#ifdef DEBUG_LEGION
                assert(finder != dst_indirect_insts.end());
#endif
                find_all_last_users(finder->second, users);
                rewrite_preconditions(across->dst_indirect_precondition, users,
                    instructions, new_instructions, gen, merge_starts);
              }
              break;
            }
          default:
            {
              break;
            }
        }
        gen[idx] = new_instructions.size();
        new_instructions.push_back(inst);
      }
      instructions.swap(new_instructions);
      new_instructions.clear();
    }

    //--------------------------------------------------------------------------
    void PhysicalTemplate::rewrite_preconditions(
                              unsigned &precondition, std::set<unsigned> &users,
                              const std::vector<Instruction*> &instructions,
                              std::vector<Instruction*> &new_instructions,
                              std::vector<unsigned> &gen,
                              unsigned &merge_starts)
    //--------------------------------------------------------------------------
    {
      if (users.empty())
        return;
      Instruction *generator_inst = instructions[precondition];
      if (generator_inst->get_kind() == MERGE_EVENT)
      {
        MergeEvent *merge = generator_inst->as_merge_event();
        merge->rhs.insert(users.begin(), users.end());
      }
      else
      {
        unsigned merging_event_idx = merge_starts++;
        gen[merging_event_idx] = new_instructions.size();
        if (precondition != fence_completion_id)
          users.insert(precondition);
        new_instructions.push_back(
            new MergeEvent(*this, merging_event_idx, users,
                           generator_inst->owner));
        precondition = merging_event_idx;
      }
    }

    //--------------------------------------------------------------------------
    void PhysicalTemplate::propagate_merges(std::vector<unsigned> &gen)
    //--------------------------------------------------------------------------
    {
      std::vector<bool> used(instructions.size(), false);

      for (unsigned idx = 0; idx < instructions.size(); ++idx)
      {
        Instruction *inst = instructions[idx];
        InstructionKind kind = inst->get_kind();
        used[idx] = kind != MERGE_EVENT;
        switch (kind)
        {
          case MERGE_EVENT:
            {
              MergeEvent *merge = inst->as_merge_event();
              std::set<unsigned> new_rhs;
              bool changed = false;
              for (std::set<unsigned>::iterator it = merge->rhs.begin();
                   it != merge->rhs.end(); ++it)
              {
                Instruction *generator = instructions[gen[*it]];
                if (generator ->get_kind() == MERGE_EVENT)
                {
                  MergeEvent *to_splice = generator->as_merge_event();
                  new_rhs.insert(to_splice->rhs.begin(), to_splice->rhs.end());
                  changed = true;
                }
                else
                  new_rhs.insert(*it);
              }
              if (changed)
                merge->rhs.swap(new_rhs);
              break;
            }
          case TRIGGER_EVENT:
            {
              TriggerEvent *trigger = inst->as_trigger_event();
              used[gen[trigger->rhs]] = true;
              break;
            }
          case BARRIER_ARRIVAL:
            {
              BarrierArrival *arrival = inst->as_barrier_arrival();
              used[gen[arrival->rhs]] = true;
              break;
            }
          case ISSUE_COPY:
            {
              IssueCopy *copy = inst->as_issue_copy();
              used[gen[copy->precondition_idx]] = true;
              break;
            }
          case ISSUE_ACROSS:
            {
              IssueAcross *across = inst->as_issue_across();
              used[gen[across->copy_precondition]] = true;
              if (across->collective_precondition != 0)
                used[gen[across->collective_precondition]] = true;
              if (across->src_indirect_precondition != 0)
                used[gen[across->src_indirect_precondition]] = true;
              if (across->dst_indirect_precondition != 0)
                used[gen[across->dst_indirect_precondition]] = true;
              break;
            }
          case ISSUE_FILL:
            {
              IssueFill *fill = inst->as_issue_fill();
              used[gen[fill->precondition_idx]] = true;
              break;
            }
          case COMPLETE_REPLAY:
            {
              CompleteReplay *complete = inst->as_complete_replay();
              used[gen[complete->complete]] = true;
              break;
            }
          case REPLAY_MAPPING:
          case CREATE_AP_USER_EVENT:
          case SET_OP_SYNC_EVENT:
          case ASSIGN_FENCE_COMPLETION:
          case BARRIER_ADVANCE:
            {
              break;
            }
          default:
            {
              // unreachable
              assert(false);
            }
        }
      }
      record_used_frontiers(used, gen); 

      std::vector<unsigned> inv_gen(instructions.size(), -1U);
      for (unsigned idx = 0; idx < gen.size(); ++idx)
      {
        unsigned g = gen[idx];
#ifdef DEBUG_LEGION
        assert(inv_gen[g] == -1U || g == fence_completion_id);
#endif
        if (g != -1U && g < instructions.size() && inv_gen[g] == -1U)
          inv_gen[g] = idx;
      }
      std::vector<Instruction*> to_delete;
      std::vector<unsigned> new_gen(gen.size(), -1U);
      initialize_generators(new_gen);
      std::vector<Instruction*> new_instructions;
      for (unsigned idx = 0; idx < instructions.size(); ++idx)
        if (used[idx])
        {
          Instruction *inst = instructions[idx];
          // Fence elision-style operations can only be performed if the
          // trace is idempotent.
          if (trace->perform_fence_elision && is_idempotent())
          {
            if (inst->get_kind() == MERGE_EVENT)
            {
              MergeEvent *merge = inst->as_merge_event();
              if (merge->rhs.size() > 1)
                merge->rhs.erase(fence_completion_id);
            }
          }
          unsigned e = inv_gen[idx];
#ifdef DEBUG_LEGION
          assert(e == -1U || (e < new_gen.size() && new_gen[e] == -1U));
#endif
          if (e != -1U)
            new_gen[e] = new_instructions.size();
          new_instructions.push_back(inst);
        }
        else
          to_delete.push_back(instructions[idx]);
      instructions.swap(new_instructions);
      gen.swap(new_gen);
      for (unsigned idx = 0; idx < to_delete.size(); ++idx)
        delete to_delete[idx];
    }

    //--------------------------------------------------------------------------
    void PhysicalTemplate::record_used_frontiers(std::vector<bool> &used,
                                         const std::vector<unsigned> &gen) const
    //--------------------------------------------------------------------------
    {
      for (std::map<unsigned,unsigned>::const_iterator it =
            frontiers.begin(); it != frontiers.end(); it++)
        used[gen[it->first]] = true;
    }

    //--------------------------------------------------------------------------
    void PhysicalTemplate::sync_compute_frontiers(CompleteOp *op,
                                    const std::vector<RtEvent> &frontier_events)
    //--------------------------------------------------------------------------
    {
#ifdef DEBUG_LEGION
      assert(frontier_events.empty());
#endif
    }

    //--------------------------------------------------------------------------
    void PhysicalTemplate::initialize_generators(std::vector<unsigned> &new_gen)
    //--------------------------------------------------------------------------
    {
      for (std::map<unsigned, unsigned>::iterator it = 
            frontiers.begin(); it != frontiers.end(); ++it)
        new_gen[it->second] = 0;
    }

    //--------------------------------------------------------------------------
    void PhysicalTemplate::initialize_eliminate_dead_code_frontiers(
                      const std::vector<unsigned> &gen, std::vector<bool> &used)
    //--------------------------------------------------------------------------
    {
      for (std::map<unsigned, unsigned>::iterator it = frontiers.begin();
          it != frontiers.end(); ++it)
      {
        unsigned g = gen[it->first];
        if (g != -1U && g < instructions.size())
          used[g] = true;
      }
      // Don't eliminate the last fence instruction
      if (last_fence != NULL)
        used[gen[last_fence->complete]] = true;
    }

    //--------------------------------------------------------------------------
    void PhysicalTemplate::prepare_parallel_replay(
                                               const std::vector<unsigned> &gen)
    //--------------------------------------------------------------------------
    {
      const size_t replay_parallelism = trace->runtime->max_replay_parallelism;
      slices.resize(replay_parallelism);
      std::map<TraceLocalID, unsigned> slice_indices_by_owner;
      std::vector<unsigned> slice_indices_by_inst;
      slice_indices_by_inst.resize(instructions.size());

#ifdef DEBUG_LEGION
      for (unsigned idx = 1; idx < instructions.size(); ++idx)
        slice_indices_by_inst[idx] = -1U;
#endif
      bool round_robin_for_tasks = false;

      std::set<Processor> distinct_targets;
      for (CachedMappings::iterator it = cached_mappings.begin(); it !=
           cached_mappings.end(); ++it)
        distinct_targets.insert(it->second.target_procs[0]);
      round_robin_for_tasks = distinct_targets.size() < replay_parallelism;

      unsigned next_slice_id = 0;
      for (std::map<TraceLocalID,std::pair<unsigned,unsigned> >::const_iterator
            it = memo_entries.begin(); it != memo_entries.end(); ++it)
      {
        unsigned slice_index = -1U;
        if (!round_robin_for_tasks && 
            (it->second.second == Operation::TASK_OP_KIND) &&
            (it->first.index_point.get_dim() > 0))
        {
          CachedMappings::iterator finder = cached_mappings.find(it->first);
#ifdef DEBUG_LEGION
          assert(finder != cached_mappings.end());
          assert(finder->second.target_procs.size() > 0);
#endif
          slice_index =
            finder->second.target_procs[0].id % replay_parallelism;
        }
        else
        {
#ifdef DEBUG_LEGION
          assert(slice_indices_by_owner.find(it->first) ==
              slice_indices_by_owner.end());
#endif
          slice_index = next_slice_id;
          next_slice_id = (next_slice_id + 1) % replay_parallelism;
        }

#ifdef DEBUG_LEGION
        assert(slice_index != -1U);
#endif
        slice_indices_by_owner[it->first] = slice_index;
      }
      // Make sure that event creations and triggers are in the same slice
      std::map<unsigned/*user event*/,unsigned/*slice*/> user_event_slices;
      // Keep track of these so that we don't end up leaking them
      std::vector<Instruction*> crossing_instructions;
      std::map<unsigned,std::pair<unsigned,unsigned> > crossing_counts;
      for (unsigned idx = 1; idx < instructions.size(); ++idx)
      {
        Instruction *inst = instructions[idx];
        const TraceLocalID &owner = inst->owner;
        std::map<TraceLocalID, unsigned>::iterator finder =
          slice_indices_by_owner.find(owner);
        unsigned slice_index = -1U;
        const InstructionKind kind = inst->get_kind();
        if (finder != slice_indices_by_owner.end())
          slice_index = finder->second;
        else if (kind == TRIGGER_EVENT)
        {
          // Find the slice where the event creation was assigned
          // and make sure that we end up on the same slice
          TriggerEvent *trigger = inst->as_trigger_event(); 
          std::map<unsigned,unsigned>::iterator finder = 
            user_event_slices.find(trigger->lhs);
#ifdef DEBUG_LEGION
          assert(finder != user_event_slices.end());
#endif
          slice_index = finder->second;
          user_event_slices.erase(finder);
        }
        else
        {
          slice_index = next_slice_id;
          next_slice_id = (next_slice_id + 1) % replay_parallelism;
          if (kind == CREATE_AP_USER_EVENT)
          {
            // Save which slice this is on so the later trigger will
            // get recorded on the same slice
            CreateApUserEvent *create = inst->as_create_ap_user_event();
#ifdef DEBUG_LEGION
            assert(user_event_slices.find(create->lhs) ==
                    user_event_slices.end());
#endif
            user_event_slices[create->lhs] = slice_index;
          }
        }
        slices[slice_index].push_back(inst);
        slice_indices_by_inst[idx] = slice_index;

        if (inst->get_kind() == MERGE_EVENT)
        {
          MergeEvent *merge = inst->as_merge_event();
          unsigned crossing_found = false;
          std::set<unsigned> new_rhs;
          for (std::set<unsigned>::iterator it = merge->rhs.begin();
               it != merge->rhs.end(); ++it)
          {
            unsigned rh = *it;
            // Don't need to worry about crossing events for the fence
            // initialization as we know it's always set before any 
            // slices executes (rh == 0)
            if ((rh == 0) || (gen[rh] == 0))
              new_rhs.insert(rh);
            else
            {
#ifdef DEBUG_LEGION
              assert(gen[rh] != -1U);
#endif
              unsigned generator_slice = slice_indices_by_inst[gen[rh]];
#ifdef DEBUG_LEGION
              assert(generator_slice != -1U);
#endif
              if (generator_slice != slice_index)
              {
                crossing_found = true;
                std::map<unsigned, std::pair<unsigned,unsigned> >::iterator
                  finder = crossing_counts.find(rh);
                if (finder != crossing_counts.end())
                {
                  new_rhs.insert(finder->second.first);
                  finder->second.second += 1;
                }
                else
                {
                  unsigned new_crossing_event = events.size();
                  events.resize(events.size() + 1);
                  crossing_counts[rh] = 
                    std::pair<unsigned,unsigned>(new_crossing_event,1/*count*/);
                  new_rhs.insert(new_crossing_event);
                  TriggerEvent *crossing = new TriggerEvent(*this,
                      new_crossing_event, rh, instructions[gen[rh]]->owner);
                  slices[generator_slice].push_back(crossing);
                  crossing_instructions.push_back(crossing);
                }
              }
              else
                new_rhs.insert(rh);
            }
          }

          if (crossing_found)
            merge->rhs.swap(new_rhs);
        }
        else
        {
          switch (inst->get_kind())
          {
            case TRIGGER_EVENT:
              {
                parallelize_replay_event(inst->as_trigger_event()->rhs,
                    slice_index, gen, slice_indices_by_inst,
                    crossing_counts, crossing_instructions);
                break;
              }
            case BARRIER_ARRIVAL:
              {
                parallelize_replay_event(inst->as_barrier_arrival()->rhs,
                    slice_index, gen, slice_indices_by_inst,
                    crossing_counts, crossing_instructions);
                break;
              }
            case ISSUE_COPY:
              {
                parallelize_replay_event(
                    inst->as_issue_copy()->precondition_idx,
                    slice_index, gen, slice_indices_by_inst,
                    crossing_counts, crossing_instructions);
                break;
              }
            case ISSUE_FILL:
              {
                parallelize_replay_event(
                    inst->as_issue_fill()->precondition_idx,
                    slice_index, gen, slice_indices_by_inst,
                    crossing_counts, crossing_instructions);
                break;
              }
            case ISSUE_ACROSS:
              {
                IssueAcross *across = inst->as_issue_across();
                parallelize_replay_event(across->copy_precondition,
                    slice_index, gen, slice_indices_by_inst,
                    crossing_counts, crossing_instructions);
                if (across->collective_precondition != 0)
                  parallelize_replay_event(across->collective_precondition,
                      slice_index, gen, slice_indices_by_inst,
                      crossing_counts, crossing_instructions);
                if (across->src_indirect_precondition != 0)
                  parallelize_replay_event(across->src_indirect_precondition,
                      slice_index, gen, slice_indices_by_inst,
                      crossing_counts, crossing_instructions);
                if (across->dst_indirect_precondition != 0)
                  parallelize_replay_event(across->dst_indirect_precondition,
                      slice_index, gen, slice_indices_by_inst,
                      crossing_counts, crossing_instructions);
                break;
              }
            case COMPLETE_REPLAY:
              {
                parallelize_replay_event(inst->as_complete_replay()->complete,
                    slice_index, gen, slice_indices_by_inst,
                    crossing_counts, crossing_instructions);
                break;
              }
            default:
              {
                break;
              }
          }
        }
      }
#ifdef DEBUG_LEGION
      assert(user_event_slices.empty());
#endif
      // Update the crossing events and their counts
      if (!crossing_counts.empty())
      {
        for (std::map<unsigned,std::pair<unsigned,unsigned> >::const_iterator
              it = crossing_counts.begin(); it != crossing_counts.end(); it++)
          crossing_events.insert(it->second);
      }
      // Append any new crossing instructions to the list of instructions
      // so that they will still be deleted when the template is
      if (!crossing_instructions.empty())
        instructions.insert(instructions.end(),
            crossing_instructions.begin(), crossing_instructions.end());
    }

    //--------------------------------------------------------------------------
    void PhysicalTemplate::parallelize_replay_event(unsigned &event_to_check,
              unsigned slice_index, const std::vector<unsigned> &gen,
              const std::vector<unsigned> &slice_indices_by_inst,
              std::map<unsigned,std::pair<unsigned,unsigned> > &crossing_counts,
              std::vector<Instruction*> &crossing_instructions)
    //--------------------------------------------------------------------------
    {
      // If this is the zero event, then don't even bother, we know the 
      // fence event is set before all the slices replay anyway
      if (event_to_check == 0)
        return;
      unsigned g = gen[event_to_check];
#ifdef DEBUG_LEGION
      assert(g != -1U && g < instructions.size());
#endif
      unsigned generator_slice = slice_indices_by_inst[g];
#ifdef DEBUG_LEGION
      assert(generator_slice != -1U);
#endif
      if (generator_slice != slice_index)
      {
        std::map<unsigned, std::pair<unsigned,unsigned> >::iterator
          finder = crossing_counts.find(event_to_check);
        if (finder != crossing_counts.end())
        {
          event_to_check = finder->second.first;
          finder->second.second += 1;
        }
        else
        {
          unsigned new_crossing_event = events.size();
          events.resize(events.size() + 1);
          crossing_counts[event_to_check] =
            std::pair<unsigned,unsigned>(new_crossing_event, 1/*count*/);
          TriggerEvent *crossing = new TriggerEvent(*this,
              new_crossing_event, event_to_check, instructions[g]->owner); 
          event_to_check = new_crossing_event;
          slices[generator_slice].push_back(crossing);
          crossing_instructions.push_back(crossing);
        }
      }
    }

    //--------------------------------------------------------------------------
    void PhysicalTemplate::initialize_transitive_reduction_frontiers(
       std::vector<unsigned> &topo_order, std::vector<unsigned> &inv_topo_order)
    //--------------------------------------------------------------------------
    {
      for (std::map<unsigned, unsigned>::iterator it = 
            frontiers.begin(); it != frontiers.end(); ++it)
      {
        inv_topo_order[it->second] = topo_order.size();
        topo_order.push_back(it->second);
      }
    }

    //--------------------------------------------------------------------------
    void PhysicalTemplate::transitive_reduction(
                                 TransitiveReductionState *state, bool deferred)
    //--------------------------------------------------------------------------
    {
      // Transitive reduction inspired by Klaus Simon,
      // "An improved algorithm for transitive closure on acyclic digraphs"

      // The transitive reduction can be a really long computation and we
      // don't want it monopolizing an entire processor while it's running
      // so we time-slice as background tasks until it is done. We pick the
      // somewhat arbitrary timeslice of 2ms since that's around the right
      // order of magnitude for other meta-tasks on most machines while still
      // being large enough to warm-up caches and make forward progress
      constexpr long long TIMEOUT = 2000; // in microseconds
      unsigned long long running_time = 0;
      unsigned long long previous_time = 
        Realm::Clock::current_time_in_microseconds();
      std::vector<unsigned> &topo_order = state->topo_order;
      std::vector<unsigned> &inv_topo_order = state->inv_topo_order;
      std::vector<std::vector<unsigned> > &incoming = state->incoming;
      std::vector<std::vector<unsigned> > &outgoing = state->outgoing;
      if (state->stage == 0)
      {
        topo_order.reserve(instructions.size());
        inv_topo_order.resize(events.size(), -1U);
        incoming.resize(events.size());
        outgoing.resize(events.size());

        initialize_transitive_reduction_frontiers(topo_order, inv_topo_order);
        state->stage++;
      }

      // First, build a DAG and find nodes with no incoming edges
      if (state->stage == 1)
      {  
        std::map<TraceLocalID, ReplayMapping*> &replay_insts = 
          state->replay_insts;
        for (unsigned idx = state->iteration; idx < instructions.size(); ++idx)
        {
          // Check for timeout
          if (deferred)
          {
            unsigned long long current_time = 
              Realm::Clock::current_time_in_microseconds();
            running_time += (current_time - previous_time);
            if (TIMEOUT <= running_time)
            {
              // Hit the timeout so launch a continuation
              state->iteration = idx;
              TransitiveReductionArgs args(this, state); 
              trace->runtime->issue_runtime_meta_task(args, LG_LOW_PRIORITY);
              return;
            }
            else
              previous_time = current_time;
          }
          Instruction *inst = instructions[idx];
          switch (inst->get_kind())
          {
            case REPLAY_MAPPING:
              {
                ReplayMapping *replay = inst->as_replay_mapping();
                replay_insts[inst->owner] = replay;
                break;
              }
            case CREATE_AP_USER_EVENT :
              {
                break;
              }
            case TRIGGER_EVENT :
              {
                TriggerEvent *trigger = inst->as_trigger_event();
                incoming[trigger->lhs].push_back(trigger->rhs);
                outgoing[trigger->rhs].push_back(trigger->lhs);
                break;
              }
            case BARRIER_ARRIVAL:
              {
                BarrierArrival *arrival = inst->as_barrier_arrival();
                incoming[arrival->lhs].push_back(arrival->rhs);
                outgoing[arrival->rhs].push_back(arrival->lhs);
                break;
              }
            case MERGE_EVENT :
              {
                MergeEvent *merge = inst->as_merge_event();
                for (std::set<unsigned>::iterator it = merge->rhs.begin();
                     it != merge->rhs.end(); ++it)
                {
                  incoming[merge->lhs].push_back(*it);
                  outgoing[*it].push_back(merge->lhs);
                }
                break;
              }
            case ISSUE_COPY :
              {
                IssueCopy *copy = inst->as_issue_copy();
                incoming[copy->lhs].push_back(copy->precondition_idx);
                outgoing[copy->precondition_idx].push_back(copy->lhs);
                break;
              }
            case ISSUE_FILL :
              {
                IssueFill *fill = inst->as_issue_fill();
                incoming[fill->lhs].push_back(fill->precondition_idx);
                outgoing[fill->precondition_idx].push_back(fill->lhs);
                break;
              }
            case ISSUE_ACROSS:
              {
                IssueAcross *across = inst->as_issue_across();
                incoming[across->lhs].push_back(across->copy_precondition);
                outgoing[across->copy_precondition].push_back(across->lhs);
                if (across->collective_precondition != 0)
                {
                  incoming[across->lhs].push_back(
                      across->collective_precondition);
                  outgoing[across->collective_precondition].push_back(
                      across->lhs);
                }
                if (across->src_indirect_precondition != 0)
                {
                  incoming[across->lhs].push_back(
                      across->src_indirect_precondition);
                  outgoing[across->src_indirect_precondition].push_back(
                      across->lhs);
                }
                if (across->dst_indirect_precondition != 0)
                {
                  incoming[across->lhs].push_back(
                      across->dst_indirect_precondition);
                  outgoing[across->dst_indirect_precondition].push_back(
                      across->lhs);
                }
                break;
              }
            case SET_OP_SYNC_EVENT :
              {
                SetOpSyncEvent *sync = inst->as_set_op_sync_event();
                inv_topo_order[sync->lhs] = topo_order.size();
                topo_order.push_back(sync->lhs);
                break;
              }
            case BARRIER_ADVANCE:
              {
                BarrierAdvance *advance = inst->as_barrier_advance();
                inv_topo_order[advance->lhs] = topo_order.size();
                topo_order.push_back(advance->lhs);
                break;
              }
            case ASSIGN_FENCE_COMPLETION :
              {
                inv_topo_order[fence_completion_id] = topo_order.size();
                topo_order.push_back(fence_completion_id);
                break;
              }
            case COMPLETE_REPLAY :
              {
                CompleteReplay *replay = inst->as_complete_replay();
                // Check to see if we can find a replay instruction to match 
                std::map<TraceLocalID,ReplayMapping*>::iterator replay_finder =
                  replay_insts.find(replay->owner);
                if (replay_finder != replay_insts.end())
                {
                  incoming[replay_finder->second->lhs].push_back(replay->complete);
                  outgoing[replay->complete].push_back(replay_finder->second->lhs);
                  replay_insts.erase(replay_finder);
                }
                break;
              }
            default:
              {
                assert(false);
                break;
              }
          }
        }
#ifdef DEBUG_LEGION
        // should have seen a complete replay instruction for every replay mapping
        assert(replay_insts.empty());
#endif
        state->stage++;
        state->iteration = 0;
        replay_insts.clear();
      }

      // Second, do a toposort on nodes via BFS
      if (state->stage == 2)
      {
        std::vector<unsigned> &remaining_edges = state->remaining_edges;
        if (remaining_edges.empty())
        {
          remaining_edges.resize(incoming.size());
          for (unsigned idx = 0; idx < incoming.size(); ++idx)
            remaining_edges[idx] = incoming[idx].size();
        }

        unsigned idx = state->iteration;
        while (idx < topo_order.size())
        {
          // Check for timeout
          if (deferred)
          {
            unsigned long long current_time = 
              Realm::Clock::current_time_in_microseconds();
            running_time += (current_time - previous_time);
            if (TIMEOUT <= running_time)
            {
              // Hit the timeout so launch a continuation
              state->iteration = idx;
              TransitiveReductionArgs args(this, state); 
              trace->runtime->issue_runtime_meta_task(args, LG_LOW_PRIORITY); 
              return;
            }
            else
              previous_time = current_time;
          }
          unsigned node = topo_order[idx];
#ifdef DEBUG_LEGION
          assert(remaining_edges[node] == 0);
#endif
          const std::vector<unsigned> &out = outgoing[node];
          for (unsigned oidx = 0; oidx < out.size(); ++oidx)
          {
            unsigned next = out[oidx];
            if (--remaining_edges[next] == 0)
            {
              inv_topo_order[next] = topo_order.size();
              topo_order.push_back(next);
            }
          }
          ++idx;
        }
#ifdef DEBUG_LEGION
        for (unsigned idx = 0; idx < incoming.size(); idx++)
          assert(remaining_edges[idx] == 0);
#endif
        state->stage++;
        state->iteration = 0;
        remaining_edges.clear();
      }

      // Third, construct a chain decomposition
      if (state->stage == 3)
      {
        std::vector<unsigned> &chain_indices = state->chain_indices;
        if (chain_indices.empty())
        {
          chain_indices.resize(topo_order.size(), -1U);
          state->pos = chain_indices.size() - 1;
        }

        int pos = state->pos;
        unsigned num_chains = state->num_chains;
        while (true)
        {
          // Check for timeout
          if (deferred)
          {
            unsigned long long current_time = 
              Realm::Clock::current_time_in_microseconds();
            running_time += (current_time - previous_time);
            if (TIMEOUT <= running_time)
            {
              // Hit the timeout so launch a continuation
              state->pos = pos;
              state->num_chains = num_chains;
              TransitiveReductionArgs args(this, state); 
              trace->runtime->issue_runtime_meta_task(args, LG_LOW_PRIORITY); 
              return;
            }
            else
              previous_time = current_time;
          }
          while (pos >= 0 && chain_indices[pos] != -1U)
            --pos;
          if (pos < 0) break;
          unsigned curr = topo_order[pos];
          while (incoming[curr].size() > 0)
          {
            chain_indices[inv_topo_order[curr]] = num_chains;
            const std::vector<unsigned> &in = incoming[curr];
            bool found = false;
            for (unsigned iidx = 0; iidx < in.size(); ++iidx)
            {
              unsigned next = in[iidx];
              if (chain_indices[inv_topo_order[next]] == -1U)
              {
                found = true;
                curr = next;
                chain_indices[inv_topo_order[curr]] = num_chains;
                break;
              }
            }
            if (!found) break;
          }
          chain_indices[inv_topo_order[curr]] = num_chains;
          ++num_chains;
        }
        state->stage++;
        state->num_chains = num_chains;
      }

      // Fourth, find the frontiers of chains that are connected to each node
      if (state->stage == 4)
      {
        const unsigned num_chains = state->num_chains;
        const std::vector<unsigned> &chain_indices = state->chain_indices;
        std::vector<std::vector<int> > &all_chain_frontiers = 
          state->all_chain_frontiers;
        if (all_chain_frontiers.empty())
          all_chain_frontiers.resize(topo_order.size());
        std::vector<std::vector<unsigned> > &incoming_reduced = 
          state->incoming_reduced;
        if (incoming_reduced.empty())
          incoming_reduced.resize(topo_order.size());
        for (unsigned idx = state->iteration; idx < topo_order.size(); idx++)
        {
          // Check for timeout
          if (deferred)
          {
            unsigned long long current_time = 
              Realm::Clock::current_time_in_microseconds();
            running_time += (current_time - previous_time);
            if (TIMEOUT <= running_time)
            {
              // Hit the timeout so launch a continuation
              state->iteration = idx;
              TransitiveReductionArgs args(this, state); 
              trace->runtime->issue_runtime_meta_task(args, LG_LOW_PRIORITY); 
              return;
            }
            else
              previous_time = current_time;
          }
          std::vector<int> chain_frontiers(num_chains, -1);
          const std::vector<unsigned> &in = incoming[topo_order[idx]];
          std::vector<unsigned> &in_reduced = incoming_reduced[idx];
          for (unsigned iidx = 0; iidx < in.size(); ++iidx)
          {
            int rank = inv_topo_order[in[iidx]];
#ifdef DEBUG_LEGION
            assert((unsigned)rank < idx);
#endif
            const std::vector<int> &pred_chain_frontiers =
              all_chain_frontiers[rank];
            for (unsigned k = 0; k < num_chains; ++k)
              chain_frontiers[k] =
                std::max(chain_frontiers[k], pred_chain_frontiers[k]);
          }
          for (unsigned iidx = 0; iidx < in.size(); ++iidx)
          {
            int rank = inv_topo_order[in[iidx]];
            unsigned chain_idx = chain_indices[rank];
            if (chain_frontiers[chain_idx] < rank)
            {
              in_reduced.push_back(in[iidx]);
              chain_frontiers[chain_idx] = rank;
            }
          }
#ifdef DEBUG_LEGION
          assert(in.size() == 0 || in_reduced.size() > 0);
#endif
          all_chain_frontiers[idx].swap(chain_frontiers);
        }
        state->stage++;
        state->iteration = 0;
        all_chain_frontiers.clear();
      }

      // Lastly, suppress transitive dependences using chains
      if (deferred)
      {
        const RtUserEvent to_trigger = state->done;
        finished_transitive_reduction.store(state);
        Runtime::trigger_event(to_trigger);
      }
      else
        finalize_transitive_reduction(state->inv_topo_order, 
                                      state->incoming_reduced);
    }

    //--------------------------------------------------------------------------
    void PhysicalTemplate::finalize_transitive_reduction(
                    const std::vector<unsigned> &inv_topo_order,
                    const std::vector<std::vector<unsigned> > &incoming_reduced)
    //--------------------------------------------------------------------------
    {
      for (unsigned idx = 0; idx < instructions.size(); ++idx)
        if (instructions[idx]->get_kind() == MERGE_EVENT)
        {
          MergeEvent *merge = instructions[idx]->as_merge_event();
          unsigned order = inv_topo_order[merge->lhs];
#ifdef DEBUG_LEGION
          assert(order != -1U);
#endif
          const std::vector<unsigned> &in_reduced = incoming_reduced[order];
          if (in_reduced.size() == merge->rhs.size())
          {
#ifdef DEBUG_LEGION
            for (unsigned iidx = 0; iidx < in_reduced.size(); ++iidx)
              assert(merge->rhs.find(in_reduced[iidx]) != merge->rhs.end());
#endif
            continue;
          }
#ifdef DEBUG_LEGION
          std::set<unsigned> new_rhs;
          for (unsigned iidx = 0; iidx < in_reduced.size(); ++iidx)
          {
            assert(merge->rhs.find(in_reduced[iidx]) != merge->rhs.end());
            new_rhs.insert(in_reduced[iidx]);
          }
#else
          std::set<unsigned> new_rhs(in_reduced.begin(), in_reduced.end());
#endif
          // Remove any references to crossing events which are no longer needed
          if (!crossing_events.empty())
          {
            for (std::set<unsigned>::const_iterator it =
                  merge->rhs.begin(); it != merge->rhs.end(); it++)
            {
              std::map<unsigned,unsigned>::iterator finder =
                crossing_events.find(*it);
              if ((finder != crossing_events.end()) &&
                  (new_rhs.find(*it) == new_rhs.end()))
              {
#ifdef DEBUG_LEGION
                assert(finder->second > 0);
#endif
                finder->second--;
              }
            }
          }
          merge->rhs.swap(new_rhs);
        }
      // Remove any crossing instructions from the slices that are no
      // longer needed because the transitive reduction eliminated the
      // need for the edge
      for (std::map<unsigned,unsigned>::iterator it =
            crossing_events.begin(); it != crossing_events.end(); /*nothing*/)
      {
        if (it->second == 0)
        {
          // No more references to this crossing instruction so remove it
          bool found = false;
          for (std::vector<std::vector<Instruction*> >::iterator sit =
                slices.begin(); sit != slices.end(); sit++)
          {
            for (std::vector<Instruction*>::iterator iit =
                  sit->begin(); iit != sit->end(); iit++)
            {
              TriggerEvent *trigger = (*iit)->as_trigger_event();
              if (trigger == NULL)
                continue;
              if (trigger->lhs == it->first)
              {
                sit->erase(iit);
                found = true;
                break;
              }
            }
            if (found)
              break;
          }
          std::map<unsigned,unsigned>::iterator to_delete = it++;
          crossing_events.erase(to_delete);
        }
        else
          it++;
      }
    }

    //--------------------------------------------------------------------------
    void PhysicalTemplate::check_finalize_transitive_reduction(void)
    //--------------------------------------------------------------------------
    {
      TransitiveReductionState *state =
        finished_transitive_reduction.exchange(NULL);
      if (state != NULL)
      {
        finalize_transitive_reduction(state->inv_topo_order, 
                                      state->incoming_reduced);
        delete state;
        // We also need to rerun the propagate copies analysis to
        // remove any mergers which contain only a single input
        propagate_copies(NULL/*don't need the gen out*/);
        if (trace->runtime->dump_physical_traces)
          dump_template();
      }
    }

    //--------------------------------------------------------------------------
    void PhysicalTemplate::propagate_copies(std::vector<unsigned> *gen)
    //--------------------------------------------------------------------------
    {
      std::map<unsigned,unsigned> substitutions;
      std::vector<Instruction*> new_instructions;
      new_instructions.reserve(instructions.size());
      std::set<Instruction*> to_prune;
      for (unsigned idx = 0; idx < instructions.size(); ++idx)
      {
        Instruction *inst = instructions[idx];
        if (instructions[idx]->get_kind() == MERGE_EVENT)
        {
          MergeEvent *merge = instructions[idx]->as_merge_event();
#ifdef DEBUG_LEGION
          assert(merge->rhs.size() > 0);
#endif
          if (merge->rhs.size() == 1)
          {
            substitutions[merge->lhs] = *merge->rhs.begin();
#ifdef DEBUG_LEGION
            assert(merge->lhs != substitutions[merge->lhs]);
#endif
            if (gen == NULL)
              to_prune.insert(inst);
            else
              delete inst;
          }
          else
            new_instructions.push_back(inst);
        }
        else
          new_instructions.push_back(inst);
      }

      if (instructions.size() == new_instructions.size()) return;

      // Rewrite the frontiers first
      rewrite_frontiers(substitutions); 

      // Then rewrite the instructions
      instructions.swap(new_instructions);

      std::vector<unsigned> new_gen((gen == NULL) ? 0 : gen->size(), -1U);
      if (gen != NULL)
        initialize_generators(new_gen);

      for (unsigned idx = 0; idx < instructions.size(); ++idx)
      {
        Instruction *inst = instructions[idx];
        int lhs = -1;
        switch (inst->get_kind())
        {
          case REPLAY_MAPPING:
            {
              ReplayMapping *replay = inst->as_replay_mapping();
              lhs = replay->lhs;
              break;
            }
          case CREATE_AP_USER_EVENT:
            {
              CreateApUserEvent *create = inst->as_create_ap_user_event();
              lhs = create->lhs;
              break;
            }
          case TRIGGER_EVENT:
            {
              TriggerEvent *trigger = inst->as_trigger_event();
              std::map<unsigned,unsigned>::const_iterator finder =
                substitutions.find(trigger->rhs);
              if (finder != substitutions.end())
                trigger->rhs = finder->second;
              break;
            }
          case BARRIER_ARRIVAL:
            {
              BarrierArrival *arrival = inst->as_barrier_arrival();
              std::map<unsigned,unsigned>::const_iterator finder =
                substitutions.find(arrival->rhs);
              if (finder != substitutions.end())
                arrival->rhs = finder->second;
              lhs = arrival->lhs;
              break;
            }
          case MERGE_EVENT:
            {
              MergeEvent *merge = inst->as_merge_event();
              std::set<unsigned> new_rhs;
              for (std::set<unsigned>::iterator it = merge->rhs.begin();
                   it != merge->rhs.end(); ++it)
              {
                std::map<unsigned,unsigned>::const_iterator finder =
                  substitutions.find(*it);
                if (finder != substitutions.end())
                  new_rhs.insert(finder->second);
                else
                  new_rhs.insert(*it);
              }
              merge->rhs.swap(new_rhs);
              lhs = merge->lhs;
              break;
            }
          case ISSUE_COPY:
            {
              IssueCopy *copy = inst->as_issue_copy();
              std::map<unsigned,unsigned>::const_iterator finder =
                substitutions.find(copy->precondition_idx);
              if (finder != substitutions.end())
                copy->precondition_idx = finder->second;
              lhs = copy->lhs;
              break;
            }
          case ISSUE_FILL:
            {
              IssueFill *fill = inst->as_issue_fill();
              std::map<unsigned,unsigned>::const_iterator finder =
                substitutions.find(fill->precondition_idx);
              if (finder != substitutions.end())
                fill->precondition_idx = finder->second;
              lhs = fill->lhs;
              break;
            }
          case ISSUE_ACROSS:
            {
              IssueAcross *across = inst->as_issue_across();
              std::map<unsigned,unsigned>::const_iterator finder =
                substitutions.find(across->copy_precondition);
              if (finder != substitutions.end())
                across->copy_precondition = finder->second;
              if (across->collective_precondition != 0)
              {
                finder = substitutions.find(across->collective_precondition);
                if (finder != substitutions.end())
                  across->collective_precondition = finder->second;
              }
              if (across->src_indirect_precondition != 0)
              {
                finder = substitutions.find(across->src_indirect_precondition);
                if (finder != substitutions.end())
                  across->src_indirect_precondition = finder->second;
              }
              if (across->dst_indirect_precondition != 0)
              {
                finder = substitutions.find(across->dst_indirect_precondition);
                if (finder != substitutions.end())
                  across->dst_indirect_precondition = finder->second;
              }
              lhs = across->lhs;
              break;
            }
          case SET_OP_SYNC_EVENT:
            {
              SetOpSyncEvent *sync = inst->as_set_op_sync_event();
              lhs = sync->lhs;
              break;
            }
          case BARRIER_ADVANCE:
            {
              BarrierAdvance *advance = inst->as_barrier_advance();
              lhs = advance->lhs;
              break;
            }
          case ASSIGN_FENCE_COMPLETION:
            {
              lhs = fence_completion_id;
              break;
            }
          case COMPLETE_REPLAY:
            {
              CompleteReplay *replay = inst->as_complete_replay();
              std::map<unsigned,unsigned>::const_iterator finder =
                substitutions.find(replay->complete);
              if (finder != substitutions.end())
                replay->complete = finder->second;
              break;
            }
          default:
            {
              break;
            }
        }
        if ((lhs != -1) && (gen != NULL))
          new_gen[lhs] = idx;
      }
      if (gen != NULL)
        gen->swap(new_gen);
      if (!to_prune.empty())
      {
#ifdef DEBUG_LEGION
        assert(!slices.empty());
#endif
        // Remove these instructions from any slices and then delete them
        for (unsigned idx = 0; idx < slices.size(); idx++)
        {
          std::vector<Instruction*> &slice = slices[idx];
          for (std::vector<Instruction*>::iterator it =
                slice.begin(); it != slice.end(); /*nothing*/)
          {
            std::set<Instruction*>::iterator finder =
              to_prune.find(*it);
            if (finder != to_prune.end())
            {
              it = slice.erase(it);
              delete *finder;
              to_prune.erase(finder);
              if (to_prune.empty())
                break;
            }
            else
              it++;
          }
          if (to_prune.empty())
            break;
        }
#ifdef DEBUG_LEGION
        assert(to_prune.empty());
#endif
      }
    }

    //--------------------------------------------------------------------------
    void PhysicalTemplate::rewrite_frontiers(
                                     std::map<unsigned,unsigned> &substitutions)
    //--------------------------------------------------------------------------
    {
      std::vector<std::pair<unsigned,unsigned> > to_add;
      for (std::map<unsigned,unsigned>::iterator it =
            frontiers.begin(); it != frontiers.end(); /*nothing*/)
      {
        std::map<unsigned,unsigned>::const_iterator finder =
          substitutions.find(it->first);
        if (finder != substitutions.end())
        {
          to_add.emplace_back(std::make_pair(finder->second,it->second));
          std::map<unsigned,unsigned>::iterator to_delete = it++;
          frontiers.erase(to_delete);
        }
        else
          it++;
      }
      for (std::vector<std::pair<unsigned,unsigned> >::const_iterator it =
            to_add.begin(); it != to_add.end(); it++)
      {
        std::map<unsigned,unsigned>::const_iterator finder =
          frontiers.find(it->first);
        if (finder != frontiers.end())
        {
          // Handle the case where we recorded two different frontiers
          // but they are now being merged together from the same source
          // and we can therefore substitute the first one for the second
#ifdef DEBUG_LEGION
          assert(substitutions.find(it->second) == substitutions.end());
#endif
          substitutions[it->second] = finder->second;
        }
        else
          frontiers.insert(*it);
      }
    }

    //--------------------------------------------------------------------------
    void PhysicalTemplate::eliminate_dead_code(std::vector<unsigned> &gen)
    //--------------------------------------------------------------------------
    {
      std::vector<bool> used(instructions.size(), false);
      for (unsigned idx = 0; idx < instructions.size(); ++idx)
      {
        Instruction *inst = instructions[idx];
        InstructionKind kind = inst->get_kind();
        // We only eliminate two kinds of instructions currently:
        // SetOpSyncEvent
        used[idx] = (kind != SET_OP_SYNC_EVENT);
        switch (kind)
        {
          case MERGE_EVENT:
            {
              MergeEvent *merge = inst->as_merge_event();
              for (std::set<unsigned>::iterator it = merge->rhs.begin();
                   it != merge->rhs.end(); ++it)
              {
#ifdef DEBUG_LEGION
                assert(gen[*it] != -1U);
#endif
                used[gen[*it]] = true;
              }
              break;
            }
          case TRIGGER_EVENT:
            {
              TriggerEvent *trigger = inst->as_trigger_event();
#ifdef DEBUG_LEGION
              assert(gen[trigger->rhs] != -1U);
#endif
              used[gen[trigger->rhs]] = true;
              break;
            }
          case ISSUE_COPY:
            {
              IssueCopy *copy = inst->as_issue_copy();
#ifdef DEBUG_LEGION
              assert(gen[copy->precondition_idx] != -1U);
#endif
              used[gen[copy->precondition_idx]] = true;
              break;
            }
          case ISSUE_FILL:
            {
              IssueFill *fill = inst->as_issue_fill();
#ifdef DEBUG_LEGION
              assert(gen[fill->precondition_idx] != -1U);
#endif
              used[gen[fill->precondition_idx]] = true;
              break;
            }
          case ISSUE_ACROSS:
            {
              IssueAcross *across = inst->as_issue_across();
#ifdef DEBUG_LEGION
              assert(gen[across->copy_precondition] != -1U);
#endif
              used[gen[across->copy_precondition]] = true;
              if (across->collective_precondition != 0)
              {
#ifdef DEBUG_LEGION
                assert(gen[across->collective_precondition] != -1U);
#endif
                used[gen[across->collective_precondition]] = true;
              }
              if (across->src_indirect_precondition!= 0)
              {
#ifdef DEBUG_LEGION
                assert(gen[across->src_indirect_precondition] != -1U);
#endif
                used[gen[across->src_indirect_precondition]] = true;
              }
              if (across->dst_indirect_precondition!= 0)
              {
#ifdef DEBUG_LEGION
                assert(gen[across->dst_indirect_precondition] != -1U);
#endif
                used[gen[across->dst_indirect_precondition]] = true;
              }
              break;
            }
          case COMPLETE_REPLAY:
            {
              CompleteReplay *complete = inst->as_complete_replay();
#ifdef DEBUG_LEGION
              assert(gen[complete->complete] != -1U);
#endif
              used[gen[complete->complete]] = true;
              break;
            }
          case BARRIER_ARRIVAL:
            {
              BarrierArrival *arrival = inst->as_barrier_arrival();
#ifdef DEBUG_LEGION
              assert(gen[arrival->rhs] != -1U);
#endif
              used[gen[arrival->rhs]] = true;
              break;
            }
          case REPLAY_MAPPING:
          case CREATE_AP_USER_EVENT:
          case SET_OP_SYNC_EVENT:
          case ASSIGN_FENCE_COMPLETION:
          case BARRIER_ADVANCE:
            {
              break;
            }
          default:
            {
              // unreachable
              assert(false);
            }
        }
      }
      initialize_eliminate_dead_code_frontiers(gen, used);

      std::vector<unsigned> inv_gen(instructions.size(), -1U);
      for (unsigned idx = 0; idx < gen.size(); ++idx)
      {
        unsigned g = gen[idx];
        if (g != -1U && g < instructions.size() && inv_gen[g] == -1U)
          inv_gen[g] = idx;
      }

      std::vector<Instruction*> new_instructions;
      std::vector<Instruction*> to_delete;
      std::vector<unsigned> new_gen(gen.size(), -1U);
      initialize_generators(new_gen);
      for (unsigned idx = 0; idx < instructions.size(); ++idx)
      {
        if (used[idx])
        {
          unsigned e = inv_gen[idx];
#ifdef DEBUG_LEGION
          assert(e == -1U || (e < new_gen.size() && new_gen[e] == -1U));
#endif
          if (e != -1U)
            new_gen[e] = new_instructions.size();
          new_instructions.push_back(instructions[idx]);
        }
        else
          to_delete.push_back(instructions[idx]);
      }

      instructions.swap(new_instructions);
      gen.swap(new_gen);
      for (unsigned idx = 0; idx < to_delete.size(); ++idx)
        delete to_delete[idx];
    }

    //--------------------------------------------------------------------------
    void PhysicalTemplate::push_complete_replays(void)
    //--------------------------------------------------------------------------
    {
      for (unsigned idx = 0; idx < slices.size(); ++idx)
      {
        std::vector<Instruction*> &instructions = slices[idx];
        std::vector<Instruction*> new_instructions;
        new_instructions.reserve(instructions.size());
        std::vector<Instruction*> complete_replays;
        for (unsigned iidx = 0; iidx < instructions.size(); ++iidx)
        {
          Instruction *inst = instructions[iidx];
          if (inst->get_kind() == COMPLETE_REPLAY)
            complete_replays.push_back(inst);
          else
            new_instructions.push_back(inst);
        }
        new_instructions.insert(new_instructions.end(),
                                complete_replays.begin(),
                                complete_replays.end());
        instructions.swap(new_instructions);
      }
    }

    //--------------------------------------------------------------------------
    void PhysicalTemplate::dump_template(void) const
    //--------------------------------------------------------------------------
    {
      InnerContext *ctx = trace->logical_trace->context;
      log_tracing.info() << "#### Replayable: " << replayable 
        << ", Idempotent: " << idempotency << " " 
        << this << " Trace " << trace->logical_trace->tid << " for " 
        << ctx->get_task_name()
        << " (UID " << ctx->get_unique_id() << ") ####";
      if (idempotency == NOT_IDEMPOTENT_SUBSUMPTION)
      {
        log_tracing.info() << "Non-subsumed condition: "
                           << failure.to_string(trace->logical_trace->context);
        if ((failure.view != NULL) && 
            failure.view->remove_base_resource_ref(TRACE_REF))
          delete failure.view;
        failure.view = NULL;
        if ((failure.expr != NULL) &&
            failure.expr->remove_base_expression_reference(TRACE_REF))
          delete failure.expr;
        failure.expr = NULL;
      }
      else if (idempotency == NOT_IDEMPOTENT_ANTIDEPENDENT)
      {
        log_tracing.info() << "Anti-dependent condition: " 
                           << failure.to_string(trace->logical_trace->context);
        if ((failure.view != NULL) && 
            failure.view->remove_base_resource_ref(TRACE_REF))
          delete failure.view;
        failure.view = NULL;
        if ((failure.expr != NULL) &&
            failure.expr->remove_base_expression_reference(TRACE_REF))
          delete failure.expr;
        failure.expr = NULL;
      }
      const size_t replay_parallelism = trace->get_replay_targets().size();
      for (unsigned sidx = 0; sidx < replay_parallelism; ++sidx)
      {
        log_tracing.info() << "[Slice " << sidx << "]";
        dump_instructions(slices[sidx]);
      }
      for (std::map<unsigned, unsigned>::const_iterator it = 
            frontiers.begin(); it != frontiers.end(); ++it)
        log_tracing.info() << "  events[" << it->second << "] = events["
                           << it->first << "]";
      dump_sharded_template();

      log_tracing.info() << "[Precondition]";
      for (std::vector<TraceConditionSet*>::const_iterator it =
            preconditions.begin(); it != preconditions.end(); it++)
        (*it)->dump_conditions();

      log_tracing.info() << "[Anticondition]";
      for (std::vector<TraceConditionSet*>::const_iterator it =
            anticonditions.begin(); it != anticonditions.end(); it++)
        (*it)->dump_conditions();

      log_tracing.info() << "[Postcondition]";
      for (std::vector<TraceConditionSet*>::const_iterator it =
            postconditions.begin(); it != postconditions.end(); it++)
        (*it)->dump_conditions();
    }

    //--------------------------------------------------------------------------
    void PhysicalTemplate::dump_instructions(
                            const std::vector<Instruction*> &instructions) const
    //--------------------------------------------------------------------------
    {
      for (std::vector<Instruction*>::const_iterator it = instructions.begin();
           it != instructions.end(); ++it)
        log_tracing.info() << "  " << (*it)->to_string(memo_entries);
    }

    //--------------------------------------------------------------------------
    void PhysicalTemplate::pack_recorder(Serializer &rez)
    //--------------------------------------------------------------------------
    {
      rez.serialize(trace->runtime->address_space);
      rez.serialize(this);
      rez.serialize<DistributedID>(0); // no coll
    }

    //--------------------------------------------------------------------------
    void PhysicalTemplate::record_premap_output(MemoizableOp *memo,
                                         const Mapper::PremapTaskOutput &output,
                                         std::set<RtEvent> &applied_events)
    //--------------------------------------------------------------------------
    {
      const TraceLocalID op_key = memo->get_trace_local_id();
      AutoLock t_lock(template_lock);
#ifdef DEBUG_LEGION
      assert(is_recording());
      assert(!output.reduction_futures.empty());
      assert(cached_premappings.find(op_key) == cached_premappings.end());
#endif
      CachedPremapping &premapping = cached_premappings[op_key];
      premapping.future_locations = output.reduction_futures;
    }

    //--------------------------------------------------------------------------
    void PhysicalTemplate::get_premap_output(IndexTask *task,
                                          std::vector<Memory> &future_locations)
    //--------------------------------------------------------------------------
    {
      TraceLocalID op_key = task->get_trace_local_id();
      AutoLock t_lock(template_lock, 1, false/*exclusive*/);
#ifdef DEBUG_LEGION
      assert(is_replaying());
#endif
      CachedPremappings::const_iterator finder = 
        cached_premappings.find(op_key);
#ifdef DEBUG_LEGION
      assert(finder != cached_premappings.end());
#endif
      future_locations = finder->second.future_locations;
    }

    //--------------------------------------------------------------------------
    void PhysicalTemplate::record_mapper_output(const TraceLocalID &tlid,
                                            const Mapper::MapTaskOutput &output,
                              const std::deque<InstanceSet> &physical_instances,
                                              std::set<RtEvent> &applied_events)
    //--------------------------------------------------------------------------
    {
      AutoLock t_lock(template_lock);
#ifdef DEBUG_LEGION
      assert(is_recording());
      assert(cached_mappings.find(tlid) == cached_mappings.end());
#endif
      CachedMapping &mapping = cached_mappings[tlid];
      // If you change the things recorded from output here then
      // you also need to change RemoteTraceRecorder::record_mapper_output
      mapping.target_procs = output.target_procs;
      mapping.chosen_variant = output.chosen_variant;
      mapping.task_priority = output.task_priority;
      mapping.postmap_task = output.postmap_task;
      mapping.future_locations = output.future_locations;
      mapping.physical_instances = physical_instances;
      for (std::deque<InstanceSet>::iterator it =
           mapping.physical_instances.begin(); it !=
           mapping.physical_instances.end(); ++it)
      {
        for (unsigned idx = 0; idx < it->size(); idx++)
        {
          const InstanceRef &ref = (*it)[idx];
          if (ref.is_virtual_ref())
            has_virtual_mapping = true;
        }
      }
    }

    //--------------------------------------------------------------------------
    void PhysicalTemplate::get_mapper_output(SingleTask *task,
                                             VariantID &chosen_variant,
                                             TaskPriority &task_priority,
                                             bool &postmap_task,
                              std::vector<Processor> &target_procs,
                              std::vector<Memory> &future_locations,
                              std::deque<InstanceSet> &physical_instances) const
    //--------------------------------------------------------------------------
    {
      TraceLocalID op_key = task->get_trace_local_id();
      AutoLock t_lock(template_lock, 1, false/*exclusive*/);
#ifdef DEBUG_LEGION
      assert(is_replaying());
#endif
      CachedMappings::const_iterator finder = cached_mappings.find(op_key);
#ifdef DEBUG_LEGION
      assert(finder != cached_mappings.end());
#endif
      chosen_variant = finder->second.chosen_variant;
      task_priority = finder->second.task_priority;
      postmap_task = finder->second.postmap_task;
      target_procs = finder->second.target_procs;
      future_locations = finder->second.future_locations;
      physical_instances = finder->second.physical_instances;
    }

    //--------------------------------------------------------------------------
    void PhysicalTemplate::get_allreduce_mapping(AllReduceOp *allreduce,
                      std::vector<Memory> &target_memories, size_t &future_size)
    //--------------------------------------------------------------------------
    {
      TraceLocalID op_key = allreduce->get_trace_local_id();
      AutoLock t_lock(template_lock, 1, false/*exclusive*/);
#ifdef DEBUG_LEGION
      assert(is_replaying());
#endif
      std::map<TraceLocalID,CachedAllreduce>::const_iterator finder =
        cached_allreduces.find(op_key);
#ifdef DEBUG_LEGION
      assert(finder != cached_allreduces.end());
#endif
      target_memories = finder->second.target_memories;
      future_size = finder->second.future_size;
    }

    //--------------------------------------------------------------------------
    void PhysicalTemplate::record_replay_mapping(ApEvent lhs,
                 unsigned op_kind, const TraceLocalID &tlid, bool register_memo)
    //--------------------------------------------------------------------------
    {
      AutoLock tpl_lock(template_lock);
#ifdef DEBUG_LEGION
      assert(is_recording());
#endif
      unsigned lhs_ = convert_event(lhs);
      if (register_memo)
        record_memo_entry(tlid, lhs_, op_kind);
      insert_instruction(new ReplayMapping(*this, lhs_, tlid));
    }

    //--------------------------------------------------------------------------
    void PhysicalTemplate::request_term_event(ApUserEvent &term_event)
    //--------------------------------------------------------------------------
    {
#ifdef DEBUG_LEGION
      assert(!term_event.exists() || term_event.has_triggered_faultignorant());
#endif
      term_event = Runtime::create_ap_user_event(NULL);
    }

    //--------------------------------------------------------------------------
    void PhysicalTemplate::record_create_ap_user_event(
                                     ApUserEvent &lhs, const TraceLocalID &tlid)
    //--------------------------------------------------------------------------
    {
      // Make the event here so it is on our local node
      // Note this is important for control replications where the
      // convert_event method will check this property
      lhs = Runtime::create_ap_user_event(NULL);
      AutoLock tpl_lock(template_lock);
#ifdef DEBUG_LEGION
      assert(is_recording());
#endif

      unsigned lhs_ = convert_event(lhs);
      user_events[lhs_] = lhs;
      insert_instruction(new CreateApUserEvent(*this, lhs_, tlid));
    }

    //--------------------------------------------------------------------------
    void PhysicalTemplate::record_trigger_event(ApUserEvent lhs, ApEvent rhs,
                                                const TraceLocalID &tlid)
    //--------------------------------------------------------------------------
    {
#ifdef DEBUG_LEGION
      assert(lhs.exists());
#endif
      AutoLock tpl_lock(template_lock);
#ifdef DEBUG_LEGION
      assert(is_recording());
#endif
      // Do this first in case it gets pre-empted
      const unsigned rhs_ = 
        rhs.exists() ? find_event(rhs, tpl_lock) : fence_completion_id;
#ifdef DEBUG_LEGION
      // Make sure we're always recording user events on the same shard
      // where the create user event is recorded
      unsigned lhs_ = UINT_MAX;
      for (std::map<unsigned,ApUserEvent>::const_iterator it =
            user_events.begin(); it != user_events.end(); it++)
      {
        if (it->second != lhs)
          continue;
        lhs_ = it->first;
        break;
      }
      assert(lhs_ != UINT_MAX);
#else
      unsigned lhs_ = find_event(lhs, tpl_lock);
#endif
      events.push_back(ApEvent());
      insert_instruction(new TriggerEvent(*this, lhs_, rhs_, tlid));
    }

    //--------------------------------------------------------------------------
    void PhysicalTemplate::record_merge_events(ApEvent &lhs, ApEvent rhs_,
                                               const TraceLocalID &tlid)
    //--------------------------------------------------------------------------
    {
      std::vector<ApEvent> rhs(1, rhs_);
      record_merge_events(lhs, rhs, tlid);
    }

    //--------------------------------------------------------------------------
    void PhysicalTemplate::record_merge_events(ApEvent &lhs, ApEvent e1,
                                           ApEvent e2, const TraceLocalID &tlid)
    //--------------------------------------------------------------------------
    {
      std::vector<ApEvent> rhs(2);
      rhs[0] = e1;
      rhs[1] = e2;
      record_merge_events(lhs, rhs, tlid);
    }

    //--------------------------------------------------------------------------
    void PhysicalTemplate::record_merge_events(ApEvent &lhs, ApEvent e1,
                                               ApEvent e2, ApEvent e3,
                                               const TraceLocalID &tlid)
    //--------------------------------------------------------------------------
    {
      std::vector<ApEvent> rhs(3);
      rhs[0] = e1;
      rhs[1] = e2;
      rhs[2] = e3;
      record_merge_events(lhs, rhs, tlid);
    }

    //--------------------------------------------------------------------------
    void PhysicalTemplate::record_merge_events(ApEvent &lhs,
                                               const std::set<ApEvent>& rhs,
                                               const TraceLocalID &tlid)
    //--------------------------------------------------------------------------
    {
      AutoLock tpl_lock(template_lock);
#ifdef DEBUG_LEGION
      assert(is_recording());
#endif

      std::set<unsigned> rhs_;
      for (std::set<ApEvent>::const_iterator it = rhs.begin(); it != rhs.end();
           it++)
      {
        std::map<ApEvent,unsigned>::const_iterator finder = event_map.find(*it);
        if (finder != event_map.end())
          rhs_.insert(finder->second);
      }
      if (rhs_.size() == 0)
        rhs_.insert(fence_completion_id);

#ifndef LEGION_DISABLE_EVENT_PRUNING
      if (!lhs.exists() || (rhs.find(lhs) != rhs.end()))
      {
        ApUserEvent rename = Runtime::create_ap_user_event(NULL);
        Runtime::trigger_event(NULL, rename, lhs);
        lhs = rename;
      }
#endif

      insert_instruction(new MergeEvent(*this, convert_event(lhs), rhs_, tlid));
    }

    //--------------------------------------------------------------------------
    void PhysicalTemplate::record_merge_events(ApEvent &lhs,
                                               const std::vector<ApEvent>& rhs,
                                               const TraceLocalID &tlid)
    //--------------------------------------------------------------------------
    {
      AutoLock tpl_lock(template_lock);
#ifdef DEBUG_LEGION
      assert(is_recording());
#endif

      std::set<unsigned> rhs_;
      for (std::vector<ApEvent>::const_iterator it =
            rhs.begin(); it != rhs.end(); it++)
      {
        std::map<ApEvent,unsigned>::const_iterator finder = event_map.find(*it);
        if (finder != event_map.end())
          rhs_.insert(finder->second);
      }
      if (rhs_.size() == 0)
        rhs_.insert(fence_completion_id);

#ifndef LEGION_DISABLE_EVENT_PRUNING
      if (!lhs.exists())
      {
        Realm::UserEvent rename(Realm::UserEvent::create_user_event());
        rename.trigger();
        lhs = ApEvent(rename);
      }
      else
      {
        // Check for reuse
        for (unsigned idx = 0; idx < rhs.size(); idx++)
        {
          if (lhs != rhs[idx])
            continue;
          Realm::UserEvent rename(Realm::UserEvent::create_user_event());
          rename.trigger(lhs);
          lhs = ApEvent(rename);
          break;
        }
      }
#endif

      insert_instruction(new MergeEvent(*this, convert_event(lhs), rhs_, tlid));
    }

    //--------------------------------------------------------------------------
    void PhysicalTemplate::record_merge_events(PredEvent &lhs, PredEvent e1,
                                         PredEvent e2, const TraceLocalID &tlid)
    //--------------------------------------------------------------------------
    {
      // need support for predicated execution with tracing
      assert(false);
    }

    //--------------------------------------------------------------------------
    void PhysicalTemplate::record_collective_barrier(ApBarrier bar, 
              ApEvent pre, const std::pair<size_t,size_t> &key, size_t arrivals)
    //--------------------------------------------------------------------------
    {
      // should only be called on sharded physical templates
      assert(false);
    }

    //--------------------------------------------------------------------------
    ShardID PhysicalTemplate::record_barrier_creation(ApBarrier &bar,
                                                      size_t total_arrivals)
    //--------------------------------------------------------------------------
    {
#ifdef DEBUG_LEGION
      assert(!bar.exists());
#endif
      bar = implicit_runtime->create_ap_barrier(total_arrivals); 
      AutoLock tpl_lock(template_lock);
#ifdef DEBUG_LEGION
      assert(is_recording());
#endif
      const unsigned lhs = convert_event(bar);
      BarrierAdvance *advance =
        new BarrierAdvance(*this, bar, lhs, total_arrivals, true/*owner*/);
      insert_instruction(advance);
      // Save this as one of the barriers that we're managing
      managed_barriers[bar] = advance;
      return 0; // No bothering with shards here
    }

    //--------------------------------------------------------------------------
    void PhysicalTemplate::record_barrier_arrival(ApBarrier bar, ApEvent pre,
        size_t arrivals, std::set<RtEvent> &applied_events, ShardID owner_shard)
    //--------------------------------------------------------------------------
    {
#ifdef DEBUG_LEGION
      // Should only be seeing things from ourself here
      assert(owner_shard == 0);
#endif
      AutoLock tpl_lock(template_lock);
#ifdef DEBUG_LEGION
      assert(bar.exists());
      assert(is_recording());
#endif
      const unsigned rhs = 
        pre.exists() ? find_event(pre, tpl_lock) : fence_completion_id;
      const unsigned lhs = events.size();
      events.push_back(ApEvent());
      BarrierArrival *arrival =
          new BarrierArrival(*this, bar, lhs, rhs, arrivals, true/*managed*/);
      insert_instruction(arrival);
      managed_arrivals[bar].push_back(arrival);
    }

    //--------------------------------------------------------------------------
    void PhysicalTemplate::record_issue_copy(const TraceLocalID &tlid, 
                                 ApEvent &lhs, IndexSpaceExpression *expr,
                                 const std::vector<CopySrcDstField>& src_fields,
                                 const std::vector<CopySrcDstField>& dst_fields,
                                 const std::vector<Reservation> &reservations,
#ifdef LEGION_SPY
                                             RegionTreeID src_tree_id,
                                             RegionTreeID dst_tree_id,
#endif
                                             ApEvent precondition,
                                             PredEvent pred_guard,
                                             LgEvent src_unique,
                                             LgEvent dst_unique,
                                             int priority,
                                             CollectiveKind collective,
                                             bool record_effect)
    //--------------------------------------------------------------------------
    {
      if (!lhs.exists())
      {
        Realm::UserEvent rename(Realm::UserEvent::create_user_event());
        rename.trigger();
        lhs = ApEvent(rename);
      } 

      AutoLock tpl_lock(template_lock);
#ifdef DEBUG_LEGION
      assert(is_recording());
#endif
      // Do this first in case it gets preempted
      const unsigned rhs_ = find_event(precondition, tpl_lock);
      unsigned lhs_ = convert_event(lhs);
      insert_instruction(new IssueCopy(
            *this, lhs_, expr, tlid,
            src_fields, dst_fields, reservations,
#ifdef LEGION_SPY
            src_tree_id, dst_tree_id,
#endif
            rhs_, src_unique, dst_unique, priority, collective,record_effect)); 
    }

    //--------------------------------------------------------------------------
    void PhysicalTemplate::record_issue_fill(const TraceLocalID &tlid, 
                                             ApEvent &lhs,
                                             IndexSpaceExpression *expr,
                                 const std::vector<CopySrcDstField> &fields,
                                             const void *fill_value, 
                                             size_t fill_size,
#ifdef LEGION_SPY
                                             UniqueID fill_uid,
                                             FieldSpace handle,
                                             RegionTreeID tree_id,
#endif
                                             ApEvent precondition,
                                             PredEvent pred_guard,
                                             LgEvent unique_event,
                                             int priority,
                                             CollectiveKind collective,
                                             bool record_effect)
    //--------------------------------------------------------------------------
    {
      if (!lhs.exists())
      {
        ApUserEvent rename = Runtime::create_ap_user_event(NULL);
        Runtime::trigger_event(NULL, rename);
        lhs = rename;
      }

      AutoLock tpl_lock(template_lock);
#ifdef DEBUG_LEGION
      assert(is_recording());
#endif
      // Do this first in case it gets preempted
      const unsigned rhs_ = find_event(precondition, tpl_lock);
      unsigned lhs_ = convert_event(lhs);
      insert_instruction(new IssueFill(*this, lhs_, expr, tlid,
                                       fields, fill_value, fill_size, 
#ifdef LEGION_SPY
                                       fill_uid, handle, tree_id,
#endif
                                       rhs_, unique_event,
                                       priority, collective, record_effect));
    }

    //--------------------------------------------------------------------------
    void PhysicalTemplate::record_issue_across(const TraceLocalID &tlid, 
                                              ApEvent &lhs,
                                              ApEvent collective_precondition,
                                              ApEvent copy_precondition,
                                              ApEvent src_indirect_precondition,
                                              ApEvent dst_indirect_precondition,
                                              CopyAcrossExecutor *executor)
    //--------------------------------------------------------------------------
    {
      if (!lhs.exists())
      {
        ApUserEvent rename = Runtime::create_ap_user_event(NULL);
        Runtime::trigger_event(NULL, rename);
        lhs = rename;
      }

      AutoLock tpl_lock(template_lock);
#ifdef DEBUG_LEGION
      assert(is_recording());
#endif
      unsigned copy_pre = find_event(copy_precondition, tpl_lock);
      unsigned collective_pre = 0, src_indirect_pre = 0, dst_indirect_pre = 0;
      if (collective_precondition.exists())
        collective_pre = find_event(collective_precondition, tpl_lock);
      if (src_indirect_precondition.exists())
        src_indirect_pre = find_event(src_indirect_precondition, tpl_lock);
      if (dst_indirect_precondition.exists())
        dst_indirect_pre = find_event(dst_indirect_precondition, tpl_lock);
      unsigned lhs_ = convert_event(lhs);
      IssueAcross *across = new IssueAcross(*this, lhs_,copy_pre,collective_pre,
       src_indirect_pre, dst_indirect_pre, tlid, executor);
      across_copies.push_back(across);
      insert_instruction(across);
    }

    //--------------------------------------------------------------------------
    void PhysicalTemplate::record_op_inst(const TraceLocalID &tlid,
                                          unsigned parent_req_index,
                                          const UniqueInst &inst,
                                          RegionNode *node,
                                          const RegionUsage &usage,
                                          const FieldMask &user_mask,
                                          bool update_validity,
                                          std::set<RtEvent> &applied)
    //--------------------------------------------------------------------------
    {
      AutoLock tpl_lock(template_lock);
      if (update_validity)
        record_instance_user(op_insts[tlid], inst, usage, 
                             node->row_source, user_mask, applied);
    }

    //--------------------------------------------------------------------------
    void PhysicalTemplate::record_instance_user(InstUsers &users,
                                                const UniqueInst &instance,
                                                const RegionUsage &usage,
                                                IndexSpaceExpression *expr,
                                                const FieldMask &mask,
                                                std::set<RtEvent> &applied)
    //--------------------------------------------------------------------------
    {
      if (!IS_READ_ONLY(usage))
        record_mutated_instance(instance, expr, mask, applied);
      for (InstUsers::iterator it = users.begin(); it != users.end(); it++)
      {
        if (!it->matches(instance, usage, expr))
          continue;
        it->mask |= mask;
        return;
      }
      users.emplace_back(InstanceUser(instance, usage, expr, mask));
      if (recorded_views.find(instance.view_did) == recorded_views.end())
      {
        RtEvent ready;
        IndividualView *view = static_cast<IndividualView*>(
            trace->runtime->find_or_request_logical_view(
                                instance.view_did, ready));
        recorded_views[instance.view_did] = view;
        if (ready.exists() && !ready.has_triggered())
          ready.wait();
        view->add_base_gc_ref(TRACE_REF);
      }
      if (recorded_expressions.insert(expr).second)
        expr->add_base_expression_reference(TRACE_REF);
    }

    //--------------------------------------------------------------------------
    void PhysicalTemplate::record_mutated_instance(const UniqueInst &inst,
                              IndexSpaceExpression *expr, const FieldMask &mask,
                              std::set<RtEvent> &applied_events)
    //--------------------------------------------------------------------------
    {
      FieldMaskSet<IndexSpaceExpression> &insts = mutated_insts[inst];
      if (insts.empty() &&
          (recorded_views.find(inst.view_did) == recorded_views.end()))
      {
        RtEvent ready;
        IndividualView *view = static_cast<IndividualView*>(
            trace->runtime->find_or_request_logical_view(inst.view_did, ready));
        recorded_views[inst.view_did] = view;
        if (ready.exists() && !ready.has_triggered())
          ready.wait();
        view->add_base_gc_ref(TRACE_REF);
      }
      if (insts.insert(expr,mask) && recorded_expressions.insert(expr).second)
        expr->add_base_expression_reference(TRACE_REF);
    }

    //--------------------------------------------------------------------------
    void PhysicalTemplate::record_fill_inst(ApEvent lhs,
                                 IndexSpaceExpression *expr,
                                 const UniqueInst &inst,
                                 const FieldMask &fill_mask,
                                 std::set<RtEvent> &applied_events,
                                 const bool reduction_initialization)
    //--------------------------------------------------------------------------
    {
      AutoLock tpl_lock(template_lock);
#ifdef DEBUG_LEGION
      assert(is_recording());
#endif
      const unsigned lhs_ = find_event(lhs, tpl_lock);
      const RegionUsage usage(LEGION_WRITE_ONLY, LEGION_EXCLUSIVE, 0);
      record_instance_user(copy_insts[lhs_], inst, usage, expr, 
                           fill_mask, applied_events);
    }

    //--------------------------------------------------------------------------
    void PhysicalTemplate::record_copy_insts(ApEvent lhs, 
                         const TraceLocalID &tlid,
                         unsigned src_idx, unsigned dst_idx,
                         IndexSpaceExpression *expr,
                         const UniqueInst &src_inst, const UniqueInst &dst_inst,
                         const FieldMask &src_mask, const FieldMask &dst_mask,
                         PrivilegeMode src_mode, PrivilegeMode dst_mode,
                         ReductionOpID redop, std::set<RtEvent> &applied_events)
    //--------------------------------------------------------------------------
    {
      AutoLock tpl_lock(template_lock);
#ifdef DEBUG_LEGION
      assert(is_recording());
#endif
      const unsigned lhs_ = find_event(lhs, tpl_lock);
      const RegionUsage src_usage(src_mode, LEGION_EXCLUSIVE, 0);
      const RegionUsage dst_usage(dst_mode, LEGION_EXCLUSIVE, redop);
      record_instance_user(copy_insts[lhs_], src_inst, src_usage,
                           expr, src_mask, applied_events);
      record_instance_user(copy_insts[lhs_], dst_inst, dst_usage,
                           expr, dst_mask, applied_events);
    }

    //--------------------------------------------------------------------------
    void PhysicalTemplate::record_across_insts(ApEvent lhs, 
                                 const TraceLocalID &tlid,
                                 unsigned src_idx, unsigned dst_idx,
                                 IndexSpaceExpression *expr,
                                 const AcrossInsts &src_insts,
                                 const AcrossInsts &dst_insts,
                                 PrivilegeMode src_mode, PrivilegeMode dst_mode,
                                 bool src_indirect, bool dst_indirect,
                                 std::set<RtEvent> &applied_events)
    //--------------------------------------------------------------------------
    {
      AutoLock tpl_lock(template_lock);
#ifdef DEBUG_LEGION
      assert(is_recording());
#endif
      const unsigned lhs_ = find_event(lhs, tpl_lock);
      const RegionUsage src_usage(src_mode, LEGION_EXCLUSIVE, 0);
      for (AcrossInsts::const_iterator it =
            src_insts.begin(); it != src_insts.end(); it++)
        record_instance_user(src_indirect ? 
            src_indirect_insts[lhs_] : copy_insts[lhs_],
            it->first, src_usage, expr, it->second, applied_events);
      const RegionUsage dst_usage(dst_mode, LEGION_EXCLUSIVE, 0);
      for (AcrossInsts::const_iterator it =
            dst_insts.begin(); it != dst_insts.end(); it++)
        record_instance_user(dst_indirect ?
            dst_indirect_insts[lhs_] : copy_insts[lhs_],
            it->first, dst_usage, expr, it->second, applied_events);
    }

    //--------------------------------------------------------------------------
    void PhysicalTemplate::record_indirect_insts(ApEvent indirect_done,
                            ApEvent all_done, IndexSpaceExpression *expr,
                            const AcrossInsts &insts,
                            std::set<RtEvent> &applied, PrivilegeMode privilege)
    //--------------------------------------------------------------------------
    {
      AutoLock tpl_lock(template_lock);
#ifdef DEBUG_LEGION
      assert(is_recording());
#endif
      const unsigned indirect = find_event(indirect_done, tpl_lock);
      const RegionUsage usage(privilege, LEGION_EXCLUSIVE, 0);
      for (AcrossInsts::const_iterator it = 
            insts.begin(); it != insts.end(); it++)
        record_instance_user(copy_insts[indirect], it->first, 
                             usage, expr, it->second, applied);
    }

    //--------------------------------------------------------------------------
    void PhysicalTemplate::record_set_op_sync_event(ApEvent &lhs, 
                                                    const TraceLocalID &tlid)
    //--------------------------------------------------------------------------
    {
      // Always make a fresh event here for these
      ApUserEvent rename = Runtime::create_ap_user_event(NULL);
      Runtime::trigger_event(NULL, rename, lhs);
      lhs = rename;
      AutoLock tpl_lock(template_lock);
#ifdef DEBUG_LEGION
      assert(is_recording());
#endif

      insert_instruction(new SetOpSyncEvent(*this, convert_event(lhs), tlid));
    }

    //--------------------------------------------------------------------------
    void PhysicalTemplate::record_complete_replay(const TraceLocalID &tlid,
                            ApEvent complete, std::set<RtEvent> &applied_events)
    //--------------------------------------------------------------------------
    {
      AutoLock tpl_lock(template_lock);
#ifdef DEBUG_LEGION
      assert(is_recording());
#endif
      // Do this first in case it gets preempted
      const unsigned complete_ = 
        complete.exists() ? find_event(complete, tpl_lock) : 0;
      events.push_back(ApEvent());
      insert_instruction(new CompleteReplay(*this, tlid, complete_));
    }

    //--------------------------------------------------------------------------
    void PhysicalTemplate::record_reservations(const TraceLocalID &tlid,
                                const std::map<Reservation,bool> &reservations,
                                std::set<RtEvent> &applied_events)
    //--------------------------------------------------------------------------
    {
      AutoLock tpl_lock(template_lock);
#ifdef DEBUG_LEGION
      assert(is_recording());
      assert(cached_reservations.find(tlid) == cached_reservations.end());
#endif
      cached_reservations[tlid] = reservations;
    }

    //--------------------------------------------------------------------------
    void PhysicalTemplate::record_future_allreduce(const TraceLocalID &tlid,
        const std::vector<Memory> &target_memories, size_t future_size)
    //--------------------------------------------------------------------------
    {
      AutoLock tpl_lock(template_lock);
#ifdef DEBUG_LEGION
      assert(is_recording());
      assert(cached_allreduces.find(tlid) == cached_allreduces.end());
#endif
      CachedAllreduce &allreduce = cached_allreduces[tlid];
      allreduce.target_memories = target_memories;
      allreduce.future_size = future_size;
    }

    //--------------------------------------------------------------------------
    void PhysicalTemplate::record_concurrent_barrier(IndexTask *task,
        RtBarrier barrier, const std::vector<ShardID> &shards, size_t arrivals)
    //--------------------------------------------------------------------------
    {
#ifdef DEBUG_LEGION
      assert(!shards.empty());
      assert(std::is_sorted(shards.begin(), shards.end()));
#endif
      const TraceLocalID tlid = task->get_trace_local_id();
      AutoLock tpl_lock(template_lock);
#ifdef DEBUG_LEGION
      assert(concurrent_barriers.find(tlid) == concurrent_barriers.end());
#endif
      ConcurrentBarrier &concurrent = concurrent_barriers[tlid];
      concurrent.barrier = barrier;
      concurrent.shards = shards;
      concurrent.participants = arrivals;
    }

    //--------------------------------------------------------------------------
    RtBarrier PhysicalTemplate::get_concurrent_barrier(IndexTask *task)
    //--------------------------------------------------------------------------
    {
      const TraceLocalID tlid = task->get_trace_local_id();
      AutoLock tpl_lock(template_lock);
      std::map<TraceLocalID,ConcurrentBarrier>::iterator finder =
        concurrent_barriers.find(tlid);
#ifdef DEBUG_LEGION
      assert(finder != concurrent_barriers.end());
#endif
      const RtBarrier result = finder->second.barrier;
      Runtime::advance_barrier(finder->second.barrier);
      return result;
    }

    //--------------------------------------------------------------------------
    const std::vector<ShardID>& PhysicalTemplate::get_concurrent_shards(
                                                            ReplIndexTask *task)
    //--------------------------------------------------------------------------
    {
      const TraceLocalID tlid = task->get_trace_local_id();
      AutoLock tpl_lock(template_lock);
      std::map<TraceLocalID,ConcurrentBarrier>::iterator finder =
        concurrent_barriers.find(tlid);
#ifdef DEBUG_LEGION
      assert(finder != concurrent_barriers.end());
#endif
      return finder->second.shards;
    }

    //--------------------------------------------------------------------------
    void PhysicalTemplate::get_task_reservations(SingleTask *task,
                                 std::map<Reservation,bool> &reservations) const
    //--------------------------------------------------------------------------
    {
      const TraceLocalID key = task->get_trace_local_id();
      AutoLock t_lock(template_lock, 1, false/*exclusive*/);
#ifdef DEBUG_LEGION
      assert(is_replaying());
#endif
      std::map<TraceLocalID,std::map<Reservation,bool> >::const_iterator
        finder = cached_reservations.find(key);
#ifdef DEBUG_LEGION
      assert(finder != cached_reservations.end());
#endif
      reservations = finder->second;
    }

    //--------------------------------------------------------------------------
    void PhysicalTemplate::record_owner_shard(unsigned tid, ShardID owner)
    //--------------------------------------------------------------------------
    {
      // Only called on sharded physical template
      assert(false);
    }

    //--------------------------------------------------------------------------
    void PhysicalTemplate::record_local_space(unsigned tid, IndexSpace sp)
    //--------------------------------------------------------------------------
    {
      // Only called on sharded physical template
      assert(false);
    }

    //--------------------------------------------------------------------------
    void PhysicalTemplate::record_sharding_function(unsigned tid, 
                                                    ShardingFunction *function)
    //--------------------------------------------------------------------------
    {
      // Only called on sharded physical template
      assert(false);
    }

    //--------------------------------------------------------------------------
    ShardID PhysicalTemplate::find_owner_shard(unsigned tid)
    //--------------------------------------------------------------------------
    {
      // Only called on sharded physical template
      assert(false);
      return 0;
    }

    //--------------------------------------------------------------------------
    IndexSpace PhysicalTemplate::find_local_space(unsigned tid)
    //--------------------------------------------------------------------------
    {
      // Only called on sharded physical template
      assert(false);
      return IndexSpace::NO_SPACE;
    }

    //--------------------------------------------------------------------------
    ShardingFunction* PhysicalTemplate::find_sharding_function(unsigned tid)
    //--------------------------------------------------------------------------
    {
      // Only called on sharded physical template
      assert(false);
      return NULL;
    } 

    //--------------------------------------------------------------------------
    void PhysicalTemplate::initialize_replay(ApEvent completion, bool recurrent)
    //--------------------------------------------------------------------------
    {
#ifdef DEBUG_LEGION
      assert(operations.empty());
      assert(remaining_replays.load() == 0);
      assert(!replay_postcondition.exists());
#endif
      if (total_replays++ == Realm::Barrier::MAX_PHASES)
      {
        replay_precondition = refresh_managed_barriers();
        // Reset it back to one after updating our barriers
        total_replays = 1;
      }
      else
        replay_precondition = RtEvent::NO_RT_EVENT;
      remaining_replays.store(slices.size());
      total_logical.store(0);
      // Check to see if we have a finished transitive reduction result
      check_finalize_transitive_reduction();

      if (recurrent)
      {
        if (last_fence != NULL)
          events[fence_completion_id] = events[last_fence->complete];
        for (std::map<unsigned, unsigned>::iterator it = frontiers.begin();
            it != frontiers.end(); ++it)
          events[it->second] = events[it->first];
      }
      else
      {
        events[fence_completion_id] = completion;
        for (std::map<unsigned, unsigned>::iterator it = frontiers.begin();
            it != frontiers.end(); ++it)
          events[it->second] = completion;
      }

      for (std::map<unsigned, unsigned>::iterator it =
            crossing_events.begin(); it != crossing_events.end(); ++it)
      {
        ApUserEvent ev = Runtime::create_ap_user_event(NULL);
        events[it->first] = ev;
        user_events[it->first] = ev;
      }
    }

    //--------------------------------------------------------------------------
    void PhysicalTemplate::start_replay(void)
    //--------------------------------------------------------------------------
    {
      Runtime *runtime = trace->runtime;
      const std::vector<Processor> &replay_targets = 
        trace->get_replay_targets();
#ifdef DEBUG_LEGION
      assert(remaining_replays.load() == slices.size());
#endif
      for (unsigned idx = 0; idx < slices.size(); ++idx)
      {
        ReplaySliceArgs args(this, idx, trace->is_recurrent());
        if (runtime->replay_on_cpus)
          runtime->issue_application_processor_task(args, LG_LOW_PRIORITY,
            replay_targets[idx % replay_targets.size()], replay_precondition);
        else
          runtime->issue_runtime_meta_task(args, LG_THROUGHPUT_WORK_PRIORITY,
            replay_precondition, replay_targets[idx % replay_targets.size()]);
      }
    }

    //--------------------------------------------------------------------------
    RtEvent PhysicalTemplate::refresh_managed_barriers(void)
    //--------------------------------------------------------------------------
    {
      std::map<ShardID,std::map<ApEvent,ApBarrier> > notifications;
      for (std::map<ApEvent,BarrierAdvance*>::const_iterator it =
            managed_barriers.begin(); it != managed_barriers.end(); it++)
        it->second->refresh_barrier(it->first, notifications);
      if (!notifications.empty())
      {
#ifdef DEBUG_LEGION
        assert(notifications.size() == 1);
#endif
        std::map<ShardID,std::map<ApEvent,ApBarrier> >::const_iterator local =
          notifications.begin();
#ifdef DEBUG_LEGION
        assert(local->first == 0);
        assert(local->second.size() == managed_arrivals.size());
#endif
        for (std::map<ApEvent,ApBarrier>::const_iterator it =
              local->second.begin(); it != local->second.end(); it++)
        {
          std::map<ApEvent,std::vector<BarrierArrival*> >::iterator finder =
            managed_arrivals.find(it->first);
#ifdef DEBUG_LEGION
          assert(finder != managed_arrivals.end());
#endif
          for (unsigned idx = 0; idx < finder->second.size(); idx++)
            finder->second[idx]->set_managed_barrier(it->second);
        }
      }
      for (std::map<TraceLocalID,ConcurrentBarrier>::iterator it =
            concurrent_barriers.begin(); it != concurrent_barriers.end(); it++)
      {
#ifdef DEBUG_LEGION
        assert(it->second.shards.size() == 1);
        assert(it->second.shards.back() == 0);
#endif
        it->second.barrier.destroy_barrier();
        it->second.barrier = 
          implicit_runtime->create_rt_barrier(it->second.participants);
      }
      return RtEvent::NO_RT_EVENT;
    }

    //--------------------------------------------------------------------------
    void PhysicalTemplate::finish_replay(FenceOp *fence,
                                         std::set<ApEvent> &postconditions)
    //--------------------------------------------------------------------------
    {
      if (remaining_replays.load() > 0)
      {
        RtEvent wait_on;
        {
          AutoLock tpl_lock(template_lock);
          if (remaining_replays.load() > 0)
          {
#ifdef DEBUG_LEGION
            assert(!replay_postcondition.exists());
#endif
            replay_postcondition = Runtime::create_rt_user_event();
            wait_on = replay_postcondition;
          }
        }
        if (wait_on.exists())
        {
          wait_on.wait();
          replay_postcondition = RtUserEvent::NO_RT_USER_EVENT;
        }
      }
      for (std::map<unsigned,unsigned>::const_iterator it =
            frontiers.begin(); it != frontiers.end(); it++)
        postconditions.insert(events[it->first]);
      if (last_fence != NULL)
        postconditions.insert(events[last_fence->complete]);
      operations.clear();
      replay_complete = fence->get_completion_event();
    }

    //--------------------------------------------------------------------------
    bool PhysicalTemplate::defer_template_deletion(ApEvent &pending_deletion,
                                              std::set<RtEvent> &applied_events)
    //--------------------------------------------------------------------------
    {
      pending_deletion = get_completion_for_deletion();
      if (!pending_deletion.exists() && 
          transitive_reduction_done.has_triggered())
      {
        check_finalize_transitive_reduction();
        return false;
      }
      RtEvent precondition = Runtime::protect_event(pending_deletion);
      if (transitive_reduction_done.exists() && 
          !transitive_reduction_done.has_triggered())
      {
        if (precondition.exists())
          precondition = 
            Runtime::merge_events(precondition, transitive_reduction_done);
        else
          precondition = transitive_reduction_done;
      }
      if (precondition.exists() && !precondition.has_triggered())
      {
        DeleteTemplateArgs args(this);
        applied_events.insert(trace->runtime->issue_runtime_meta_task(args,
                                            LG_LOW_PRIORITY, precondition));
        return true;
      }
      else
      {
        check_finalize_transitive_reduction();
        return false;
      }
    }

    //--------------------------------------------------------------------------
    /*static*/ void PhysicalTemplate::handle_replay_slice(const void *args)
    //--------------------------------------------------------------------------
    {
      const ReplaySliceArgs *pargs = (const ReplaySliceArgs*)args;
      pargs->tpl->execute_slice(pargs->slice_index, pargs->recurrent_replay);
    }

    //--------------------------------------------------------------------------
    /*static*/ void PhysicalTemplate::handle_transitive_reduction(
                                                               const void *args)
    //--------------------------------------------------------------------------
    {
      const TransitiveReductionArgs *targs =
        (const TransitiveReductionArgs*)args;
      targs->tpl->transitive_reduction(targs->state, true/*deferred*/); 
    }

    //--------------------------------------------------------------------------
    /*static*/ void PhysicalTemplate::handle_delete_template(const void *args)
    //--------------------------------------------------------------------------
    {
      const DeleteTemplateArgs *pargs = (const DeleteTemplateArgs*)args;
      pargs->tpl->check_finalize_transitive_reduction();
      delete pargs->tpl;
    }

    //--------------------------------------------------------------------------
    void PhysicalTemplate::record_memo_entry(const TraceLocalID &tlid,
                                             unsigned entry, unsigned op_kind)
    //--------------------------------------------------------------------------
    {
#ifdef DEBUG_LEGION
      assert(memo_entries.find(tlid) == memo_entries.end());
#endif
      memo_entries[tlid] = std::pair<unsigned,unsigned>(entry, op_kind);
    }

    //--------------------------------------------------------------------------
#ifdef DEBUG_LEGION
    unsigned PhysicalTemplate::convert_event(const ApEvent &event, bool check)
#else
    inline unsigned PhysicalTemplate::convert_event(const ApEvent &event)
#endif
    //--------------------------------------------------------------------------
    {
      unsigned event_ = events.size();
      events.push_back(event);
#ifdef DEBUG_LEGION
      assert(event_map.find(event) == event_map.end());
#endif
      event_map[event] = event_;
      return event_;
    }

    //--------------------------------------------------------------------------
    inline unsigned PhysicalTemplate::find_event(const ApEvent &event, 
                                                 AutoLock &tpl_lock)
    //--------------------------------------------------------------------------
    {
      std::map<ApEvent,unsigned>::const_iterator finder = event_map.find(event);
#ifdef DEBUG_LEGION
      assert(finder != event_map.end());
      assert(finder->second != NO_INDEX);
#endif
      return finder->second;
    }

    //--------------------------------------------------------------------------
    inline void PhysicalTemplate::insert_instruction(Instruction *inst)
    //--------------------------------------------------------------------------
    {
#ifdef DEBUG_LEGION
      assert(instructions.size() + 1 == events.size());
#endif
      instructions.push_back(inst);
    }

    //--------------------------------------------------------------------------
    void PhysicalTemplate::find_all_last_users(const InstUsers &inst_users,
                                               std::set<unsigned> &users) const
    //--------------------------------------------------------------------------
    {
      for (InstUsers::const_iterator uit =
            inst_users.begin(); uit != inst_users.end(); uit++)
      {
        std::map<UniqueInst,std::deque<LastUserResult> >::const_iterator
          finder = instance_last_users.find(uit->instance);
#ifdef DEBUG_LEGION
        assert(finder != instance_last_users.end());
#endif
        for (std::deque<LastUserResult>::const_iterator it =
              finder->second.begin(); it != finder->second.end(); it++)
        {
          if (!it->user.matches(*uit))
            continue;
#ifdef DEBUG_LEGION
          assert(it->events.size() == it->frontiers.size());
#endif
          users.insert(it->frontiers.begin(), it->frontiers.end());
          break;
        }
      }
    }

    //--------------------------------------------------------------------------
    bool PhysicalTemplate::are_read_only_users(InstUsers &inst_users)
    //--------------------------------------------------------------------------
    {
      RegionTreeForest *forest = trace->runtime->forest;
      for (InstUsers::const_iterator vit = 
            inst_users.begin(); vit != inst_users.end(); vit++)
      {
        // Scan through the other users and look for anything overlapping
        LegionMap<UniqueInst,
                  FieldMaskSet<IndexSpaceExpression> >::const_iterator
          finder = mutated_insts.find(vit->instance);
        if (finder == mutated_insts.end())
          continue;
        if (vit->mask * finder->second.get_valid_mask())
          continue;
        for (FieldMaskSet<IndexSpaceExpression>::const_iterator it =
              finder->second.begin(); it != finder->second.end(); it++)
        {
          if (vit->mask * it->second)
            continue;
          IndexSpaceExpression *intersect = 
            forest->intersect_index_spaces(vit->expr, it->first);
          if (intersect->is_empty())
            continue;
          // Not immutable
          return false;
        }
      }
      return true;
    }

    /////////////////////////////////////////////////////////////
    // ShardedPhysicalTemplate
    /////////////////////////////////////////////////////////////

    //--------------------------------------------------------------------------
    ShardedPhysicalTemplate::ShardedPhysicalTemplate(PhysicalTrace *trace,
                                    ApEvent fence_event, ReplicateContext *ctx)
      : PhysicalTemplate(trace, fence_event), repl_ctx(ctx),
        local_shard(repl_ctx->owner_shard->shard_id), 
        total_shards(repl_ctx->shard_manager->total_shards),
        template_index(repl_ctx->register_trace_template(this)),
        refreshed_barriers(0), next_deferral_precondition(0), 
        recurrent_replays(0), updated_frontiers(0)
    //--------------------------------------------------------------------------
    {
      repl_ctx->add_base_resource_ref(TRACE_REF);
    }

    //--------------------------------------------------------------------------
    ShardedPhysicalTemplate::~ShardedPhysicalTemplate(void)
    //--------------------------------------------------------------------------
    {
      for (std::map<unsigned,ApBarrier>::iterator it = 
            local_frontiers.begin(); it != local_frontiers.end(); it++)
        it->second.destroy_barrier();
      // Unregister ourselves from the context and then remove our reference
      repl_ctx->unregister_trace_template(template_index);
      if (repl_ctx->remove_base_resource_ref(TRACE_REF))
        delete repl_ctx;
    } 

    //--------------------------------------------------------------------------
    void ShardedPhysicalTemplate::record_trigger_event(ApUserEvent lhs,
                                          ApEvent rhs, const TraceLocalID &tlid)
    //--------------------------------------------------------------------------
    {
#ifdef DEBUG_LEGION
      assert(lhs.exists());
#endif
      const AddressSpaceID event_space = find_event_space(lhs);
      if ((event_space == trace->runtime->address_space) &&
          record_shard_event_trigger(lhs, rhs, tlid))
        return;
      RtEvent done = repl_ctx->shard_manager->send_trace_event_trigger(
          trace->logical_trace->tid, event_space, lhs, rhs, tlid);
      if (done.exists())
        done.wait();
    }

    //--------------------------------------------------------------------------
    bool ShardedPhysicalTemplate::record_shard_event_trigger(ApUserEvent lhs,
        ApEvent rhs, const TraceLocalID &tlid)
    //--------------------------------------------------------------------------
    {
#ifdef DEBUG_LEGION
      assert(lhs.exists());
#endif
      AutoLock tpl_lock(template_lock);
#ifdef DEBUG_LEGION
      assert(is_recording());
#endif
      std::map<ApEvent,unsigned>::const_iterator finder = event_map.find(lhs);
      if (finder == event_map.end())
        return false;
#ifdef DEBUG_LEGION
      assert(finder->second != NO_INDEX);
#endif
      const unsigned rhs_ =
        rhs.exists() ? find_event(rhs, tpl_lock) : fence_completion_id;
      events.push_back(ApEvent());
      insert_instruction(new TriggerEvent(*this, finder->second, rhs_, tlid));
      return true;
    }

    //--------------------------------------------------------------------------
    void ShardedPhysicalTemplate::record_merge_events(ApEvent &lhs,
                         const std::set<ApEvent> &rhs, const TraceLocalID &tlid)
    //--------------------------------------------------------------------------
    {
      AutoLock tpl_lock(template_lock);
#ifdef DEBUG_LEGION
      assert(is_recording());
#endif
      std::set<unsigned> rhs_;
      std::set<RtEvent> wait_for;
      std::vector<ApEvent> pending_events;
      std::map<ApEvent,RtUserEvent> request_events;
      for (std::set<ApEvent>::const_iterator it =
            rhs.begin(); it != rhs.end(); it++)
      {
        if (!it->exists())
          continue;
        std::map<ApEvent,unsigned>::const_iterator finder = event_map.find(*it);
        if (finder == event_map.end())
        {
          // We're going to need to check this event later
          pending_events.push_back(*it);
          // See if anyone else has requested this event yet 
          std::map<ApEvent,RtEvent>::const_iterator request_finder = 
            pending_event_requests.find(*it);
          if (request_finder == pending_event_requests.end())
          {
            const RtUserEvent request_event = Runtime::create_rt_user_event();
            pending_event_requests[*it] = request_event;
            wait_for.insert(request_event);
            request_events[*it] = request_event;
          }
          else
            wait_for.insert(request_finder->second);
        }
        else if (finder->second != NO_INDEX)
          rhs_.insert(finder->second);
      }
      // If we have anything to wait for we need to do that
      if (!wait_for.empty())
      {
        tpl_lock.release();
        // Send any request messages first
        if (!request_events.empty())
        {
          for (std::map<ApEvent,RtUserEvent>::const_iterator it = 
                request_events.begin(); it != request_events.end(); it++)
            request_remote_shard_event(it->first, it->second);
        }
        // Do the wait
        const RtEvent wait_on = Runtime::merge_events(wait_for);
        if (wait_on.exists() && !wait_on.has_triggered())
          wait_on.wait();
        tpl_lock.reacquire();
        // All our pending events should be here now
        for (std::vector<ApEvent>::const_iterator it = 
              pending_events.begin(); it != pending_events.end(); it++)
        {
          std::map<ApEvent,unsigned>::const_iterator finder =
            event_map.find(*it);
#ifdef DEBUG_LEGION
          assert(finder != event_map.end());
#endif
          if (finder->second != NO_INDEX)
            rhs_.insert(finder->second);
        }
      }
      if (rhs_.size() == 0)
        rhs_.insert(fence_completion_id);
      
      // If the lhs event wasn't made on this node then we need to rename it
      // because we need all events to go back to a node where we know that
      // we have a shard that can answer queries about it
      const AddressSpaceID event_space = find_event_space(lhs);
      if (event_space != repl_ctx->runtime->address_space)
      {
        ApUserEvent rename = Runtime::create_ap_user_event(NULL);
        Runtime::trigger_event(NULL, rename, lhs);
        lhs = rename;
      }
#ifndef LEGION_DISABLE_EVENT_PRUNING
      else if (!lhs.exists() || (rhs.find(lhs) != rhs.end()))
      {
        ApUserEvent rename = Runtime::create_ap_user_event(NULL);
        Runtime::trigger_event(NULL, rename, lhs);
        lhs = rename;
      }
#endif
      insert_instruction(
          new MergeEvent(*this, convert_event(lhs), rhs_, tlid));
    }

    //--------------------------------------------------------------------------
    void ShardedPhysicalTemplate::record_merge_events(ApEvent &lhs,
                      const std::vector<ApEvent> &rhs, const TraceLocalID &tlid)
    //--------------------------------------------------------------------------
    {
      AutoLock tpl_lock(template_lock);
#ifdef DEBUG_LEGION
      assert(is_recording());
#endif
      std::set<unsigned> rhs_;
      std::set<RtEvent> wait_for;
      std::vector<ApEvent> pending_events;
      std::map<ApEvent,RtUserEvent> request_events;
      for (std::vector<ApEvent>::const_iterator it =
            rhs.begin(); it != rhs.end(); it++)
      {
        if (!it->exists())
          continue;
        std::map<ApEvent,unsigned>::const_iterator finder = event_map.find(*it);
        if (finder == event_map.end())
        {
          // We're going to need to check this event later
          pending_events.push_back(*it);
          // See if anyone else has requested this event yet 
          std::map<ApEvent,RtEvent>::const_iterator request_finder = 
            pending_event_requests.find(*it);
          if (request_finder == pending_event_requests.end())
          {
            const RtUserEvent request_event = Runtime::create_rt_user_event();
            pending_event_requests[*it] = request_event;
            wait_for.insert(request_event);
            request_events[*it] = request_event;
          }
          else
            wait_for.insert(request_finder->second);
        }
        else if (finder->second != NO_INDEX)
          rhs_.insert(finder->second);
      }
      // If we have anything to wait for we need to do that
      if (!wait_for.empty())
      {
        tpl_lock.release();
        // Send any request messages first
        if (!request_events.empty())
        {
          for (std::map<ApEvent,RtUserEvent>::const_iterator it = 
                request_events.begin(); it != request_events.end(); it++)
            request_remote_shard_event(it->first, it->second);
        }
        // Do the wait
        const RtEvent wait_on = Runtime::merge_events(wait_for);
        if (wait_on.exists() && !wait_on.has_triggered())
          wait_on.wait();
        tpl_lock.reacquire();
        // All our pending events should be here now
        for (std::vector<ApEvent>::const_iterator it = 
              pending_events.begin(); it != pending_events.end(); it++)
        {
          std::map<ApEvent,unsigned>::const_iterator finder =
            event_map.find(*it);
#ifdef DEBUG_LEGION
          assert(finder != event_map.end());
#endif
          if (finder->second != NO_INDEX)
            rhs_.insert(finder->second);
        }
      }
      if (rhs_.size() == 0)
        rhs_.insert(fence_completion_id);
      
      // If the lhs event wasn't made on this node then we need to rename it
      // because we need all events to go back to a node where we know that
      // we have a shard that can answer queries about it
      const AddressSpaceID event_space = find_event_space(lhs);
      if (event_space != repl_ctx->runtime->address_space)
      {
        ApUserEvent rename = Runtime::create_ap_user_event(NULL);
        Runtime::trigger_event(NULL, rename, lhs);
        lhs = rename;
      }
#ifndef LEGION_DISABLE_EVENT_PRUNING
      else if (!lhs.exists())
      {
        ApUserEvent rename = Runtime::create_ap_user_event(NULL);
        Runtime::trigger_event(NULL, rename);
        lhs = rename;
      }
      else
      {
        for (unsigned idx = 0; idx < rhs.size(); idx++)
        {
          if (lhs != rhs[idx])
            continue;
          ApUserEvent rename = Runtime::create_ap_user_event(NULL);
          Runtime::trigger_event(NULL, rename, lhs);
          lhs = rename;
          break;
        }
      }
#endif
      insert_instruction(
          new MergeEvent(*this, convert_event(lhs), rhs_, tlid));
    }

#ifdef DEBUG_LEGION
    //--------------------------------------------------------------------------
    unsigned ShardedPhysicalTemplate::convert_event(const ApEvent &event, 
                                                    bool check)
    //--------------------------------------------------------------------------
    {
      // We should only be recording events made on our node
      assert(!check || 
          (find_event_space(event) == repl_ctx->runtime->address_space));
      return PhysicalTemplate::convert_event(event, check);
    }
#endif

    //--------------------------------------------------------------------------
    unsigned ShardedPhysicalTemplate::find_event(const ApEvent &event,
                                                 AutoLock &tpl_lock)
    //--------------------------------------------------------------------------
    {
      std::map<ApEvent,unsigned>::const_iterator finder = event_map.find(event);
      // If we've already got it then we're done
      if (finder != event_map.end())
      {
#ifdef DEBUG_LEGION
        assert(finder->second != NO_INDEX);
#endif
        return finder->second;
      }
      // If we don't have it then we need to request it
      // See if someone else already sent the request
      RtEvent wait_for;
      RtUserEvent request_event;
      std::map<ApEvent,RtEvent>::const_iterator request_finder = 
        pending_event_requests.find(event);
      if (request_finder == pending_event_requests.end())
      {
        // We're the first ones so send the request
        request_event = Runtime::create_rt_user_event();
        wait_for = request_event;
        pending_event_requests[event] = wait_for;
      }
      else
        wait_for = request_finder->second;
      // Can't be holding the lock while we wait
      tpl_lock.release();
      // Send the request if necessary
      if (request_event.exists())
        request_remote_shard_event(event, request_event);
      if (wait_for.exists())
        wait_for.wait();
      tpl_lock.reacquire();
      // Once we get here then there better be an answer
      finder = event_map.find(event);
#ifdef DEBUG_LEGION
      assert(finder != event_map.end());
      assert(finder->second != NO_INDEX);
#endif
      return finder->second;
    }

    //--------------------------------------------------------------------------
    void ShardedPhysicalTemplate::record_collective_barrier(ApBarrier bar,
              ApEvent pre, const std::pair<size_t,size_t> &key, size_t arrivals)
    //--------------------------------------------------------------------------
    {
#ifdef DEBUG_LEGION
      assert(bar.exists());
#endif
      AutoLock tpl_lock(template_lock);
#ifdef DEBUG_LEGION
      assert(is_recording());
#endif
      const unsigned pre_ = pre.exists() ? find_event(pre, tpl_lock) : 0;
#ifdef DEBUG_LEGION
      const unsigned bar_ = convert_event(bar, false/*check*/);
#else
      const unsigned bar_ = convert_event(bar);
#endif
      BarrierArrival *arrival =
        new BarrierArrival(*this, bar, bar_, pre_, arrivals, false/*managed*/);
      insert_instruction(arrival);
#ifdef DEBUG_LEGION
      assert(collective_barriers.find(key) == collective_barriers.end());
#endif
      // Save this collective barrier
      collective_barriers[key] = arrival;
    }

    //--------------------------------------------------------------------------
    ShardID ShardedPhysicalTemplate::record_barrier_creation(ApBarrier &bar,
                                                          size_t total_arrivals)
    //--------------------------------------------------------------------------
    {
      PhysicalTemplate::record_barrier_creation(bar, total_arrivals);
      return local_shard;
    }

    //--------------------------------------------------------------------------
    void ShardedPhysicalTemplate::record_barrier_arrival(ApBarrier bar,
        ApEvent pre, size_t arrival_count, std::set<RtEvent> &applied,
        ShardID owner_shard)
    //--------------------------------------------------------------------------
    {
      AutoLock tpl_lock(template_lock);
#ifdef DEBUG_LEGION
      assert(bar.exists());
      assert(is_recording());
#endif
      // Find the pre event first
      unsigned rhs = find_event(pre, tpl_lock);
      events.push_back(ApEvent());
      BarrierArrival *arrival = new BarrierArrival(*this, bar,
          events.size() - 1, rhs, arrival_count, true/*managed*/);
      insert_instruction(arrival);
      if (owner_shard != local_shard)
      {
        // Check to see if we've already made a barrier arrival instruction
        // for this barrier or not
        std::map<ApEvent,std::vector<BarrierArrival*> >::iterator finder =
          managed_arrivals.find(bar);
        if (finder == managed_arrivals.end())
        {
          // Need to request a subscription to this barrier on the owner shard
          // We need to tell the owner shard that we are going to 
          // subscribe to its updates for this barrier
          RtEvent subscribed = Runtime::create_rt_user_event();
          ShardManager *manager = repl_ctx->shard_manager;
          Serializer rez;
          rez.serialize(manager->did);
          rez.serialize(owner_shard);
          rez.serialize(template_index);
          rez.serialize(REMOTE_BARRIER_SUBSCRIBE);
          rez.serialize(bar);
          rez.serialize(local_shard);
          rez.serialize(subscribed);
          manager->send_trace_update(owner_shard, rez);
          applied.insert(subscribed); 
          managed_arrivals[bar].push_back(arrival);
        }
        else
          finder->second.push_back(arrival);
      }
      else
        managed_arrivals[bar].push_back(arrival);
    }

    //--------------------------------------------------------------------------
    void ShardedPhysicalTemplate::record_issue_copy(const TraceLocalID &tlid, 
                                 ApEvent &lhs, IndexSpaceExpression *expr,
                                 const std::vector<CopySrcDstField>& src_fields,
                                 const std::vector<CopySrcDstField>& dst_fields,
                                 const std::vector<Reservation>& reservations,
#ifdef LEGION_SPY
                                 RegionTreeID src_tree_id,
                                 RegionTreeID dst_tree_id,
#endif
                                 ApEvent precondition, PredEvent pred_guard,
                                 LgEvent src_unique, LgEvent dst_unique, 
                                 int priority, CollectiveKind collective,
                                 bool record_effect)
    //--------------------------------------------------------------------------
    {
      // Make sure the lhs event is local to our shard
      if (lhs.exists())
      {
        const AddressSpaceID event_space = find_event_space(lhs);
        if (event_space != repl_ctx->runtime->address_space)
        {
          ApUserEvent rename = Runtime::create_ap_user_event(NULL);
          Runtime::trigger_event(NULL, rename, lhs);
          lhs = rename;
        }
      }
      // Then do the base call
      PhysicalTemplate::record_issue_copy(tlid, lhs, expr, src_fields,
                                          dst_fields, reservations,
#ifdef LEGION_SPY
                                          src_tree_id, dst_tree_id,
#endif
                                          precondition, pred_guard,
                                          src_unique, dst_unique,
                                          priority, collective, record_effect);
    } 
    
    //--------------------------------------------------------------------------
    void ShardedPhysicalTemplate::record_issue_fill(const TraceLocalID &tlid,
                                 ApEvent &lhs, IndexSpaceExpression *expr,
                                 const std::vector<CopySrcDstField> &fields,
                                 const void *fill_value, size_t fill_size,
#ifdef LEGION_SPY
                                 UniqueID fill_uid, FieldSpace handle,
                                 RegionTreeID tree_id,
#endif
                                 ApEvent precondition, PredEvent pred_guard,
                                 LgEvent unique_event, int priority,
                                 CollectiveKind collective, bool record_effect)
    //--------------------------------------------------------------------------
    {
      // Make sure the lhs event is local to our shard
      if (lhs.exists())
      {
        const AddressSpaceID event_space = find_event_space(lhs);
        if (event_space != repl_ctx->runtime->address_space)
        {
          ApUserEvent rename = Runtime::create_ap_user_event(NULL);
          Runtime::trigger_event(NULL, rename, lhs);
          lhs = rename;
        }
      }
      // Then do the base call
      PhysicalTemplate::record_issue_fill(tlid, lhs, expr, fields,
                                          fill_value, fill_size,
#ifdef LEGION_SPY
                                          fill_uid, handle, tree_id,
#endif
                                          precondition, pred_guard, 
                                          unique_event, priority,
                                          collective, record_effect);
    }

    //--------------------------------------------------------------------------
    void ShardedPhysicalTemplate::record_issue_across(const TraceLocalID &tlid, 
                                             ApEvent &lhs,
                                             ApEvent collective_precondition,
                                             ApEvent copy_precondition,
                                             ApEvent src_indirect_precondition,
                                             ApEvent dst_indirect_precondition,
                                             CopyAcrossExecutor *executor)
    //--------------------------------------------------------------------------
    {
      // Make sure the lhs event is local to our shard
      if (lhs.exists())
      {
        const AddressSpaceID event_space = find_event_space(lhs);
        if (event_space != repl_ctx->runtime->address_space)
        {
          ApUserEvent rename = Runtime::create_ap_user_event(NULL);
          Runtime::trigger_event(NULL, rename, lhs);
          lhs = rename;
        }
      }
      // Then do the base call
      PhysicalTemplate::record_issue_across(tlid, lhs, collective_precondition,
                                            copy_precondition,
                                            src_indirect_precondition,
                                            dst_indirect_precondition,
                                            executor);
    }

    //--------------------------------------------------------------------------
    ApBarrier ShardedPhysicalTemplate::find_trace_shard_event(ApEvent event,
                                                           ShardID remote_shard)
    //--------------------------------------------------------------------------
    {
      AutoLock tpl_lock(template_lock);
      // Check to see if we made this event
      std::map<ApEvent,unsigned>::const_iterator finder = event_map.find(event);
      // If we didn't make this event then we don't do anything
      if (finder == event_map.end() || (finder->second == NO_INDEX))
        return ApBarrier::NO_AP_BARRIER;
      // If we did make it then see if we have a remote barrier for it yet
      std::map<ApEvent,BarrierAdvance*>::const_iterator barrier_finder = 
        managed_barriers.find(event);
      if (barrier_finder == managed_barriers.end())
      {
        // Make a new barrier and record it in the events
        ApBarrier barrier =
          implicit_runtime->create_ap_barrier(1/*arrival count*/);
        // The first generation of each barrier should be triggered when
        // it is recorded in a barrier arrival instruction
        implicit_runtime->phase_barrier_arrive(barrier, 1/*count*/);
        // Record this in the instruction stream
#ifdef DEBUG_LEGION
        const unsigned lhs = convert_event(barrier, false/*check*/);
#else
        const unsigned lhs = convert_event(barrier);
#endif
        // First record the barrier advance for this new barrier
        BarrierAdvance *advance = new BarrierAdvance(*this, barrier,
                            lhs, 1/*arrival count*/, true/*owner*/);
        insert_instruction(advance);
        managed_barriers[event] = advance;
        // Next make the arrival instruction for this barrier
        events.push_back(ApEvent());
        BarrierArrival *arrival = new BarrierArrival(*this, barrier,
            events.size() - 1, finder->second, 1/*count*/, true/*managed*/);
        insert_instruction(arrival);
        managed_arrivals[event].push_back(arrival);
        // Record our local shard too
        advance->record_subscribed_shard(local_shard);
        return advance->record_subscribed_shard(remote_shard);
      }
      else
        return barrier_finder->second->record_subscribed_shard(remote_shard);
    }

    //--------------------------------------------------------------------------
    void ShardedPhysicalTemplate::record_trace_shard_event(
                                               ApEvent event, ApBarrier barrier)
    //--------------------------------------------------------------------------
    {
      AutoLock tpl_lock(template_lock);
#ifdef DEBUG_LEGION
      assert(event.exists());
      assert(event_map.find(event) == event_map.end());
#endif
      if (barrier.exists())
      {
#ifdef DEBUG_LEGION
        assert(local_advances.find(event) == local_advances.end());
        const unsigned index = convert_event(event, false/*check*/);
#else
        const unsigned index = convert_event(event);
#endif
        BarrierAdvance *advance =
          new BarrierAdvance(*this, barrier, index, 1/*count*/, false/*owner*/);
        insert_instruction(advance); 
        local_advances[event] = advance;
        // Don't remove it, just set it to NO_EVENT so we can tell the names
        // of the remote events that we got from other shards
        // See get_completion_for_deletion for where we use this
        std::map<ApEvent,RtEvent>::iterator finder = 
          pending_event_requests.find(event);
#ifdef DEBUG_LEGION
        assert(finder != pending_event_requests.end());
#endif
        finder->second = RtEvent::NO_RT_EVENT;
      }
      else // no barrier means it's not part of the trace
      {
        event_map[event] = NO_INDEX;
        // In this case we can remove it since we're not tracing it      
#ifdef DEBUG_LEGION
        std::map<ApEvent,RtEvent>::iterator finder = 
          pending_event_requests.find(event);
        assert(finder != pending_event_requests.end());
        pending_event_requests.erase(finder);
#else
        pending_event_requests.erase(event);
#endif
      }
    }

    //--------------------------------------------------------------------------
    ApBarrier ShardedPhysicalTemplate::find_trace_shard_frontier(ApEvent event,
                                                           ShardID remote_shard)
    //--------------------------------------------------------------------------
    {
      AutoLock tpl_lock(template_lock);
      // Check to see if we made this event
      std::map<ApEvent,unsigned>::const_iterator finder = event_map.find(event);
      // If we didn't make this event then we don't do anything
      if (finder == event_map.end() || (finder->second == NO_INDEX))
        return ApBarrier::NO_AP_BARRIER;
      std::map<unsigned,ApBarrier>::const_iterator barrier_finder =
        local_frontiers.find(finder->second);
      if (barrier_finder == local_frontiers.end())
      {
        // Make a barrier and record it 
        const ApBarrier result =
          implicit_runtime->create_ap_barrier(1/*arrival count*/);
        barrier_finder = local_frontiers.insert(
            std::make_pair(finder->second, result)).first;
      }
      // Record that this shard depends on this event
      local_subscriptions[finder->second].insert(remote_shard);
      return barrier_finder->second;
    }

    //--------------------------------------------------------------------------
    void ShardedPhysicalTemplate::record_trace_shard_frontier(
                                           unsigned frontier, ApBarrier barrier)
    //--------------------------------------------------------------------------
    {
      AutoLock tpl_lock(template_lock);
      remote_frontiers.emplace_back(std::make_pair(barrier, frontier));
    }

    //--------------------------------------------------------------------------
    void ShardedPhysicalTemplate::handle_trace_update(Deserializer &derez,
                                                      AddressSpaceID source)
    //--------------------------------------------------------------------------
    {
      Runtime *runtime = repl_ctx->runtime;
      UpdateKind kind;
      derez.deserialize(kind);
      RtUserEvent done;
      std::set<RtEvent> applied;
      switch (kind)
      {
        case UPDATE_MUTATED_INST:
          {
            derez.deserialize(done);
            UniqueInst inst;
            inst.deserialize(derez);
            PendingRemoteExpression pending;
            RtEvent expr_ready;
            IndexSpaceExpression *user_expr = 
              IndexSpaceExpression::unpack_expression(derez, runtime->forest, 
                                    source, pending, expr_ready);
            if (expr_ready.exists())
            {
              DeferTraceUpdateArgs args(this, kind, done, inst, derez, pending);
              runtime->issue_runtime_meta_task(args,
                  LG_LATENCY_MESSAGE_PRIORITY, expr_ready);
              return;
            }
            else if (handle_update_mutated_inst(inst, user_expr, 
                                                derez, applied, done))
              return;
            break;
          }
        case READ_ONLY_USERS_REQUEST:
          {
            ShardID source_shard;
            derez.deserialize(source_shard);
#ifdef DEBUG_LEGION
            assert(source_shard != repl_ctx->owner_shard->shard_id);
#endif
            size_t num_users;
            derez.deserialize(num_users);
            InstUsers inst_users(num_users);
            RegionTreeForest *forest = trace->runtime->forest;
            for (unsigned vidx = 0; vidx < num_users; vidx++)
            {
              InstanceUser &user = inst_users[vidx];
              user.instance.deserialize(derez);
              user.expr = 
                 IndexSpaceExpression::unpack_expression(derez, forest, source);
              derez.deserialize(user.mask);
            }
            std::atomic<bool> *result;
            derez.deserialize(result);
            derez.deserialize(done);
            ShardManager *manager = repl_ctx->shard_manager;
            if (!PhysicalTemplate::are_read_only_users(inst_users))
            {
              Serializer rez;
              rez.serialize(manager->did);
              rez.serialize(source_shard);
              rez.serialize(template_index);
              rez.serialize(READ_ONLY_USERS_RESPONSE);
              rez.serialize(result);
              rez.serialize(done);
              manager->send_trace_update(source_shard, rez);
              // Make sure we don't double trigger
              done = RtUserEvent::NO_RT_USER_EVENT;
            }
            // Otherwise we can just fall through and trigger the event
            break;
          }
        case READ_ONLY_USERS_RESPONSE:
          {
            std::atomic<bool> *result;
            derez.deserialize(result);
            result->store(false);
            RtUserEvent done;
            derez.deserialize(done);
            Runtime::trigger_event(done);
            break;
          }
        case TEMPLATE_BARRIER_REFRESH:
          {
            size_t num_barriers;
            derez.deserialize(num_barriers);
            AutoLock tpl_lock(template_lock);
            if (update_advances_ready.exists())
            {
              for (unsigned idx = 0; idx < num_barriers; idx++)
              {
                ApEvent key;
                derez.deserialize(key);
                ApBarrier bar;
                derez.deserialize(bar);
                std::map<ApEvent,BarrierAdvance*>::const_iterator finder = 
                  local_advances.find(key);
                if (finder == local_advances.end())
                {
                  std::map<ApEvent,
                    std::vector<BarrierArrival*> >::const_iterator finder2 =
                    managed_arrivals.find(key);
#ifdef DEBUG_LEGION
                  assert(finder2 != managed_arrivals.end());
#endif
                  for (std::vector<BarrierArrival*>::const_iterator it =
                        finder2->second.begin(); it !=
                        finder2->second.end(); it++)
                    (*it)->set_managed_barrier(bar);
                }
                else
                  finder->second->remote_refresh_barrier(bar);
              }
              size_t num_concurrent;
              derez.deserialize(num_concurrent);
              for (unsigned idx = 0; idx < num_concurrent; idx++)
              {
                TraceLocalID tlid;
                tlid.deserialize(derez);
                std::map<TraceLocalID,ConcurrentBarrier>::iterator finder =
                  concurrent_barriers.find(tlid);
#ifdef DEBUG_LEGION
                assert(finder != concurrent_barriers.end());
#endif
                derez.deserialize(finder->second.barrier);
              }
              refreshed_barriers += num_barriers + num_concurrent;
              const size_t expected = local_advances.size() +
                managed_arrivals.size() + concurrent_barriers.size();
#ifdef DEBUG_LEGION
              assert(refreshed_barriers <= expected);
#endif
              // See if the wait has already been done by the local shard
              // If so, trigger it, otherwise do nothing so it can come
              // along and see that everything is done
              if (refreshed_barriers == expected)
              {
                done = update_advances_ready;
                // We're done so reset everything for the next refresh
                update_advances_ready = RtUserEvent::NO_RT_USER_EVENT;
                refreshed_barriers = 0;
              }
            }
            else
            {
              // Buffer these for later until we know it is safe to apply them
              for (unsigned idx = 0; idx < num_barriers; idx++)
              {
                ApEvent key;
                derez.deserialize(key);
#ifdef DEBUG_LEGION
                assert(pending_refresh_barriers.find(key) ==
                        pending_refresh_barriers.end());
#endif
                derez.deserialize(pending_refresh_barriers[key]); 
              }
              size_t num_concurrent;
              derez.deserialize(num_concurrent);
              for (unsigned idx = 0; idx < num_concurrent; idx++)
              {
                TraceLocalID tlid;
                tlid.deserialize(derez);
#ifdef DEBUG_LEGION
                assert(pending_concurrent_barriers.find(tlid) ==
                    pending_concurrent_barriers.end());
#endif
                derez.deserialize(pending_concurrent_barriers[tlid]);
              }
            }
            break;
          }
        case FRONTIER_BARRIER_REFRESH:
          {
            size_t num_barriers;
            derez.deserialize(num_barriers);
            AutoLock tpl_lock(template_lock);
            if (update_frontiers_ready.exists())
            {
              // Unpack these barriers and refresh the frontiers
              for (unsigned idx = 0; idx < num_barriers; idx++)
              {
                ApBarrier oldbar, newbar;
                derez.deserialize(oldbar);
                derez.deserialize(newbar);
#ifdef DEBUG_LEGION
                bool found = false;
#endif
                for (std::vector<std::pair<ApBarrier,unsigned> >::iterator it =
                      remote_frontiers.begin(); it != 
                      remote_frontiers.end(); it++) 
                {
                  if (it->first != oldbar)
                    continue;
                  it->first = newbar;
#ifdef DEBUG_LEGION
                  found = true;
#endif
                  break;
                }
#ifdef DEBUG_LEGION
                assert(found);
#endif
              }
              updated_frontiers += num_barriers;
#ifdef DEBUG_LEGION
              assert(updated_frontiers <= remote_frontiers.size());
#endif
              if (updated_frontiers == remote_frontiers.size())
              {
                done = update_frontiers_ready;
                // We're done so reset everything for the next stage
                update_frontiers_ready = RtUserEvent::NO_RT_USER_EVENT;
                updated_frontiers = 0;
              }
            }
            else
            {
              // Buffer these barriers for later until it is safe
              for (unsigned idx = 0; idx < num_barriers; idx++)
              {
                ApBarrier oldbar;
                derez.deserialize(oldbar);
#ifdef DEBUG_LEGION
                assert(pending_refresh_frontiers.find(oldbar) ==
                        pending_refresh_frontiers.end());
#endif
                derez.deserialize(pending_refresh_frontiers[oldbar]);
              }
            }
            break;
          }
        case REMOTE_BARRIER_SUBSCRIBE:
          {
            ApBarrier bar;
            derez.deserialize(bar);
            ShardID remote_shard;
            derez.deserialize(remote_shard);
            derez.deserialize(done);

            AutoLock tpl_lock(template_lock);
            std::map<ApEvent,BarrierAdvance*>::const_iterator finder =
              managed_barriers.find(bar);
#ifdef DEBUG_LEGION
            assert(finder != managed_barriers.end());
#endif
            finder->second->record_subscribed_shard(remote_shard);
            break;
          }
        default:
          assert(false);
      }
      if (done.exists())
      {
        if (!applied.empty())
          Runtime::trigger_event(done, Runtime::merge_events(applied));
        else
          Runtime::trigger_event(done);
      }
    }

    //--------------------------------------------------------------------------
    ShardedPhysicalTemplate::DeferTraceUpdateArgs::DeferTraceUpdateArgs(
     ShardedPhysicalTemplate *t, UpdateKind k, RtUserEvent d, 
     Deserializer &derez, const UniqueInst &i, RtUserEvent u)
      : LgTaskArgs<DeferTraceUpdateArgs>(implicit_provenance), target(t), 
        kind(k), done(d), inst(i), expr(NULL),
        buffer_size(derez.get_remaining_bytes()), buffer(malloc(buffer_size)),
        deferral_event(u)
    //--------------------------------------------------------------------------
    {
      memcpy(buffer, derez.get_current_pointer(), buffer_size);
      derez.advance_pointer(buffer_size);
    }

    //--------------------------------------------------------------------------
    ShardedPhysicalTemplate::DeferTraceUpdateArgs::DeferTraceUpdateArgs(
     ShardedPhysicalTemplate *t, UpdateKind k,RtUserEvent d,const UniqueInst &i,
     Deserializer &derez, IndexSpaceExpression *x, RtUserEvent u)
      : LgTaskArgs<DeferTraceUpdateArgs>(implicit_provenance), target(t),
        kind(k), done(d), inst(i), expr(x),
        buffer_size(derez.get_remaining_bytes()), buffer(malloc(buffer_size)),
        deferral_event(u)
    //--------------------------------------------------------------------------
    {
      memcpy(buffer, derez.get_current_pointer(), buffer_size);
      derez.advance_pointer(buffer_size);
      expr->add_base_expression_reference(META_TASK_REF);
    }

    //--------------------------------------------------------------------------
    ShardedPhysicalTemplate::DeferTraceUpdateArgs::DeferTraceUpdateArgs(
     ShardedPhysicalTemplate *t, UpdateKind k,RtUserEvent d,const UniqueInst &i,
     Deserializer &derez, const PendingRemoteExpression &pend)
      : LgTaskArgs<DeferTraceUpdateArgs>(implicit_provenance), target(t), 
        kind(k), done(d), inst(i), expr(NULL),
        pending(pend), buffer_size(derez.get_remaining_bytes()), 
        buffer(malloc(buffer_size))
    //--------------------------------------------------------------------------
    {
      memcpy(buffer, derez.get_current_pointer(), buffer_size);
      derez.advance_pointer(buffer_size);
    }

    //--------------------------------------------------------------------------
    ShardedPhysicalTemplate::DeferTraceUpdateArgs::DeferTraceUpdateArgs(
        const DeferTraceUpdateArgs &rhs, RtUserEvent d, IndexSpaceExpression *e)
      : LgTaskArgs<DeferTraceUpdateArgs>(rhs.provenance), target(rhs.target),
        kind(rhs.kind), done(rhs.done), inst(rhs.inst), expr(e), 
        pending(rhs.pending), buffer_size(rhs.buffer_size), buffer(rhs.buffer),
        deferral_event(d)
    //--------------------------------------------------------------------------
    {
      // Expression reference rolls over unless its new and we need a reference
      if (rhs.expr != expr)
        expr->add_base_expression_reference(META_TASK_REF);
    }

    //--------------------------------------------------------------------------
    /*static*/ void ShardedPhysicalTemplate::handle_deferred_trace_update(
                                             const void *args, Runtime *runtime)
    //--------------------------------------------------------------------------
    {
      const DeferTraceUpdateArgs *dargs = (const DeferTraceUpdateArgs*)args;
      std::set<RtEvent> applied;
      Deserializer derez(dargs->buffer, dargs->buffer_size);
      switch (dargs->kind)
      {
        case UPDATE_MUTATED_INST:
          {
            if (dargs->expr != NULL)
            {
              if (dargs->target->handle_update_mutated_inst(dargs->inst,
                        dargs->expr, derez, applied, dargs->done, dargs))
                return;
            }
            else
            {
              IndexSpaceExpression *expr = 
                runtime->forest->find_remote_expression(dargs->pending);
              if (dargs->target->handle_update_mutated_inst(dargs->inst,
                              expr, derez, applied, dargs->done, dargs))
                return;
            }
            break;
          }
        default:
          assert(false); // should never get here
      }
#ifdef DEBUG_LEGION
      assert(dargs->done.exists());
#endif
      if (!applied.empty())
        Runtime::trigger_event(dargs->done, Runtime::merge_events(applied));
      else
        Runtime::trigger_event(dargs->done);
      if (dargs->deferral_event.exists())
        Runtime::trigger_event(dargs->deferral_event);
      if ((dargs->expr != NULL) && 
          dargs->expr->remove_base_expression_reference(META_TASK_REF))
        delete dargs->expr;
      free(dargs->buffer);
    }

    //--------------------------------------------------------------------------
    bool ShardedPhysicalTemplate::handle_update_mutated_inst(
                                              const UniqueInst &inst,
                                              IndexSpaceExpression *user_expr, 
                                              Deserializer &derez, 
                                              std::set<RtEvent> &applied,
                                              RtUserEvent done,
                                              const DeferTraceUpdateArgs *dargs)
    //--------------------------------------------------------------------------
    {
      AutoTryLock tpl_lock(template_lock);
      if (!tpl_lock.has_lock())
      {
        RtUserEvent deferral;
        if (dargs != NULL)
          deferral = dargs->deferral_event;
        RtEvent pre;
        if (!deferral.exists())
        {
          deferral = Runtime::create_rt_user_event();
          pre = chain_deferral_events(deferral);
        }
        else
          pre = tpl_lock.try_next();
        if (dargs == NULL)
        {
          DeferTraceUpdateArgs args(this, UPDATE_MUTATED_INST, done, inst,
                                    derez, user_expr, deferral);
          repl_ctx->runtime->issue_runtime_meta_task(args, 
                  LG_LATENCY_MESSAGE_PRIORITY, pre);
        }
        else
        {
          DeferTraceUpdateArgs args(*dargs, deferral, user_expr);
          repl_ctx->runtime->issue_runtime_meta_task(args, 
                  LG_LATENCY_MESSAGE_PRIORITY, pre);
#ifdef DEBUG_LEGION
          // Keep the deserializer happy since we didn't use it
          derez.advance_pointer(derez.get_remaining_bytes());
#endif
        }
        return true;
      }
      FieldMask user_mask;
      derez.deserialize(user_mask);
      PhysicalTemplate::record_mutated_instance(inst, user_expr,
                                                user_mask, applied);
      return false;
    }

    //--------------------------------------------------------------------------
    void ShardedPhysicalTemplate::request_remote_shard_event(ApEvent event,
                                                         RtUserEvent done_event)
    //--------------------------------------------------------------------------
    {
#ifdef DEBUG_LEGION
      assert(event.exists());
#endif
      const AddressSpaceID event_space = find_event_space(event);
      repl_ctx->shard_manager->send_trace_event_request(this, 
          repl_ctx->owner_shard->shard_id, repl_ctx->runtime->address_space, 
          template_index, event, event_space, done_event);
    }

    //--------------------------------------------------------------------------
    /*static*/ AddressSpaceID ShardedPhysicalTemplate::find_event_space(
                                                                  ApEvent event)
    //--------------------------------------------------------------------------
    {
      if (!event.exists())
        return 0;
      // TODO: Remove hack include at top of file when we fix this 
      const Realm::ID id(event.id);
      if (id.is_barrier())
        return id.barrier_creator_node();
#ifdef DEBUG_LEGION
      assert(id.is_event());
#endif
      return id.event_creator_node();
    }

#if 0
    //--------------------------------------------------------------------------
    PhysicalTemplate::DetailedBoolean ShardedPhysicalTemplate::check_idempotent(
        Operation *op, InnerContext *context)
    //--------------------------------------------------------------------------
    {
#ifdef DEBUG_LEGION
      assert(op != NULL);
      ReplTraceOp *repl_op = dynamic_cast<ReplTraceOp*>(op);
      assert(repl_op != NULL);
#else
      ReplTraceOp *repl_op = static_cast<ReplTraceOp*>(op);
#endif
      // We need everyone else to be done capturing their traces
      // before we can do our own idempotence check
      repl_op->sync_for_idempotent_check();
      // Do the base call first to determine if our local shard is replayable
      const DetailedBoolean result =
          PhysicalTemplate::check_idempotent(op, context);
      if (result)
      {
        // Now we can do the exchange
        if (repl_op->exchange_idempotent(repl_ctx, true/*replayable*/))
          return result;
        else
          return DetailedBoolean(false, "Remote shard not replyable");
      }
      else
      {
        // Still need to do the exchange
        repl_op->exchange_idempotent(repl_ctx, false/*replayable*/);
        return result;
      }
    }
#endif

    //--------------------------------------------------------------------------
    void ShardedPhysicalTemplate::pack_recorder(Serializer &rez)
    //--------------------------------------------------------------------------
    {
      rez.serialize(trace->runtime->address_space);
      rez.serialize(this);
      rez.serialize(repl_ctx->shard_manager->did);
      rez.serialize(trace->logical_trace->tid);
    }

    //--------------------------------------------------------------------------
    void ShardedPhysicalTemplate::initialize_replay(ApEvent completion,
                                                    bool recurrent)
    //--------------------------------------------------------------------------
    {
#ifdef DEBUG_LEGION
      assert(pending_collectives.empty());
#endif
      PhysicalTemplate::initialize_replay(completion, recurrent);
      // Now update all of our barrier information
      if (recurrent)
      {
        // If we've run out of generations update the local barriers and
        // send out the updates to everyone
        if (recurrent_replays == Realm::Barrier::MAX_PHASES)
        {
          std::map<ShardID,std::map<ApBarrier/*old**/,ApBarrier/*new*/> >
            notifications;
          // Update our barriers and record which updates to send out
          for (std::map<unsigned,ApBarrier>::iterator it = 
                local_frontiers.begin(); it != local_frontiers.end(); it++)
          {
            const ApBarrier new_barrier =
              implicit_runtime->create_ap_barrier(1/*arrival count*/);
#ifdef DEBUG_LEGION
            assert(local_subscriptions.find(it->first) !=
                    local_subscriptions.end());
#endif
            const std::set<ShardID> &shards = local_subscriptions[it->first];
            for (std::set<ShardID>::const_iterator sit = 
                  shards.begin(); sit != shards.end(); sit++)
              notifications[*sit][it->second] = new_barrier;
            // destroy the old barrier and replace it with the new one
            it->second.destroy_barrier();
            it->second = new_barrier;
          }
          // Send out the notifications to all the remote shards
          ShardManager *manager = repl_ctx->shard_manager;
          for (std::map<ShardID,std::map<ApBarrier,ApBarrier> >::const_iterator
                nit = notifications.begin(); nit != notifications.end(); nit++)
          {
            Serializer rez;
            rez.serialize(manager->did);
            rez.serialize(nit->first);
            rez.serialize(template_index);
            rez.serialize(FRONTIER_BARRIER_REFRESH);
            rez.serialize<size_t>(nit->second.size());
            for (std::map<ApBarrier,ApBarrier>::const_iterator it = 
                  nit->second.begin(); it != nit->second.end(); it++)
            {
              rez.serialize(it->first);
              rez.serialize(it->second);
            }
            manager->send_trace_update(nit->first, rez);
          }
          // Now we wait to see that we get all of our remote barriers updated
          RtEvent remote_frontiers_ready;
          {
            AutoLock tpl_lock(template_lock);
#ifdef DEBUG_LEGION
            assert(!update_frontiers_ready.exists());
#endif
            // Apply any pending refresh frontiers
            if (!pending_refresh_frontiers.empty())
            {
              for (std::map<ApBarrier,ApBarrier>::const_iterator pit =
                    pending_refresh_frontiers.begin(); pit != 
                    pending_refresh_frontiers.end(); pit++)
              {
#ifdef DEBUG_LEGION
                bool found = false;
#endif
                for (std::vector<std::pair<ApBarrier,unsigned> >::iterator it =
                      remote_frontiers.begin(); it !=
                      remote_frontiers.end(); it++)
                {
                  if (it->first != pit->first)
                    continue;
                  it->first = pit->second;
#ifdef DEBUG_LEGION
                  found = true;
#endif
                  break;
                }
#ifdef DEBUG_LEGION
                assert(found);
#endif
              }
              updated_frontiers += pending_refresh_frontiers.size();
#ifdef DEBUG_LEGION
              assert(updated_frontiers <= remote_frontiers.size());
#endif
              pending_refresh_frontiers.clear();
            }
            if (updated_frontiers < remote_frontiers.size())
            {
              update_frontiers_ready = Runtime::create_rt_user_event();
              remote_frontiers_ready = update_frontiers_ready;
            }
            else // Reset this back to zero for the next round
              updated_frontiers = 0;
          }
          // Wait for the remote frontiers to be updated
          if (remote_frontiers_ready.exists() &&
              !remote_frontiers_ready.has_triggered())
            remote_frontiers_ready.wait();
          // Reset this back to zero after barrier updates
          recurrent_replays = 0;
        }
        // Now we can do the normal update of events based on our barriers
        // Don't advance on last generation to avoid setting barriers back to 0
        const bool advance_barriers =
          ((++recurrent_replays) < Realm::Barrier::MAX_PHASES);
        for (std::map<unsigned,ApBarrier>::iterator it = 
              local_frontiers.begin(); it != local_frontiers.end(); it++)
        {
          implicit_runtime->phase_barrier_arrive(it->second, 1/*count*/, 
                                        events[it->first]);
          if (advance_barriers)
            Runtime::advance_barrier(it->second);
        }
        for (std::vector<std::pair<ApBarrier,unsigned> >::iterator it = 
              remote_frontiers.begin(); it != remote_frontiers.end(); it++)
        {
          events[it->second] = it->first;
          if (advance_barriers)
            Runtime::advance_barrier(it->first);
        }
      }
      else
      {
        for (std::vector<std::pair<ApBarrier,unsigned> >::const_iterator it =
              remote_frontiers.begin(); it != remote_frontiers.end(); it++)
          events[it->second] = completion;
      }
    }

    //--------------------------------------------------------------------------
    void ShardedPhysicalTemplate::start_replay(void)
    //--------------------------------------------------------------------------
    {
      if (!pending_collectives.empty())
      {
        for (std::map<std::pair<size_t,size_t>,ApBarrier>::const_iterator it =
             pending_collectives.begin(); it != pending_collectives.end(); it++)
        {
          // This data structure should be read-only at this point
          // so we shouldn't need the lock to access it
          std::map<std::pair<size_t,size_t>,BarrierArrival*>::const_iterator
            finder = collective_barriers.find(it->first);
#ifdef DEBUG_LEGION
          assert(finder != collective_barriers.end());
#endif
          finder->second->set_managed_barrier(it->second);
        }
        pending_collectives.clear();
      }
      // Now call the base version of this
      PhysicalTemplate::start_replay();
    }

    //--------------------------------------------------------------------------
    RtEvent ShardedPhysicalTemplate::refresh_managed_barriers(void)
    //--------------------------------------------------------------------------
    {
      std::map<ShardID,std::map<ApEvent,ApBarrier> > notifications;
      // Need to update all our barriers since we're out of generations
      for (std::map<ApEvent,BarrierAdvance*>::const_iterator it = 
            managed_barriers.begin(); it != managed_barriers.end(); it++)
        it->second->refresh_barrier(it->first, notifications);
      // Also see if we have any concurrent barriers to update
      size_t local_refreshed = 0;
      std::map<ShardID,std::map<TraceLocalID,RtBarrier> > concurrent_updates;
      for (std::map<TraceLocalID,ConcurrentBarrier>::iterator it =
            concurrent_barriers.begin(); it != concurrent_barriers.end(); it++)
      {
#ifdef DEBUG_LEGION
        assert(!it->second.shards.empty());
        assert(std::binary_search(it->second.shards.begin(),
              it->second.shards.end(), local_shard));
#endif
        if (local_shard == it->second.shards.front())
        {
          it->second.barrier.destroy_barrier();
          it->second.barrier = 
            implicit_runtime->create_rt_barrier(it->second.participants);
          for (unsigned idx = 1; idx < it->second.shards.size(); idx++)
          {
            ShardID shard = it->second.shards[idx];
            notifications[shard]; // instantiate so it is there
            concurrent_updates[shard][it->first] = it->second.barrier;
          }
          local_refreshed++;
        }
      }
      // Send out the notifications to all the shards
      ShardManager *manager = repl_ctx->shard_manager;
      for (std::map<ShardID,std::map<ApEvent,ApBarrier> >::const_iterator
            nit = notifications.begin(); nit != notifications.end(); nit++)
      {
        if (nit->first != local_shard)
        {
          Serializer rez;
          rez.serialize(manager->did);
          rez.serialize(nit->first);
          rez.serialize(template_index);
          rez.serialize(TEMPLATE_BARRIER_REFRESH);
          rez.serialize<size_t>(nit->second.size());
          for (std::map<ApEvent,ApBarrier>::const_iterator it = 
                nit->second.begin(); it != nit->second.end(); it++)
          {
            rez.serialize(it->first);
            rez.serialize(it->second);
          }
          std::map<ShardID,std::map<TraceLocalID,RtBarrier> >::const_iterator
            finder = concurrent_updates.find(nit->first);
          if (finder != concurrent_updates.end())
          {
            rez.serialize<size_t>(finder->second.size());
            for (std::map<TraceLocalID,RtBarrier>::const_iterator it =
                  finder->second.begin(); it != finder->second.end(); it++)
            {
              it->first.serialize(rez);
              rez.serialize(it->second);
            }
          }
          else
            rez.serialize<size_t>(0);
          manager->send_trace_update(nit->first, rez);
        }
        else
        {
          local_refreshed = nit->second.size();
          for (std::map<ApEvent,ApBarrier>::const_iterator it =
                nit->second.begin(); it != nit->second.end(); it++)
          {
            std::map<ApEvent,std::vector<BarrierArrival*> >::iterator finder =
              managed_arrivals.find(it->first);
#ifdef DEBUG_LEGION
            assert(finder != managed_arrivals.end());
#endif
            for (unsigned idx = 0; idx < finder->second.size(); idx++)
              finder->second[idx]->set_managed_barrier(it->second);
          }
        }
      }
      // Then wait for all our advances to be updated from other shards
      RtEvent replay_precondition;
      {
        AutoLock tpl_lock(template_lock);
#ifdef DEBUG_LEGION
        assert(!update_advances_ready.exists());
#endif
        if (local_refreshed > 0)
          refreshed_barriers += local_refreshed;
        if (!pending_refresh_barriers.empty())
        {
          for (std::map<ApEvent,ApBarrier>::const_iterator it = 
                pending_refresh_barriers.begin(); it != 
                pending_refresh_barriers.end(); it++)
          {
            std::map<ApEvent,BarrierAdvance*>::const_iterator finder = 
              local_advances.find(it->first);
            if (finder == local_advances.end())
            {
              std::map<ApEvent,std::vector<BarrierArrival*> >::const_iterator 
                finder2 = managed_arrivals.find(it->first);
#ifdef DEBUG_LEGION
              assert(finder2 != managed_arrivals.end());
#endif
              for (unsigned idx = 0; idx < finder2->second.size(); idx++)
                finder2->second[idx]->set_managed_barrier(it->second);
            }
            else
              finder->second->remote_refresh_barrier(it->second);
          }
          refreshed_barriers += pending_refresh_barriers.size();
          pending_refresh_barriers.clear();
        }
        if (!pending_concurrent_barriers.empty())
        {
          for (std::map<TraceLocalID,RtBarrier>::const_iterator it =
                pending_concurrent_barriers.begin(); it !=
                pending_concurrent_barriers.end(); it++)
          {
            std::map<TraceLocalID,ConcurrentBarrier>::iterator finder =
              concurrent_barriers.find(it->first);
#ifdef DEBUG_LEGION
            assert(finder != concurrent_barriers.end()); 
#endif
            finder->second.barrier = it->second;
          }
          refreshed_barriers += pending_concurrent_barriers.size();
          pending_concurrent_barriers.clear();
        }
        const size_t expected = local_advances.size() +
          managed_arrivals.size() + concurrent_barriers.size();
#ifdef DEBUG_LEGION
        assert(refreshed_barriers <= expected);
#endif
        if (refreshed_barriers < expected)
        {
          update_advances_ready = Runtime::create_rt_user_event();
          replay_precondition = update_advances_ready;
        }
        else // Reset this back to zero for the next round
          refreshed_barriers = 0;
      }
      return replay_precondition;
    }

    //--------------------------------------------------------------------------
    void ShardedPhysicalTemplate::finish_replay(FenceOp *fence,
                                              std::set<ApEvent> &postconditions)
    //--------------------------------------------------------------------------
    {
      PhysicalTemplate::finish_replay(fence, postconditions);
      // Also need to do any local frontiers that we have here as well
      for (std::map<unsigned,ApBarrier>::const_iterator it = 
            local_frontiers.begin(); it != local_frontiers.end(); it++)
        postconditions.insert(events[it->first]);
    }

    //--------------------------------------------------------------------------
    ApEvent ShardedPhysicalTemplate::get_completion_for_deletion(void) const
    //--------------------------------------------------------------------------
    {
      // Skip the any events that are from remote shards since we  
      std::set<ApEvent> all_events;
      std::set<ApEvent> local_barriers;
      for (std::map<ApEvent,BarrierAdvance*>::const_iterator it = 
            managed_barriers.begin(); it != managed_barriers.end(); it++)
        local_barriers.insert(it->second->get_current_barrier());
      for (std::map<ApEvent, unsigned>::const_iterator it = event_map.begin();
           it != event_map.end(); ++it)
      {
        // If this is a remote event or one of our barriers then don't use it
        if ((local_barriers.find(it->first) == local_barriers.end()) &&
            (pending_event_requests.find(it->first) == 
              pending_event_requests.end()))
          all_events.insert(it->first);
      }
      return Runtime::merge_events(NULL, all_events);
    }

    //--------------------------------------------------------------------------
    void ShardedPhysicalTemplate::record_mutated_instance(
                                                const UniqueInst &inst,
                                                IndexSpaceExpression *user_expr,
                                                const FieldMask &user_mask,
                                                std::set<RtEvent> &applied)
    //--------------------------------------------------------------------------
    {
      const ShardID target_shard = find_inst_owner(inst); 
      // Check to see if we're on the right shard, if not send the message
      if (target_shard != repl_ctx->owner_shard->shard_id)
      {
        RtUserEvent done = Runtime::create_rt_user_event();
        ShardManager *manager = repl_ctx->shard_manager;
        Serializer rez;
        rez.serialize(manager->did);
        rez.serialize(target_shard);
        rez.serialize(template_index);
        rez.serialize(UPDATE_MUTATED_INST);
        rez.serialize(done);
        inst.serialize(rez);
        user_expr->pack_expression(rez, manager->get_shard_space(target_shard));
        rez.serialize(user_mask);
        manager->send_trace_update(target_shard, rez);
        applied.insert(done);
      }
      else
        PhysicalTemplate::record_mutated_instance(inst, user_expr, 
                                                  user_mask, applied);
    }

    //--------------------------------------------------------------------------
    ShardID ShardedPhysicalTemplate::find_inst_owner(const UniqueInst &inst)
    //--------------------------------------------------------------------------
    {
      // Figure out where the owner for this instance is and then send it to 
      // the appropriate shard trace. The algorithm we use for determining
      // the right shard trace is to send a instance to a shard trace on the 
      // node that owns the instance. If there is no shard on that node we 
      // round-robin views based on their owner node mod the number of nodes
      // where there are shards. Once on the correct node, then we pick the
      // shard corresponding to their instance ID mod the number of shards on
      // that node. This algorithm guarantees that all the related instances
      // end up on the same shard for analysis to determine if the trace is
      // replayable or not.
      const AddressSpaceID inst_owner = inst.get_analysis_space();
      std::vector<ShardID> owner_shards;
      find_owner_shards(inst_owner, owner_shards);
#ifdef DEBUG_LEGION
      assert(!owner_shards.empty());
#endif
      // Round-robin based on the distributed IDs for the views in the
      // case where there are multiple shards, this should relatively
      // balance things out
      if (owner_shards.size() > 1)
        return owner_shards[inst.view_did % owner_shards.size()];
      else // If there's only one shard then there is only one choice
        return owner_shards.front();
    }

    //--------------------------------------------------------------------------
    void ShardedPhysicalTemplate::find_owner_shards(AddressSpaceID owner,
                                                   std::vector<ShardID> &shards)
    //--------------------------------------------------------------------------
    {
      // See if we already computed it or not
      std::map<AddressSpaceID,std::vector<ShardID> >::const_iterator finder = 
        did_shard_owners.find(owner);
      if (finder != did_shard_owners.end())
      {
        shards = finder->second;
        return;
      }
      // If we haven't computed it yet, then we need to do that now
      const ShardMapping &shard_spaces = repl_ctx->shard_manager->get_mapping();
      for (unsigned idx = 0; idx < shard_spaces.size(); idx++)
        if (shard_spaces[idx] == owner)
          shards.push_back(idx);
      // If we didn't find any then take the owner mod the number of total
      // spaces and then send it to the shards on that space
      if (shards.empty())
      {
        std::set<AddressSpaceID> unique_spaces;
        for (unsigned idx = 0; idx < shard_spaces.size(); idx++)
          unique_spaces.insert(shard_spaces[idx]);
        const unsigned count = owner % unique_spaces.size();
        std::set<AddressSpaceID>::const_iterator target_space = 
          unique_spaces.begin();
        for (unsigned idx = 0; idx < count; idx++)
          target_space++;
        for (unsigned idx = 0; idx < shard_spaces.size(); idx++)
          if (shard_spaces[idx] == *target_space)
            shards.push_back(idx);
      }
#ifdef DEBUG_LEGION
      assert(!shards.empty());
#endif
      // Save the result so we don't have to do this again for this space
      did_shard_owners[owner] = shards;
    }

    //--------------------------------------------------------------------------
    void ShardedPhysicalTemplate::record_owner_shard(unsigned tid,ShardID owner)
    //--------------------------------------------------------------------------
    {
      AutoLock tpl_lock(template_lock);
#ifdef DEBUG_LEGION
      assert(owner_shards.find(tid) == owner_shards.end());
#endif
      owner_shards[tid] = owner;
    }

    //--------------------------------------------------------------------------
    void ShardedPhysicalTemplate::record_local_space(unsigned tid,IndexSpace sp)
    //--------------------------------------------------------------------------
    {
      AutoLock tpl_lock(template_lock);
#ifdef DEBUG_LEGION
      assert(local_spaces.find(tid) == local_spaces.end());
#endif
      local_spaces[tid] = sp;
    }

    //--------------------------------------------------------------------------
    void ShardedPhysicalTemplate::record_sharding_function(unsigned tid,
                                                     ShardingFunction *function)
    //--------------------------------------------------------------------------
    {
      AutoLock tpl_lock(template_lock);
#ifdef DEBUG_LEGION
      assert(sharding_functions.find(tid) == sharding_functions.end());
#endif
      sharding_functions[tid] = function;
    }

    //--------------------------------------------------------------------------
    void ShardedPhysicalTemplate::dump_sharded_template(void) const
    //--------------------------------------------------------------------------
    {
      for (std::vector<std::pair<ApBarrier,unsigned> >::const_iterator it =
            remote_frontiers.begin(); it != remote_frontiers.end(); it++)
        log_tracing.info() << "events[" << it->second
                           << "] = Runtime::barrier_advance("
                           << std::hex << it->first.id << std::dec << ")";
      for (std::map<unsigned,ApBarrier>::const_iterator it =
            local_frontiers.begin(); it != local_frontiers.end(); it++)
        log_tracing.info() << "Runtime::phase_barrier_arrive(" 
                           << std::hex << it->second.id << std::dec
                           << ", events[" << it->first << "])";
    }

    //--------------------------------------------------------------------------
    ShardID ShardedPhysicalTemplate::find_owner_shard(unsigned tid)
    //--------------------------------------------------------------------------
    {
      AutoLock tpl_lock(template_lock);
#ifdef DEBUG_LEGION
      std::map<unsigned,ShardID>::const_iterator finder = 
        owner_shards.find(tid);
      assert(finder != owner_shards.end());
      return finder->second;
#else
      return owner_shards[tid];
#endif
    }

    //--------------------------------------------------------------------------
    IndexSpace ShardedPhysicalTemplate::find_local_space(unsigned tid)
    //--------------------------------------------------------------------------
    {
      AutoLock tpl_lock(template_lock);
#ifdef DEBUG_LEGION
      std::map<unsigned,IndexSpace>::const_iterator finder = 
        local_spaces.find(tid);
      assert(finder != local_spaces.end());
      return finder->second;
#else
      return local_spaces[tid];
#endif
    }

    //--------------------------------------------------------------------------
    ShardingFunction* ShardedPhysicalTemplate::find_sharding_function(
                                                                   unsigned tid)
    //--------------------------------------------------------------------------
    {
      AutoLock tpl_lock(template_lock);
#ifdef DEBUG_LEGION
      std::map<unsigned,ShardingFunction*>::const_iterator finder = 
        sharding_functions.find(tid);
      assert(finder != sharding_functions.end());
      return finder->second;
#else
      return sharding_functions[tid];
#endif
    }

    //--------------------------------------------------------------------------
    void ShardedPhysicalTemplate::prepare_collective_barrier_replay(
                          const std::pair<size_t,size_t> &key, ApBarrier newbar)
    //--------------------------------------------------------------------------
    {
      AutoLock t_lock(template_lock);
      // Save the barrier until it's safe to update the instruction
      pending_collectives[key] = newbar;
    }

    //--------------------------------------------------------------------------
    unsigned ShardedPhysicalTemplate::find_frontier_event(ApEvent event,
                                             std::vector<RtEvent> &ready_events)
    //--------------------------------------------------------------------------
    {
      // Check to see which shard should own this event
      std::map<ApEvent,unsigned>::const_iterator finder = event_map.find(event);
      if (finder != event_map.end())
      {
        if (finder->second == NO_INDEX)
          return 0; // start fence event
        else
          return PhysicalTemplate::find_frontier_event(event, ready_events);
      }
      const AddressSpaceID event_space = find_event_space(event);
      // Allocate a slot for this event though we might not use it 
      const unsigned next_event_id = events.size(); 
      const RtUserEvent done_event = Runtime::create_rt_user_event();
      repl_ctx->shard_manager->send_trace_frontier_request(this,
          repl_ctx->owner_shard->shard_id, repl_ctx->runtime->address_space,
          template_index, event, event_space, next_event_id, done_event);
      events.resize(next_event_id + 1);
      ready_events.push_back(done_event);
      return next_event_id;
    }

    //--------------------------------------------------------------------------
    bool ShardedPhysicalTemplate::are_read_only_users(InstUsers &inst_users)
    //--------------------------------------------------------------------------
    {
      std::map<ShardID,InstUsers> shard_inst_users;
      for (InstUsers::iterator vit = 
            inst_users.begin(); vit != inst_users.end(); vit++)
      {
        const ShardID owner_shard = find_inst_owner(vit->instance); 
        shard_inst_users[owner_shard].push_back(*vit);
      }
      std::atomic<bool> result(true);
      std::vector<RtEvent> done_events;
      ShardManager *manager = repl_ctx->shard_manager;
      const ShardID local_shard = repl_ctx->owner_shard->shard_id;
      for (std::map<ShardID,InstUsers>::iterator sit = 
            shard_inst_users.begin(); sit != shard_inst_users.end(); sit++)
      {
        if (sit->first != local_shard)
        {
          const RtUserEvent done = Runtime::create_rt_user_event();
          const AddressSpaceID target = manager->get_shard_space(sit->first);
          Serializer rez;
          rez.serialize(manager->did);
          rez.serialize(sit->first);
          rez.serialize(template_index);
          rez.serialize(READ_ONLY_USERS_REQUEST);
          rez.serialize(local_shard);
          rez.serialize<size_t>(sit->second.size());
          for (InstUsers::const_iterator vit = 
                sit->second.begin(); vit != sit->second.end(); vit++)
          {
            vit->instance.serialize(rez);
            vit->expr->pack_expression(rez, target);
            rez.serialize(vit->mask);
          }
          rez.serialize(&result);
          rez.serialize(done);
          manager->send_trace_update(sit->first, rez);
          done_events.push_back(done);
        }
        else if (!PhysicalTemplate::are_read_only_users(sit->second))
        {
          // Still need to wait for anyone else to write to result if 
          // they end up finding out that they are not read-only
          result.store(false);
          break;
        }
      }
      if (!done_events.empty())
      {
        const RtEvent wait_on = Runtime::merge_events(done_events);
        if (wait_on.exists() && !wait_on.has_triggered())
          wait_on.wait();
      }
      return result.load();
    }

    //--------------------------------------------------------------------------
    void ShardedPhysicalTemplate::sync_compute_frontiers(CompleteOp *op,
                                    const std::vector<RtEvent> &frontier_events)
    //--------------------------------------------------------------------------
    {
      if (!frontier_events.empty())
        op->sync_compute_frontiers(Runtime::merge_events(frontier_events));
      else
        op->sync_compute_frontiers(RtEvent::NO_RT_EVENT);
      // Check for any empty remote frontiers which were not actually
      // contained in the trace and therefore need to be pruned out of
      // any event mergers
      std::vector<unsigned> to_filter;
      for (std::vector<std::pair<ApBarrier,unsigned> >::iterator it =
            remote_frontiers.begin(); it != remote_frontiers.end(); /*nothing*/)
      {
        if (!it->first.exists())
        {
          to_filter.push_back(it->second);
          it = remote_frontiers.erase(it);
        }
        else
          it++;
      }
      if (!to_filter.empty())
      {
        for (std::vector<Instruction*>::const_iterator it = 
              instructions.begin(); it != instructions.end(); it++)
        {
          if ((*it)->get_kind() != MERGE_EVENT)
            continue;
          MergeEvent *merge = (*it)->as_merge_event();
          for (unsigned idx = 0; idx < to_filter.size(); idx++)
          {
            std::set<unsigned>::iterator finder =
              merge->rhs.find(to_filter[idx]);
            if (finder == merge->rhs.end())
              continue;
            // Found one, filter it out from the set
            merge->rhs.erase(finder);
            // Handle a weird case where we pruned them all out
            // Go back to the case of just pointing at the completion event
            if (merge->rhs.empty())
              merge->rhs.insert(0/*fence completion id*/);
          }
        }
      }
    }

    //--------------------------------------------------------------------------
    void ShardedPhysicalTemplate::initialize_generators(
                                                 std::vector<unsigned> &new_gen)
    //--------------------------------------------------------------------------
    {
      PhysicalTemplate::initialize_generators(new_gen);
      for (std::vector<std::pair<ApBarrier,unsigned> >::const_iterator it =
            remote_frontiers.begin(); it != remote_frontiers.end(); it++)
        new_gen[it->second] = 0;
    }

    //--------------------------------------------------------------------------
    void ShardedPhysicalTemplate::initialize_eliminate_dead_code_frontiers(
                      const std::vector<unsigned> &gen, std::vector<bool> &used)
    //--------------------------------------------------------------------------
    {
      PhysicalTemplate::initialize_eliminate_dead_code_frontiers(gen, used);
      for (std::map<unsigned,ApBarrier>::const_iterator it =
            local_frontiers.begin(); it != local_frontiers.end(); it++)
      {
        unsigned g = gen[it->first];
        if (g != -1U && g < instructions.size())
          used[g] = true;
      } 
    }

    //--------------------------------------------------------------------------
    void ShardedPhysicalTemplate::initialize_transitive_reduction_frontiers(
       std::vector<unsigned> &topo_order, std::vector<unsigned> &inv_topo_order)
    //--------------------------------------------------------------------------
    {
      PhysicalTemplate::initialize_transitive_reduction_frontiers(topo_order,
                                                              inv_topo_order);
      for (std::vector<std::pair<ApBarrier,unsigned> >::const_iterator it = 
            remote_frontiers.begin(); it != remote_frontiers.end(); it++)
      {
        inv_topo_order[it->second] = topo_order.size();
        topo_order.push_back(it->second);
      }
    }

    //--------------------------------------------------------------------------
    void ShardedPhysicalTemplate::record_used_frontiers(std::vector<bool> &used,
                                         const std::vector<unsigned> &gen) const
    //--------------------------------------------------------------------------
    {
      PhysicalTemplate::record_used_frontiers(used, gen);  
      for (std::map<unsigned,ApBarrier>::const_iterator it =
            local_frontiers.begin(); it != local_frontiers.end(); it++)
        used[gen[it->first]] = true;
    }

    //--------------------------------------------------------------------------
    void ShardedPhysicalTemplate::rewrite_frontiers(
                                     std::map<unsigned,unsigned> &substitutions)
    //--------------------------------------------------------------------------
    {
      PhysicalTemplate::rewrite_frontiers(substitutions);
      std::vector<std::pair<unsigned,ApBarrier> > to_add;
      for (std::map<unsigned,ApBarrier>::iterator it =
            local_frontiers.begin(); it != local_frontiers.end(); /*nothing*/)
      {
        std::map<unsigned,unsigned>::const_iterator finder =
          substitutions.find(it->first);
        if (finder != substitutions.end())
        {
          to_add.emplace_back(std::make_pair(finder->second,it->second));
          // Also need to update the local subscriptions data structure
          std::map<unsigned,std::set<ShardID> >::iterator subscription_finder =
            local_subscriptions.find(it->first);
#ifdef DEBUG_LEGION
          assert(subscription_finder != local_subscriptions.end());
#endif
          std::map<unsigned,std::set<ShardID> >::iterator local_finder =
            local_subscriptions.find(finder->second);
          if (local_finder != local_subscriptions.end())
            local_finder->second.insert(subscription_finder->second.begin(),
                                        subscription_finder->second.end());
          else
            local_subscriptions[finder->second].swap(
                                        subscription_finder->second);
          local_subscriptions.erase(subscription_finder);
          std::map<unsigned,ApBarrier>::iterator to_delete = it++;
          local_frontiers.erase(to_delete);
        }
        else
          it++;
      }
      for (std::vector<std::pair<unsigned,ApBarrier> >::const_iterator it =
            to_add.begin(); it != to_add.end(); it++)
        local_frontiers.insert(*it);
    }

    /////////////////////////////////////////////////////////////
    // Instruction
    /////////////////////////////////////////////////////////////

    //--------------------------------------------------------------------------
    Instruction::Instruction(PhysicalTemplate& tpl, const TraceLocalID &o)
      : owner(o)
    //--------------------------------------------------------------------------
    {
    }

    /////////////////////////////////////////////////////////////
    // ReplayMapping
    /////////////////////////////////////////////////////////////

    //--------------------------------------------------------------------------
    ReplayMapping::ReplayMapping(PhysicalTemplate& tpl, unsigned l,
                                 const TraceLocalID& r)
      : Instruction(tpl, r), lhs(l)
    //--------------------------------------------------------------------------
    {
#ifdef DEBUG_LEGION
      assert(lhs < tpl.events.size());
#endif
    }

    //--------------------------------------------------------------------------
    void ReplayMapping::execute(std::vector<ApEvent> &events,
                              std::map<unsigned,ApUserEvent> &user_events,
                              std::map<TraceLocalID,MemoizableOp*> &operations,
                              const bool recurrent_replay)
    //--------------------------------------------------------------------------
    {
#ifdef DEBUG_LEGION
      assert(operations.find(owner) != operations.end());
      assert(operations.find(owner)->second != NULL);
#endif
      events[lhs] = operations[owner]->replay_mapping();
    }

    //--------------------------------------------------------------------------
    std::string ReplayMapping::to_string(const MemoEntries &memo_entries)
    //--------------------------------------------------------------------------
    {
      std::stringstream ss;
      MemoEntries::const_iterator finder = memo_entries.find(owner);
#ifdef DEBUG_LEGION
      assert(finder != memo_entries.end());
#endif
      ss << "events[" << lhs << "] = operations[" << owner
         << "].replay_mapping()    (op kind: "
         << Operation::op_names[finder->second.second]
         << ")";
      return ss.str();
    }

    /////////////////////////////////////////////////////////////
    // CreateApUserEvent
    /////////////////////////////////////////////////////////////

    //--------------------------------------------------------------------------
    CreateApUserEvent::CreateApUserEvent(PhysicalTemplate& tpl, unsigned l,
                                         const TraceLocalID &o)
      : Instruction(tpl, o), lhs(l)
    //--------------------------------------------------------------------------
    {
#ifdef DEBUG_LEGION
      assert(lhs < tpl.events.size());
      assert(tpl.user_events.find(lhs) != tpl.user_events.end());
#endif
    }

    //--------------------------------------------------------------------------
    void CreateApUserEvent::execute(std::vector<ApEvent> &events,
                               std::map<unsigned,ApUserEvent> &user_events,
                               std::map<TraceLocalID,MemoizableOp*> &operations,
                               const bool recurrent_replay)
    //--------------------------------------------------------------------------
    {
#ifdef DEBUG_LEGION
      assert(user_events.find(lhs) != user_events.end());
#endif
      ApUserEvent ev = Runtime::create_ap_user_event(NULL);
      events[lhs] = ev;
      user_events[lhs] = ev;
    }

    //--------------------------------------------------------------------------
    std::string CreateApUserEvent::to_string(const MemoEntries &memo_entries)
    //--------------------------------------------------------------------------
    {
      std::stringstream ss;
      ss << "events[" << lhs << "] = Runtime::create_ap_user_event()    "
         << "(owner: " << owner << ")";
      return ss.str();
    }

    /////////////////////////////////////////////////////////////
    // TriggerEvent
    /////////////////////////////////////////////////////////////

    //--------------------------------------------------------------------------
    TriggerEvent::TriggerEvent(PhysicalTemplate& tpl, unsigned l, unsigned r,
                               const TraceLocalID &o)
      : Instruction(tpl, o), lhs(l), rhs(r)
    //--------------------------------------------------------------------------
    {
#ifdef DEBUG_LEGION
      assert(lhs < tpl.events.size());
      assert(rhs < tpl.events.size());
#endif
    }

    //--------------------------------------------------------------------------
    void TriggerEvent::execute(std::vector<ApEvent> &events,
                               std::map<unsigned,ApUserEvent> &user_events,
                               std::map<TraceLocalID,MemoizableOp*> &operations,
                               const bool recurrent_replay)
    //--------------------------------------------------------------------------
    {
#ifdef DEBUG_LEGION
      assert(events[lhs].exists());
      assert(user_events[lhs].exists());
      assert(events[lhs].id == user_events[lhs].id);
#endif
      Runtime::trigger_event(NULL, user_events[lhs], events[rhs]);
    }

    //--------------------------------------------------------------------------
    std::string TriggerEvent::to_string(const MemoEntries &memo_entries)
    //--------------------------------------------------------------------------
    {
      std::stringstream ss;
      ss << "Runtime::trigger_event(events[" << lhs
         << "], events[" << rhs << "])    (owner: " << owner << ")";
      return ss.str();
    }

    /////////////////////////////////////////////////////////////
    // MergeEvent
    /////////////////////////////////////////////////////////////

    //--------------------------------------------------------------------------
    MergeEvent::MergeEvent(PhysicalTemplate& tpl, unsigned l,
                           const std::set<unsigned>& r, const TraceLocalID &o)
      : Instruction(tpl, o), lhs(l), rhs(r)
    //--------------------------------------------------------------------------
    {
#ifdef DEBUG_LEGION
      assert(lhs < tpl.events.size());
      assert(rhs.size() > 0);
      for (std::set<unsigned>::iterator it = rhs.begin(); it != rhs.end();
           ++it)
        assert(*it < tpl.events.size());
#endif
    }

    //--------------------------------------------------------------------------
    void MergeEvent::execute(std::vector<ApEvent> &events,
                             std::map<unsigned,ApUserEvent> &user_events,
                             std::map<TraceLocalID,MemoizableOp*> &operations,
                             const bool recurrent_replay)
    //--------------------------------------------------------------------------
    {
      std::vector<ApEvent> to_merge;
      to_merge.reserve(rhs.size());
      for (std::set<unsigned>::const_iterator it =
            rhs.begin(); it != rhs.end(); it++)
      {
#ifdef DEBUG_LEGION
        assert(*it < events.size());
#endif
        to_merge.push_back(events[*it]);
      }
      ApEvent result = Runtime::merge_events(NULL, to_merge);
      events[lhs] = result;
    }

    //--------------------------------------------------------------------------
    std::string MergeEvent::to_string(const MemoEntries &memo_entries)
    //--------------------------------------------------------------------------
    {
      std::stringstream ss;
      ss << "events[" << lhs << "] = Runtime::merge_events(";
      unsigned count = 0;
      for (std::set<unsigned>::iterator it = rhs.begin(); it != rhs.end();
           ++it)
      {
        if (count++ != 0) ss << ",";
        ss << "events[" << *it << "]";
      }
      ss << ")    (owner: " << owner << ")";
      return ss.str();
    }

    /////////////////////////////////////////////////////////////
    // AssignFenceCompletion
    /////////////////////////////////////////////////////////////

    //--------------------------------------------------------------------------
    AssignFenceCompletion::AssignFenceCompletion(
                       PhysicalTemplate& t, unsigned l, const TraceLocalID &o)
      : Instruction(t, o), lhs(l)
    //--------------------------------------------------------------------------
    {
    }

    //--------------------------------------------------------------------------
    void AssignFenceCompletion::execute(std::vector<ApEvent> &events,
                               std::map<unsigned,ApUserEvent> &user_events,
                               std::map<TraceLocalID,MemoizableOp*> &operations,
                               const bool recurrent_replay)
    //--------------------------------------------------------------------------
    {
      // This is a no-op since it gets assigned during initialize replay
    }

    //--------------------------------------------------------------------------
    std::string AssignFenceCompletion::to_string(
                                                const MemoEntries &memo_entries)
    //--------------------------------------------------------------------------
    {
      std::stringstream ss;
      ss << "events[" << lhs << "] = fence_completion";
      return ss.str();
    }

    /////////////////////////////////////////////////////////////
    // IssueCopy
    /////////////////////////////////////////////////////////////

    //--------------------------------------------------------------------------
    IssueCopy::IssueCopy(PhysicalTemplate& tpl,
                         unsigned l, IndexSpaceExpression *e,
                         const TraceLocalID& key,
                         const std::vector<CopySrcDstField>& s,
                         const std::vector<CopySrcDstField>& d,
                         const std::vector<Reservation>& r,
#ifdef LEGION_SPY
                         RegionTreeID src_tid, RegionTreeID dst_tid,
#endif
                         unsigned pi, LgEvent src_uni, LgEvent dst_uni,
                         int pr, CollectiveKind collect, bool effect)
      : Instruction(tpl, key), lhs(l), expr(e), src_fields(s), dst_fields(d), 
        reservations(r),
#ifdef LEGION_SPY
        src_tree_id(src_tid), dst_tree_id(dst_tid),
#endif
        precondition_idx(pi), src_unique(src_uni),
        dst_unique(dst_uni), priority(pr), collective(collect),
        record_effect(effect)
    //--------------------------------------------------------------------------
    {
#ifdef DEBUG_LEGION
      assert(lhs < tpl.events.size());
      assert(src_fields.size() > 0);
      assert(dst_fields.size() > 0);
      assert(precondition_idx < tpl.events.size());
      assert(expr != NULL);
#endif
      expr->add_base_expression_reference(TRACE_REF);
    }

    //--------------------------------------------------------------------------
    IssueCopy::~IssueCopy(void)
    //--------------------------------------------------------------------------
    {
      if (expr->remove_base_expression_reference(TRACE_REF))
        delete expr;
    }

    //--------------------------------------------------------------------------
    void IssueCopy::execute(std::vector<ApEvent> &events,
                            std::map<unsigned,ApUserEvent> &user_events,
                            std::map<TraceLocalID,MemoizableOp*> &operations,
                            const bool recurrent_replay)
    //--------------------------------------------------------------------------
    {
      std::map<TraceLocalID,MemoizableOp*>::const_iterator finder =
        operations.find(owner);
      if (finder == operations.end())
      {
        // Remote copy, should still be able to find the owner op here
        TraceLocalID local = owner; 
        local.index_point = DomainPoint();
        finder = operations.find(local);
      }
#ifdef DEBUG_LEGION
      assert(finder != operations.end());
      assert(finder->second != NULL);
#endif
      ApEvent precondition = events[precondition_idx];
      const PhysicalTraceInfo trace_info(finder->second, -1U);
      events[lhs] = expr->issue_copy(finder->second, trace_info, dst_fields,
                                     src_fields, reservations,
#ifdef LEGION_SPY
                                     src_tree_id, dst_tree_id,
#endif
                                     precondition, PredEvent::NO_PRED_EVENT,
                                     src_unique, dst_unique,
                                     collective, record_effect,
                                     priority, true/*replay*/);
    }

    //--------------------------------------------------------------------------
    std::string IssueCopy::to_string(const MemoEntries &memo_entries)
    //--------------------------------------------------------------------------
    {
      std::stringstream ss;
      ss << "events[" << lhs << "] = copy(operations[" << owner << "], "
         << "Index expr: " << expr->expr_id << ", {";
      for (unsigned idx = 0; idx < src_fields.size(); ++idx)
      {
        ss << "(" << std::hex << src_fields[idx].inst.id
           << "," << std::dec << src_fields[idx].subfield_offset
           << "," << src_fields[idx].size
           << "," << src_fields[idx].field_id
           << "," << src_fields[idx].serdez_id << ")";
        if (idx != src_fields.size() - 1) ss << ",";
      }
      ss << "}, {";
      for (unsigned idx = 0; idx < dst_fields.size(); ++idx)
      {
        ss << "(" << std::hex << dst_fields[idx].inst.id
           << "," << std::dec << dst_fields[idx].subfield_offset
           << "," << dst_fields[idx].size
           << "," << dst_fields[idx].field_id
           << "," << dst_fields[idx].serdez_id << ")";
        if (idx != dst_fields.size() - 1) ss << ",";
      }
      ss << "}, events[" << precondition_idx << "]";
      ss << ")";

      return ss.str();
    }

    /////////////////////////////////////////////////////////////
    // IssueAcross
    /////////////////////////////////////////////////////////////

    //--------------------------------------------------------------------------
    IssueAcross::IssueAcross(PhysicalTemplate& tpl, unsigned l, unsigned copy,
                             unsigned collective, unsigned src_indirect,
                             unsigned dst_indirect, const TraceLocalID& key,
                             CopyAcrossExecutor *exec)
      : Instruction(tpl, key), lhs(l), copy_precondition(copy), 
        collective_precondition(collective), 
        src_indirect_precondition(src_indirect),
        dst_indirect_precondition(dst_indirect), executor(exec)
    //--------------------------------------------------------------------------
    {
#ifdef DEBUG_LEGION
      assert(lhs < tpl.events.size());
#endif
      executor->add_reference();
    }

    //--------------------------------------------------------------------------
    IssueAcross::~IssueAcross(void)
    //--------------------------------------------------------------------------
    {
      if (executor->remove_reference())
        delete executor;
    }

    //--------------------------------------------------------------------------
    void IssueAcross::execute(std::vector<ApEvent> &events,
                              std::map<unsigned,ApUserEvent> &user_events,
                              std::map<TraceLocalID,MemoizableOp*> &operations,
                              const bool recurrent_replay)
    //--------------------------------------------------------------------------
    {
      std::map<TraceLocalID,MemoizableOp*>::const_iterator finder =
        operations.find(owner);
      if (finder == operations.end())
      {
        // Remote copy, should still be able to find the owner op here
        TraceLocalID local = owner; 
        local.index_point = DomainPoint();
        finder = operations.find(local);
      }
#ifdef DEBUG_LEGION
      assert(finder != operations.end());
      assert(finder->second != NULL);
#endif
      ApEvent copy_pre = events[copy_precondition];
      ApEvent src_indirect_pre = events[src_indirect_precondition];
      ApEvent dst_indirect_pre = events[dst_indirect_precondition];
      const PhysicalTraceInfo trace_info(finder->second, -1U);
      events[lhs] = executor->execute(finder->second, PredEvent::NO_PRED_EVENT,
                                      copy_pre, src_indirect_pre,
                                      dst_indirect_pre, trace_info,
                                      true/*replay*/, recurrent_replay);
    }

    //--------------------------------------------------------------------------
    std::string IssueAcross::to_string(const MemoEntries &memo_entires)
    //--------------------------------------------------------------------------
    {
      std::stringstream ss;
      ss << "events[" << lhs << "] = indirect(operations[" << owner << "], "
         << "Copy Across Executor: " << executor << ", {";
      ss << ", TODO: indirections";
      ss << "}, events[" << copy_precondition << "]";
      ss << ", events[" << collective_precondition << "]";
      ss << ", events[" << src_indirect_precondition << "]";
      ss << ", events[" << dst_indirect_precondition << "]";
      ss << ")";
      return ss.str();
    }

    /////////////////////////////////////////////////////////////
    // IssueFill
    /////////////////////////////////////////////////////////////

    //--------------------------------------------------------------------------
    IssueFill::IssueFill(PhysicalTemplate& tpl, unsigned l, 
                         IndexSpaceExpression *e, const TraceLocalID &key,
                         const std::vector<CopySrcDstField> &f,
                         const void *value, size_t size, 
#ifdef LEGION_SPY
                         UniqueID uid, FieldSpace h, RegionTreeID tid,
#endif
                         unsigned pi, LgEvent unique, int pr,
                         CollectiveKind collect, bool effect)
      : Instruction(tpl, key), lhs(l), expr(e), fields(f), fill_size(size),
#ifdef LEGION_SPY
        fill_uid(uid), handle(h), tree_id(tid),
#endif
        precondition_idx(pi), unique_event(unique), priority(pr),
        collective(collect), record_effect(effect)
    //--------------------------------------------------------------------------
    {
#ifdef DEBUG_LEGION
      assert(lhs < tpl.events.size());
      assert(fields.size() > 0);
      assert(precondition_idx < tpl.events.size());
#endif
      expr->add_base_expression_reference(TRACE_REF);
      fill_value = malloc(fill_size);
      memcpy(fill_value, value, fill_size);
    }

    //--------------------------------------------------------------------------
    IssueFill::~IssueFill(void)
    //--------------------------------------------------------------------------
    {
      if (expr->remove_base_expression_reference(TRACE_REF))
        delete expr;
      free(fill_value);
    }

    //--------------------------------------------------------------------------
    void IssueFill::execute(std::vector<ApEvent> &events,
                            std::map<unsigned,ApUserEvent> &user_events,
                            std::map<TraceLocalID,MemoizableOp*> &operations,
                            const bool recurrent_replay)
    //--------------------------------------------------------------------------
    {
      std::map<TraceLocalID,MemoizableOp*>::const_iterator finder =
        operations.find(owner);
      if (finder == operations.end())
      {
        // Remote copy, should still be able to find the owner op here
        TraceLocalID local = owner; 
        local.index_point = DomainPoint();
        finder = operations.find(local);
      }
#ifdef DEBUG_LEGION
      assert(finder != operations.end());
      assert(finder->second != NULL);
#endif
      ApEvent precondition = events[precondition_idx];
      const PhysicalTraceInfo trace_info(finder->second, -1U);
      events[lhs] = expr->issue_fill(finder->second, trace_info, fields,
                                     fill_value, fill_size,
#ifdef LEGION_SPY
                                     fill_uid, handle, tree_id,
#endif
                                     precondition, PredEvent::NO_PRED_EVENT,
                                     unique_event, collective, record_effect,
                                     priority, true/*replay*/);
    }

    //--------------------------------------------------------------------------
    std::string IssueFill::to_string(const MemoEntries &memo_entries)
    //--------------------------------------------------------------------------
    {
      std::stringstream ss;
      ss << "events[" << lhs << "] = fill(Index expr: " << expr->expr_id
         << ", {";
      for (unsigned idx = 0; idx < fields.size(); ++idx)
      {
        ss << "(" << std::hex << fields[idx].inst.id
           << "," << std::dec << fields[idx].subfield_offset
           << "," << fields[idx].size
           << "," << fields[idx].field_id
           << "," << fields[idx].serdez_id << ")";
        if (idx != fields.size() - 1) ss << ",";
      }
      ss << "}, events[" << precondition_idx << "])    (owner: "
         << owner << ")";
      return ss.str();
    }

    /////////////////////////////////////////////////////////////
    // SetOpSyncEvent
    /////////////////////////////////////////////////////////////

    //--------------------------------------------------------------------------
    SetOpSyncEvent::SetOpSyncEvent(PhysicalTemplate& tpl, unsigned l,
                                       const TraceLocalID& r)
      : Instruction(tpl, r), lhs(l)
    //--------------------------------------------------------------------------
    {
#ifdef DEBUG_LEGION
      assert(lhs < tpl.events.size());
#endif
    }

    //--------------------------------------------------------------------------
    void SetOpSyncEvent::execute(std::vector<ApEvent> &events,
                               std::map<unsigned,ApUserEvent> &user_events,
                               std::map<TraceLocalID,MemoizableOp*> &operations,
                               const bool recurrent_replay)
    //--------------------------------------------------------------------------
    {
#ifdef DEBUG_LEGION
      assert(operations.find(owner) != operations.end());
      assert(operations.find(owner)->second != NULL);
#endif
      MemoizableOp *memoizable = operations[owner];
#ifdef DEBUG_LEGION
      assert(memoizable != NULL);
#endif
      TraceInfo info(memoizable);
      ApEvent sync_condition = memoizable->compute_sync_precondition(info);
      events[lhs] = sync_condition;
    }

    //--------------------------------------------------------------------------
    std::string SetOpSyncEvent::to_string(const MemoEntries &memo_entries)
    //--------------------------------------------------------------------------
    {
      std::stringstream ss;
      MemoEntries::const_iterator finder = memo_entries.find(owner);
#ifdef DEBUG_LEGION
      assert(finder != memo_entries.end());
#endif
      ss << "events[" << lhs << "] = operations[" << owner
         << "].compute_sync_precondition()    (op kind: "
         << Operation::op_names[finder->second.second]
         << ")";
      return ss.str();
    }

    /////////////////////////////////////////////////////////////
    // CompleteReplay
    /////////////////////////////////////////////////////////////

    //--------------------------------------------------------------------------
    CompleteReplay::CompleteReplay(PhysicalTemplate& tpl, const TraceLocalID& l,
                                   unsigned c)
      : Instruction(tpl, l), complete(c)
    //--------------------------------------------------------------------------
    {
#ifdef DEBUG_LEGION
      assert(complete < tpl.events.size());
#endif
    }

    //--------------------------------------------------------------------------
    void CompleteReplay::execute(std::vector<ApEvent> &events,
                               std::map<unsigned,ApUserEvent> &user_events,
                               std::map<TraceLocalID,MemoizableOp*> &operations,
                               const bool recurrent_replay)
    //--------------------------------------------------------------------------
    {
#ifdef DEBUG_LEGION
      assert(operations.find(owner) != operations.end());
      assert(operations.find(owner)->second != NULL);
#endif
      MemoizableOp *memoizable = operations[owner];
#ifdef DEBUG_LEGION
      assert(memoizable != NULL);
#endif
      memoizable->complete_replay(events[complete]);
    }

    //--------------------------------------------------------------------------
    std::string CompleteReplay::to_string(const MemoEntries &memo_entries)
    //--------------------------------------------------------------------------
    {
      std::stringstream ss;
      MemoEntries::const_iterator finder = memo_entries.find(owner);
#ifdef DEBUG_LEGION
      assert(finder != memo_entries.end());
#endif
      ss << "operations[" << owner
         << "].complete_replay(events[" << complete 
         << "])    (op kind: "
         << Operation::op_names[finder->second.second]
         << ")";
      return ss.str();
    }

    /////////////////////////////////////////////////////////////
    // BarrierArrival
    /////////////////////////////////////////////////////////////

    //--------------------------------------------------------------------------
    BarrierArrival::BarrierArrival(PhysicalTemplate &tpl, ApBarrier bar,
                     unsigned _lhs, unsigned _rhs, size_t arrivals, bool manage)
      : Instruction(tpl, TraceLocalID(0,DomainPoint())), barrier(bar), 
        lhs(_lhs), rhs(_rhs), total_arrivals(arrivals), managed(manage)
    //--------------------------------------------------------------------------
    {
#ifdef DEBUG_LEGION
      assert(lhs < tpl.events.size());
#endif
      if (managed)
        Runtime::advance_barrier(barrier);
    } 

    //--------------------------------------------------------------------------
    void BarrierArrival::execute(std::vector<ApEvent> &events,
                               std::map<unsigned,ApUserEvent> &user_events,
                               std::map<TraceLocalID,MemoizableOp*> &operations,
                               const bool recurrent_replay)
    //--------------------------------------------------------------------------
    {
#ifdef DEBUG_LEGION
      assert(lhs < events.size());
#endif
      implicit_runtime->phase_barrier_arrive(
          barrier, total_arrivals, events[rhs]);
      events[lhs] = barrier;
      if (managed)
        Runtime::advance_barrier(barrier);
    }

    //--------------------------------------------------------------------------
    std::string BarrierArrival::to_string(const MemoEntries &memo_entries)
    //--------------------------------------------------------------------------
    {
      std::stringstream ss; 
      ss << "events[" << lhs << "] = Runtime::phase_barrier_arrive("
         << std::hex << barrier.id << std::dec << ", events["; 
      ss << rhs << "], managed : " << (managed ? "yes" : "no") << ")";
      return ss.str();
    }

    //--------------------------------------------------------------------------
    void BarrierArrival::set_collective_barrier(ApBarrier newbar)
    //--------------------------------------------------------------------------
    {
#ifdef DEBUG_LEGION
      assert(!managed);
#endif
      barrier = newbar;
    }

    //--------------------------------------------------------------------------
    void BarrierArrival::set_managed_barrier(ApBarrier newbar)
    //--------------------------------------------------------------------------
    {
#ifdef DEBUG_LEGION
      assert(managed);
#endif
      barrier = newbar;
    }

    /////////////////////////////////////////////////////////////
    // BarrierAdvance
    /////////////////////////////////////////////////////////////

    //--------------------------------------------------------------------------
    BarrierAdvance::BarrierAdvance(PhysicalTemplate &tpl, ApBarrier bar, 
                                  unsigned _lhs, size_t arrival_count, bool own) 
      : Instruction(tpl, TraceLocalID(0,DomainPoint())), barrier(bar), 
        lhs(_lhs), total_arrivals(arrival_count), owner(own)
    //--------------------------------------------------------------------------
    {
#ifdef DEBUG_LEGION
      assert(lhs < tpl.events.size());
#endif
      if (owner)
        Runtime::advance_barrier(barrier);
    }

    //--------------------------------------------------------------------------
    BarrierAdvance::~BarrierAdvance(void)
    //--------------------------------------------------------------------------
    {
      // Destroy our barrier if we're managing it
      if (owner)
        barrier.destroy_barrier();
    }

    //--------------------------------------------------------------------------
    void BarrierAdvance::execute(std::vector<ApEvent> &events,
                               std::map<unsigned,ApUserEvent> &user_events,
                               std::map<TraceLocalID,MemoizableOp*> &operations,
                               const bool recurrent_replay)
    //--------------------------------------------------------------------------
    {
#ifdef DEBUG_LEGION
      assert(lhs < events.size());
#endif
      events[lhs] = barrier;
      Runtime::advance_barrier(barrier);
    }

    //--------------------------------------------------------------------------
    std::string BarrierAdvance::to_string(const MemoEntries &memo_entries)
    //--------------------------------------------------------------------------
    {
      std::stringstream ss;
      ss << "events[" << lhs << "] = Runtime::barrier_advance("
         << std::hex << barrier.id << std::dec << ")";
      return ss.str();
    }

    //--------------------------------------------------------------------------
    ApBarrier BarrierAdvance::record_subscribed_shard(ShardID remote_shard)
    //--------------------------------------------------------------------------
    {
#ifdef DEBUG_LEGION
      assert(owner);
#endif
      subscribed_shards.push_back(remote_shard);
      return barrier;
    }

    //--------------------------------------------------------------------------
    void BarrierAdvance::refresh_barrier(ApEvent key, 
                  std::map<ShardID,std::map<ApEvent,ApBarrier> > &notifications)
    //--------------------------------------------------------------------------
    {
#ifdef DEBUG_LEGION
      assert(owner);
#endif
      // Destroy the old barrier
      barrier.destroy_barrier();
      // Make the new barrier
      barrier = implicit_runtime->create_ap_barrier(total_arrivals);
      for (std::vector<ShardID>::const_iterator it = 
            subscribed_shards.begin(); it != subscribed_shards.end(); it++)
        notifications[*it][key] = barrier;
    }

    //--------------------------------------------------------------------------
    void BarrierAdvance::remote_refresh_barrier(ApBarrier newbar)
    //--------------------------------------------------------------------------
    {
#ifdef DEBUG_LEGION
      assert(!owner);
      assert(subscribed_shards.empty()); 
#endif
      barrier = newbar;
    }

  }; // namespace Internal 
}; // namespace Legion
<|MERGE_RESOLUTION|>--- conflicted
+++ resolved
@@ -449,25 +449,10 @@
       assert(recording);
 #endif
       const std::pair<Operation*,GenerationID> key(op, op->get_generation());
-<<<<<<< HEAD
-      const std::pair<Operation*,GenerationID> creator_key(
-          op->get_creator_op(), op->get_creator_gen());
-      std::map<std::pair<Operation*,GenerationID>,std::pair<unsigned,unsigned>>::const_iterator
-        finder = op_map.find(creator_key);
-#ifdef DEBUG_LEGION
-      assert(finder != op_map.end());
-#endif
-      // Record that they have the same entry so that we can detect that
-      // they are the same when recording dependences. We do this for all
-      // internal operations which won't be replayed and for which we will
-      // need to collapse their dependences back onto their creator
-      op_map[key] = finder->second;
-=======
       // Note that we don't record the index of the operation here since
       // it has no index, instead we record the index of the replay_info
       // that is associated with this internal operation
-      op_map[key] = replay_info.size() - 1;
->>>>>>> 54d0de57
+      op_map[key] = std::make_pair(-1, replay_info.size() - 1);
     }
 
     //--------------------------------------------------------------------------
@@ -560,76 +545,16 @@
       // The target is not part of the trace so there's no need to record it
       if (target_finder == op_map.end())
         return false;
-<<<<<<< HEAD
-      const std::pair<Operation*,GenerationID> source_key(source, source_gen);
-      std::map<std::pair<Operation*,GenerationID>,std::pair<unsigned,unsigned>>::const_iterator
-        source_finder = op_map.find(source_key);
-=======
->>>>>>> 54d0de57
 #ifdef DEBUG_LEGION
       assert(!replay_info.empty());
 #endif
-<<<<<<< HEAD
-      // In the case of operations recording dependences on internal operations
-      // such as refinement operations then we don't need to record those as
-      // the refinement operations won't be in the replay
-      //if (source_finder->second == target_finder->second)
-      if (source_finder->second.first == target_finder->second.first)
-      {
-#ifdef DEBUG_LEGION
-        assert(target->get_operation_kind() == Operation::REFINEMENT_OP_KIND);
-#endif
-        return true;
-      }
       OperationInfo &info = replay_info.back();
       DependenceRecord record(target_finder->second.first);
-      if (source->get_operation_kind() == Operation::MERGE_CLOSE_OP_KIND)
-      {
-#ifdef DEBUG_LEGION
-        bool found = false;
-        assert(!info.closes.empty());
-#endif
-        // Find the right close info and record the dependence 
-        for (unsigned idx = 0; idx < info.closes.size(); idx++)
-        {
-          CloseInfo &close = info.closes[idx];
-          if (close.close_op != source)
-            continue;
-#ifdef DEBUG_LEGION
-          found = true;
-#endif
-          for (LegionVector<DependenceRecord>::iterator it =
-                close.dependences.begin(); it != close.dependences.end(); it++)
-            if (it->merge(record))
-              return true;
-          close.dependences.emplace_back(std::move(record));
-          break;
-        }
-#ifdef DEBUG_LEGION
-        assert(found);
-#endif
-      }
-      else
-      {
-        // Note that if the source is a non-close internal operation then
-        // we also come through this pathway so that we record dependences
-        // on anything that the operation records any transitive dependences
-        // on things that its internal operations dependended on
-        for (LegionVector<DependenceRecord>::iterator it =
-              info.dependences.begin(); it != info.dependences.end(); it++)
-          if (it->merge(record))
-            return true;
-        info.dependences.emplace_back(std::move(record));
-      }
-=======
-      OperationInfo &info = replay_info.back();
-      DependenceRecord record(target_finder->second);
       for (LegionVector<DependenceRecord>::iterator it =
             info.dependences.begin(); it != info.dependences.end(); it++)
         if (it->merge(record))
           return true;
       info.dependences.emplace_back(std::move(record));
->>>>>>> 54d0de57
       return true;
     }
 
@@ -793,33 +718,10 @@
         }
         return false;
       }
-<<<<<<< HEAD
-      const std::pair<Operation*,GenerationID> source_key(source, source_gen);
-      std::map<std::pair<Operation*,GenerationID>,std::pair<unsigned,unsigned>>::const_iterator
-        source_finder = op_map.find(source_key);
 #ifdef DEBUG_LEGION
       assert(!replay_info.empty());
-      assert(source_finder != op_map.end());
-#endif
-      // In the case of operations recording dependences on internal operations
-      // such as refinement operations then we don't need to record those as
-      // the refinement operations won't be in the replay
-      //if (source_finder->second == target_finder->second)
-      if (source_finder->second.first == target_finder->second.first)
-      {
-#ifdef DEBUG_LEGION
-        assert(target->get_operation_kind() == Operation::REFINEMENT_OP_KIND);
-=======
-#ifdef DEBUG_LEGION
-      assert(!replay_info.empty());
->>>>>>> 54d0de57
 #endif
       OperationInfo &info = replay_info.back();
-<<<<<<< HEAD
-      DependenceRecord record(target_finder->second.first, target_idx, source_idx,
-                              dtype, dep_mask);
-=======
->>>>>>> 54d0de57
       if (source->get_operation_kind() == Operation::MERGE_CLOSE_OP_KIND)
       {
 #ifdef DEBUG_LEGION
@@ -840,10 +742,10 @@
               (target->get_operation_kind() != Operation::MERGE_CLOSE_OP_KIND))
           {
 #ifdef DEBUG_LEGION
-            assert(target_finder->second < replay_info.size());
+            assert(target_finder->second.second < replay_info.size());
 #endif
             const OperationInfo &target_info = 
-              replay_info[target_finder->second];
+              replay_info[target_finder->second.second];
             std::map<unsigned,LegionVector<DependenceRecord> >::const_iterator
               finder = target_info.internal_dependences.find(target_idx);
             if (finder != target_info.internal_dependences.end())
@@ -873,7 +775,7 @@
           }
           else
           {
-            DependenceRecord record(target_finder->second, target_idx, 
+            DependenceRecord record(target_finder->second.first, target_idx, 
                                     source_idx, dtype, dep_mask);
             for (LegionVector<DependenceRecord>::iterator it =
                   close.dependences.begin(); it !=
@@ -898,9 +800,9 @@
             (target->get_operation_kind() != Operation::MERGE_CLOSE_OP_KIND))
         {
 #ifdef DEBUG_LEGION
-          assert(target_finder->second < replay_info.size());
-#endif
-          const OperationInfo &target_info = replay_info[target_finder->second];
+          assert(target_finder->second.second < replay_info.size());
+#endif
+          const OperationInfo &target_info = replay_info[target_finder->second.second];
           std::map<unsigned,LegionVector<DependenceRecord> >::const_iterator
             finder = target_info.internal_dependences.find(target_idx);
           if (finder != target_info.internal_dependences.end())
@@ -930,7 +832,7 @@
         }
         else
         {
-          DependenceRecord record(target_finder->second, target_idx, source_idx,
+          DependenceRecord record(target_finder->second.first, target_idx, source_idx,
                                   dtype, dep_mask);
           for (LegionVector<DependenceRecord>::iterator it =
                 internal_dependences.begin(); it !=
@@ -944,12 +846,12 @@
           (target->get_operation_kind() != Operation::MERGE_CLOSE_OP_KIND))
       {
 #ifdef DEBUG_LEGION
-        assert(target_finder->second < replay_info.size());
+        assert(target_finder->second.second < replay_info.size());
 #endif
         // Figure out which region requirement it was for and look for 
         // overlapping dependences on that region requirement and record
         // any of those instead
-        const OperationInfo &target_info = replay_info[target_finder->second];
+        const OperationInfo &target_info = replay_info[target_finder->second.second];
         std::map<unsigned,LegionVector<DependenceRecord> >::const_iterator
           finder = target_info.internal_dependences.find(target_idx);
         if (finder != target_info.internal_dependences.end())
@@ -978,7 +880,7 @@
       }
       else
       {
-        DependenceRecord record(target_finder->second, target_idx, source_idx,
+        DependenceRecord record(target_finder->second.first, target_idx, source_idx,
                                 dtype, dep_mask);
         for (LegionVector<DependenceRecord>::iterator it =
               info.dependences.begin(); it != info.dependences.end(); it++)
