/* Copyright 2022 Stanford University, NVIDIA Corporation
 *
 * Licensed under the Apache License, Version 2.0 (the "License");
 * you may not use this file except in compliance with the License.
 * You may obtain a copy of the License at
 *
 *     http://www.apache.org/licenses/LICENSE-2.0
 *
 * Unless required by applicable law or agreed to in writing, software
 * distributed under the License is distributed on an "AS IS" BASIS,
 * WITHOUT WARRANTIES OR CONDITIONS OF ANY KIND, either express or implied.
 * See the License for the specific language governing permissions and
 * limitations under the License.
 */


#include "legion.h"
#include "legion/legion_ops.h"
#include "legion/legion_spy.h"
#include "legion/legion_trace.h"
#include "legion/legion_tasks.h"
#include "legion/legion_instances.h"
#include "legion/legion_views.h"
#include "legion/legion_context.h"
#include "legion/legion_replication.h"

#include "realm/id.h" // TODO: remove this hackiness

namespace Legion {
  namespace Internal {

    LEGION_EXTERN_LOGGER_DECLARATIONS

    /////////////////////////////////////////////////////////////
    // Utility functions
    /////////////////////////////////////////////////////////////

    std::ostream& operator<<(std::ostream &out, const TraceLocalID &key)
    {
      out << "(" << key.first << ",";
      if (key.second.dim > 1) out << "(";
      for (int dim = 0; dim < key.second.dim; ++dim)
      {
        if (dim > 0) out << ",";
        out << key.second[dim];
      }
      if (key.second.dim > 1) out << ")";
      out << ")";
      return out;
    }

    std::ostream& operator<<(std::ostream &out,
                             const PhysicalTemplate::Replayable &r)
    {
      if (r.replayable)
        out << "Replayable";
      else
      {
        out << "Non-replayable (" << r.message << ")";
      }
      return out;
    }

    /////////////////////////////////////////////////////////////
    // LegionTrace 
    /////////////////////////////////////////////////////////////

    //--------------------------------------------------------------------------
    LegionTrace::LegionTrace(InnerContext *c, TraceID t, bool logical_only)
      : ctx(c), tid(t), last_memoized(0),
        physical_op_count(0), blocking_call_observed(false), 
        has_intermediate_ops(false), fixed(false)
    //--------------------------------------------------------------------------
    {
      state.store(LOGICAL_ONLY);
      physical_trace = logical_only ? NULL : 
        new PhysicalTrace(c->owner_task->runtime, this);
    }

    //--------------------------------------------------------------------------
    LegionTrace::~LegionTrace(void)
    //--------------------------------------------------------------------------
    {
      if (physical_trace != NULL)
        delete physical_trace;
    }

    //--------------------------------------------------------------------------
    void LegionTrace::fix_trace(void)
    //--------------------------------------------------------------------------
    {
#ifdef DEBUG_LEGION
      assert(!fixed);
#endif
      fixed = true;
    }

    //--------------------------------------------------------------------------
    void LegionTrace::register_physical_only(Operation *op)
    //--------------------------------------------------------------------------
    {
#ifdef LEGION_SPY
      std::pair<Operation*,GenerationID> key(op, op->get_generation());
      const unsigned index = operations.size();
      op->set_trace_local_id(index);
      op->add_mapping_reference(key.second);
      operations.push_back(key);
      current_uids[key] = op->get_unique_op_id();
#else
      op->set_trace_local_id(physical_op_count++);
#endif
    }

    //--------------------------------------------------------------------------
    void LegionTrace::replay_aliased_children(
                             std::vector<RegionTreePath> &privilege_paths) const
    //--------------------------------------------------------------------------
    {
      unsigned index = operations.size() - 1;
      std::map<unsigned,LegionVector<AliasChildren> >::const_iterator
        finder = aliased_children.find(index);
      if (finder == aliased_children.end())
        return;
      for (LegionVector<AliasChildren>::const_iterator it = 
            finder->second.begin(); it != finder->second.end(); it++)
      {
#ifdef DEBUG_LEGION
        assert(it->req_index < privilege_paths.size());
#endif
        privilege_paths[it->req_index].record_aliased_children(it->depth,
                                                               it->mask);
      }
    }

    //--------------------------------------------------------------------------
    void LegionTrace::end_trace_execution(FenceOp *op)
    //--------------------------------------------------------------------------
    {
      if (is_replaying())
      {
#ifdef LEGION_SPY
        for (std::vector<std::pair<Operation*,GenerationID> >::const_iterator
              it = operations.begin(); it != operations.end(); it++)
          it->first->remove_mapping_reference(it->second);
        operations.clear();
        current_uids.clear();
#else
#ifdef DEBUG_LEGION
        assert(operations.empty());
#endif
        // Reset the physical op count for the next replay
        physical_op_count = 0;
#endif
        return;
      }

      // Register for this fence on every one of the operations in
      // the trace and then clear out the operations data structure
      for (std::set<std::pair<Operation*,GenerationID> >::iterator it =
            frontiers.begin(); it != frontiers.end(); ++it)
      {
        const std::pair<Operation*,GenerationID> &target = *it;
#ifdef DEBUG_LEGION
        assert(!target.first->is_internal_op());
#endif
        op->register_dependence(target.first, target.second);
#ifdef LEGION_SPY
        for (unsigned req_idx = 0; req_idx < num_regions[target]; req_idx++)
        {
          LegionSpy::log_mapping_dependence(
              op->get_context()->get_unique_id(), current_uids[target], req_idx,
              op->get_unique_op_id(), 0, LEGION_TRUE_DEPENDENCE);
        }
#endif
        // Remove any mapping references that we hold
        target.first->remove_mapping_reference(target.second);
      }
      operations.clear();
      last_memoized = 0;
      frontiers.clear();
#ifdef LEGION_SPY
      current_uids.clear();
      num_regions.clear();
#endif
    }

#ifdef LEGION_SPY
    //--------------------------------------------------------------------------
    UniqueID LegionTrace::get_current_uid_by_index(unsigned op_idx) const
    //--------------------------------------------------------------------------
    {
      assert(op_idx < operations.size());
      const std::pair<Operation*,GenerationID> &key = operations[op_idx];
      std::map<std::pair<Operation*,GenerationID>,UniqueID>::const_iterator
        finder = current_uids.find(key);
      assert(finder != current_uids.end());
      return finder->second;
    }
#endif

    //--------------------------------------------------------------------------
    void LegionTrace::invalidate_trace_cache(Operation *invalidator)
    //--------------------------------------------------------------------------
    {
      if (physical_trace == NULL)
        return;
      PhysicalTemplate *current_template = 
        physical_trace->get_current_template();
      if (current_template == NULL)
        return;
      bool execution_fence = false;
      if (invalidator->invalidates_physical_trace_template(execution_fence))
      {
        // Check to see if this is an execution fence or not
        if (execution_fence)
        {
          // If it is an execution fence we need to record the previous
          // templates completion event as a precondition for the fence
#ifdef DEBUG_LEGION
          FenceOp *fence_op = dynamic_cast<FenceOp*>(invalidator);
          assert(fence_op != NULL);
#else
          FenceOp *fence_op = static_cast<FenceOp*>(invalidator);
#endif
          // Record that we had an intermediate execution fence between replays
          // Update the execution event for the trace to be this fence event
          physical_trace->record_intermediate_execution_fence(fence_op);
        }
        else
        {
          physical_trace->clear_cached_template();
          current_template->issue_summary_operations(ctx, invalidator);
          has_intermediate_ops = false;
        }
      }
      else
        has_intermediate_ops = true;
    }

    /////////////////////////////////////////////////////////////
    // StaticTrace
    /////////////////////////////////////////////////////////////

    //--------------------------------------------------------------------------
    StaticTrace::StaticTrace(TraceID t, InnerContext *c, bool logical_only,
                             const std::set<RegionTreeID> *trees)
      : LegionTrace(c, t, logical_only)
    //--------------------------------------------------------------------------
    {
      if (trees != NULL)
        application_trees.insert(trees->begin(), trees->end());
    }
    
    //--------------------------------------------------------------------------
    StaticTrace::StaticTrace(const StaticTrace &rhs)
      : LegionTrace(NULL, 0, true)
    //--------------------------------------------------------------------------
    {
      // should never be called
      assert(false);
    }

    //--------------------------------------------------------------------------
    StaticTrace::~StaticTrace(void)
    //--------------------------------------------------------------------------
    {
      // Remove our mapping references and then clear the operations
      for (std::vector<std::pair<Operation*,GenerationID> >::const_iterator it =
            operations.begin(); it != operations.end(); it++)
        it->first->remove_mapping_reference(it->second);
      operations.clear();
    }

    //--------------------------------------------------------------------------
    StaticTrace& StaticTrace::operator=(const StaticTrace &rhs)
    //--------------------------------------------------------------------------
    {
      // should never be called
      assert(false);
      return *this;
    }

    //--------------------------------------------------------------------------
    bool StaticTrace::handles_region_tree(RegionTreeID tid) const
    //--------------------------------------------------------------------------
    {
      if (application_trees.empty())
        return true;
      return (application_trees.find(tid) != application_trees.end());
    }

    //--------------------------------------------------------------------------
    bool StaticTrace::initialize_op_tracing(Operation *op,
                               const std::vector<StaticDependence> *dependences,
                               const LogicalTraceInfo *trace_info)
    //--------------------------------------------------------------------------
    {
      // If we've already recorded all these, there's no need to do it again
      if (fixed)
        return false;
      // Internal operations get to skip this
      if (op->is_internal_op())
        return false;
      // All other operations have to add something to the list
      if (dependences == NULL)
        static_dependences.resize(static_dependences.size() + 1);
      else // Add it to the list of static dependences
        static_dependences.push_back(*dependences);
      return false;
    }

    //--------------------------------------------------------------------------
    void StaticTrace::register_operation(Operation *op, GenerationID gen)
    //--------------------------------------------------------------------------
    {
      std::pair<Operation*,GenerationID> key(op,gen);
      const unsigned index = operations.size();
      if (!ctx->runtime->no_physical_tracing &&
          op->is_memoizing() && !op->is_internal_op())
      {
        if (index != last_memoized)
          REPORT_LEGION_ERROR(ERROR_INCOMPLETE_PHYSICAL_TRACING,
              "Invalid memoization request. A trace cannot be partially "
              "memoized. Please change the mapper to request memoization "
              "for all the operations in the trace");
        op->set_trace_local_id(index);
        last_memoized = index + 1;
      }

      if (!op->is_internal_op())
      {
        frontiers.insert(key);
        const LegionVector<DependenceRecord> &deps = 
          translate_dependence_records(op, index); 
        operations.push_back(key);
#ifdef LEGION_SPY
        current_uids[key] = op->get_unique_op_id();
        num_regions[key] = op->get_region_count();
#endif
        // Add a mapping reference since people will be 
        // registering dependences
        op->add_mapping_reference(gen);  
        // Then compute all the dependences on this operation from
        // our previous recording of the trace
        for (LegionVector<DependenceRecord>::const_iterator it = 
              deps.begin(); it != deps.end(); it++)
        {
#ifdef DEBUG_LEGION
          assert((it->operation_idx >= 0) &&
                 ((size_t)it->operation_idx < operations.size()));
#endif
          const std::pair<Operation*,GenerationID> &target = 
                                                operations[it->operation_idx];
          std::set<std::pair<Operation*,GenerationID> >::iterator finder =
            frontiers.find(target);
          if (finder != frontiers.end())
          {
            finder->first->remove_mapping_reference(finder->second);
            frontiers.erase(finder);
          }

          if ((it->prev_idx == -1) || (it->next_idx == -1))
          {
            op->register_dependence(target.first, target.second);
#ifdef LEGION_SPY
            LegionSpy::log_mapping_dependence(
               op->get_context()->get_unique_id(),
               get_current_uid_by_index(it->operation_idx),
               (it->prev_idx == -1) ? 0 : it->prev_idx,
               op->get_unique_op_id(), 
               (it->next_idx == -1) ? 0 : it->next_idx, LEGION_TRUE_DEPENDENCE);
#endif
          }
          else
          {
            op->register_region_dependence(it->next_idx, target.first,
                                           target.second, it->prev_idx,
                                           it->dtype, it->validates,
                                           it->dependent_mask);
#ifdef LEGION_SPY
            LegionSpy::log_mapping_dependence(
                op->get_context()->get_unique_id(),
                get_current_uid_by_index(it->operation_idx), it->prev_idx,
                op->get_unique_op_id(), it->next_idx, it->dtype);
#endif
          }
        }
      }
      else
      {
        // We already added our creator to the list of operations
        // so the set of dependences is index-1
#ifdef DEBUG_LEGION
        assert(index > 0);
#endif
        const LegionVector<DependenceRecord> &deps = 
          translate_dependence_records(operations[index-1].first, index-1);
        // Special case for internal operations
        // Internal operations need to register transitive dependences
        // on all the other operations with which it interferes.
        // We can get this from the set of operations on which the
        // operation we are currently performing dependence analysis
        // has dependences.
        InternalOp *internal_op = static_cast<InternalOp*>(op);
#ifdef DEBUG_LEGION
        assert(internal_op == dynamic_cast<InternalOp*>(op));
#endif
        int internal_index = internal_op->get_internal_index();
        for (LegionVector<DependenceRecord>::const_iterator it = 
              deps.begin(); it != deps.end(); it++)
        {
          // We only record dependences for this internal operation on
          // the indexes for which this internal operation is being done
          if (internal_index != it->next_idx)
            continue;
#ifdef DEBUG_LEGION
          assert((it->operation_idx >= 0) &&
                 ((size_t)it->operation_idx < operations.size()));
#endif
          const std::pair<Operation*,GenerationID> &target = 
                                                operations[it->operation_idx];
          // If this is the case we can do the normal registration
          if ((it->prev_idx == -1) || (it->next_idx == -1))
          {
            internal_op->register_dependence(target.first, target.second); 
#ifdef LEGION_SPY
            LegionSpy::log_mapping_dependence(
               op->get_context()->get_unique_id(),
               get_current_uid_by_index(it->operation_idx),
               (it->prev_idx == -1) ? 0 : it->prev_idx,
               op->get_unique_op_id(), 
               (it->next_idx == -1) ? 0 : it->next_idx, LEGION_TRUE_DEPENDENCE);
#endif
          }
          else
          {
            internal_op->record_trace_dependence(target.first, target.second,
                                               it->prev_idx, it->next_idx,
                                               it->dtype, it->dependent_mask);
#ifdef LEGION_SPY
            LegionSpy::log_mapping_dependence(
                internal_op->get_context()->get_unique_id(),
                get_current_uid_by_index(it->operation_idx), it->prev_idx,
                internal_op->get_unique_op_id(), 0, it->dtype);
#endif
          }
        }
      }
    }

    //--------------------------------------------------------------------------
    void StaticTrace::record_dependence(
                                     Operation *target, GenerationID target_gen,
                                     Operation *source, GenerationID source_gen)
    //--------------------------------------------------------------------------
    {
      // should never be called
      assert(false);
    }
    
    //--------------------------------------------------------------------------
    void StaticTrace::record_region_dependence(
                                    Operation *target, GenerationID target_gen,
                                    Operation *source, GenerationID source_gen,
                                    unsigned target_idx, unsigned source_idx,
                                    DependenceType dtype, bool validates,
                                    const FieldMask &dependent_mask)
    //--------------------------------------------------------------------------
    {
      // should never be called
      assert(false);
    }

    //--------------------------------------------------------------------------
    void StaticTrace::record_no_dependence(
                                    Operation *target, GenerationID target_gen,
                                    Operation *source, GenerationID source_gen,
                                    unsigned target_idx, unsigned source_idx,
                                    const FieldMask &dependent_mask)
    //--------------------------------------------------------------------------
    {
      // should never be called
      assert(false);
    }

    //--------------------------------------------------------------------------
    void StaticTrace::record_aliased_children(unsigned req_index,unsigned depth,
                                              const FieldMask &aliase_mask)
    //--------------------------------------------------------------------------
    {
      // should never be called
      assert(false);
    }

    //--------------------------------------------------------------------------
    void StaticTrace::end_trace_capture(void)
    //--------------------------------------------------------------------------
    {
      // Remove mapping fences on the frontiers which haven't been removed yet
      for (std::set<std::pair<Operation*,GenerationID> >::const_iterator it =
            frontiers.begin(); it != frontiers.end(); it++)
        it->first->remove_mapping_reference(it->second);
      operations.clear();
      frontiers.clear();
      last_memoized = 0;
#ifdef LEGION_SPY
      current_uids.clear();
      num_regions.clear();
#endif
    }

#ifdef LEGION_SPY
    //--------------------------------------------------------------------------
    void StaticTrace::perform_logging(
                               UniqueID prev_fence_uid, UniqueID curr_fence_uid)
    //--------------------------------------------------------------------------
    {
      // TODO: Implement this if someone wants to memoize static traces
      assert(false);
    }
#endif

    //--------------------------------------------------------------------------
    const LegionVector<LegionTrace::DependenceRecord>& 
        StaticTrace::translate_dependence_records(Operation *op, unsigned index)
    //--------------------------------------------------------------------------
    {
      // If we already translated it then we are done
      if (index < translated_deps.size())
        return translated_deps[index];
      const unsigned start_idx = translated_deps.size();
      translated_deps.resize(index+1);
      RegionTreeForest *forest = ctx->runtime->forest;
      for (unsigned op_idx = start_idx; op_idx <= index; op_idx++)
      {
        const std::vector<StaticDependence> &static_deps = 
          static_dependences[op_idx];
        LegionVector<DependenceRecord> &translation = 
          translated_deps[op_idx];
        for (std::vector<StaticDependence>::const_iterator it = 
              static_deps.begin(); it != static_deps.end(); it++)
        {
          // Convert the previous offset into an absoluate offset    
          // If the previous offset is larger than the index then 
          // this dependence doesn't matter
          if (it->previous_offset > index)
            continue;
          // Compute the field mask by getting the parent region requirement
          unsigned parent_index = op->find_parent_index(it->current_req_index);
          FieldSpace field_space =  
            ctx->find_logical_region(parent_index).get_field_space();
          const FieldMask dependence_mask = 
            forest->get_node(field_space)->get_field_mask(it->dependent_fields);
          translation.push_back(DependenceRecord(index - it->previous_offset, 
                it->previous_req_index, it->current_req_index, it->validates, 
                it->dependence_type, dependence_mask));
        }
      }
      return translated_deps[index];
    }

    /////////////////////////////////////////////////////////////
    // DynamicTrace 
    /////////////////////////////////////////////////////////////

    //--------------------------------------------------------------------------
    DynamicTrace::DynamicTrace(TraceID t, InnerContext *c, bool logical_only)
      : LegionTrace(c, t, logical_only), tracing(true)
    //--------------------------------------------------------------------------
    {
    }

    //--------------------------------------------------------------------------
    DynamicTrace::DynamicTrace(const DynamicTrace &rhs)
      : LegionTrace(NULL, 0, true)
    //--------------------------------------------------------------------------
    {
      // should never be called
      assert(false);
    }

    //--------------------------------------------------------------------------
    DynamicTrace::~DynamicTrace(void)
    //--------------------------------------------------------------------------
    {
    }

    //--------------------------------------------------------------------------
    DynamicTrace& DynamicTrace::operator=(const DynamicTrace &rhs)
    //--------------------------------------------------------------------------
    {
      // should never be called
      assert(false);
      return *this;
    } 

    //--------------------------------------------------------------------------
    void DynamicTrace::end_trace_capture(void)
    //--------------------------------------------------------------------------
    {
#ifdef DEBUG_LEGION
      assert(tracing);
#endif
      // We don't record mapping dependences when tracing so we don't need
      // to remove them when we are here
      operations.clear();
      last_memoized = 0;
      op_map.clear();
      internal_dependences.clear();
      tracing = false;
#ifdef LEGION_SPY
      current_uids.clear();
      num_regions.clear();
#endif
    } 

    //--------------------------------------------------------------------------
    bool DynamicTrace::handles_region_tree(RegionTreeID tid) const
    //--------------------------------------------------------------------------
    {
      // Always handles all of them
      return true;
    }

    //--------------------------------------------------------------------------
    bool DynamicTrace::initialize_op_tracing(Operation *op,
                               const std::vector<StaticDependence> *dependences,
                               const LogicalTraceInfo *trace_info)
    //--------------------------------------------------------------------------
    {
      if (trace_info != NULL) // happens for internal operations
        return !trace_info->already_traced;
      else
        return !is_fixed();
    }

    //--------------------------------------------------------------------------
    void DynamicTrace::register_operation(Operation *op, GenerationID gen)
    //--------------------------------------------------------------------------
    {
      std::pair<Operation*,GenerationID> key(op,gen);
      const unsigned index = operations.size();
      if (!ctx->runtime->no_physical_tracing &&
          op->is_memoizing() && !op->is_internal_op())
      {
        if (index != last_memoized)
        {
          for (unsigned i = 0; i < operations.size(); ++i)
          {
            Operation *op = operations[i].first;
            if (!op->is_internal_op() && op->get_memoizable() == NULL)
              REPORT_LEGION_ERROR(ERROR_PHYSICAL_TRACING_UNSUPPORTED_OP,
                  "Invalid memoization request. Operation of type %s (UID %lld)"
                  " at index %d in trace %d requested memoization, but physical"
                  " tracing does not support this operation type yet.",
                  Operation::get_string_rep(op->get_operation_kind()),
                  op->get_unique_op_id(), i, tid);
          }
          REPORT_LEGION_ERROR(ERROR_INCOMPLETE_PHYSICAL_TRACING,
              "Invalid memoization request. A trace cannot be partially "
              "memoized. Please change the mapper to request memoization "
              "for all the operations in the trace");
        }
        op->set_trace_local_id(index);
        last_memoized = index + 1;
      }
      if (has_physical_trace() &&
          !op->is_internal_op() && op->get_memoizable() == NULL)
        REPORT_LEGION_ERROR(ERROR_PHYSICAL_TRACING_UNSUPPORTED_OP,
            "Invalid memoization request. Operation of type %s (UID %lld) "
            "at index %d in trace %d requested memoization, but physical "
            "tracing does not support this operation type yet.",
            Operation::get_string_rep(op->get_operation_kind()),
            op->get_unique_op_id(), index, tid);

      // Only need to save this in the map if we are not done tracing
      if (tracing)
      {
        // This is the normal case
        if (!op->is_internal_op())
        {
          operations.push_back(key);
          op_map[key] = index;
          // Add a new vector for storing dependences onto the back
          dependences.push_back(LegionVector<DependenceRecord>());
          // Record meta-data about the trace for verifying that
          // it is being replayed correctly
          op_info.push_back(OperationInfo(op));
        }
        else // Otherwise, track internal operations separately
        {
          std::pair<InternalOp*,GenerationID> 
            local_key(static_cast<InternalOp*>(op),gen);
          internal_dependences[local_key] = LegionVector<DependenceRecord>();
        }
      }
      else
      {
        if (!op->is_internal_op())
        {
          frontiers.insert(key);
          // Check for exceeding the trace size
          if (index >= dependences.size())
            REPORT_LEGION_ERROR(ERROR_TRACE_VIOLATION_RECORDED,
                          "Trace violation! Recorded %zd operations in trace "
                          "%d in task %s (UID %lld) but %d operations have "
                          "now been issued!", dependences.size(), tid,
                          ctx->get_task_name(), ctx->get_unique_id(), index+1)
          // Check to see if the meta-data alignes
          const OperationInfo &info = op_info[index];
          // Check that they are the same kind of operation
          if (info.kind != op->get_operation_kind())
            REPORT_LEGION_ERROR(ERROR_TRACE_VIOLATION_OPERATION,
                          "Trace violation! Operation at index %d of trace %d "
                          "in task %s (UID %lld) was recorded as having type "
                          "%s but instead has type %s in replay.",
                          index, tid, ctx->get_task_name(),ctx->get_unique_id(),
                          Operation::get_string_rep(info.kind),
                          Operation::get_string_rep(op->get_operation_kind()))
          // Check that they have the same number of region requirements
          if (info.count != op->get_region_count())
            REPORT_LEGION_ERROR(ERROR_TRACE_VIOLATION_OPERATION,
                          "Trace violation! Operation at index %d of trace %d "
                          "in task %s (UID %lld) was recorded as having %d "
                          "regions, but instead has %zd regions in replay.",
                          index, tid, ctx->get_task_name(),
                          ctx->get_unique_id(), info.count,
                          op->get_region_count())
          // If we make it here, everything is good
          const LegionVector<DependenceRecord> &deps = dependences[index];
          operations.push_back(key);
#ifdef LEGION_SPY
          current_uids[key] = op->get_unique_op_id();
          num_regions[key] = op->get_region_count();
#endif
          // Add a mapping reference since people will be 
          // registering dependences
          op->add_mapping_reference(gen);  
          // Then compute all the dependences on this operation from
          // our previous recording of the trace
          for (LegionVector<DependenceRecord>::const_iterator it = 
                deps.begin(); it != deps.end(); it++)
          {
            // Skip any no-dependences since they are still no-deps here
            if (it->dtype == LEGION_NO_DEPENDENCE)
              continue;
#ifdef DEBUG_LEGION
            assert((it->operation_idx >= 0) &&
                   ((size_t)it->operation_idx < operations.size()));
#endif
            const std::pair<Operation*,GenerationID> &target = 
                                                  operations[it->operation_idx];
            std::set<std::pair<Operation*,GenerationID> >::iterator finder =
              frontiers.find(target);
            if (finder != frontiers.end())
            {
              finder->first->remove_mapping_reference(finder->second);
              frontiers.erase(finder);
            }

            if ((it->prev_idx == -1) || (it->next_idx == -1))
            {
              op->register_dependence(target.first, target.second); 
#ifdef LEGION_SPY
              LegionSpy::log_mapping_dependence(
               op->get_context()->get_unique_id(),
               get_current_uid_by_index(it->operation_idx),
               (it->prev_idx == -1) ? 0 : it->prev_idx,
               op->get_unique_op_id(), 
               (it->next_idx == -1) ? 0 : it->next_idx, LEGION_TRUE_DEPENDENCE);
#endif
            }
            else
            {
              op->register_region_dependence(it->next_idx, target.first,
                                             target.second, it->prev_idx,
                                             it->dtype, it->validates,
                                             it->dependent_mask);
#ifdef LEGION_SPY
              LegionSpy::log_mapping_dependence(
                  op->get_context()->get_unique_id(),
                  get_current_uid_by_index(it->operation_idx), it->prev_idx,
                  op->get_unique_op_id(), it->next_idx, it->dtype);
#endif
            }
          }
        }
        else
        {
          // We already added our creator to the list of operations
          // so the set of dependences is index-1
#ifdef DEBUG_LEGION
          assert(index > 0);
#endif
          const LegionVector<DependenceRecord> &deps = dependences[index-1];
          // Special case for internal operations
          // Internal operations need to register transitive dependences
          // on all the other operations with which it interferes.
          // We can get this from the set of operations on which the
          // operation we are currently performing dependence analysis
          // has dependences.
          InternalOp *internal_op = static_cast<InternalOp*>(op);
#ifdef DEBUG_LEGION
          assert(internal_op == dynamic_cast<InternalOp*>(op));
#endif
          int internal_index = internal_op->get_internal_index();
          for (LegionVector<DependenceRecord>::const_iterator it = 
                deps.begin(); it != deps.end(); it++)
          {
            // We only record dependences for this internal operation on
            // the indexes for which this internal operation is being done
            if (internal_index != it->next_idx)
              continue;
#ifdef DEBUG_LEGION
            assert((it->operation_idx >= 0) &&
                   ((size_t)it->operation_idx < operations.size()));
#endif
            const std::pair<Operation*,GenerationID> &target = 
                                                  operations[it->operation_idx];

            // If this is the case we can do the normal registration
            if ((it->prev_idx == -1) || (it->next_idx == -1))
            {
              internal_op->register_dependence(target.first, target.second); 
#ifdef LEGION_SPY
              LegionSpy::log_mapping_dependence(
               op->get_context()->get_unique_id(),
               get_current_uid_by_index(it->operation_idx),
               (it->prev_idx == -1) ? 0 : it->prev_idx,
               op->get_unique_op_id(), 
               (it->next_idx == -1) ? 0 : it->next_idx, LEGION_TRUE_DEPENDENCE);
#endif
            }
            else
            {
              // Promote no-dependence cases to full dependences here
              internal_op->record_trace_dependence(target.first, target.second,
                                                   it->prev_idx, it->next_idx,
                                                   LEGION_TRUE_DEPENDENCE, 
                                                   it->dependent_mask);
#ifdef LEGION_SPY
              LegionSpy::log_mapping_dependence(
                  internal_op->get_context()->get_unique_id(),
                  get_current_uid_by_index(it->operation_idx), it->prev_idx,
                  internal_op->get_unique_op_id(), 0, it->dtype);
#endif
            }
          }
        }
      }
    }

    //--------------------------------------------------------------------------
    void DynamicTrace::record_dependence(Operation *target,GenerationID tar_gen,
                                         Operation *source,GenerationID src_gen)
    //--------------------------------------------------------------------------
    {
#ifdef DEBUG_LEGION
      assert(tracing);
      if (!source->is_internal_op())
      {
        assert(operations.back().first == source);
        assert(operations.back().second == src_gen);
      }
#endif
      std::pair<Operation*,GenerationID> target_key(target, tar_gen);
      std::map<std::pair<Operation*,GenerationID>,unsigned>::const_iterator
        finder = op_map.find(target_key);
      // We only need to record it if it falls within our trace
      if (finder != op_map.end())
      {
        // Two cases here
        if (!source->is_internal_op())
        {
          // Normal case
          insert_dependence(DependenceRecord(finder->second));
        }
        else
        {
          // Otherwise this is an internal op so record it special
          // Don't record dependences on our creator
          if (target_key != operations.back())
          {
            std::pair<InternalOp*,GenerationID> 
              src_key(static_cast<InternalOp*>(source), src_gen);
#ifdef DEBUG_LEGION
            assert(internal_dependences.find(src_key) != 
                   internal_dependences.end());
#endif
            insert_dependence(src_key, DependenceRecord(finder->second));
          }
        }
      }
      else if (target->is_internal_op())
      {
        // They shouldn't both be internal operations, if they are, then
        // they should be going through the other path that tracks
        // dependences based on specific region requirements
#ifdef DEBUG_LEGION
        assert(!source->is_internal_op());
#endif
        // First check to see if the internal op is one of ours
        std::pair<InternalOp*,GenerationID> 
          local_key(static_cast<InternalOp*>(target),tar_gen);
        std::map<std::pair<InternalOp*,GenerationID>,
                LegionVector<DependenceRecord>>::const_iterator
          internal_finder = internal_dependences.find(local_key);
        if (internal_finder != internal_dependences.end())
        {
          const LegionVector<DependenceRecord> &internal_deps = 
                                                        internal_finder->second;
          for (LegionVector<DependenceRecord>::const_iterator it = 
                internal_deps.begin(); it != internal_deps.end(); it++)
            insert_dependence(DependenceRecord(it->operation_idx)); 
        }
      }
    }

    //--------------------------------------------------------------------------
    void DynamicTrace::record_region_dependence(Operation *target, 
                                                GenerationID tar_gen,
                                                Operation *source, 
                                                GenerationID src_gen,
                                                unsigned target_idx, 
                                                unsigned source_idx,
                                                DependenceType dtype,
                                                bool validates,
                                                const FieldMask &dep_mask)
    //--------------------------------------------------------------------------
    {
#ifdef DEBUG_LEGION
      assert(tracing);
      if (!source->is_internal_op())
      {
        assert(operations.back().first == source);
        assert(operations.back().second == src_gen);
      }
#endif
      std::pair<Operation*,GenerationID> target_key(target, tar_gen);
      std::map<std::pair<Operation*,GenerationID>,unsigned>::const_iterator
        finder = op_map.find(target_key);
      // We only need to record it if it falls within our trace
      if (finder != op_map.end())
      {
        // Two cases here, 
        if (!source->is_internal_op())
        {
          // Normal case
          insert_dependence(
              DependenceRecord(finder->second, target_idx, source_idx,
                   validates, dtype, dep_mask));
        }
        else
        {
          // Otherwise this is a internal op so record it special
          // Don't record dependences on our creator
          if (target_key != operations.back())
          { 
            std::pair<InternalOp*,GenerationID> 
              src_key(static_cast<InternalOp*>(source), src_gen);
#ifdef DEBUG_LEGION
            assert(internal_dependences.find(src_key) != 
                   internal_dependences.end());
#endif
            insert_dependence(src_key, 
                DependenceRecord(finder->second, target_idx, source_idx,
                     validates, dtype, dep_mask));
          }
        }
      }
      else if (target->is_internal_op())
      {
        // First check to see if the internal op is one of ours
        std::pair<InternalOp*,GenerationID> 
          local_key(static_cast<InternalOp*>(target), tar_gen);
        std::map<std::pair<InternalOp*,GenerationID>,
                 LegionVector<DependenceRecord>>::const_iterator
          internal_finder = internal_dependences.find(local_key);
        if (internal_finder != internal_dependences.end())
        {
          // It is one of ours, so two cases
          if (!source->is_internal_op())
          {
            // Iterate over the internal operation dependences and 
            // translate them to our dependences
            for (LegionVector<DependenceRecord>::const_iterator
                  it = internal_finder->second.begin(); 
                  it != internal_finder->second.end(); it++)
            {
              FieldMask overlap = it->dependent_mask & dep_mask;
              if (!overlap)
                continue;
              insert_dependence(
                  DependenceRecord(it->operation_idx, it->prev_idx,
                     source_idx, it->validates, it->dtype, overlap));
            }
          }
          else
          {
            // Iterate over the internal operation dependences
            // and translate them to our dependences
            std::pair<InternalOp*,GenerationID> 
              src_key(static_cast<InternalOp*>(source), src_gen);
#ifdef DEBUG_LEGION
            assert(internal_dependences.find(src_key) != 
                   internal_dependences.end());
#endif
            for (LegionVector<DependenceRecord>::const_iterator
                  it = internal_finder->second.begin(); 
                  it != internal_finder->second.end(); it++)
            {
              FieldMask overlap = it->dependent_mask & dep_mask;
              if (!overlap)
                continue;
              insert_dependence(src_key, 
                  DependenceRecord(it->operation_idx, it->prev_idx,
                    source_idx, it->validates, it->dtype, overlap));
            }
          }
        }
      }
    }

    //--------------------------------------------------------------------------
    void DynamicTrace::record_no_dependence(Operation *target, 
                                            GenerationID tar_gen,
                                            Operation *source, 
                                            GenerationID src_gen,
                                            unsigned target_idx, 
                                            unsigned source_idx,
                                            const FieldMask &dep_mask)
    //--------------------------------------------------------------------------
    {
#ifdef DEBUG_LEGION
      assert(tracing);
      assert(!target->is_internal_op());
      assert(!source->is_internal_op());
#endif
      std::pair<Operation*,GenerationID> target_key(target, tar_gen);
      std::map<std::pair<Operation*,GenerationID>,unsigned>::const_iterator
        finder = op_map.find(target_key);
      // We only need to record it if it falls within our trace
      if (finder != op_map.end())
      {
        insert_dependence(DependenceRecord(finder->second, target_idx, 
                  source_idx, false, LEGION_NO_DEPENDENCE, dep_mask));
      }
    }

    //--------------------------------------------------------------------------
    void DynamicTrace::record_aliased_children(unsigned req_index,
                                          unsigned depth, const FieldMask &mask)
    //--------------------------------------------------------------------------
    {
      unsigned index = operations.size() - 1;
      aliased_children[index].push_back(AliasChildren(req_index, depth, mask));
    } 

#ifdef LEGION_SPY
    //--------------------------------------------------------------------------
    void DynamicTrace::perform_logging(
                               UniqueID prev_fence_uid, UniqueID curr_fence_uid)
    //--------------------------------------------------------------------------
    {
      UniqueID context_uid = ctx->get_unique_id();
      for (unsigned idx = 0; idx < operations.size(); ++idx)
      {
        const UniqueID uid = get_current_uid_by_index(idx);
        const LegionVector<DependenceRecord> &deps = dependences[idx];
        for (LegionVector<DependenceRecord>::const_iterator it =
             deps.begin(); it != deps.end(); it++)
        {
          if ((it->prev_idx == -1) || (it->next_idx == -1))
          {
            LegionSpy::log_mapping_dependence(
               context_uid, get_current_uid_by_index(it->operation_idx),
               (it->prev_idx == -1) ? 0 : it->prev_idx,
               uid,
               (it->next_idx == -1) ? 0 : it->next_idx, LEGION_TRUE_DEPENDENCE);
          }
          else
          {
            LegionSpy::log_mapping_dependence(
                context_uid, get_current_uid_by_index(it->operation_idx),
                it->prev_idx, uid, it->next_idx, it->dtype);
          }
        }
        LegionSpy::log_mapping_dependence(
            context_uid, prev_fence_uid, 0, uid, 0, LEGION_TRUE_DEPENDENCE);
        LegionSpy::log_mapping_dependence(
            context_uid, uid, 0, curr_fence_uid, 0, LEGION_TRUE_DEPENDENCE);
      }
    }
#endif

    //--------------------------------------------------------------------------
    void DynamicTrace::insert_dependence(const DependenceRecord &record)
    //--------------------------------------------------------------------------
    {
#ifdef DEBUG_LEGION
      assert(!dependences.empty());
#endif
      LegionVector<DependenceRecord> &deps = dependences.back();
      // Try to merge it with an existing dependence
      for (unsigned idx = 0; idx < deps.size(); idx++)
        if (deps[idx].merge(record))
          return;
      // If we make it here, we couldn't merge it so just add it
      deps.push_back(record);
    }

    //--------------------------------------------------------------------------
    void DynamicTrace::insert_dependence(
                                 const std::pair<InternalOp*,GenerationID> &key,
                                 const DependenceRecord &record)
    //--------------------------------------------------------------------------
    {
      LegionVector<DependenceRecord> &deps = internal_dependences[key];
      // Try to merge it with an existing dependence
      for (unsigned idx = 0; idx < deps.size(); idx++)
        if (deps[idx].merge(record))
          return;
      // If we make it here, we couldn't merge it so just add it
      deps.push_back(record);
    }

    /////////////////////////////////////////////////////////////
    // TraceOp 
    /////////////////////////////////////////////////////////////

    //--------------------------------------------------------------------------
    TraceOp::TraceOp(Runtime *rt)
      : FenceOp(rt)
    //--------------------------------------------------------------------------
    {
    }

    //--------------------------------------------------------------------------
    TraceOp::TraceOp(const TraceOp &rhs)
      : FenceOp(NULL)
    //--------------------------------------------------------------------------
    {
      // should never be called
      assert(false);
    }

    //--------------------------------------------------------------------------
    TraceOp::~TraceOp(void)
    //--------------------------------------------------------------------------
    {
    }

    //--------------------------------------------------------------------------
    TraceOp& TraceOp::operator=(const TraceOp &rhs)
    //--------------------------------------------------------------------------
    {
      // should never be called
      assert(false);
      return *this;
    }

    //--------------------------------------------------------------------------
    void TraceOp::execute_dependence_analysis(void)
    //--------------------------------------------------------------------------
    {
#ifdef DEBUG_LEGION
      assert(mapping_tracker == NULL);
#endif
      // Make a dependence tracker
      mapping_tracker = new MappingDependenceTracker();
      // See if we have any fence dependences
      execution_fence_event = parent_ctx->register_implicit_dependences(this);
      parent_ctx->invalidate_trace_cache(local_trace, this);

      trigger_dependence_analysis();
      end_dependence_analysis();
    }

    /////////////////////////////////////////////////////////////
    // TraceCaptureOp 
    /////////////////////////////////////////////////////////////

    //--------------------------------------------------------------------------
    TraceCaptureOp::TraceCaptureOp(Runtime *rt)
      : TraceOp(rt)
    //--------------------------------------------------------------------------
    {
    }

    //--------------------------------------------------------------------------
    TraceCaptureOp::TraceCaptureOp(const TraceCaptureOp &rhs)
      : TraceOp(NULL)
    //--------------------------------------------------------------------------
    {
      // should never be called
      assert(false);
    }

    //--------------------------------------------------------------------------
    TraceCaptureOp::~TraceCaptureOp(void)
    //--------------------------------------------------------------------------
    {
    }

    //--------------------------------------------------------------------------
    TraceCaptureOp& TraceCaptureOp::operator=(const TraceCaptureOp &rhs)
    //--------------------------------------------------------------------------
    {
      // should never be called
      assert(false);
      return *this;
    }

    //--------------------------------------------------------------------------
    void TraceCaptureOp::initialize_capture(InnerContext *ctx, bool has_block,
                                            bool remove_trace_ref)
    //--------------------------------------------------------------------------
    {
      initialize(ctx, EXECUTION_FENCE, false/*need future*/);
#ifdef DEBUG_LEGION
      assert(trace != NULL);
#endif
      local_trace = trace;
      // Now mark our trace as NULL to avoid registering this operation
      trace = NULL;
      tracing = false;
      current_template = NULL;
      has_blocking_call = has_block;
      is_recording = false;
      remove_trace_reference = remove_trace_ref;
    }

    //--------------------------------------------------------------------------
    void TraceCaptureOp::activate(void)
    //--------------------------------------------------------------------------
    {
      activate_fence();
    }

    //--------------------------------------------------------------------------
    void TraceCaptureOp::deactivate(void)
    //--------------------------------------------------------------------------
    {
      deactivate_fence();
      runtime->free_capture_op(this);
    }

    //--------------------------------------------------------------------------
    const char* TraceCaptureOp::get_logging_name(void) const
    //--------------------------------------------------------------------------
    {
      return op_names[TRACE_CAPTURE_OP_KIND];
    }

    //--------------------------------------------------------------------------
    Operation::OpKind TraceCaptureOp::get_operation_kind(void) const
    //--------------------------------------------------------------------------
    {
      return TRACE_CAPTURE_OP_KIND;
    }

    //--------------------------------------------------------------------------
    void TraceCaptureOp::trigger_dependence_analysis(void)
    //--------------------------------------------------------------------------
    {
#ifdef DEBUG_LEGION
      assert(trace == NULL);
      assert(local_trace != NULL);
#endif
      // Indicate that we are done capturing this trace
      local_trace->end_trace_capture();
      // Register this fence with all previous users in the parent's context
      FenceOp::trigger_dependence_analysis();
      parent_ctx->record_previous_trace(local_trace);
      if (local_trace->is_recording())
      {
        PhysicalTrace *physical_trace = local_trace->get_physical_trace();
#ifdef DEBUG_LEGION
        assert(physical_trace != NULL);
#endif
        physical_trace->record_previous_template_completion(
            get_completion_event());
        current_template = physical_trace->get_current_template();
        physical_trace->clear_cached_template();
        // Save this since we can't read it later in the mapping stage
        is_recording = true;
      }
    }

    //--------------------------------------------------------------------------
    void TraceCaptureOp::trigger_mapping(void)
    //--------------------------------------------------------------------------
    {
      // Now finish capturing the physical trace
      if (is_recording)
      {
        PhysicalTrace *physical_trace = local_trace->get_physical_trace();
#ifdef DEBUG_LEGION
        assert(physical_trace != NULL);
        assert(current_template != NULL);
        assert(current_template->is_recording());
#endif
        current_template->finalize(parent_ctx, unique_op_id, has_blocking_call);
        if (!current_template->is_replayable())
        {
          physical_trace->record_failed_capture(current_template);
          ApEvent pending_deletion;
          if (!current_template->defer_template_deletion(pending_deletion,
                                                  map_applied_conditions))
            delete current_template;
          if (pending_deletion.exists())
            execution_preconditions.insert(pending_deletion);
        }
        else
        {
          ApEvent pending_deletion = physical_trace->record_replayable_capture(
                                      current_template, map_applied_conditions);
          if (pending_deletion.exists())
            execution_preconditions.insert(pending_deletion);
        }
        // Reset the local trace
        local_trace->initialize_tracing_state();
      }
      if (remove_trace_reference && local_trace->remove_reference())
        delete local_trace;
      FenceOp::trigger_mapping();
    }

    /////////////////////////////////////////////////////////////
    // TraceCompleteOp 
    /////////////////////////////////////////////////////////////

    //--------------------------------------------------------------------------
    TraceCompleteOp::TraceCompleteOp(Runtime *rt)
      : TraceOp(rt)
    //--------------------------------------------------------------------------
    {
    }

    //--------------------------------------------------------------------------
    TraceCompleteOp::TraceCompleteOp(const TraceCompleteOp &rhs)
      : TraceOp(NULL)
    //--------------------------------------------------------------------------
    {
      // should never be called
      assert(false);
    }

    //--------------------------------------------------------------------------
    TraceCompleteOp::~TraceCompleteOp(void)
    //--------------------------------------------------------------------------
    {
    }

    //--------------------------------------------------------------------------
    TraceCompleteOp& TraceCompleteOp::operator=(const TraceCompleteOp &rhs)
    //--------------------------------------------------------------------------
    {
      // should never be called
      assert(false);
      return *this;
    }

    //--------------------------------------------------------------------------
    void TraceCompleteOp::initialize_complete(InnerContext *ctx, bool has_block)
    //--------------------------------------------------------------------------
    {
      initialize(ctx, EXECUTION_FENCE, false/*need future*/);
#ifdef DEBUG_LEGION
      assert(trace != NULL);
#endif
      local_trace = trace;
      // Now mark our trace as NULL to avoid registering this operation
      trace = NULL;
      tracing = false;
      current_template = NULL;
      replayed = false;
      has_blocking_call = has_block;
      is_recording = false;
    }

    //--------------------------------------------------------------------------
    void TraceCompleteOp::activate(void)
    //--------------------------------------------------------------------------
    {
      activate_fence();
    }

    //--------------------------------------------------------------------------
    void TraceCompleteOp::deactivate(void)
    //--------------------------------------------------------------------------
    {
      deactivate_fence();
      runtime->free_trace_op(this);
    }

    //--------------------------------------------------------------------------
    const char* TraceCompleteOp::get_logging_name(void) const
    //--------------------------------------------------------------------------
    {
      return op_names[TRACE_COMPLETE_OP_KIND];
    }

    //--------------------------------------------------------------------------
    Operation::OpKind TraceCompleteOp::get_operation_kind(void) const
    //--------------------------------------------------------------------------
    {
      return TRACE_COMPLETE_OP_KIND; 
    }

    //--------------------------------------------------------------------------
    void TraceCompleteOp::trigger_dependence_analysis(void)
    //--------------------------------------------------------------------------
    {
#ifdef DEBUG_LEGION
      assert(trace == NULL);
      assert(local_trace != NULL);
#endif
#ifdef LEGION_SPY
      if (local_trace->is_replaying())
      {
        PhysicalTrace *physical_trace = local_trace->get_physical_trace();
#ifdef DEBUG_LEGION
        assert(physical_trace != NULL);
#endif
        local_trace->perform_logging(
         physical_trace->get_current_template()->get_fence_uid(), unique_op_id);
      }
#endif
      local_trace->end_trace_execution(this);
      parent_ctx->record_previous_trace(local_trace);

      if (local_trace->is_replaying())
      {
        if (has_blocking_call)
          REPORT_LEGION_ERROR(ERROR_INVALID_PHYSICAL_TRACING,
            "Physical tracing violation! Trace %d in task %s (UID %lld) "
            "encountered a blocking API call that was unseen when it was "
            "recorded. It is required that traces do not change their "
            "behavior.", local_trace->get_trace_id(),
            parent_ctx->get_task_name(), parent_ctx->get_unique_id())
        PhysicalTrace *physical_trace = local_trace->get_physical_trace();
#ifdef DEBUG_LEGION
        assert(physical_trace != NULL);
#endif 
        current_template = physical_trace->get_current_template();
#ifdef DEBUG_LEGION
        assert(current_template != NULL);
#endif
        parent_ctx->update_current_fence(this, true, true);
        // This is where we make sure that replays are done in order
        // We need to do this because we're not registering this as
        // a fence with the context
        physical_trace->chain_replays(this);
        physical_trace->record_previous_template_completion(completion_event);
        local_trace->initialize_tracing_state();
        replayed = true;
        return;
      }
      else if (local_trace->is_recording())
      {
        PhysicalTrace *physical_trace = local_trace->get_physical_trace();
#ifdef DEBUG_LEGION
        assert(physical_trace != NULL);
#endif
        physical_trace->record_previous_template_completion(completion_event);
        current_template = physical_trace->get_current_template();
        physical_trace->clear_cached_template();
        // Save this for later since we can't read it safely in mapping stage
        is_recording = true;
      }
      FenceOp::trigger_dependence_analysis();
    }

    //--------------------------------------------------------------------------
    void TraceCompleteOp::trigger_ready(void)
    //--------------------------------------------------------------------------
    {
      if (replayed)
      {
        // Having all our mapping dependences satisfied means that the previous 
        // replay of this template is done so we can start ours now
        std::set<RtEvent> replayed_events;
        current_template->perform_replay(runtime, replayed_events);
        if (!replayed_events.empty())
        {
          enqueue_ready_operation(Runtime::merge_events(replayed_events));
          return;
        }
      }
      enqueue_ready_operation();
    }

    //--------------------------------------------------------------------------
    void TraceCompleteOp::trigger_mapping(void)
    //--------------------------------------------------------------------------
    {
      // Now finish capturing the physical trace
      if (is_recording)
      {
#ifdef DEBUG_LEGION
        assert(current_template != NULL);
        assert(local_trace->get_physical_trace() != NULL);
        assert(current_template->is_recording());
#endif
        current_template->finalize(parent_ctx, unique_op_id, has_blocking_call);
        PhysicalTrace *physical_trace = local_trace->get_physical_trace();
        if (!current_template->is_replayable())
        {
          physical_trace->record_failed_capture(current_template);
          ApEvent pending_deletion;
          if (!current_template->defer_template_deletion(pending_deletion,
                                                  map_applied_conditions))
            delete current_template;
          if (pending_deletion.exists())
            execution_preconditions.insert(pending_deletion);
        }
        else
        {
          ApEvent pending_deletion = physical_trace->record_replayable_capture(
                                      current_template, map_applied_conditions);
          if (pending_deletion.exists())
            execution_preconditions.insert(pending_deletion);
        }
        local_trace->initialize_tracing_state();
      }
      else if (replayed)
      {
#ifdef DEBUG_LEGION
        assert(current_template != NULL);
#endif
        std::set<ApEvent> template_postconditions;
        current_template->finish_replay(template_postconditions);
        complete_mapping();
        if (!template_postconditions.empty())
          Runtime::trigger_event(NULL, completion_event, 
              Runtime::merge_events(NULL, template_postconditions));
        else
          Runtime::trigger_event(NULL, completion_event);
        need_completion_trigger = false;
        complete_execution();
        return;
      }
      FenceOp::trigger_mapping();
    }

    /////////////////////////////////////////////////////////////
    // TraceReplayOp
    /////////////////////////////////////////////////////////////

    //--------------------------------------------------------------------------
    TraceReplayOp::TraceReplayOp(Runtime *rt)
      : TraceOp(rt)
    //--------------------------------------------------------------------------
    {
    }

    //--------------------------------------------------------------------------
    TraceReplayOp::TraceReplayOp(const TraceReplayOp &rhs)
      : TraceOp(NULL)
    //--------------------------------------------------------------------------
    {
      // should never be called
      assert(false);
    }

    //--------------------------------------------------------------------------
    TraceReplayOp::~TraceReplayOp(void)
    //--------------------------------------------------------------------------
    {
    }

    //--------------------------------------------------------------------------
    TraceReplayOp& TraceReplayOp::operator=(const TraceReplayOp &rhs)
    //--------------------------------------------------------------------------
    {
      // should never be called
      assert(false);
      return *this;
    }

    //--------------------------------------------------------------------------
    void TraceReplayOp::initialize_replay(InnerContext *ctx, LegionTrace *trace)
    //--------------------------------------------------------------------------
    {
      initialize(ctx, EXECUTION_FENCE, false/*need future*/);
#ifdef DEBUG_LEGION
      assert(trace != NULL);
#endif
      local_trace = trace;
    }

    //--------------------------------------------------------------------------
    void TraceReplayOp::activate(void)
    //--------------------------------------------------------------------------
    {
      activate_fence();
    }

    //--------------------------------------------------------------------------
    void TraceReplayOp::deactivate(void)
    //--------------------------------------------------------------------------
    {
      deactivate_fence();
      runtime->free_replay_op(this);
    }

    //--------------------------------------------------------------------------
    const char* TraceReplayOp::get_logging_name(void) const
    //--------------------------------------------------------------------------
    {
      return op_names[TRACE_REPLAY_OP_KIND];
    }

    //--------------------------------------------------------------------------
    Operation::OpKind TraceReplayOp::get_operation_kind(void) const
    //--------------------------------------------------------------------------
    {
      return TRACE_REPLAY_OP_KIND;
    }

    //--------------------------------------------------------------------------
    void TraceReplayOp::trigger_dependence_analysis(void)
    //--------------------------------------------------------------------------
    {
#ifdef DEBUG_LEGION
      assert(trace == NULL);
      assert(local_trace != NULL);
#endif
      PhysicalTrace *physical_trace = local_trace->get_physical_trace();
#ifdef DEBUG_LEGION
      assert(physical_trace != NULL);
#endif
      bool recurrent = true;
      bool fence_registered = false;
      bool is_recording = local_trace->is_recording();
      if ((physical_trace->get_current_template() == NULL) || is_recording)
      {
        recurrent = false;
        {
          // Wait for the previous recordings to be done before checking
          // template preconditions, otherwise no template would exist.
          RtEvent mapped_event = parent_ctx->get_current_mapping_fence_event();
          if (mapped_event.exists())
            mapped_event.wait();
        }
#ifdef DEBUG_LEGION
        assert(!(local_trace->is_recording() || local_trace->is_replaying()));
#endif

        if (physical_trace->get_current_template() == NULL)
          physical_trace->check_template_preconditions(this,
                                    map_applied_conditions);
#ifdef DEBUG_LEGION
        assert(physical_trace->get_current_template() == NULL ||
               !physical_trace->get_current_template()->is_recording());
#endif
        parent_ctx->perform_fence_analysis(this, execution_preconditions,
                                           true/*mapping*/, true/*execution*/);
        physical_trace->set_current_execution_fence_event(
            get_completion_event());
        fence_registered = true;
      }

      const bool replaying = (physical_trace->get_current_template() != NULL);
      // Tell the parent context about the physical trace replay result
      parent_ctx->record_physical_trace_replay(mapped_event, replaying);
      if (replaying)
      {
        // If we're recurrent, then check to see if we had any intermeidate
        // ops for which we still need to perform the fence analysis
        // If there were no intermediate dependences then we can just
        // record a dependence on the previous fence
        const ApEvent fence_completion = (recurrent &&
          !local_trace->has_intermediate_operations()) ?
            physical_trace->get_previous_template_completion()
                    : get_completion_event();
        if (recurrent && local_trace->has_intermediate_operations())
        {
          parent_ctx->perform_fence_analysis(this, execution_preconditions,
                                       true/*mapping*/, true/*execution*/);
          local_trace->reset_intermediate_operations();
        }
        if (!fence_registered)
          execution_preconditions.insert(
              parent_ctx->get_current_execution_fence_event());
        physical_trace->initialize_template(fence_completion, recurrent);
        local_trace->set_state_replay();
#ifdef LEGION_SPY
        physical_trace->get_current_template()->set_fence_uid(unique_op_id);
#endif
      }
      else if (!fence_registered)
      {
        parent_ctx->perform_fence_analysis(this, execution_preconditions,
                                           true/*mapping*/, true/*execution*/);
        physical_trace->set_current_execution_fence_event(
            get_completion_event());
      }

      // Now update the parent context with this fence before we can complete
      // the dependence analysis and possibly be deactivated
      parent_ctx->update_current_fence(this, true, true);
    }

    //--------------------------------------------------------------------------
    void TraceReplayOp::pack_remote_operation(Serializer &rez, 
                 AddressSpaceID target, std::set<RtEvent> &applied_events) const
    //--------------------------------------------------------------------------
    {
      pack_local_remote_operation(rez);
    }

    /////////////////////////////////////////////////////////////
    // TraceBeginOp
    /////////////////////////////////////////////////////////////

    //--------------------------------------------------------------------------
    TraceBeginOp::TraceBeginOp(Runtime *rt)
      : TraceOp(rt)
    //--------------------------------------------------------------------------
    {
    }

    //--------------------------------------------------------------------------
    TraceBeginOp::TraceBeginOp(const TraceBeginOp &rhs)
      : TraceOp(NULL)
    //--------------------------------------------------------------------------
    {
      // should never be called
      assert(false);
    }

    //--------------------------------------------------------------------------
    TraceBeginOp::~TraceBeginOp(void)
    //--------------------------------------------------------------------------
    {
    }

    //--------------------------------------------------------------------------
    TraceBeginOp& TraceBeginOp::operator=(const TraceBeginOp &rhs)
    //--------------------------------------------------------------------------
    {
      // should never be called
      assert(false);
      return *this;
    }

    //--------------------------------------------------------------------------
    void TraceBeginOp::initialize_begin(InnerContext *ctx, LegionTrace *trace)
    //--------------------------------------------------------------------------
    {
      initialize(ctx, MAPPING_FENCE, false/*need future*/);
#ifdef DEBUG_LEGION
      assert(trace != NULL);
#endif
      local_trace = trace;
      trace = NULL;
      tracing = false;
    }

    //--------------------------------------------------------------------------
    void TraceBeginOp::activate(void)
    //--------------------------------------------------------------------------
    {
      activate_fence();
    }

    //--------------------------------------------------------------------------
    void TraceBeginOp::deactivate(void)
    //--------------------------------------------------------------------------
    {
      deactivate_fence();
      runtime->free_begin_op(this);
    }

    //--------------------------------------------------------------------------
    const char* TraceBeginOp::get_logging_name(void) const
    //--------------------------------------------------------------------------
    {
      return op_names[TRACE_BEGIN_OP_KIND];
    }

    //--------------------------------------------------------------------------
    Operation::OpKind TraceBeginOp::get_operation_kind(void) const
    //--------------------------------------------------------------------------
    {
      return TRACE_BEGIN_OP_KIND;
    }

    /////////////////////////////////////////////////////////////
    // TraceSummaryOp
    /////////////////////////////////////////////////////////////

    //--------------------------------------------------------------------------
    TraceSummaryOp::TraceSummaryOp(Runtime *rt)
      : TraceOp(rt)
    //--------------------------------------------------------------------------
    {
    }

    //--------------------------------------------------------------------------
    TraceSummaryOp::TraceSummaryOp(const TraceSummaryOp &rhs)
      : TraceOp(NULL)
    //--------------------------------------------------------------------------
    {
      // should never be called
      assert(false);
    }

    //--------------------------------------------------------------------------
    TraceSummaryOp::~TraceSummaryOp(void)
    //--------------------------------------------------------------------------
    {
    }

    //--------------------------------------------------------------------------
    TraceSummaryOp& TraceSummaryOp::operator=(const TraceSummaryOp &rhs)
    //--------------------------------------------------------------------------
    {
      // should never be called
      assert(false);
      return *this;
    }

    //--------------------------------------------------------------------------
    void TraceSummaryOp::initialize_summary(InnerContext *ctx,
                                            PhysicalTemplate *tpl,
                                            Operation *invalidator)
    //--------------------------------------------------------------------------
    {
      initialize_operation(ctx, false/*track*/);
      fence_kind = MAPPING_FENCE;
      if (runtime->legion_spy_enabled)
        LegionSpy::log_fence_operation(parent_ctx->get_unique_id(),
                                       unique_op_id, context_index);
      context_index = invalidator->get_ctx_index();
      current_template = tpl;
      // The summary could have been marked as being traced,
      // so here we forcibly clear them out.
      trace = NULL;
      tracing = false;
    }

    //--------------------------------------------------------------------------
    void TraceSummaryOp::activate(void)
    //--------------------------------------------------------------------------
    {
      activate_fence();
      current_template = NULL;
    }

    //--------------------------------------------------------------------------
    void TraceSummaryOp::deactivate(void)
    //--------------------------------------------------------------------------
    {
      deactivate_fence();
      runtime->free_summary_op(this);
    }

    //--------------------------------------------------------------------------
    const char* TraceSummaryOp::get_logging_name(void) const
    //--------------------------------------------------------------------------
    {
      return op_names[TRACE_SUMMARY_OP_KIND];
    }

    //--------------------------------------------------------------------------
    Operation::OpKind TraceSummaryOp::get_operation_kind(void) const
    //--------------------------------------------------------------------------
    {
      return TRACE_SUMMARY_OP_KIND;
    }

    //--------------------------------------------------------------------------
    void TraceSummaryOp::trigger_dependence_analysis(void)
    //--------------------------------------------------------------------------
    {
      perform_fence_analysis(true/*register fence also*/);
    }

    //--------------------------------------------------------------------------
    void TraceSummaryOp::trigger_ready(void)
    //--------------------------------------------------------------------------
    {
      enqueue_ready_operation();
    }

    //--------------------------------------------------------------------------
    void TraceSummaryOp::trigger_mapping(void)
    //--------------------------------------------------------------------------
    {
#ifdef DEBUG_LEGION
      assert(current_template->is_replayable());
#endif
      current_template->apply_postcondition(this, map_applied_conditions);
      FenceOp::trigger_mapping();
    }

    //--------------------------------------------------------------------------
    void TraceSummaryOp::pack_remote_operation(Serializer &rez,
                 AddressSpaceID target, std::set<RtEvent> &applied_events) const
    //--------------------------------------------------------------------------
    {
      pack_local_remote_operation(rez);
    }

    /////////////////////////////////////////////////////////////
    // PhysicalTrace
    /////////////////////////////////////////////////////////////

    //--------------------------------------------------------------------------
    PhysicalTrace::PhysicalTrace(Runtime *rt, LegionTrace *lt)
      : runtime(rt), logical_trace(lt),
        repl_ctx(dynamic_cast<ReplicateContext*>(lt->ctx)),
        previous_replay(NULL), current_template(NULL), nonreplayable_count(0),
        new_template_count(0),
        previous_template_completion(ApEvent::NO_AP_EVENT),
        execution_fence_event(ApEvent::NO_AP_EVENT),
        intermediate_execution_fence(false)
    //--------------------------------------------------------------------------
    {
      if (runtime->replay_on_cpus)
      {
        Machine::ProcessorQuery local_procs(runtime->machine);
        local_procs.local_address_space();
        for (Machine::ProcessorQuery::iterator it =
             local_procs.begin(); it != local_procs.end(); it++)
          if (it->kind() == Processor::LOC_PROC)
            replay_targets.push_back(*it);
      }
      else
        replay_targets.push_back(runtime->utility_group);
    }

    //--------------------------------------------------------------------------
    PhysicalTrace::PhysicalTrace(const PhysicalTrace &rhs)
      : runtime(NULL), logical_trace(NULL), repl_ctx(NULL), 
        previous_replay(NULL), current_template(NULL), nonreplayable_count(0),
        new_template_count(0),
        previous_template_completion(ApEvent::NO_AP_EVENT),
        execution_fence_event(ApEvent::NO_AP_EVENT)
    //--------------------------------------------------------------------------
    {
      // should never be called
      assert(false);
    }

    //--------------------------------------------------------------------------
    PhysicalTrace::~PhysicalTrace()
    //--------------------------------------------------------------------------
    {
      for (std::vector<PhysicalTemplate*>::iterator it =
           templates.begin(); it != templates.end(); ++it)
        delete (*it);
      templates.clear();
    }

    //--------------------------------------------------------------------------
    PhysicalTrace& PhysicalTrace::operator=(const PhysicalTrace &rhs)
    //--------------------------------------------------------------------------
    {
      // should never be called
      assert(false);
      return *this;
    }

    //--------------------------------------------------------------------------
    ApEvent PhysicalTrace::record_replayable_capture(PhysicalTemplate *tpl,
                                      std::set<RtEvent> &map_applied_conditions)
    //--------------------------------------------------------------------------
    {
      ApEvent pending_deletion;
      // See if we're going to exceed the maximum number of templates
      if (templates.size() == logical_trace->ctx->get_max_trace_templates())
      {
#ifdef DEBUG_LEGION
        assert(!templates.empty());
#endif
        PhysicalTemplate *to_delete = templates.front();
        if (!to_delete->defer_template_deletion(pending_deletion, 
                                                map_applied_conditions))
          delete to_delete;
        // Remove the least recently used (first) one from the vector
        // shift it to the back first though, should be fast
        if (templates.size() > 1)
          std::rotate(templates.begin(),templates.begin()+1,templates.end());
        templates.pop_back();
      }
      templates.push_back(tpl);
      if (++new_template_count > LEGION_NEW_TEMPLATE_WARNING_COUNT)
      {
        InnerContext *ctx = logical_trace->ctx;
        REPORT_LEGION_WARNING(LEGION_WARNING_NEW_TEMPLATE_COUNT_EXCEEDED,
            "WARNING: The runtime has created %d new replayable templates "
            "for trace %u in task %s (UID %lld) without replaying any "
            "existing templates. This may mean that your mapper is not "
            "making mapper decisions conducive to replaying templates. Please "
            "check that your mapper is making decisions that align with prior "
            "templates. If you believe that this number of templates is "
            "reasonable please adjust the settings for "
            "LEGION_NEW_TEMPLATE_WARNING_COUNT in legion_config.h.",
            LEGION_NEW_TEMPLATE_WARNING_COUNT, logical_trace->get_trace_id(),
            ctx->get_task_name(), ctx->get_unique_id())
        new_template_count = 0;
      }
      // Reset the nonreplayable count when we find a replayable template
      nonreplayable_count = 0;
      current_template = NULL;
      return pending_deletion;
    }

    //--------------------------------------------------------------------------
    void PhysicalTrace::record_failed_capture(PhysicalTemplate *tpl)
    //--------------------------------------------------------------------------
    {
      if (++nonreplayable_count > LEGION_NON_REPLAYABLE_WARNING)
      {
        const std::string &message = tpl->get_replayable_message();
        const char *message_buffer = message.c_str();
        InnerContext *ctx = logical_trace->ctx;
        REPORT_LEGION_WARNING(LEGION_WARNING_NON_REPLAYABLE_COUNT_EXCEEDED,
            "WARNING: The runtime has failed to memoize the trace more than "
            "%u times, due to the absence of a replayable template. It is "
            "highly likely that trace %u in task %s (UID %lld) will not be "
            "memoized for the rest of execution. The most recent template was "
            "not replayable for the following reason: %s. Please change the "
            "mapper to stop making memoization requests.",
            LEGION_NON_REPLAYABLE_WARNING, logical_trace->get_trace_id(),
            ctx->get_task_name(), ctx->get_unique_id(), message_buffer)
        nonreplayable_count = 0;
      }
      current_template = NULL;
    }

    //--------------------------------------------------------------------------
    void PhysicalTrace::check_template_preconditions(TraceReplayOp *op,
                                              std::set<RtEvent> &applied_events)
    //--------------------------------------------------------------------------
    {
      current_template = NULL;
      // Scan backwards since more recently used templates are likely
      // to be the ones that best match what we are executing
      for (int idx = templates.size() - 1; idx >= 0; idx--)
      {
        PhysicalTemplate *tpl = templates[idx];
        if (tpl->check_preconditions(op, applied_events))
        {
#ifdef DEBUG_LEGION
          assert(tpl->is_replayable());
#endif
          // Reset the nonreplayable count when a replayable template satisfies
          // the precondition
          nonreplayable_count = 0;
          // Also reset the new template count as we found a replay
          new_template_count = 0;
          current_template = tpl;
          // Move the template to the end of the vector as most-recently used
          if (idx < int(templates.size() - 1))
            std::rotate(templates.begin()+idx, 
                        templates.begin()+idx+1, templates.end());
          return;
        }
      }
    }

    //--------------------------------------------------------------------------
    bool PhysicalTrace::find_viable_templates(ReplTraceReplayOp *op,
                                             std::set<RtEvent> &applied_events,
                                             unsigned templates_to_find,
                                             std::vector<int> &viable_templates)
    //--------------------------------------------------------------------------
    {
#ifdef DEBUG_LEGION
      assert(templates_to_find > 0);
#endif
      for (int index = viable_templates.empty() ? templates.size() - 1 : 
            viable_templates.back() - 1; index >= 0; index--)
      {
        PhysicalTemplate *tpl = templates[index];
        if (tpl->check_preconditions(op, applied_events))
        {
          // A good tmplate so add it to the list
          viable_templates.push_back(index);
          // If we've found all our templates then we're done
          if (--templates_to_find == 0)
            return (index == 0); // whether we are done
        }
      }
      return true; // Iterated over all the templates
    }

    //--------------------------------------------------------------------------
    void PhysicalTrace::select_template(unsigned index)
    //--------------------------------------------------------------------------
    {
#ifdef DEBUG_LEGION
      assert(index < templates.size());
      assert(templates[index]->is_replayable());
#endif
      // Reset the nonreplayable count when a replayable template satisfies
      // the precondition
      nonreplayable_count = 0;
      // Also reset the new template count as we found a replay
      new_template_count = 0;
      current_template = templates[index]; 
      // Move this one to the back of the line since we all agreed to replay it
      // This way the most recently used on is the one at the end of the vector
      if (index < (templates.size() - 1))
        std::rotate(templates.begin()+index, 
                    templates.begin()+index+1, templates.end());
    }

    //--------------------------------------------------------------------------
    PhysicalTemplate* PhysicalTrace::start_new_template(
                                              TaskTreeCoordinates &&coordinates)
    //--------------------------------------------------------------------------
    {
      // If we have a replicated context then we are making sharded templates
      if (repl_ctx != NULL)
        current_template = new ShardedPhysicalTemplate(this, 
            execution_fence_event, std::move(coordinates), repl_ctx);
      else
        current_template = new PhysicalTemplate(this, execution_fence_event,
                                                std::move(coordinates));
      return current_template;
    }

    //--------------------------------------------------------------------------
    void PhysicalTrace::record_intermediate_execution_fence(FenceOp *fence)
    //--------------------------------------------------------------------------
    {
      if (!intermediate_execution_fence)
        fence->record_execution_precondition(previous_template_completion);
      previous_template_completion = fence->get_completion_event();
      intermediate_execution_fence = true;
    }

    //--------------------------------------------------------------------------
    void PhysicalTrace::chain_replays(FenceOp *replay_op)
    //--------------------------------------------------------------------------
    {
      if (previous_replay != NULL)
      {
#ifdef LEGION_SPY
        // Can't prune when doing legion spy
        replay_op->register_dependence(previous_replay, previous_replay_gen);
#else
        if (replay_op->register_dependence(previous_replay,previous_replay_gen))
          previous_replay = NULL;
#endif
      }
      previous_replay = replay_op;
      previous_replay_gen = replay_op->get_generation();
    }

    //--------------------------------------------------------------------------
    void PhysicalTrace::initialize_template(
                                       ApEvent fence_completion, bool recurrent)
    //--------------------------------------------------------------------------
    {
#ifdef DEBUG_LEGION
      assert(current_template != NULL);
#endif
      // If we had an intermeidate execution fence between replays then
      // we should no longer be considered recurrent when we replay the trace
      current_template->initialize_replay(fence_completion,
                                   recurrent && !intermediate_execution_fence);
      // Reset this for the next replay
      intermediate_execution_fence = false;
    }

    /////////////////////////////////////////////////////////////
    // TraceViewSet
    /////////////////////////////////////////////////////////////

    //--------------------------------------------------------------------------
    std::string TraceViewSet::FailedPrecondition::to_string(
                                                         TaskContext *ctx) const
    //--------------------------------------------------------------------------
    {
      std::stringstream ss;
      char *m = mask.to_string();
      if (view->is_fill_view())
      {
        ss << "fill view: " << view
           << ", Index expr: " << expr->expr_id
           << ", Field Mask: " << m;
      }
      else
      {
#ifdef DEBUG_LEGION
        assert(view->is_instance_view());
#endif
        const char *mem_names[] = {
#define MEM_NAMES(name, desc) #name,
            REALM_MEMORY_KINDS(MEM_NAMES) 
#undef MEM_NAMES
          };
        IndividualManager *manager =
          view->get_manager()->as_individual_manager();
        FieldSpaceNode *field_space = manager->field_space_node;
        Memory memory = manager->memory_manager->memory;

        std::vector<FieldID> fields;
        field_space->get_field_set(mask, ctx, fields);

        ss << "view: " << view << " in " << mem_names[memory.kind()]
           << " memory " << std::hex << memory.id << std::dec
           << ", Index expr: " << expr->expr_id
           << ", Field Mask: " << m << ", Fields: ";
        for (std::vector<FieldID>::const_iterator it =
              fields.begin(); it != fields.end(); it++)
        {
          if (it != fields.begin())
            ss << ", ";
          const void *name = NULL;
          size_t name_size = 0;
          if (field_space->retrieve_semantic_information(
                LEGION_NAME_SEMANTIC_TAG, name, name_size,
                true/*can fail*/, false/*wait until*/))
            ss << ((const char*)name) << " (" << *it << ")";
          else
            ss << *it;
        }
      }
      return ss.str();
    }

    //--------------------------------------------------------------------------
    TraceViewSet::TraceViewSet(RegionTreeForest *f, DistributedID own_did, 
                               RegionNode *r)
      : forest(f), region(r), owner_did(own_did)
    //--------------------------------------------------------------------------
    {
      region->add_nested_resource_ref(owner_did);
    }

    //--------------------------------------------------------------------------
    TraceViewSet::TraceViewSet(RegionTreeForest *f, TraceViewSet &source,
                               DistributedID own_did, RegionNode *r,
                               std::set<RtEvent> &applied_events)
      : forest(f), region(r), owner_did(own_did)
    //--------------------------------------------------------------------------
    {
      region->add_nested_resource_ref(owner_did);
      conditions.swap(source.conditions);
      if (owner_did > 0)
      {
        WrapperReferenceMutator mutator(applied_events);
        for (ViewExprs::const_iterator vit = 
              conditions.begin(); vit != conditions.end(); ++vit)
        {
          vit->first->add_nested_valid_ref(owner_did, &mutator);
          for (FieldMaskSet<IndexSpaceExpression>::const_iterator it =
                vit->second.begin(); it != vit->second.end(); ++it)
            it->first->add_nested_expression_reference(owner_did, &mutator);
        }
      }
    }

    //--------------------------------------------------------------------------
    TraceViewSet::~TraceViewSet(void)
    //--------------------------------------------------------------------------
    {
      if (owner_did > 0)
      {
        for (ViewExprs::const_iterator vit = 
              conditions.begin(); vit != conditions.end(); vit++)
        {
          for (FieldMaskSet<IndexSpaceExpression>::const_iterator it =
                vit->second.begin(); it != vit->second.end(); it++)
            if (it->first->remove_nested_expression_reference(owner_did))
              delete it->first;
          if (vit->first->remove_nested_valid_ref(owner_did))
            delete vit->first;
        }
      }
      if (region->remove_nested_resource_ref(owner_did))
        delete region;
      conditions.clear();
    }

    //--------------------------------------------------------------------------
    void TraceViewSet::insert(LogicalView *view, IndexSpaceExpression *expr, 
                              const FieldMask &mask, ReferenceMutator &mutator)
    //--------------------------------------------------------------------------
    {
      ViewExprs::iterator finder = conditions.find(view);
      IndexSpaceExpression *const total_expr = region->row_source; 
      const size_t expr_volume = expr->get_volume();
      if (expr != total_expr)
      {
#ifdef DEBUG_LEGION
        // This is a necessary but not sufficient condition for dominance
        // If we need to we can put in the full intersection test later
        assert(expr_volume <= total_expr->get_volume());
#endif
        // Recognize total expressions when they get here
        if (expr_volume == total_expr->get_volume())
          expr = total_expr;
      }
      // We need to enforce the invariant that there is at most one 
      // expression for field in this function
      if (finder != conditions.end())
      {
        FieldMask set_overlap = mask & finder->second.get_valid_mask();
        if (!!set_overlap)
        {
          if (set_overlap != mask)
          {
            // Handle the difference fields first before we mutate set_overlap
            FieldMask diff = mask - set_overlap;
            if (finder->second.insert(expr, mask) && (owner_did > 0))
                expr->add_nested_expression_reference(owner_did, &mutator);
          }
          FieldMaskSet<IndexSpaceExpression> to_add;
          std::vector<IndexSpaceExpression*> to_delete;
          for (FieldMaskSet<IndexSpaceExpression>::iterator it =
                finder->second.begin(); it != finder->second.end(); it++)
          {
            const FieldMask overlap = set_overlap & it->second;
            if (!overlap)
              continue;
            if (it->first != total_expr)
            {
              if (it->first != expr)
              {
                // Not the same expression, so compute the union
                IndexSpaceExpression *union_expr = 
                  forest->union_index_spaces(it->first, expr);
                const size_t union_volume = union_expr->get_volume();
                if (it->first->get_volume() < union_volume)
                {
                  if (expr_volume < union_volume)
                    to_add.insert(union_expr, overlap);
                  else
                    to_add.insert(expr, overlap);
                  it.filter(overlap);
                  if (!it->second)
                    to_delete.push_back(it->first);
                }
                else
                  it.merge(overlap);
              }
              else
                it.merge(overlap);
            }
            set_overlap -= overlap;
            if (!set_overlap)
              break;
          }
          for (FieldMaskSet<IndexSpaceExpression>::const_iterator it =
                to_add.begin(); it != to_add.end(); it++)
            if (finder->second.insert(it->first, it->second) && 
                (owner_did > 0))
              it->first->add_nested_expression_reference(owner_did, &mutator);
          for (std::vector<IndexSpaceExpression*>::const_iterator it =
                to_delete.begin(); it != to_delete.end(); it++)
          {
            if (to_add.find(*it) != to_add.end())
              continue;
            finder->second.erase(*it);
            if ((owner_did > 0) &&
                (*it)->remove_nested_expression_reference(owner_did))
              delete (*it);
          }
        }
        else if (finder->second.insert(expr, mask) && (owner_did > 0))
          expr->add_nested_expression_reference(owner_did, &mutator);
      }
      else
      {
        if (owner_did > 0)
        {
          view->add_nested_valid_ref(owner_did, &mutator);
          expr->add_nested_expression_reference(owner_did, &mutator);
        }
        conditions[view].insert(expr, mask);
      }
    }

    //--------------------------------------------------------------------------
    void TraceViewSet::invalidate(
           LogicalView *view, IndexSpaceExpression *expr, const FieldMask &mask,
           std::map<IndexSpaceExpression*,unsigned> *expr_refs_to_remove,
           std::map<LogicalView*,unsigned> *view_refs_to_remove)
    //--------------------------------------------------------------------------
    {
      ViewExprs::iterator finder = conditions.find(view);
      if ((finder == conditions.end()) || 
          (finder->second.get_valid_mask() * mask))
        return;
      
      const size_t expr_volume = expr->get_volume();
      IndexSpaceExpression *const total_expr = region->row_source; 
#ifdef DEBUG_LEGION
      // This is a necessary but not sufficient condition for dominance
      // If we need to we can put in the full intersection test later
      assert(expr_volume <= total_expr->get_volume());
#endif
      if ((expr == total_expr) || (expr_volume == total_expr->get_volume()))
      {
        // Expr covers the whole instance so no need to do intersections
        if (!(finder->second.get_valid_mask() - mask))
        {
          // Dominate all fields so just filter everything
          if (owner_did > 0)
          {
            for (FieldMaskSet<IndexSpaceExpression>::const_iterator it =
                  finder->second.begin(); it != finder->second.end(); it++)
            {
              if (expr_refs_to_remove != NULL)
              {
                std::map<IndexSpaceExpression*,unsigned>::iterator finder =
                  expr_refs_to_remove->find(it->first);
                if (finder == expr_refs_to_remove->end())
                  (*expr_refs_to_remove)[it->first] = 1;
                else
                  finder->second += 1;
              }
              else if (it->first->remove_nested_expression_reference(owner_did))
                delete it->first;
            }
            if (view_refs_to_remove != NULL)
            {
              std::map<LogicalView*,unsigned>::iterator finder = 
                view_refs_to_remove->find(view);
              if (finder == view_refs_to_remove->end())
                (*view_refs_to_remove)[view] = 1;
              else
                finder->second += 1;
            }
            else if (view->remove_nested_valid_ref(owner_did))
              delete view;
          }
          conditions.erase(finder);
        }
        else
        {
          // Filter on fields
          std::vector<IndexSpaceExpression*> to_delete;
          for (FieldMaskSet<IndexSpaceExpression>::iterator it =
                finder->second.begin(); it != finder->second.end(); it++)
          {
            it.filter(mask);
            if (!it->second)
              to_delete.push_back(it->first);
          }
          for (std::vector<IndexSpaceExpression*>::const_iterator it =
                to_delete.begin(); it != to_delete.end(); it++)
          {
            finder->second.erase(*it);
            if (owner_did > 0)
            {
              if (expr_refs_to_remove != NULL)
              {
                std::map<IndexSpaceExpression*,unsigned>::iterator finder =
                  expr_refs_to_remove->find(*it);
                if (finder == expr_refs_to_remove->end())
                  (*expr_refs_to_remove)[*it] = 1;
                else
                  finder->second += 1;
              }
              else if ((*it)->remove_nested_expression_reference(owner_did))
                delete (*it);
            }
          }
          if (finder->second.empty())
          {
            if (owner_did > 0)
            {
              if (view_refs_to_remove != NULL)
              {
                std::map<LogicalView*,unsigned>::iterator finder = 
                  view_refs_to_remove->find(view);
                if (finder == view_refs_to_remove->end())
                  (*view_refs_to_remove)[view] = 1;
                else
                  finder->second += 1;
              }
              else if (view->remove_nested_valid_ref(owner_did))
                delete view;
            }
            conditions.erase(finder);
          }
          else
            finder->second.tighten_valid_mask();
        }
      }
      else
      {
        // We need intersection tests as part of filtering
        FieldMaskSet<IndexSpaceExpression> to_add;
        std::vector<IndexSpaceExpression*> to_delete;
        for (FieldMaskSet<IndexSpaceExpression>::iterator it =
              finder->second.begin(); it != finder->second.end(); it++)
        {
          const FieldMask overlap = mask & it->second;
          if (!overlap)
            continue;
          IndexSpaceExpression *intersection = expr;
          if (it->first != total_expr)
          {
            intersection = forest->intersect_index_spaces(it->first, expr);
            const size_t volume = intersection->get_volume();
            if (volume == 0)
              continue;
            if (volume == expr_volume)
              intersection = expr;
            else if (volume == it->first->get_volume())
              intersection = it->first;
          }
          if (intersection->get_volume() < it->first->get_volume())
          {
            // Only dominated part of it so compute the difference
            IndexSpaceExpression *diff = 
              forest->subtract_index_spaces(it->first, intersection);
            to_add.insert(diff, overlap);
          }
          // No matter what we're removing these fields for this expr
          it.filter(overlap);
          if (!it->second)
            to_delete.push_back(it->first);
        }
        for (FieldMaskSet<IndexSpaceExpression>::const_iterator it =
              to_add.begin(); it != to_add.end(); it++)
          if (finder->second.insert(it->first, it->second) && (owner_did > 0))
            it->first->add_nested_expression_reference(owner_did);
        for (std::vector<IndexSpaceExpression*>::const_iterator it =
              to_delete.begin(); it != to_delete.end(); it++)
        {
          if (to_add.find(*it) != to_add.end())
            continue;
          finder->second.erase(*it);
          if (owner_did > 0)
          {
            if (expr_refs_to_remove != NULL)
            {
              std::map<IndexSpaceExpression*,unsigned>::iterator finder =
                expr_refs_to_remove->find(*it);
              if (finder == expr_refs_to_remove->end())
                (*expr_refs_to_remove)[*it] = 1;
              else
                finder->second += 1;
            }
            else if ((*it)->remove_nested_expression_reference(owner_did))
              delete (*it);
          }
        }
        if (finder->second.empty())
        {
          if (owner_did > 0)
          {
            if (view_refs_to_remove != NULL)
            {
              std::map<LogicalView*,unsigned>::iterator finder = 
                view_refs_to_remove->find(view);
              if (finder == view_refs_to_remove->end())
                (*view_refs_to_remove)[view] = 1;
              else
                finder->second += 1;
            }
            else if (view->remove_nested_valid_ref(owner_did))
              delete view;
          }
          conditions.erase(finder);
        }
        else
          finder->second.tighten_valid_mask();
      }
    }

    //--------------------------------------------------------------------------
    void TraceViewSet::invalidate_all_but(LogicalView *except,
                              IndexSpaceExpression *expr, const FieldMask &mask,
                  std::map<IndexSpaceExpression*,unsigned> *expr_refs_to_remove,
                  std::map<LogicalView*,unsigned> *view_refs_to_remove)
    //--------------------------------------------------------------------------
    {
      std::vector<LogicalView*> to_invalidate;
      for (ViewExprs::const_iterator it = 
            conditions.begin(); it != conditions.end(); it++)
      {
        if (it->first == except)
          continue;
        if (it->second.get_valid_mask() * mask)
          continue;
        to_invalidate.push_back(it->first);
      }
      for (std::vector<LogicalView*>::const_iterator it = 
            to_invalidate.begin(); it != to_invalidate.end(); it++)
        invalidate(*it, expr, mask, expr_refs_to_remove, view_refs_to_remove);
    }

    //--------------------------------------------------------------------------
    bool TraceViewSet::dominates(LogicalView *view, IndexSpaceExpression *expr, 
                                 FieldMask &non_dominated) const
    //--------------------------------------------------------------------------
    {
      // If this is for an empty equivalence set then it doesn't matter
      if (expr->is_empty())
        return true;
      ViewExprs::const_iterator finder = conditions.find(view);
      if (finder == conditions.end())
        return false;

      const size_t expr_volume = expr->get_volume();
      IndexSpaceExpression *const total_expr = region->row_source;
#ifdef DEBUG_LEGION
      // This is a necessary but not sufficient condition for dominance
      // If we need to we can put in the full intersection test later
      assert(expr_volume <= total_expr->get_volume());
#endif
      if ((expr == total_expr) || (expr_volume == total_expr->get_volume()))
      {
        // Expression is for the whole view, so will only be dominated
        // by the expression for the full view
        FieldMaskSet<IndexSpaceExpression>::const_iterator expr_finder =
          finder->second.find(total_expr);
        if (expr_finder != finder->second.end())
        {
          non_dominated -= expr_finder->second;
          if (!non_dominated)
            return true;
        }
      }
      // There is at most one expression per field so just iterate and compare
      for (FieldMaskSet<IndexSpaceExpression>::const_iterator it =
            finder->second.begin(); it != finder->second.end(); it++)
      {
        const FieldMask overlap = non_dominated & it->second;
        if (!overlap)
          continue;
        if ((it->first != total_expr) && (it->first != expr))
        {
          IndexSpaceExpression *intersection = 
            forest->intersect_index_spaces(it->first, expr);
          const size_t volume = intersection->get_volume();
          if (volume == 0)
            continue;
          // Can only dominate if we have enough points
          if (volume < expr->get_volume())
            continue;
        }
        // If we get here we were dominated
        non_dominated -= overlap;
        if (!non_dominated)
          break;
      }
      // If there are no fields left then we dominated
      return !non_dominated;
    }

    //--------------------------------------------------------------------------
    void TraceViewSet::dominates(LogicalView *view, 
                            IndexSpaceExpression *expr, FieldMask mask,
                            FieldMaskSet<IndexSpaceExpression> &non_dominated,
                            FieldMaskSet<IndexSpaceExpression> *dominated) const
    //--------------------------------------------------------------------------
    {
      // If this is for an empty equivalence set then it doesn't matter
      if (expr->is_empty())
      {
        if (dominated != NULL)
          dominated->insert(expr, mask);
        return;
      }
      ViewExprs::const_iterator finder = conditions.find(view);
      if (finder == conditions.end() ||
          (finder->second.get_valid_mask() * mask))
      {
        non_dominated.insert(expr, mask);
        return;
      }

      const size_t expr_volume = expr->get_volume();
      IndexSpaceExpression *const total_expr = region->row_source;
#ifdef DEBUG_LEGION
      // This is a necessary but not sufficient condition for dominance
      // If we need to we can put in the full intersection test later
      assert(expr_volume <= total_expr->get_volume());
#endif
      if ((expr == total_expr) || (expr_volume == total_expr->get_volume()))
      {
        // Expression is for the whole view, so will only be dominated
        // for the full view
        FieldMaskSet<IndexSpaceExpression>::const_iterator expr_finder =
          finder->second.find(total_expr);
        if (expr_finder != finder->second.end())
        {
          const FieldMask overlap = mask & expr_finder->second;
          if (!!overlap)
          {
            if (dominated != NULL)
              dominated->insert(expr, overlap); 
            mask -= overlap;
            if (!mask)
              return;
          }
        }
      }
      // There is at most one expression per field so just iterate and compare
      for (FieldMaskSet<IndexSpaceExpression>::const_iterator it =
            finder->second.begin(); it != finder->second.end(); it++)
      {
        const FieldMask overlap = mask & it->second;
        if (!overlap)
          continue;
        if ((it->first != total_expr) && (it->first != expr))
        {
          IndexSpaceExpression *intersection = 
            forest->intersect_index_spaces(it->first, expr);
          const size_t volume = intersection->get_volume();
          if (volume == 0)
            continue;
          // Can only dominate if we have enough points
          if (volume < expr->get_volume())
          {
            if (dominated != NULL)
              dominated->insert(intersection, overlap);
            IndexSpaceExpression *diff = 
              forest->subtract_index_spaces(expr, intersection);
            non_dominated.insert(diff, overlap);
          }
          else if (dominated != NULL)
            dominated->insert(expr, overlap);
        } // total expr dominates everything
        else if (dominated != NULL)
          dominated->insert(expr, overlap);
        mask -= overlap;
        if (!mask)
          return;
      }
      // If we get here then these fields are definitely not dominated
#ifdef DEBUG_LEGION
      assert(!!mask);
#endif
      non_dominated.insert(expr, mask);
    }

    //--------------------------------------------------------------------------
    void TraceViewSet::filter_independent_fields(IndexSpaceExpression *expr,
                                                 FieldMask &mask) const
    //--------------------------------------------------------------------------
    {
      FieldMask independent = mask;
      for (ViewExprs::const_iterator vit =
            conditions.begin(); vit != conditions.end(); vit++)
      {
        if (independent * vit->second.get_valid_mask())
          continue;
        for (FieldMaskSet<IndexSpaceExpression>::const_iterator it =
              vit->second.begin(); it != vit->second.end(); it++)
        {
          const FieldMask overlap = it->second & independent;
          if (!overlap)
            continue;
          IndexSpaceExpression *overlap_expr = 
            forest->intersect_index_spaces(it->first, expr);
          if (!overlap_expr->is_empty())
          {
            independent -= overlap;
            if (!independent)
              break;
          }
        }
        if (!independent)
          break;
      }
      if (!!independent)
        mask -= independent;
    }

    //--------------------------------------------------------------------------
    bool TraceViewSet::subsumed_by(const TraceViewSet &set, 
                    bool allow_independent, FailedPrecondition *condition) const
    //--------------------------------------------------------------------------
    {
      for (ViewExprs::const_iterator vit = 
            conditions.begin(); vit != conditions.end(); ++vit)
        for (FieldMaskSet<IndexSpaceExpression>::const_iterator it =
              vit->second.begin(); it != vit->second.end(); ++it)
        {
          if (allow_independent)
          {
            // If we're allowing independent views, that means the set
            // does not need to dominate the view as long as there are no
            // views in the set that overlap logically with the test view
            // This allows us to handle the read-only precondition case
            // where we have read-only views that show up in the preconditions
            // but do not appear logically anywhere in the postconditions
            FieldMaskSet<IndexSpaceExpression> non_dominated;
            set.dominates(vit->first, it->first, it->second, non_dominated);
            for (FieldMaskSet<IndexSpaceExpression>::const_iterator nit =
                  non_dominated.begin(); nit != non_dominated.end(); nit++)
            {
              // If all the fields are independent from anything that was
              // written in the postcondition then we know this is a
              // read-only precondition that does not need to be subsumed
              FieldMask mask = nit->second;
              set.filter_independent_fields(nit->first, mask);
              if (!mask)
                continue;
              if (condition != NULL)
              {
                condition->view = vit->first;
                condition->expr = nit->first;
                condition->mask = mask;
              }
              return false;
            }
          }
          else
          {
            FieldMask mask = it->second;
            if (!set.dominates(vit->first, it->first, mask))
            {
              if (condition != NULL)
              {
                condition->view = vit->first;
                condition->expr = it->first;
                condition->mask = mask;
              }
              return false;
            }
          }
        }

      return true;
    }

    //--------------------------------------------------------------------------
    bool TraceViewSet::independent_of(const TraceViewSet &set,
                                      FailedPrecondition *condition) const
    //--------------------------------------------------------------------------
    {
      if (conditions.size() > set.conditions.size())
        return set.independent_of(*this, condition);
      for (ViewExprs::const_iterator vit = 
            conditions.begin(); vit != conditions.end(); ++vit)
      {
        ViewExprs::const_iterator finder = set.conditions.find(vit->first);
        if (finder == set.conditions.end())
          continue;
        if (vit->second.get_valid_mask() * finder->second.get_valid_mask())
          continue;
        LegionMap<std::pair<IndexSpaceExpression*,IndexSpaceExpression*>,
                  FieldMask> overlaps;
        unique_join_on_field_mask_sets(vit->second, finder->second, overlaps);
        for (LegionMap<std::pair<IndexSpaceExpression*,IndexSpaceExpression*>,
                       FieldMask>::const_iterator it = 
              overlaps.begin(); it != overlaps.end(); it++)
        {
          IndexSpaceExpression *overlap = 
            forest->intersect_index_spaces(it->first.first, it->first.second);
          if (!overlap->is_empty())
          {
            if (condition != NULL)
            {
              condition->view = vit->first;
              condition->expr = overlap;
              condition->mask = it->second;
            }
            return false;
          }
        }
      }
      return true;
    }

    //--------------------------------------------------------------------------
    void TraceViewSet::record_first_failed(FailedPrecondition *condition) const
    //--------------------------------------------------------------------------
    {
      ViewExprs::const_iterator vit = conditions.begin();
      FieldMaskSet<IndexSpaceExpression>::const_iterator it =
        vit->second.begin();
      condition->view = vit->first;
      condition->expr = it->first;
      condition->mask = it->second;
    }

    //--------------------------------------------------------------------------
    void TraceViewSet::transpose_uniquely(LegionMap<IndexSpaceExpression*,
                                      FieldMaskSet<LogicalView> > &target) const
    //--------------------------------------------------------------------------
    {
#ifdef DEBUG_LEGION
      assert(target.empty());
#endif
      for (ViewExprs::const_iterator vit = 
            conditions.begin(); vit != conditions.end(); ++vit)
        for (FieldMaskSet<IndexSpaceExpression>::const_iterator it =
              vit->second.begin(); it != vit->second.end(); it++)
          target[it->first].insert(vit->first, it->second);
      if (target.size() == 1)
        return;
      // Now for the hard part, we need to compare any expresions that overlap
      // and have overlapping fields so we can uniquify them, this reduces the
      // number of analyses in the precondition/anticondition cases, and is 
      // necessary for correctness in the postcondition case where we cannot
      // have multiple overwrites for the same fields and index expressions
      FieldMaskSet<IndexSpaceExpression> expr_fields;
      LegionMap<IndexSpaceExpression*,
                FieldMaskSet<LogicalView> > intermediate;
      intermediate.swap(target);
      for (LegionMap<IndexSpaceExpression*,
            FieldMaskSet<LogicalView> >::const_iterator it =
            intermediate.begin(); it != intermediate.end(); it++)
        expr_fields.insert(it->first, it->second.get_valid_mask());
      LegionList<FieldSet<IndexSpaceExpression*> > field_exprs;
      expr_fields.compute_field_sets(FieldMask(), field_exprs);
      for (LegionList<FieldSet<IndexSpaceExpression*> >::const_iterator
            eit = field_exprs.begin(); eit != field_exprs.end(); eit++)
      {
        if (eit->elements.size() == 1)
        {
          IndexSpaceExpression *expr = *(eit->elements.begin());
          FieldMaskSet<LogicalView> &src_views = intermediate[expr];
          FieldMaskSet<LogicalView> &dst_views = target[expr];
          // No chance of overlapping so just move everything over
          if (eit->set_mask != src_views.get_valid_mask())
          {
            // Move over the relevant expressions
            for (FieldMaskSet<LogicalView>::const_iterator it = 
                  src_views.begin(); it != src_views.end(); it++)
            {
              const FieldMask overlap = eit->set_mask & it->second;
              if (!overlap)
                continue;
              dst_views.insert(it->first, overlap);
            }
          }
          else if (!dst_views.empty())
          {
            for (FieldMaskSet<LogicalView>::const_iterator it = 
                  src_views.begin(); it != src_views.end(); it++)
              dst_views.insert(it->first, it->second);
          }
          else
            dst_views.swap(src_views);
          continue;
        }
        // Do pair-wise intersection tests for overlapping of the expressions
        std::vector<IndexSpaceExpression*> disjoint_expressions;
        std::vector<std::vector<IndexSpaceExpression*> > disjoint_components;
        for (std::set<IndexSpaceExpression*>::const_iterator isit = 
              eit->elements.begin(); isit != eit->elements.end(); isit++)
        {
          IndexSpaceExpression *current = *isit;
          const size_t num_expressions = disjoint_expressions.size();
          for (unsigned idx = 0; idx < num_expressions; idx++)
          {
            IndexSpaceExpression *expr = disjoint_expressions[idx];
            // Compute the intersection
            IndexSpaceExpression *intersection =
              forest->intersect_index_spaces(expr, current);
            const size_t volume = intersection->get_volume();
            if (volume == 0)
              continue;
            if (volume == current->get_volume())
            {
              // this one dominates us, see if we need to split ourself off
              if (volume < expr->get_volume())
              {
                disjoint_expressions.push_back(intersection);
                disjoint_components.resize(disjoint_components.size() + 1);
                std::vector<IndexSpaceExpression*> &components =
                  disjoint_components.back();
                components.insert(components.end(),
                    disjoint_components[idx].begin(), 
                    disjoint_components[idx].end());
                components.push_back(*isit);
                disjoint_expressions[idx] =
                  forest->subtract_index_spaces(expr, intersection);
              }
              else // Congruent so we are done
                disjoint_components[idx].push_back(*isit);
              current = NULL;
              break;
            }
            else if (volume == expr->get_volume())
            {
              // We dominate the expression so add ourselves and compute diff
              disjoint_components[idx].push_back(*isit); 
              current = forest->subtract_index_spaces(current, intersection);
#ifdef DEBUG_LEGION
              assert(!current->is_empty());
#endif
            }
            else
            {
              // Split into the three parts and keep going
              disjoint_expressions.push_back(intersection);
              disjoint_components.resize(disjoint_components.size() + 1);
              std::vector<IndexSpaceExpression*> &components = 
                disjoint_components.back();
              components.insert(components.end(),
                  disjoint_components[idx].begin(), 
                  disjoint_components[idx].end());
              components.push_back(*isit);
              disjoint_expressions[idx] =
                forest->subtract_index_spaces(expr, intersection);
              current = forest->subtract_index_spaces(current, intersection);
#ifdef DEBUG_LEGION
              assert(!current->is_empty());
#endif
            }
          }
          if (current != NULL)
          {
            disjoint_expressions.push_back(current);
            disjoint_components.resize(disjoint_components.size() + 1);
            disjoint_components.back().push_back(*isit);
          }
        }
        // Now we have overlapping expressions and constituents for
        // each of what used to be the old equivalence sets, so we
        // can now build the actual output target
        for (unsigned idx = 0; idx < disjoint_expressions.size(); idx++)
        {
          FieldMaskSet<LogicalView> &dst_views =
            target[disjoint_expressions[idx]];
          for (std::vector<IndexSpaceExpression*>::const_iterator sit =
                disjoint_components[idx].begin(); sit !=
                disjoint_components[idx].end(); sit++)
          {
#ifdef DEBUG_LEGION
            assert(intermediate.find(*sit) != intermediate.end());
#endif
            const FieldMaskSet<LogicalView> &src_views = intermediate[*sit];
            for (FieldMaskSet<LogicalView>::const_iterator it =
                  src_views.begin(); it != src_views.end(); it++)
            {
              const FieldMask overlap = it->second & eit->set_mask;
              if (!overlap)
                continue;
              dst_views.insert(it->first, overlap);
            }
          }
        }
      }
    }

    //--------------------------------------------------------------------------
    void TraceViewSet::find_overlaps(TraceViewSet &target, 
                                     IndexSpaceExpression *expr, 
                                     const bool expr_covers, 
                                     const FieldMask &mask,
                                     ReferenceMutator &mutator) const
    //--------------------------------------------------------------------------
    {
#ifdef DEBUG_LEGION
      assert(target.owner_did == 0);
#endif
      if (expr_covers)
      {
        for (ViewExprs::const_iterator vit = 
              conditions.begin(); vit != conditions.end(); vit++)
        {
          if (!(vit->second.get_valid_mask() - mask))
          {
            // sending everything
            for (FieldMaskSet<IndexSpaceExpression>::const_iterator it =
                  vit->second.begin(); it != vit->second.end(); it++)
              target.insert(vit->first, it->first, it->second, mutator);
          }
          else
          {
            // filtering on fields
            for (FieldMaskSet<IndexSpaceExpression>::const_iterator it =
                  vit->second.begin(); it != vit->second.end(); it++)
            {
              const FieldMask overlap = mask & it->second;
              if (!overlap)
                continue;
              target.insert(vit->first, it->first, overlap, mutator);
            }
          }
        }
      }
      else
      {
        for (ViewExprs::const_iterator vit = 
              conditions.begin(); vit != conditions.end(); vit++)
        {
          FieldMask view_overlap = vit->second.get_valid_mask() & mask;
          if (!view_overlap)
            continue;
          for (FieldMaskSet<IndexSpaceExpression>::const_iterator it =
                vit->second.begin(); it != vit->second.end(); it++)
          {
            const FieldMask overlap = it->second & view_overlap;
            if (!overlap)
              continue;
            IndexSpaceExpression *expr_overlap = 
              forest->intersect_index_spaces(it->first, expr); 
            const size_t volume = expr_overlap->get_volume();
            if (volume > 0)
            {
              if (volume == expr->get_volume())
                target.insert(vit->first, expr, overlap, mutator);
              else if (volume == it->first->get_volume())
                target.insert(vit->first, it->first, overlap, mutator);
              else
                target.insert(vit->first, expr_overlap, overlap, mutator);
            }
            view_overlap -= overlap;
            if (!view_overlap)
              break;
          }
        }
      }
    }

    //--------------------------------------------------------------------------
    bool TraceViewSet::empty(void) const
    //--------------------------------------------------------------------------
    {
      return conditions.empty();
    }

    //--------------------------------------------------------------------------
    void TraceViewSet::merge(TraceViewSet &target, 
                             std::set<RtEvent> &applied_events) const
    //--------------------------------------------------------------------------
    {
      WrapperReferenceMutator mutator(applied_events);
      for (ViewExprs::const_iterator vit = 
            conditions.begin(); vit != conditions.end(); ++vit)
        for (FieldMaskSet<IndexSpaceExpression>::const_iterator it =
              vit->second.begin(); it != vit->second.end(); it++)
          target.insert(vit->first, it->first, it->second, mutator);
    }

    //--------------------------------------------------------------------------
    void TraceViewSet::pack(Serializer &rez, AddressSpaceID target) const
    //--------------------------------------------------------------------------
    {
      rez.serialize<size_t>(conditions.size());
      for (ViewExprs::const_iterator vit = 
            conditions.begin(); vit != conditions.end(); ++vit)
      {
        rez.serialize(vit->first->did);
        rez.serialize<size_t>(vit->second.size());
        for (FieldMaskSet<IndexSpaceExpression>::const_iterator it =
              vit->second.begin(); it != vit->second.end(); it++)
        {
          it->first->pack_expression(rez, target);
          rez.serialize(it->second);
        }
      }
    }

    //--------------------------------------------------------------------------
    void TraceViewSet::unpack(Deserializer &derez, size_t num_views,
                         AddressSpaceID source, std::set<RtEvent> &ready_events)
    //--------------------------------------------------------------------------
    {
#ifdef DEBUG_LEGION
      assert(owner_did == 0); // should only be unpacking without refs
#endif
      for (unsigned idx1 = 0; idx1 < num_views; idx1++)
      {
        DistributedID did;
        derez.deserialize(did);
        RtEvent ready;
        LogicalView *view = 
          forest->runtime->find_or_request_logical_view(did, ready);
        size_t num_exprs;
        derez.deserialize(num_exprs);
        FieldMaskSet<IndexSpaceExpression> &exprs = conditions[view];
        for (unsigned idx2 = 0; idx2 < num_exprs; idx2++)
        {
          IndexSpaceExpression *expr = 
            IndexSpaceExpression::unpack_expression(derez, forest, source);
          FieldMask mask;
          derez.deserialize(mask);
          exprs.insert(expr, mask);
        }
        if (ready.exists() && !ready.has_triggered())
          ready_events.insert(ready);
      }
    }

    //--------------------------------------------------------------------------
    void TraceViewSet::dump(void) const
    //--------------------------------------------------------------------------
    {
      const LogicalRegion lr = region->handle;
      for (ViewExprs::const_iterator vit = 
            conditions.begin(); vit != conditions.end(); ++vit)
      {
        LogicalView *view = vit->first;
        for (FieldMaskSet<IndexSpaceExpression>::const_iterator it =
              vit->second.begin(); it != vit->second.end(); ++it)
        {
          char *mask = it->second.to_string();
          const void *name = NULL; size_t name_size = 0;
          forest->runtime->retrieve_semantic_information(lr, 
              LEGION_NAME_SEMANTIC_TAG, name, name_size, true, true);
          PhysicalManager *manager = view->get_manager();
          log_tracing.info() << "  "
                    << (view->is_reduction_view() ? "Reduction" : 
                       (view->is_fill_view() ? "Fill" : "Materialized"))
                    << " view: " << view << ", Inst: " << std::hex
                    << ((manager != NULL) ? 
                        manager->get_instance(DomainPoint()).id : 0)
                    << std::dec
                    << ", Index expr: " << it->first->expr_id
                    << ", Name: " << (name_size > 0 ? (const char*)name : "")
                    << ", Field Mask: " << mask;
          free(mask);
        }
      }
    }

    /////////////////////////////////////////////////////////////
    // TraceConditionSet
    /////////////////////////////////////////////////////////////

    //--------------------------------------------------------------------------
    TraceConditionSet::TraceConditionSet(PhysicalTrace *trace,
                        RegionTreeForest *f, IndexSpaceExpression *expr,
                        const FieldMask &mask, const std::set<RegionNode*> &rgs)
      : context(trace->logical_trace->ctx), forest(f),
        condition_expr(expr), condition_mask(mask), 
        regions(std::vector<RegionNode*>(rgs.begin(), rgs.end())),
        precondition_views(NULL), anticondition_views(NULL), 
        postcondition_views(NULL)
    //--------------------------------------------------------------------------
    {
      condition_expr->add_base_expression_reference(TRACE_REF);
      for (std::vector<RegionNode*>::const_iterator it =
            regions.begin(); it != regions.end(); it++)
        (*it)->add_base_resource_ref(TRACE_REF);
    }

    //--------------------------------------------------------------------------
    TraceConditionSet::TraceConditionSet(const TraceConditionSet &rhs)
      : context(rhs.context), forest(rhs.forest),
        condition_expr(rhs.condition_expr), condition_mask(rhs.condition_mask),
        regions(rhs.regions)
    //--------------------------------------------------------------------------
    {
      // should never be called
      assert(false);
    }

    //--------------------------------------------------------------------------
    TraceConditionSet::~TraceConditionSet(void)
    //--------------------------------------------------------------------------
    {
#ifdef DEBUG_LEGION
      assert(current_sets.empty());
#endif
      for (LegionMap<IndexSpaceExpression*,
                     FieldMaskSet<LogicalView> >::const_iterator eit =
            preconditions.begin(); eit != preconditions.end(); eit++)
      {
        for (FieldMaskSet<LogicalView>::const_iterator it = 
              eit->second.begin(); it != eit->second.end(); it++)
          if (it->first->remove_base_valid_ref(TRACE_REF))
            delete it->first;
        if (eit->first->remove_base_expression_reference(TRACE_REF))
          delete eit->first;
      }
      for (LegionMap<IndexSpaceExpression*,
                     FieldMaskSet<LogicalView> >::const_iterator eit =
            anticonditions.begin(); eit != anticonditions.end(); eit++)
      {
        for (FieldMaskSet<LogicalView>::const_iterator it = 
              eit->second.begin(); it != eit->second.end(); it++)
          if (it->first->remove_base_valid_ref(TRACE_REF))
            delete it->first;
        if (eit->first->remove_base_expression_reference(TRACE_REF))
          delete eit->first;
      }
      for (LegionMap<IndexSpaceExpression*,
                     FieldMaskSet<LogicalView> >::const_iterator eit =
            postconditions.begin(); eit != postconditions.end(); eit++)
      {
        for (FieldMaskSet<LogicalView>::const_iterator it = 
              eit->second.begin(); it != eit->second.end(); it++)
          if (it->first->remove_base_valid_ref(TRACE_REF))
            delete it->first;
        if (eit->first->remove_base_expression_reference(TRACE_REF))
          delete eit->first;
      }
      for (std::vector<RegionNode*>::const_iterator it = 
            regions.begin(); it != regions.end(); it++)
        if ((*it)->remove_base_resource_ref(TRACE_REF))
          delete (*it);
      if (condition_expr->remove_base_expression_reference(TRACE_REF))
        delete condition_expr;
      if (precondition_views != NULL)
        delete precondition_views;
      if (anticondition_views != NULL)
        delete anticondition_views;
      if (postcondition_views != NULL)
        delete postcondition_views;
    }

    //--------------------------------------------------------------------------
    TraceConditionSet& TraceConditionSet::operator=(
                                                   const TraceConditionSet &rhs)
    //--------------------------------------------------------------------------
    {
      // should never be called
      assert(false);
      return *this;
    }

    //--------------------------------------------------------------------------
    void TraceConditionSet::add_tracker_reference(unsigned cnt)
    //--------------------------------------------------------------------------
    {
      add_reference(cnt);
    }

    //--------------------------------------------------------------------------
    bool TraceConditionSet::remove_tracker_reference(unsigned cnt)
    //--------------------------------------------------------------------------
    {
      return remove_reference(cnt);
    }

    //--------------------------------------------------------------------------
    void TraceConditionSet::record_equivalence_set(EquivalenceSet *set,
                                                   const FieldMask &mask)
    //--------------------------------------------------------------------------
    {
      set->record_tracker(this, mask);
      AutoLock s_lock(set_lock);
      if (current_sets.insert(set, mask))
        set->add_base_resource_ref(TRACE_REF);
    }

    //--------------------------------------------------------------------------
    void TraceConditionSet::record_pending_equivalence_set(EquivalenceSet *set,
                                                          const FieldMask &mask) 
    //--------------------------------------------------------------------------
    {
      AutoLock s_lock(set_lock);
      pending_sets.insert(set, mask);
    }

    //--------------------------------------------------------------------------
    bool TraceConditionSet::can_filter_context(ContextID filter_id) const
    //--------------------------------------------------------------------------
    {
      return (filter_id == context->get_context_id());
    }

    //--------------------------------------------------------------------------
    void TraceConditionSet::remove_equivalence_set(EquivalenceSet *set,
                                                   const FieldMask &mask)
    //--------------------------------------------------------------------------
    {
      {
        AutoLock s_lock(set_lock);
        invalid_mask |= mask;
        FieldMaskSet<EquivalenceSet>::iterator finder = current_sets.find(set);
        // Might have already been removed as part of deleting the set
        if (finder == current_sets.end())
          return;
#ifdef DEBUG_LEGION
        assert(!(mask - finder->second));
#endif
        finder.filter(mask);
        if (!finder->second)
          current_sets.erase(finder);
        else
          return;
      }
      // Remove the reference if we removed the set from our current sets
      if (set->remove_base_resource_ref(TRACE_REF))
        delete set;
    }

    //--------------------------------------------------------------------------
    void TraceConditionSet::invalidate_equivalence_sets(void)
    //--------------------------------------------------------------------------
    {
      FieldMaskSet<EquivalenceSet> to_remove;
      {
        AutoLock s_lock(set_lock);
        if (current_sets.empty())
          return;
        to_remove.swap(current_sets);
      }
      for (FieldMaskSet<EquivalenceSet>::const_iterator it =
            to_remove.begin(); it != to_remove.end(); it++)
      {
        it->first->remove_tracker(this, it->second);
        if (it->first->remove_base_resource_ref(TRACE_REF))
          delete it->first;
      }
    }

    //--------------------------------------------------------------------------
    void TraceConditionSet::capture(EquivalenceSet *set, 
                                    std::set<RtEvent> &ready_events)
    //--------------------------------------------------------------------------
    {
      set->record_tracker(this, condition_mask);
      if (current_sets.insert(set, condition_mask))
        set->add_base_resource_ref(TRACE_REF);
      const RtEvent ready_event = 
        set->capture_trace_conditions(this, set->local_space, condition_expr, 
                              condition_mask, RtUserEvent::NO_RT_USER_EVENT); 
      if (ready_event.exists() && !ready_event.has_triggered())
        ready_events.insert(ready_event);
    }

    //--------------------------------------------------------------------------
    void TraceConditionSet::receive_capture(TraceViewSet *pre, 
               TraceViewSet *anti, TraceViewSet *post, std::set<RtEvent> &ready)
    //--------------------------------------------------------------------------
    {
#ifdef DEBUG_LEGION
      assert(precondition_views == NULL);
      assert(anticondition_views == NULL);
      assert(postcondition_views == NULL);
#endif
      precondition_views = pre;
      anticondition_views = anti;
      postcondition_views = post;
      WrapperReferenceMutator mutator(ready);
      if (precondition_views != NULL)
      {
        precondition_views->transpose_uniquely(preconditions);
        for (LegionMap<IndexSpaceExpression*,
                       FieldMaskSet<LogicalView> >::const_iterator 
              eit = preconditions.begin(); eit != preconditions.end(); eit++)
        {
          eit->first->add_base_expression_reference(TRACE_REF, &mutator);
          for (FieldMaskSet<LogicalView>::const_iterator it = 
                eit->second.begin(); it != eit->second.end(); it++)
            it->first->add_base_valid_ref(TRACE_REF, &mutator);
        }
      }
      if (anticondition_views != NULL)
      {
        anticondition_views->transpose_uniquely(anticonditions);
        for (LegionMap<IndexSpaceExpression*,
                       FieldMaskSet<LogicalView> >::const_iterator 
              eit = anticonditions.begin(); eit != anticonditions.end(); eit++)
        {
          eit->first->add_base_expression_reference(TRACE_REF, &mutator);
          for (FieldMaskSet<LogicalView>::const_iterator it = 
                eit->second.begin(); it != eit->second.end(); it++)
            it->first->add_base_valid_ref(TRACE_REF, &mutator);
        }
      }
      if (postcondition_views != NULL)
      {
        postcondition_views->transpose_uniquely(postconditions);
        for (LegionMap<IndexSpaceExpression*,
                       FieldMaskSet<LogicalView> >::const_iterator 
              eit = postconditions.begin(); eit != postconditions.end(); eit++)
        {
          eit->first->add_base_expression_reference(TRACE_REF, &mutator);
          for (FieldMaskSet<LogicalView>::const_iterator it = 
                eit->second.begin(); it != eit->second.end(); it++)
            it->first->add_base_valid_ref(TRACE_REF, &mutator);
        }
      }
    }

    //--------------------------------------------------------------------------
    bool TraceConditionSet::is_empty(void) const
    //--------------------------------------------------------------------------
    {
      if (precondition_views != NULL)
        return false;
      if (anticondition_views != NULL)
        return false;
      if (postcondition_views != NULL)
        return false;
      return true;
    }

    //--------------------------------------------------------------------------
    bool TraceConditionSet::is_replayable(bool &not_subsumed,
                                       TraceViewSet::FailedPrecondition *failed)
    //--------------------------------------------------------------------------
    {
      bool replayable = true;
      // Note that it is ok to have precondition views and no postcondition
      // views because that means that everything was read-only and therefore
      // still idempotent and replayable
      if ((precondition_views != NULL) && (postcondition_views != NULL) &&
          !precondition_views->subsumed_by(*postcondition_views, true, failed))
      {
        if ((failed != NULL) && (postcondition_views == NULL))
          precondition_views->record_first_failed(failed);
        replayable = false;
        not_subsumed = true;
      }
      if (replayable && 
          (postcondition_views != NULL) && (anticondition_views != NULL) &&
          !postcondition_views->independent_of(*anticondition_views, failed))
      {
        replayable = false;
        not_subsumed = false;
      }
      // Clean up our view objects since we no longer need them
      if (precondition_views != NULL)
      {
        delete precondition_views;
        precondition_views = NULL;
      }
      if (anticondition_views != NULL)
      {
        delete anticondition_views;
        anticondition_views = NULL;
      }
      if (postcondition_views != NULL)
      {
        delete postcondition_views;
        postcondition_views = NULL;
      }
      return replayable;
    }

    //--------------------------------------------------------------------------
    void TraceConditionSet::dump_preconditions(void) const
    //--------------------------------------------------------------------------
    {
<<<<<<< HEAD
#ifdef DEBUG_LEGION
      assert(!regions.empty());
#endif
      TraceViewSet dump_view_set(forest, 0/*owner did*/,
          forest->get_tree(regions.front()->handle.get_tree_id()));
      LocalReferenceMutator mutator;
      for (ExprViews::const_iterator eit = 
            preconditions.begin(); eit != preconditions.end(); eit++)
        for (FieldMaskSet<LogicalView>::const_iterator it =
              eit->second.begin(); it != eit->second.end(); it++)
          dump_view_set.insert(it->first, eit->first, it->second, mutator);
      dump_view_set.dump();
    }
=======
      // Reserve some events for merges to be added during fence elision
      unsigned num_merges = 0;
      for (std::vector<Instruction*>::iterator it = instructions.begin();
           it != instructions.end(); ++it)
        switch ((*it)->get_kind())
        {
          case ISSUE_COPY:
            {
              unsigned precondition_idx =
                (*it)->as_issue_copy()->precondition_idx;
              InstructionKind generator_kind =
                instructions[precondition_idx]->get_kind();
              num_merges += generator_kind != MERGE_EVENT;
              break;
            }
          case ISSUE_FILL:
            {
              unsigned precondition_idx =
                (*it)->as_issue_fill()->precondition_idx;
              InstructionKind generator_kind =
                instructions[precondition_idx]->get_kind();
              num_merges += generator_kind != MERGE_EVENT;
              break;
            }
          case ISSUE_INDIRECT:
            {
              unsigned precondition_idx =
                (*it)->as_issue_indirect()->precondition_idx;
              InstructionKind generator_kind =
                instructions[precondition_idx]->get_kind();
              num_merges += generator_kind != MERGE_EVENT;
              break;
            }
          case COMPLETE_REPLAY:
            {
              unsigned completion_event_idx =
                (*it)->as_complete_replay()->rhs;
              InstructionKind generator_kind =
                instructions[completion_event_idx]->get_kind();
              num_merges += generator_kind != MERGE_EVENT;
              break;
            }
          default:
            {
              break;
            }
        }

      unsigned merge_starts = events.size();
      events.resize(events.size() + num_merges);
>>>>>>> fb291868

    //--------------------------------------------------------------------------
    void TraceConditionSet::dump_anticonditions(void) const
    //--------------------------------------------------------------------------
    {
#ifdef DEBUG_LEGION
      assert(!regions.empty());
#endif
      TraceViewSet dump_view_set(forest, 0/*owner did*/,
          forest->get_tree(regions.front()->handle.get_tree_id()));
      LocalReferenceMutator mutator;
      for (ExprViews::const_iterator eit = 
            anticonditions.begin(); eit != anticonditions.end(); eit++)
        for (FieldMaskSet<LogicalView>::const_iterator it =
              eit->second.begin(); it != eit->second.end(); it++)
          dump_view_set.insert(it->first, eit->first, it->second, mutator);
      dump_view_set.dump();
    }

    //--------------------------------------------------------------------------
    void TraceConditionSet::dump_postconditions(void) const
    //--------------------------------------------------------------------------
    {
#ifdef DEBUG_LEGION
      assert(!regions.empty());
#endif
<<<<<<< HEAD
      TraceViewSet dump_view_set(forest, 0/*owner did*/,
          forest->get_tree(regions.front()->handle.get_tree_id()));
      LocalReferenceMutator mutator;
      for (ExprViews::const_iterator eit = 
            postconditions.begin(); eit != postconditions.end(); eit++)
        for (FieldMaskSet<LogicalView>::const_iterator it =
              eit->second.begin(); it != eit->second.end(); it++)
          dump_view_set.insert(it->first, eit->first, it->second, mutator);
      dump_view_set.dump();
    }

    //--------------------------------------------------------------------------
    void TraceConditionSet::test_require(Operation *op, 
             std::set<RtEvent> &ready_events, std::set<RtEvent> &applied_events)
    //--------------------------------------------------------------------------
    {
      // We should not need the lock here because the trace should be 
      // blocking all other operations from running and changing the 
      // equivalence sets while we are here
      // First check to see if we need to recompute our equivalence sets
      if (!!invalid_mask)
      {
        const RtEvent ready = recompute_equivalence_sets(op);
        if (ready.exists() && !ready.has_triggered())
        {
          const RtUserEvent tested = Runtime::create_rt_user_event();
          const RtUserEvent applied = Runtime::create_rt_user_event();
          DeferTracePreconditionTestArgs args(this, op, tested, applied);
          forest->runtime->issue_runtime_meta_task(args, 
              LG_LATENCY_DEFERRED_PRIORITY, ready);
          ready_events.insert(tested);
          applied_events.insert(applied);
          return;
        }
      }
#ifdef DEBUG_LEGION
      assert(precondition_analyses.empty());
      assert(anticondition_analyses.empty());
#endif
      // Make analyses for the precondition and anticondition tests
      for (ExprViews::const_iterator eit = 
            preconditions.begin(); eit != preconditions.end(); eit++)
      {
        InvalidInstAnalysis *analysis = new InvalidInstAnalysis(forest->runtime,  
            op, precondition_analyses.size(), eit->first, eit->second);
        analysis->add_reference();
        precondition_analyses.push_back(analysis);
        std::set<RtEvent> deferral_events;
        for (FieldMaskSet<EquivalenceSet>::const_iterator it =
              current_sets.begin(); it != current_sets.end(); it++)
        {
          const FieldMask overlap = eit->second.get_valid_mask() & it->second;
          if (!overlap)
            continue;
          analysis->traverse(it->first, overlap,deferral_events,applied_events);
=======
              break;
            }
          default:
            {
              break;
            }
>>>>>>> fb291868
        }
        const RtEvent traversal_done = deferral_events.empty() ?
          RtEvent::NO_RT_EVENT : Runtime::merge_events(deferral_events);
        if (traversal_done.exists() || analysis->has_remote_sets())
        {
          const RtEvent ready = 
            analysis->perform_remote(traversal_done, applied_events);
          if (ready.exists() && !ready.has_triggered())
            ready_events.insert(ready);
        }
      }
      for (ExprViews::const_iterator eit =
            anticonditions.begin(); eit != anticonditions.end(); eit++)
      {
        AntivalidInstAnalysis *analysis = 
          new AntivalidInstAnalysis(forest->runtime, op, 
              anticondition_analyses.size(), eit->first, eit->second);
        analysis->add_reference();
        anticondition_analyses.push_back(analysis);
        std::set<RtEvent> deferral_events;
        for (FieldMaskSet<EquivalenceSet>::const_iterator it =
              current_sets.begin(); it != current_sets.end(); it++)
        {
          const FieldMask overlap = eit->second.get_valid_mask() & it->second;
          if (!overlap)
            continue;
          analysis->traverse(it->first, overlap,deferral_events,applied_events);
        }
        const RtEvent traversal_done = deferral_events.empty() ?
          RtEvent::NO_RT_EVENT : Runtime::merge_events(deferral_events);
        if (traversal_done.exists() || analysis->has_remote_sets())
        {
          const RtEvent ready = 
            analysis->perform_remote(traversal_done, applied_events);
          if (ready.exists() && !ready.has_triggered())
            ready_events.insert(ready);
        }
      }
    }

    //--------------------------------------------------------------------------
    /*static*/ void TraceConditionSet::handle_precondition_test(
                                                               const void *args)
    //--------------------------------------------------------------------------
    {
      const DeferTracePreconditionTestArgs *dargs = 
        (const DeferTracePreconditionTestArgs*)args;
      std::set<RtEvent> ready_events, applied_events;
      dargs->set->test_require(dargs->op, ready_events, applied_events);
      if (!ready_events.empty())
        Runtime::trigger_event(dargs->done_event, 
            Runtime::merge_events(ready_events));
      else
        Runtime::trigger_event(dargs->done_event);
      if (!applied_events.empty())
        Runtime::trigger_event(dargs->applied_event,
            Runtime::merge_events(applied_events));
      else
        Runtime::trigger_event(dargs->applied_event);
    }

    //--------------------------------------------------------------------------
    bool TraceConditionSet::check_require(void)
    //--------------------------------------------------------------------------
    {
      bool satisfied = true;
      for (std::vector<InvalidInstAnalysis*>::const_iterator it =
            precondition_analyses.begin(); it != 
            precondition_analyses.end(); it++)
      {
<<<<<<< HEAD
        if ((*it)->has_invalid())
          satisfied = false;
        if ((*it)->remove_reference())
          delete (*it);
      }
      precondition_analyses.clear();
      for (std::vector<AntivalidInstAnalysis*>::const_iterator it =
            anticondition_analyses.begin(); it != 
            anticondition_analyses.end(); it++)
      {
        if ((*it)->has_antivalid())
          satisfied = false;
        if ((*it)->remove_reference())
          delete (*it);
=======
        Instruction *inst = instructions[idx];
        InstructionKind kind = inst->get_kind();
        used[idx] = kind != MERGE_EVENT;
        switch (kind)
        {
          case MERGE_EVENT:
            {
              MergeEvent *merge = inst->as_merge_event();
              std::set<unsigned> new_rhs;
              bool changed = false;
              for (std::set<unsigned>::iterator it = merge->rhs.begin();
                   it != merge->rhs.end(); ++it)
              {
                Instruction *generator = instructions[gen[*it]];
                if (generator ->get_kind() == MERGE_EVENT)
                {
                  MergeEvent *to_splice = generator->as_merge_event();
                  new_rhs.insert(to_splice->rhs.begin(), to_splice->rhs.end());
                  changed = true;
                }
                else
                  new_rhs.insert(*it);
              }
              if (changed)
                merge->rhs.swap(new_rhs);
              break;
            }
          case TRIGGER_EVENT:
            {
              TriggerEvent *trigger = inst->as_trigger_event();
              used[gen[trigger->rhs]] = true;
              break;
            }
          case ISSUE_COPY:
            {
              IssueCopy *copy = inst->as_issue_copy();
              used[gen[copy->precondition_idx]] = true;
              break;
            }
          case ISSUE_FILL:
            {
              IssueFill *fill = inst->as_issue_fill();
              used[gen[fill->precondition_idx]] = true;
              break;
            }
          case ISSUE_INDIRECT:
            {
              IssueIndirect *indirect = inst->as_issue_indirect();
              used[gen[indirect->precondition_idx]] = true;
              break;
            }
          case SET_EFFECTS:
            {
              SetEffects *effects = inst->as_set_effects();
              used[gen[effects->rhs]] = true;
              break;
            }
          case COMPLETE_REPLAY:
            {
              CompleteReplay *complete = inst->as_complete_replay();
              used[gen[complete->rhs]] = true;
              break;
            }
          case ACQUIRE_REPLAY:
            {
              AcquireReplay *acquire = inst->as_acquire_replay();
              used[gen[acquire->rhs]] = true;
              break;
            }
          case RELEASE_REPLAY:
            {
              ReleaseReplay *release = inst->as_release_replay();
              used[gen[release->rhs]] = true;
              break;
            }
          case GET_TERM_EVENT:
          case CREATE_AP_USER_EVENT:
          case SET_OP_SYNC_EVENT:
          case ASSIGN_FENCE_COMPLETION:
            {
              break;
            }
          default:
            {
              // unreachable
              assert(false);
            }
        }
>>>>>>> fb291868
      }
      anticondition_analyses.clear();
      return satisfied;
    }

    //--------------------------------------------------------------------------
    void TraceConditionSet::ensure(Operation *op, 
                                   std::set<RtEvent> &applied_events)
    //--------------------------------------------------------------------------
    {
      // We should not need the lock here because the trace should be 
      // blocking all other operations from running and changing the 
      // equivalence sets while we are here
      // First check to see if we need to recompute our equivalence sets
      if (!!invalid_mask)
      {
        const RtEvent ready = recompute_equivalence_sets(op);
        if (ready.exists() && !ready.has_triggered())
        {
          const RtUserEvent applied= Runtime::create_rt_user_event();
          DeferTracePostconditionTestArgs args(this, op, applied);
          forest->runtime->issue_runtime_meta_task(args, 
              LG_LATENCY_DEFERRED_PRIORITY, ready);
          applied_events.insert(applied);
          return;
        }
      }
      // Perform an overwrite analysis for each of the postconditions
      unsigned index = 0;
      const TraceInfo trace_info(op, false/*init*/);
      const RegionUsage usage(LEGION_READ_WRITE, LEGION_EXCLUSIVE, 0);
      for (ExprViews::const_iterator eit = 
            postconditions.begin(); eit != postconditions.end(); eit++, index++)
      {
        OverwriteAnalysis *analysis = new OverwriteAnalysis(forest->runtime,
            op, index, usage, eit->first, eit->second, 
            PhysicalTraceInfo(trace_info, index), ApEvent::NO_AP_EVENT);
        analysis->add_reference();
        std::set<RtEvent> deferral_events;
        for (FieldMaskSet<EquivalenceSet>::const_iterator it =
              current_sets.begin(); it != current_sets.end(); it++)
        {
          const FieldMask overlap = eit->second.get_valid_mask() & it->second;
          if (!overlap)
            continue;
          analysis->traverse(it->first, overlap,deferral_events,applied_events);
        }
        const RtEvent traversal_done = deferral_events.empty() ?
          RtEvent::NO_RT_EVENT : Runtime::merge_events(deferral_events);
        if (traversal_done.exists() || analysis->has_remote_sets())
          analysis->perform_remote(traversal_done, applied_events);
        if (analysis->remove_reference())
          delete analysis;
      }
    }

    //--------------------------------------------------------------------------
    /*static*/ void TraceConditionSet::handle_postcondition_test(
                                                               const void *args)
    //--------------------------------------------------------------------------
    {
      const DeferTracePostconditionTestArgs *dargs = 
        (const DeferTracePostconditionTestArgs*)args;
      std::set<RtEvent> ready_events;
      dargs->set->ensure(dargs->op, ready_events);
      if (!ready_events.empty())
        Runtime::trigger_event(dargs->done_event, 
            Runtime::merge_events(ready_events));
      else
        Runtime::trigger_event(dargs->done_event);
    }

    //--------------------------------------------------------------------------
    /*static*/ void TraceConditionSet::handle_finalize_sets(const void *args)
    //--------------------------------------------------------------------------
    {
      const DeferTraceFinalizeSetsArgs *dargs =
        (const DeferTraceFinalizeSetsArgs*)args;
      dargs->set->finalize_computed_sets(); 
    }

    //--------------------------------------------------------------------------
    RtEvent TraceConditionSet::recompute_equivalence_sets(Operation *op)
    //--------------------------------------------------------------------------
    {
#ifdef DEBUG_LEGION
      assert(!!invalid_mask);
#endif
      std::set<RtEvent> ready_events;
      UniqueID opid = op->get_unique_op_id();
      InnerContext *context = op->get_context();
      ContextID ctxid = context->get_context().get_id();
      AddressSpaceID space = forest->runtime->address_space;
      for (std::vector<RegionNode*>::const_iterator it =
            regions.begin(); it != regions.end(); it++)
      {
        IndexSpaceExpression *overlap = 
          forest->intersect_index_spaces(condition_expr, (*it)->row_source);
        (*it)->compute_equivalence_sets(ctxid, context, this, space, overlap,
                                    invalid_mask, opid, space, ready_events,
                                    false/*downward only*/, false/*covers*/);
      }
      invalid_mask.clear();
      if (!ready_events.empty())
      {
        const RtEvent ready = Runtime::merge_events(ready_events);
        if (ready.exists() && !ready.has_triggered())
        {
          // Launch a meta-task to finalize this trace condition set
          DeferTraceFinalizeSetsArgs args(this, op->get_unique_op_id());
          return forest->runtime->issue_runtime_meta_task(args, 
                          LG_LATENCY_DEFERRED_PRIORITY, ready);
        }
      }
      finalize_computed_sets();
      return RtEvent::NO_RT_EVENT;
    }

    //--------------------------------------------------------------------------
    void TraceConditionSet::finalize_computed_sets(void)
    //--------------------------------------------------------------------------
    {
      // Don't need the lock here, there's only one thing looking at these
      // data structures at this point
      if (pending_sets.empty())
        return;
      for (FieldMaskSet<EquivalenceSet>::const_iterator it =
            pending_sets.begin(); it != pending_sets.end(); it++)
      {
        it->first->record_tracker(this, it->second);
        if (current_sets.insert(it->first, it->second))
          it->first->add_base_resource_ref(TRACE_REF);
      }
      pending_sets.clear();
    }

    /////////////////////////////////////////////////////////////
    // PhysicalTemplate
    /////////////////////////////////////////////////////////////

    //--------------------------------------------------------------------------
    PhysicalTemplate::PhysicalTemplate(PhysicalTrace *t, ApEvent fence_event,
                                       TaskTreeCoordinates &&coords)
      : trace(t), coordinates(std::move(coords)),
        replayable(false, "uninitialized"), fence_completion_id(0),
        replay_parallelism(t->runtime->max_replay_parallelism),
        has_virtual_mapping(false), last_fence(NULL),
        recording_done(Runtime::create_rt_user_event())
    //--------------------------------------------------------------------------
    {
      recording.store(true);
      events.push_back(fence_event);
      event_map[fence_event] = fence_completion_id;
      pending_inv_topo_order.store(NULL);
      pending_transitive_reduction.store(NULL);
      instructions.push_back(
         new AssignFenceCompletion(*this, fence_completion_id, TraceLocalID()));
      // always want at least one set of operations ready for recording
      operations.emplace_back(std::map<TraceLocalID,Memoizable*>());
    }

    //--------------------------------------------------------------------------
    PhysicalTemplate::PhysicalTemplate(const PhysicalTemplate &rhs)
      : trace(NULL), coordinates(rhs.coordinates),
        replayable(false, "uninitialized"), fence_completion_id(0),
        replay_parallelism(1), recording_done(RtUserEvent::NO_RT_USER_EVENT)
    //--------------------------------------------------------------------------
    {
      // should never be called
      assert(false);
    }

    //--------------------------------------------------------------------------
    PhysicalTemplate::~PhysicalTemplate(void)
    //--------------------------------------------------------------------------
    {
      {
        AutoLock tpl_lock(template_lock);
        for (std::set<ViewUser*>::iterator it = all_users.begin();
             it != all_users.end(); ++it)
          delete (*it);
        for (std::vector<TraceConditionSet*>::const_iterator it =
              conditions.begin(); it != conditions.end(); it++)
        {
          (*it)->invalidate_equivalence_sets();
          if ((*it)->remove_reference())
            delete (*it);
        }
        for (std::vector<Instruction*>::iterator it = instructions.begin();
             it != instructions.end(); ++it)
          delete *it;
        // Relesae references to instances
        for (CachedMappings::iterator it = cached_mappings.begin();
            it != cached_mappings.end(); ++it)
        {
          for (std::deque<InstanceSet>::iterator pit =
              it->second.physical_instances.begin(); pit !=
              it->second.physical_instances.end(); pit++)
          {
            for (unsigned idx = 0; idx < pit->size(); idx++)
            {
              const InstanceRef &ref = (*pit)[idx];
              if (!ref.is_virtual_ref())
                ref.remove_valid_reference(MAPPING_ACQUIRE_REF,NULL/*mutator*/);
            }
            pit->clear();
          }
        }
        cached_mappings.clear();
        if (!remote_memos.empty())
          release_remote_memos();
      }
      std::vector<unsigned> *inv_topo_order = pending_inv_topo_order.load();
      if (inv_topo_order != NULL)
        delete inv_topo_order;
      std::vector<std::vector<unsigned> > *transitive_reduction =
        pending_transitive_reduction.load();
      if (transitive_reduction != NULL)
        delete transitive_reduction;
    }

    //--------------------------------------------------------------------------
    ApEvent PhysicalTemplate::get_completion_for_deletion(void) const
    //--------------------------------------------------------------------------
    {
      std::set<ApEvent> all_events;
      for (std::map<ApEvent, unsigned>::const_iterator it = event_map.begin();
           it != event_map.end(); ++it)
        all_events.insert(it->first);
      return Runtime::merge_events(NULL, all_events);
    }

    //--------------------------------------------------------------------------
    void PhysicalTemplate::find_execution_fence_preconditions(
                                               std::set<ApEvent> &preconditions)
    //--------------------------------------------------------------------------
    {
      AutoLock tpl_lock(template_lock);
#ifdef DEBUG_LEGION
      assert(!events.empty());
      assert(events.size() == instructions.size());
#endif
      // Scan backwards until we find the previous execution fence (if any)
      for (unsigned idx = events.size() - 1; idx > 0; idx--)
      {
        // Skip any barrier events from remote shards, they will be picked
        // up by their own shards and mixed into the fences appropriately
        const InstructionKind kind = instructions[idx]->get_kind(); 
        if ((kind != BARRIER_ADVANCE) && (kind != BARRIER_ARRIVAL))
          preconditions.insert(events[idx]);
        if (instructions[idx] == last_fence)
          return;
      }
      preconditions.insert(events.front());
    }

    //--------------------------------------------------------------------------
    bool PhysicalTemplate::check_preconditions(TraceReplayOp *op,
                                              std::set<RtEvent> &applied_events)
    //--------------------------------------------------------------------------
    {
      std::set<RtEvent> ready_events;
      for (std::vector<TraceConditionSet*>::const_iterator it = 
            conditions.begin(); it != conditions.end(); it++)
        (*it)->test_require(op, ready_events, applied_events);
      if (!ready_events.empty())
      {
        const RtEvent wait_on = Runtime::merge_events(ready_events);
        if (wait_on.exists() && !wait_on.has_triggered())
          wait_on.wait();
      }
      bool result = true;
      for (std::vector<TraceConditionSet*>::const_iterator it = 
            conditions.begin(); it != conditions.end(); it++)
        if (!(*it)->check_require())
          result = false;
      return result;
    }

    //--------------------------------------------------------------------------
    void PhysicalTemplate::apply_postcondition(TraceSummaryOp *op,
                                              std::set<RtEvent> &applied_events)
    //--------------------------------------------------------------------------
    {
      for (std::vector<TraceConditionSet*>::const_iterator it = 
            conditions.begin(); it != conditions.end(); it++)
        (*it)->ensure(op, applied_events);
    }

    //--------------------------------------------------------------------------
    bool PhysicalTemplate::check_preconditions(ReplTraceReplayOp *op,
                                              std::set<RtEvent> &applied_events)
    //--------------------------------------------------------------------------
    {
      std::set<RtEvent> ready_events;
      for (std::vector<TraceConditionSet*>::const_iterator it = 
            conditions.begin(); it != conditions.end(); it++)
        (*it)->test_require(op, ready_events, applied_events);
      if (!ready_events.empty())
      {
        const RtEvent wait_on = Runtime::merge_events(ready_events);
        if (wait_on.exists() && !wait_on.has_triggered())
          wait_on.wait();
      }
      bool result = true;
      for (std::vector<TraceConditionSet*>::const_iterator it = 
            conditions.begin(); it != conditions.end(); it++)
        if (!(*it)->check_require())
          result = false;
      return result;
    } 

    //--------------------------------------------------------------------------
    void PhysicalTemplate::apply_postcondition(ReplTraceSummaryOp *op,
                                              std::set<RtEvent> &applied_events)
    //--------------------------------------------------------------------------
    {
      for (std::vector<TraceConditionSet*>::const_iterator it = 
            conditions.begin(); it != conditions.end(); it++)
        (*it)->ensure(op, applied_events);
    }

    //--------------------------------------------------------------------------
    PhysicalTemplate::Replayable PhysicalTemplate::check_replayable(
                                         ReplTraceOp *op, InnerContext *context,
                                         UniqueID opid, bool has_blocking_call) 
    //--------------------------------------------------------------------------
    {
      if (has_blocking_call)
        return Replayable(false, "blocking call");

      if (has_virtual_mapping)
        return Replayable(false, "virtual mapping");

      // Next we need to compute the equivalence sets for all these regions
      LegionVector<VersionInfo> version_infos(trace_regions.size());
      unsigned index = 0;
      std::set<RtEvent> ready_events;
      const ContextID ctx = context->get_context().get_id();
      for (FieldMaskSet<RegionNode>::const_iterator it =
            trace_regions.begin(); it != trace_regions.end(); it++, index++)
        it->first->perform_versioning_analysis(ctx, context, 
            &version_infos[index], it->second, opid, 
            trace->runtime->address_space, ready_events);
      if (!ready_events.empty())
      {
        const RtEvent wait_on = Runtime::merge_events(ready_events);
        ready_events.clear();
        if (wait_on.exists() && !wait_on.has_triggered())
          wait_on.wait();
      }
      // Compute the sets of regions and fields associated with each set
      index = 0;
      LegionMap<EquivalenceSet*,FieldMaskSet<RegionNode> > set_regions;
      for (FieldMaskSet<RegionNode>::const_iterator rit =
            trace_regions.begin(); rit != trace_regions.end(); rit++, index++)
      {
        const FieldMaskSet<EquivalenceSet> &region_sets = 
            version_infos[index].get_equivalence_sets();
        for (FieldMaskSet<EquivalenceSet>::const_iterator it = 
              region_sets.begin(); it != region_sets.end(); it++)
          set_regions[it->first].insert(rit->first, it->second);
      }
      trace_regions.clear();
      // Make a trace condition set for each one of them
      // Note for control replication, we're just letting multiple shards 
      // race to their equivalence sets, whichever one gets there first for
      // their fields will be the one to own the preconditions
      RegionTreeForest *forest = trace->runtime->forest;
      for (LegionMap<EquivalenceSet*,
                     FieldMaskSet<RegionNode> >::const_iterator eit =
            set_regions.begin(); eit != set_regions.end(); eit++)
      {
        // Sort the region nodes into field groups so we can get a field 
        // expression for each one of these
        LegionList<FieldSet<RegionNode*> > region_fields;
        eit->second.compute_field_sets(FieldMask(), region_fields);
        for (LegionList<FieldSet<RegionNode*> >::iterator it =
              region_fields.begin(); it != region_fields.end(); it++)
        {
          // The expression for this condition is the intersection of
          // the equivalence set region with all the other regions that
          // are represented by it
          std::set<IndexSpaceExpression*> exprs;
          for (std::set<RegionNode*>::const_iterator rit = 
                it->elements.begin(); rit != it->elements.end(); rit++)
            exprs.insert((*rit)->row_source);
          IndexSpaceExpression *union_expr = forest->union_index_spaces(exprs);
          IndexSpaceNode *eq_node = eit->first->region_node->row_source;
          IndexSpaceExpression *condition_expr = 
            forest->intersect_index_spaces(union_expr, eq_node);
          // Small congruence test
          if (condition_expr->get_volume() == eq_node->get_volume())
            condition_expr = eq_node;
          TraceConditionSet *condition = 
            new TraceConditionSet(trace, forest, condition_expr, 
                                  it->set_mask, it->elements);
          condition->add_reference();
          condition->capture(eit->first, ready_events);
          conditions.push_back(condition);
        }
      }
      // Wait for the conditions to be ready and then test them for subsumption
      if (!ready_events.empty())
      {
        const RtEvent wait_on = Runtime::merge_events(ready_events);
        ready_events.clear();
        if (wait_on.exists() && !wait_on.has_triggered())
          wait_on.wait();
      }
      TraceViewSet::FailedPrecondition condition;
      // Need this lock in case we invalidate empty conditions
      AutoLock tpl_lock(template_lock);
      for (std::vector<TraceConditionSet*>::iterator it = 
            conditions.begin(); it != conditions.end(); /*nothing*/)
      {
        if ((*it)->is_empty())
        {
          (*it)->invalidate_equivalence_sets();
          if ((*it)->remove_reference())
            delete (*it);
          it = conditions.erase(it);
          continue;
        }
        bool not_subsumed = true;
        if (!(*it)->is_replayable(not_subsumed, &condition))
        {
          if (trace->runtime->dump_physical_traces)
          {
            if (not_subsumed)
              return Replayable(
                  false, "precondition not subsumed: " +
                    condition.to_string(trace->logical_trace->ctx));
            else
              return Replayable(
               false, "postcondition anti dependent: " +
                 condition.to_string(trace->logical_trace->ctx));
          }
          else
          {
            if (not_subsumed)
              return Replayable(
                  false, "precondition not subsumed by postcondition");
            else
              return Replayable(
                  false, "postcondition anti dependent");
          }
        }
        it++;
      }
      return Replayable(true);
    }

    //--------------------------------------------------------------------------
    void PhysicalTemplate::register_operation(Operation *op)
    //--------------------------------------------------------------------------
    {
      Memoizable *memoizable = op->get_memoizable();
#ifdef DEBUG_LEGION
      assert(memoizable != NULL);
#endif
      const TraceLocalID tid = memoizable->get_trace_local_id();
      // Should be able to call back() without the lock even when
      // operations are being removed from the front
      std::map<TraceLocalID,Memoizable*> &ops = operations.back();
#ifdef DEBUG_LEGION
      assert(ops.find(tid) == ops.end());
      assert(memo_entries.find(tid) != memo_entries.end());
#endif
      ops[tid] = memoizable;
    }

<<<<<<< HEAD
    //--------------------------------------------------------------------------
    void PhysicalTemplate::execute_slice(unsigned slice_idx)
    //--------------------------------------------------------------------------
    {
=======
          if (crossing_found)
            merge->rhs.swap(new_rhs);
        }
        else
        {
          unsigned *event_to_check = NULL;
          switch (inst->get_kind())
          {
            case TRIGGER_EVENT:
              {
                event_to_check = &inst->as_trigger_event()->rhs;
                break;
              }
            case ISSUE_COPY:
              {
                event_to_check = &inst->as_issue_copy()->precondition_idx;
                break;
              }
            case ISSUE_FILL:
              {
                event_to_check = &inst->as_issue_fill()->precondition_idx;
                break;
              }
            case ISSUE_INDIRECT:
              {
                event_to_check = &inst->as_issue_indirect()->precondition_idx;
                break;
              }
            case SET_EFFECTS:
              {
                event_to_check = &inst->as_set_effects()->rhs;
                break;
              }
            case COMPLETE_REPLAY:
              {
                event_to_check = &inst->as_complete_replay()->rhs;
                break;
              }
            case ACQUIRE_REPLAY:
              {
                event_to_check = &inst->as_acquire_replay()->rhs;
                break;
              }
            case RELEASE_REPLAY:
              {
                event_to_check = &inst->as_release_replay()->rhs;
                break;
              }
            default:
              {
                break;
              }
          }
          if (event_to_check != NULL)
          {
            unsigned ev = *event_to_check;
            unsigned g = gen[ev];
>>>>>>> fb291868
#ifdef DEBUG_LEGION
      assert(slice_idx < slices.size());
#endif
      ApUserEvent fence = Runtime::create_ap_user_event(NULL);
      const std::vector<TraceLocalID> &tasks = slice_tasks[slice_idx];
      // should be able to read front() even while new maps for operations 
      // are begin appended to the back of 'operations'
      std::map<TraceLocalID,Memoizable*> &ops = operations.front();
      for (unsigned idx = 0; idx < tasks.size(); ++idx)
        ops[tasks[idx]]->get_operation()->set_execution_fence_event(fence);
      std::vector<Instruction*> &instructions = slices[slice_idx];
      for (std::vector<Instruction*>::const_iterator it = instructions.begin();
           it != instructions.end(); ++it)
        (*it)->execute(events, user_events, ops);
      Runtime::trigger_event(NULL, fence);
    }

    //--------------------------------------------------------------------------
    void PhysicalTemplate::issue_summary_operations(
                                  InnerContext* context, Operation *invalidator)
    //--------------------------------------------------------------------------
    {
      TraceSummaryOp *op = trace->runtime->get_available_summary_op();
      op->initialize_summary(context, this, invalidator);
#ifdef LEGION_SPY
      LegionSpy::log_summary_op_creator(op->get_unique_op_id(),
                                        invalidator->get_unique_op_id());
#endif
      op->execute_dependence_analysis();
    }

    //--------------------------------------------------------------------------
    void PhysicalTemplate::finalize(InnerContext *context, UniqueID opid,
                                    bool has_blocking_call, ReplTraceOp *op)
    //--------------------------------------------------------------------------
    {
      trigger_recording_done();
      recording = false;
      replayable = check_replayable(op, context, opid, has_blocking_call);

      if (!replayable)
      {
        if (trace->runtime->dump_physical_traces)
        {
          optimize(op, true/*do transitive reduction inline*/);
          dump_template();
        }
        if (!remote_memos.empty())
          release_remote_memos();
        return;
      }
      optimize(op, false/*do transitive reduction inline*/);
      size_t num_events = events.size();
      events.clear();
      events.resize(num_events);
      event_map.clear();
      if (!remote_memos.empty())
        release_remote_memos();
      // Defer performing the transitive reduction because it might
      // be expensive (see comment above)
      if (!trace->runtime->no_trace_optimization)
      {
        TransitiveReductionArgs args(this);
        transitive_reduction_done = trace->runtime->issue_runtime_meta_task(
                                          args, LG_THROUGHPUT_WORK_PRIORITY);
      }
      // Can dump now if we're not deferring the transitive reduction
      else if (trace->runtime->dump_physical_traces)
        dump_template();
      // Can't pop the operations since we might still need them
      // for when we dump the template
      operations.pop_front();
    }

    //--------------------------------------------------------------------------
    void PhysicalTemplate::optimize(ReplTraceOp *op, 
                                    bool do_transitive_reduction)
    //--------------------------------------------------------------------------
    {
      std::vector<unsigned> gen;
      if (!(trace->runtime->no_trace_optimization ||
            trace->runtime->no_fence_elision))
        elide_fences(gen, op);
      else
      {
#ifdef DEBUG_LEGION
        assert(instructions.size() == events.size());
#endif
        gen.resize(events.size());
        for (unsigned idx = 0; idx < events.size(); ++idx)
          gen[idx] = idx;
      }
      if (!trace->runtime->no_trace_optimization)
      {
        propagate_merges(gen);
        if (do_transitive_reduction)
          transitive_reduction(false/*deferred*/);
        propagate_copies(&gen);
        eliminate_dead_code(gen);
      }
      prepare_parallel_replay(gen);
      push_complete_replays();
    }

    //--------------------------------------------------------------------------
    void PhysicalTemplate::elide_fences(std::vector<unsigned> &gen, 
                                        ReplTraceOp *op)
    //--------------------------------------------------------------------------
    {
      // Reserve some events for merges to be added during fence elision
      unsigned num_merges = 0;
      for (std::vector<Instruction*>::iterator it = instructions.begin();
           it != instructions.end(); ++it)
        switch ((*it)->get_kind())
        {
          case ISSUE_COPY:
            {
              unsigned precondition_idx =
                (*it)->as_issue_copy()->precondition_idx;
              InstructionKind generator_kind =
                instructions[precondition_idx]->get_kind();
              num_merges += generator_kind != MERGE_EVENT;
              break;
            }
          case ISSUE_INDIRECT:
            {
              unsigned precondition_idx =
                (*it)->as_issue_indirect()->precondition_idx;
              InstructionKind generator_kind =
                instructions[precondition_idx]->get_kind();
              num_merges += generator_kind != MERGE_EVENT;
              break;
            }
          case ISSUE_FILL:
            {
              unsigned precondition_idx =
                (*it)->as_issue_fill()->precondition_idx;
              InstructionKind generator_kind =
                instructions[precondition_idx]->get_kind();
              num_merges += generator_kind != MERGE_EVENT;
              break;
            }
          case COMPLETE_REPLAY:
            {
              unsigned completion_event_idx =
                (*it)->as_complete_replay()->rhs;
              InstructionKind generator_kind =
                instructions[completion_event_idx]->get_kind();
              num_merges += generator_kind != MERGE_EVENT;
              break;
            }
<<<<<<< HEAD
#ifdef LEGION_GPU_REDUCTIONS
        case GPU_REDUCTION:
            {
              unsigned precondition_idx =
                (*it)->as_gpu_reduction()->precondition_idx;
              InstructionKind generator_kind =
                instructions[precondition_idx]->get_kind();
              num_merges += generator_kind != MERGE_EVENT;
              break;
            }
#endif
          default:
=======
          case SET_OP_SYNC_EVENT :
>>>>>>> fb291868
            {
              break;
            }
        }

      unsigned merge_starts = events.size();
      events.resize(events.size() + num_merges);

      elide_fences_pre_sync(op);

      // We are now going to break the invariant that
      // the generator of events[idx] is instructions[idx].
      // After fence elision, the generator of events[idx] is
      // instructions[gen[idx]].
      gen.resize(events.size());
      std::vector<Instruction*> new_instructions;

      for (unsigned idx = 0; idx < instructions.size(); ++idx)
      {
        Instruction *inst = instructions[idx];
        InstructionKind kind = inst->get_kind();
        std::set<unsigned> users;
        unsigned *precondition_idx = NULL;
        std::set<RtEvent> ready_events;
        switch (kind)
        {
          case COMPLETE_REPLAY:
            {
              CompleteReplay *replay = inst->as_complete_replay();
              std::map<TraceLocalID, ViewExprs>::iterator finder =
                op_views.find(replay->owner);
              if (finder == op_views.end()) break;
              find_all_last_users(finder->second, users, ready_events);
              precondition_idx = &replay->rhs;
              break;
            }
          case ISSUE_COPY:
            {
              IssueCopy *copy = inst->as_issue_copy();
              std::map<unsigned, ViewExprs>::iterator finder =
                copy_views.find(copy->lhs);
#ifdef DEBUG_LEGION
              assert(finder != copy_views.end());
#endif
              find_all_last_users(finder->second, users, ready_events);
              precondition_idx = &copy->precondition_idx;
              break;
            }
          case ISSUE_INDIRECT:
            {
              IssueIndirect *indirect = inst->as_issue_indirect();
              std::map<unsigned, ViewExprs>::iterator finder =
                copy_views.find(indirect->lhs);
#ifdef DEBUG_LEGION
              assert(finder != copy_views.end());
#endif
              find_all_last_users(finder->second, users, ready_events);
              // This is super subtle: for indirections that are
              // working collectively together on a set of indirect
              // source or destination instances, we actually have
              // a fan-in event construction. The indirect->precondition_idx
              // points to the result of that fan-in tree which is not
              // what we want to update here. We instead want to update
              // the set of preconditions for our local instances for this
              // part of the indirect which feed into the collective event
              // tree construction. The local fan-in event is stored at
              // indirect->trace_pre_idx so use that instead for this
              precondition_idx = &indirect->tracing_pre_idx;
#ifdef DEBUG_LEGION
              // The tracing pre idx better be a merge event because
              // we can't have it changing locations in the trace
              assert(instructions[indirect->tracing_pre_idx]->get_kind() ==
                      MERGE_EVENT);
#endif
              break;
            }
          case ISSUE_FILL:
            {
              IssueFill *fill = inst->as_issue_fill();
              std::map<unsigned, ViewExprs>::iterator finder =
                copy_views.find(fill->lhs);
#ifdef DEBUG_LEGION
              assert(finder != copy_views.end());
#endif
              find_all_last_users(finder->second, users, ready_events);
              precondition_idx = &fill->precondition_idx;
              break;
            }
#ifdef LEGION_GPU_REDUCTIONS
          case GPU_REDUCTION:
            {
              GPUReduction *reduction = inst->as_gpu_reduction();
              std::map<unsigned, ViewExprs>::iterator finder =
                copy_views.find(reduction->lhs);
#ifdef DEBUG_LEGION
              assert(finder != copy_views.end());
#endif
              find_all_last_users(finder->second, users, ready_events);
              precondition_idx = &reduction->precondition_idx;
              break;
            }
#endif
          default:
            {
              break;
            }
        }
        // If we have any ready events then wait for them to be ready
        if (!ready_events.empty())
        {
          const RtEvent wait_on = Runtime::merge_events(ready_events);
          if (wait_on.exists() && !wait_on.has_triggered())
            wait_on.wait();
        }
        // Now see if we have any users to update
        if (users.size() > 0)
        {
          Instruction *generator_inst = instructions[*precondition_idx];
          if (generator_inst->get_kind() == MERGE_EVENT)
          {
            MergeEvent *merge = generator_inst->as_merge_event();
            merge->rhs.insert(users.begin(), users.end());
          }
          else
          {
            unsigned merging_event_idx = merge_starts++;
            if (*precondition_idx != fence_completion_id)
              users.insert(*precondition_idx);
            gen[merging_event_idx] = new_instructions.size();
            new_instructions.push_back(
                new MergeEvent(*this, merging_event_idx, users,
                               generator_inst->owner));
            *precondition_idx = merging_event_idx;
          }
        }
        gen[idx] = new_instructions.size();
        new_instructions.push_back(inst);
      }
      instructions.swap(new_instructions);
      new_instructions.clear();
      elide_fences_post_sync(op);
      // If we added events for fence elision then resize events so that
      // all the new events from a previous trace are generated by the 
      // fence instruction at the beginning of the template
      if (events.size() > gen.size())
        gen.resize(events.size(), 0/*fence instruction*/);
    }

    //--------------------------------------------------------------------------
    void PhysicalTemplate::propagate_merges(std::vector<unsigned> &gen)
    //--------------------------------------------------------------------------
    {
      std::vector<Instruction*> new_instructions;
      std::vector<bool> used(instructions.size(), false);

      for (unsigned idx = 0; idx < instructions.size(); ++idx)
      {
        Instruction *inst = instructions[idx];
        InstructionKind kind = inst->get_kind();
        used[idx] = kind != MERGE_EVENT;
        switch (kind)
        {
          case MERGE_EVENT:
            {
              MergeEvent *merge = inst->as_merge_event();
              std::set<unsigned> new_rhs;
              bool changed = false;
              for (std::set<unsigned>::iterator it = merge->rhs.begin();
                   it != merge->rhs.end(); ++it)
              {
                Instruction *generator = instructions[gen[*it]];
                if (generator ->get_kind() == MERGE_EVENT)
                {
                  MergeEvent *to_splice = generator->as_merge_event();
                  new_rhs.insert(to_splice->rhs.begin(), to_splice->rhs.end());
                  changed = true;
                }
                else
                  new_rhs.insert(*it);
              }
              if (changed)
                merge->rhs.swap(new_rhs);
              break;
            }
          case TRIGGER_EVENT:
            {
              TriggerEvent *trigger = inst->as_trigger_event();
              used[gen[trigger->rhs]] = true;
              break;
            }
          case BARRIER_ARRIVAL:
            {
              BarrierArrival *arrival = inst->as_barrier_arrival();
              used[gen[arrival->rhs]] = true;
              break;
            }
          case ISSUE_COPY:
            {
              IssueCopy *copy = inst->as_issue_copy();
              used[gen[copy->precondition_idx]] = true;
              break;
            }
          case ISSUE_INDIRECT:
            {
              // See comment in elide_fences for why we use
              // tracing_pre_idx instead of precondition_idx
              IssueIndirect *indirect = inst->as_issue_indirect();
              used[gen[indirect->tracing_pre_idx]] = true;
              break;
            }
          case ISSUE_FILL:
            {
              IssueFill *fill = inst->as_issue_fill();
              used[gen[fill->precondition_idx]] = true;
              break;
            }
#ifdef LEGION_GPU_REDUCTIONS
          case GPU_REDUCTION:
            {
              GPUReduction *reduction = inst->as_gpu_reduction();
              used[gen[reduction->precondition_idx]] = true;
              break;
            }
#endif
          case SET_EFFECTS:
            {
              SetEffects *effects = inst->as_set_effects();
              used[gen[effects->rhs]] = true;
              break;
            }
          case COMPLETE_REPLAY:
            {
              CompleteReplay *complete = inst->as_complete_replay();
              used[gen[complete->rhs]] = true;
              break;
            }
          case ACQUIRE_REPLAY:
            {
              AcquireReplay *acquire = inst->as_acquire_replay();
              used[gen[acquire->rhs]] = true;
              break;
            }
          case RELEASE_REPLAY:
            {
              ReleaseReplay *release = inst->as_release_replay();
              used[gen[release->rhs]] = true;
              break;
            }
          case GET_TERM_EVENT:
          case CREATE_AP_USER_EVENT:
          case SET_OP_SYNC_EVENT:
          case ASSIGN_FENCE_COMPLETION:
          case BARRIER_ADVANCE:
            {
              break;
            }
          default:
            {
              // unreachable
              assert(false);
            }
        }
      }
      std::vector<unsigned> inv_gen(instructions.size(), -1U);
      for (unsigned idx = 0; idx < gen.size(); ++idx)
      {
        unsigned g = gen[idx];
#ifdef DEBUG_LEGION
        assert(inv_gen[g] == -1U || g == fence_completion_id);
#endif
        if (g != -1U && g < instructions.size() && inv_gen[g] == -1U)
          inv_gen[g] = idx;
      }
      std::vector<Instruction*> to_delete;
      std::vector<unsigned> new_gen(gen.size(), -1U);
      initialize_generators(new_gen);
      for (unsigned idx = 0; idx < instructions.size(); ++idx)
        if (used[idx])
        {
          Instruction *inst = instructions[idx];
          if (!trace->runtime->no_fence_elision)
          {
            if (inst->get_kind() == MERGE_EVENT)
            {
              MergeEvent *merge = inst->as_merge_event();
              if (merge->rhs.size() > 1)
                merge->rhs.erase(fence_completion_id);
            }
          }
          unsigned e = inv_gen[idx];
#ifdef DEBUG_LEGION
          assert(e == -1U || (e < new_gen.size() && new_gen[e] == -1U));
#endif
          if (e != -1U)
            new_gen[e] = new_instructions.size();
          new_instructions.push_back(inst);
        }
        else
          to_delete.push_back(instructions[idx]);
      instructions.swap(new_instructions);
      gen.swap(new_gen);
      for (unsigned idx = 0; idx < to_delete.size(); ++idx)
        delete to_delete[idx];
    }

    //--------------------------------------------------------------------------
    void PhysicalTemplate::initialize_generators(std::vector<unsigned> &new_gen)
    //--------------------------------------------------------------------------
    {
      for (std::map<unsigned, unsigned>::iterator it = 
            frontiers.begin(); it != frontiers.end(); ++it)
        new_gen[it->second] = 0;
    }

    //--------------------------------------------------------------------------
    void PhysicalTemplate::initialize_eliminate_dead_code_frontiers(
                      const std::vector<unsigned> &gen, std::vector<bool> &used)
    //--------------------------------------------------------------------------
    {
      for (std::map<unsigned, unsigned>::iterator it = frontiers.begin();
          it != frontiers.end(); ++it)
      {
        unsigned g = gen[it->first];
        if (g != -1U && g < instructions.size())
          used[g] = true;
      }
    }

    //--------------------------------------------------------------------------
    void PhysicalTemplate::prepare_parallel_replay(
                                               const std::vector<unsigned> &gen)
    //--------------------------------------------------------------------------
    {
      slices.resize(replay_parallelism);
      slice_tasks.resize(replay_parallelism);
      std::map<TraceLocalID, unsigned> slice_indices_by_owner;
      std::vector<unsigned> slice_indices_by_inst;
      slice_indices_by_inst.resize(instructions.size());

#ifdef DEBUG_LEGION
      for (unsigned idx = 1; idx < instructions.size(); ++idx)
        slice_indices_by_inst[idx] = -1U;
#endif
      bool round_robin_for_tasks = false;

      std::set<Processor> distinct_targets;
      for (CachedMappings::iterator it = cached_mappings.begin(); it !=
           cached_mappings.end(); ++it)
        distinct_targets.insert(it->second.target_procs[0]);
      round_robin_for_tasks = distinct_targets.size() < replay_parallelism;

      unsigned next_slice_id = 0;
      for (std::map<TraceLocalID,std::pair<unsigned,bool> >::const_iterator 
            it = memo_entries.begin(); it != memo_entries.end(); ++it)
      {
        unsigned slice_index = -1U;
        if (!round_robin_for_tasks && it->second.second)
        {
          CachedMappings::iterator finder = cached_mappings.find(it->first);
#ifdef DEBUG_LEGION
          assert(finder != cached_mappings.end());
          assert(finder->second.target_procs.size() > 0);
#endif
          slice_index =
            finder->second.target_procs[0].id % replay_parallelism;
        }
        else
        {
#ifdef DEBUG_LEGION
          assert(slice_indices_by_owner.find(it->first) ==
              slice_indices_by_owner.end());
#endif
          slice_index = next_slice_id;
          next_slice_id = (next_slice_id + 1) % replay_parallelism;
        }

#ifdef DEBUG_LEGION
        assert(slice_index != -1U);
#endif
        slice_indices_by_owner[it->first] = slice_index;
        if (it->second.second)
          slice_tasks[slice_index].push_back(it->first);
      }
      // Keep track of these so that we don't end up leaking them
      std::vector<Instruction*> crossing_instructions;
      std::map<unsigned,std::pair<unsigned,unsigned> > crossing_counts;
      for (unsigned idx = 1; idx < instructions.size(); ++idx)
      {
        Instruction *inst = instructions[idx];
        const TraceLocalID &owner = inst->owner;
        std::map<TraceLocalID, unsigned>::iterator finder =
          slice_indices_by_owner.find(owner);
        unsigned slice_index = -1U;
        if (finder != slice_indices_by_owner.end())
          slice_index = finder->second;
        else
        {
          slice_index = next_slice_id;
          next_slice_id = (next_slice_id + 1) % replay_parallelism;
        }
        slices[slice_index].push_back(inst);
        slice_indices_by_inst[idx] = slice_index;

        if (inst->get_kind() == MERGE_EVENT)
        {
          MergeEvent *merge = inst->as_merge_event();
          unsigned crossing_found = false;
          std::set<unsigned> new_rhs;
          for (std::set<unsigned>::iterator it = merge->rhs.begin();
               it != merge->rhs.end(); ++it)
          {
            unsigned rh = *it;
            if (gen[rh] == 0)
              new_rhs.insert(rh);
            else
            {
#ifdef DEBUG_LEGION
              assert(gen[rh] != -1U);
#endif
              unsigned generator_slice = slice_indices_by_inst[gen[rh]];
#ifdef DEBUG_LEGION
              assert(generator_slice != -1U);
#endif
              if (generator_slice != slice_index)
              {
                crossing_found = true;
                std::map<unsigned, std::pair<unsigned,unsigned> >::iterator
                  finder = crossing_counts.find(rh);
                if (finder != crossing_counts.end())
                {
                  new_rhs.insert(finder->second.first);
                  finder->second.second += 1;
                }
                else
                {
                  unsigned new_crossing_event = events.size();
                  events.resize(events.size() + 1);
                  crossing_counts[rh] = 
                    std::pair<unsigned,unsigned>(new_crossing_event,1/*count*/);
                  new_rhs.insert(new_crossing_event);
                  TriggerEvent *crossing = new TriggerEvent(*this,
                      new_crossing_event, rh, instructions[gen[rh]]->owner);
                  slices[generator_slice].push_back(crossing);
                  crossing_instructions.push_back(crossing);
                }
              }
              else
                new_rhs.insert(rh);
            }
          }

          if (crossing_found)
            merge->rhs.swap(new_rhs);
        }
        else
        {
          unsigned *event_to_check = NULL;
          switch (inst->get_kind())
          {
            case TRIGGER_EVENT:
              {
                event_to_check = &inst->as_trigger_event()->rhs;
                break;
              }
            case BARRIER_ARRIVAL:
              {
                event_to_check = &inst->as_barrier_arrival()->rhs;
                break;
              }
            case ISSUE_COPY:
              {
                event_to_check = &inst->as_issue_copy()->precondition_idx;
                break;
              }
            case ISSUE_INDIRECT:
              {
                event_to_check = &inst->as_issue_indirect()->precondition_idx;
                break;
              }
            case ISSUE_FILL:
              {
                event_to_check = &inst->as_issue_fill()->precondition_idx;
                break;
              }
#ifdef LEGION_GPU_REDUCTIONS
            case GPU_REDUCTION:
              {
                event_to_check = &inst->as_gpu_reduction()->precondition_idx;
                break;
              }
#endif
            case SET_EFFECTS:
              {
                event_to_check = &inst->as_set_effects()->rhs;
                break;
              }
            case COMPLETE_REPLAY:
              {
                event_to_check = &inst->as_complete_replay()->rhs;
                break;
              }
            case ACQUIRE_REPLAY:
              {
                event_to_check = &inst->as_acquire_replay()->rhs;
                break;
              }
            case RELEASE_REPLAY:
              {
                event_to_check = &inst->as_release_replay()->rhs;
                break;
              }
            default:
              {
                break;
              }
          }
          if (event_to_check != NULL)
          {
            unsigned ev = *event_to_check;
            unsigned g = gen[ev];
#ifdef DEBUG_LEGION
            assert(g != -1U && g < instructions.size());
#endif
            unsigned generator_slice = slice_indices_by_inst[g];
#ifdef DEBUG_LEGION
            assert(generator_slice != -1U);
#endif
            if (generator_slice != slice_index)
            {
              std::map<unsigned, std::pair<unsigned,unsigned> >::iterator
                finder = crossing_counts.find(ev);
              if (finder != crossing_counts.end())
              {
                *event_to_check = finder->second.first;
                finder->second.second += 1;
              }
              else
              {
                unsigned new_crossing_event = events.size();
                events.resize(events.size() + 1);
                crossing_counts[ev] =
                  std::pair<unsigned,unsigned>(new_crossing_event, 1/*count*/);
                *event_to_check = new_crossing_event;
                TriggerEvent *crossing = new TriggerEvent(*this,
                    new_crossing_event, ev, instructions[g]->owner); 
                slices[generator_slice].push_back(crossing);
                crossing_instructions.push_back(crossing);
              }
            }
          }
        }
      }
      // Update the crossing events and their counts
      if (!crossing_counts.empty())
      {
        for (std::map<unsigned,std::pair<unsigned,unsigned> >::const_iterator
              it = crossing_counts.begin(); it != crossing_counts.end(); it++)
          crossing_events.insert(it->second);
      }
      // Append any new crossing instructions to the list of instructions
      // so that they will still be deleted when the template is
      if (!crossing_instructions.empty())
        instructions.insert(instructions.end(),
            crossing_instructions.begin(), crossing_instructions.end());
    }

    //--------------------------------------------------------------------------
    void PhysicalTemplate::initialize_transitive_reduction_frontiers(
       std::vector<unsigned> &topo_order, std::vector<unsigned> &inv_topo_order)
    //--------------------------------------------------------------------------
    {
      for (std::map<unsigned, unsigned>::iterator it = 
            frontiers.begin(); it != frontiers.end(); ++it)
      {
        inv_topo_order[it->second] = topo_order.size();
        topo_order.push_back(it->second);
      }
    }

    //--------------------------------------------------------------------------
    void PhysicalTemplate::transitive_reduction(bool deferred)
    //--------------------------------------------------------------------------
    {
      // Transitive reduction inspired by Klaus Simon,
      // "An improved algorithm for transitive closure on acyclic digraphs"

      // First, build a DAG and find nodes with no incoming edges
      std::vector<unsigned> topo_order;
      topo_order.reserve(instructions.size());
      std::vector<unsigned> inv_topo_order(events.size(), -1U);
      std::vector<std::vector<unsigned> > incoming(events.size());
      std::vector<std::vector<unsigned> > outgoing(events.size());

      initialize_transitive_reduction_frontiers(topo_order, inv_topo_order);

      std::map<TraceLocalID, GetTermEvent*> term_insts;
      for (unsigned idx = 0; idx < instructions.size(); ++idx)
      {
        Instruction *inst = instructions[idx];
        switch (inst->get_kind())
        {
          // Pass these instructions as their events will be added later
          case GET_TERM_EVENT :
            {
#ifdef DEBUG_LEGION
              assert(inst->as_get_term_event() != NULL);
#endif
              term_insts[inst->owner] = inst->as_get_term_event();
              break;
            }
          case CREATE_AP_USER_EVENT :
            {
              break;
            }
          case TRIGGER_EVENT :
            {
              TriggerEvent *trigger = inst->as_trigger_event();
              incoming[trigger->lhs].push_back(trigger->rhs);
              outgoing[trigger->rhs].push_back(trigger->lhs);
              break;
            }
          case BARRIER_ARRIVAL:
            {
              BarrierArrival *arrival = inst->as_barrier_arrival();
              incoming[arrival->lhs].push_back(arrival->rhs);
              outgoing[arrival->rhs].push_back(arrival->lhs);
              break;
            }
          case MERGE_EVENT :
            {
              MergeEvent *merge = inst->as_merge_event();
              for (std::set<unsigned>::iterator it = merge->rhs.begin();
                   it != merge->rhs.end(); ++it)
              {
                incoming[merge->lhs].push_back(*it);
                outgoing[*it].push_back(merge->lhs);
              }
              break;
            }
          case ISSUE_COPY :
            {
              IssueCopy *copy = inst->as_issue_copy();
              incoming[copy->lhs].push_back(copy->precondition_idx);
              outgoing[copy->precondition_idx].push_back(copy->lhs);
              break;
            }
          case ISSUE_INDIRECT :
            {
              // See elide_fences for comment about why we use
              // tracing_pre_idx here instead of precondition_idx
              IssueIndirect *indirect = inst->as_issue_indirect();
              incoming[indirect->lhs].push_back(indirect->tracing_pre_idx);
              outgoing[indirect->tracing_pre_idx].push_back(indirect->lhs);
              break;
            }
          case ISSUE_FILL :
            {
              IssueFill *fill = inst->as_issue_fill();
              incoming[fill->lhs].push_back(fill->precondition_idx);
              outgoing[fill->precondition_idx].push_back(fill->lhs);
              break;
            }
<<<<<<< HEAD
#ifdef LEGION_GPU_REDUCTIONS
          case GPU_REDUCTION:
            {
              GPUReduction *reduction = inst->as_gpu_reduction();
              incoming[reduction->lhs].push_back(reduction->precondition_idx);
              outgoing[reduction->precondition_idx].push_back(reduction->lhs);
              break;
            }
#endif
          case SET_OP_SYNC_EVENT :
=======
          case SET_EFFECTS:
>>>>>>> fb291868
            {
              SetOpSyncEvent *sync = inst->as_set_op_sync_event();
              inv_topo_order[sync->lhs] = topo_order.size();
              topo_order.push_back(sync->lhs);
              break;
            }
          case BARRIER_ADVANCE:
            {
              BarrierAdvance *advance = inst->as_barrier_advance();
              inv_topo_order[advance->lhs] = topo_order.size();
              topo_order.push_back(advance->lhs);
              break;
            }
          case SET_EFFECTS :
            {
              break;
            }
          case ASSIGN_FENCE_COMPLETION :
            {
              inv_topo_order[fence_completion_id] = topo_order.size();
              topo_order.push_back(fence_completion_id);
              break;
            }
          case COMPLETE_REPLAY :
            {
              CompleteReplay *replay = inst->as_complete_replay();
#ifdef DEBUG_LEGION
              assert(term_insts.find(replay->owner) != term_insts.end());
#endif
              GetTermEvent *term = term_insts[replay->owner];
              unsigned lhs = term->lhs;
#ifdef DEBUG_LEGION
              assert(lhs != -1U);
#endif
              incoming[lhs].push_back(replay->rhs);
              outgoing[replay->rhs].push_back(lhs);
              break;
            }
          case ACQUIRE_REPLAY:
            {
              AcquireReplay *acquire = inst->as_acquire_replay();
              incoming[acquire->lhs].push_back(acquire->rhs);
              outgoing[acquire->rhs].push_back(acquire->lhs);
              break;
            }
          case RELEASE_REPLAY:
            {
              break;
            }
          default:
            {
              assert(false);
              break;
            }
        }
      }

      // Second, do a toposort on nodes via BFS
      std::vector<unsigned> remaining_edges(incoming.size());
      for (unsigned idx = 0; idx < incoming.size(); ++idx)
        remaining_edges[idx] = incoming[idx].size();

      unsigned idx = 0;
      while (idx < topo_order.size())
      {
        unsigned node = topo_order[idx];
#ifdef DEBUG_LEGION
        assert(remaining_edges[node] == 0);
#endif
        const std::vector<unsigned> &out = outgoing[node];
        for (unsigned oidx = 0; oidx < out.size(); ++oidx)
        {
          unsigned next = out[oidx];
          if (--remaining_edges[next] == 0)
          {
            inv_topo_order[next] = topo_order.size();
            topo_order.push_back(next);
          }
        }
        ++idx;
      }

      // Third, construct a chain decomposition
      unsigned num_chains = 0;
      std::vector<unsigned> chain_indices(topo_order.size(), -1U);

      int pos = chain_indices.size() - 1;
      while (true)
      {
        while (pos >= 0 && chain_indices[pos] != -1U)
          --pos;
        if (pos < 0) break;
        unsigned curr = topo_order[pos];
        while (incoming[curr].size() > 0)
        {
          chain_indices[inv_topo_order[curr]] = num_chains;
          const std::vector<unsigned> &in = incoming[curr];
          bool found = false;
          for (unsigned iidx = 0; iidx < in.size(); ++iidx)
          {
            unsigned next = in[iidx];
            if (chain_indices[inv_topo_order[next]] == -1U)
            {
              found = true;
              curr = next;
              chain_indices[inv_topo_order[curr]] = num_chains;
              break;
            }
          }
          if (!found) break;
        }
        chain_indices[inv_topo_order[curr]] = num_chains;
        ++num_chains;
      }

      // Fourth, find the frontiers of chains that are connected to each node
      std::vector<std::vector<int> > all_chain_frontiers(topo_order.size());
      std::vector<std::vector<unsigned> > incoming_reduced(topo_order.size());
      for (unsigned idx = 0; idx < topo_order.size(); ++idx)
      {
        std::vector<int> chain_frontiers(num_chains, -1);
        const std::vector<unsigned> &in = incoming[topo_order[idx]];
        std::vector<unsigned> &in_reduced = incoming_reduced[idx];
        for (unsigned iidx = 0; iidx < in.size(); ++iidx)
        {
          int rank = inv_topo_order[in[iidx]];
#ifdef DEBUG_LEGION
          assert((unsigned)rank < idx);
#endif
          const std::vector<int> &pred_chain_frontiers =
            all_chain_frontiers[rank];
          for (unsigned k = 0; k < num_chains; ++k)
            chain_frontiers[k] =
              std::max(chain_frontiers[k], pred_chain_frontiers[k]);
        }
        for (unsigned iidx = 0; iidx < in.size(); ++iidx)
        {
          int rank = inv_topo_order[in[iidx]];
          unsigned chain_idx = chain_indices[rank];
          if (chain_frontiers[chain_idx] < rank)
          {
            in_reduced.push_back(in[iidx]);
            chain_frontiers[chain_idx] = rank;
          }
        }
#ifdef DEBUG_LEGION
        assert(in.size() == 0 || in_reduced.size() > 0);
#endif
        all_chain_frontiers[idx].swap(chain_frontiers);
      }

      // Lastly, suppress transitive dependences using chains
      if (deferred)
      {
        // Save the data structures for finalizing the transitive
        // reduction for later, the next replay will incorporate them
        std::vector<unsigned> *inv_topo_order_copy = 
          new std::vector<unsigned>();
        inv_topo_order_copy->swap(inv_topo_order);
        std::vector<std::vector<unsigned> > *in_reduced_copy = 
          new std::vector<std::vector<unsigned> >();
        in_reduced_copy->swap(incoming_reduced);
        // Write them to the members
        pending_inv_topo_order.store(inv_topo_order_copy);
        // Need memory fence so writes happen in this order
        __sync_synchronize();
        pending_transitive_reduction.store(in_reduced_copy);
      }
      else
        finalize_transitive_reduction(inv_topo_order, incoming_reduced);
    }

    //--------------------------------------------------------------------------
    void PhysicalTemplate::finalize_transitive_reduction(
                    const std::vector<unsigned> &inv_topo_order,
                    const std::vector<std::vector<unsigned> > &incoming_reduced)
    //--------------------------------------------------------------------------
    {
      for (unsigned idx = 0; idx < instructions.size(); ++idx)
        if (instructions[idx]->get_kind() == MERGE_EVENT)
        {
          MergeEvent *merge = instructions[idx]->as_merge_event();
          unsigned order = inv_topo_order[merge->lhs];
#ifdef DEBUG_LEGION
          assert(order != -1U);
#endif
          const std::vector<unsigned> &in_reduced = incoming_reduced[order];
          if (in_reduced.size() == merge->rhs.size())
          {
#ifdef DEBUG_LEGION
            for (unsigned iidx = 0; iidx < in_reduced.size(); ++iidx)
              assert(merge->rhs.find(in_reduced[iidx]) != merge->rhs.end());
#endif
            continue;
          }
#ifdef DEBUG_LEGION
          std::set<unsigned> new_rhs;
          for (unsigned iidx = 0; iidx < in_reduced.size(); ++iidx)
          {
            assert(merge->rhs.find(in_reduced[iidx]) != merge->rhs.end());
            new_rhs.insert(in_reduced[iidx]);
          }
#else
          std::set<unsigned> new_rhs(in_reduced.begin(), in_reduced.end());
#endif
          // Remove any references to crossing events which are no longer needed
          if (!crossing_events.empty())
          {
            for (std::set<unsigned>::const_iterator it =
                  merge->rhs.begin(); it != merge->rhs.end(); it++)
            {
              std::map<unsigned,unsigned>::iterator finder =
                crossing_events.find(*it);
              if ((finder != crossing_events.end()) &&
                  (new_rhs.find(*it) == new_rhs.end()))
              {
#ifdef DEBUG_LEGION
                assert(finder->second > 0);
#endif
                finder->second--;
              }
            }
          }
          merge->rhs.swap(new_rhs);
        }
      // Remove any crossing instructions from the slices that are no
      // longer needed because the transitive reduction eliminated the
      // need for the edge
      for (std::map<unsigned,unsigned>::iterator it =
            crossing_events.begin(); it != crossing_events.end(); /*nothing*/)
      {
        if (it->second == 0)
        {
          // No more references to this crossing instruction so remove it
          bool found = false;
          for (std::vector<std::vector<Instruction*> >::iterator sit =
                slices.begin(); sit != slices.end(); sit++)
          {
            for (std::vector<Instruction*>::iterator iit =
                  sit->begin(); iit != sit->end(); iit++)
            {
              TriggerEvent *trigger = (*iit)->as_trigger_event();
              if (trigger == NULL)
                continue;
              if (trigger->lhs == it->first)
              {
                sit->erase(iit);
                found = true;
                break;
              }
            }
            if (found)
              break;
          }
          std::map<unsigned,unsigned>::iterator to_delete = it++;
          crossing_events.erase(to_delete);
        }
        else
          it++;
      }
    }

    //--------------------------------------------------------------------------
    void PhysicalTemplate::propagate_copies(std::vector<unsigned> *gen)
    //--------------------------------------------------------------------------
    {
      std::vector<int> substs(events.size(), -1);
      std::vector<Instruction*> new_instructions;
      new_instructions.reserve(instructions.size());
      std::set<Instruction*> to_prune;
      for (unsigned idx = 0; idx < instructions.size(); ++idx)
      {
        Instruction *inst = instructions[idx];
        if (instructions[idx]->get_kind() == MERGE_EVENT)
        {
          MergeEvent *merge = instructions[idx]->as_merge_event();
#ifdef DEBUG_LEGION
          assert(merge->rhs.size() > 0);
#endif
          if (merge->rhs.size() == 1)
          {
            substs[merge->lhs] = *merge->rhs.begin();
#ifdef DEBUG_LEGION
            assert(merge->lhs != (unsigned)substs[merge->lhs]);
#endif
            if (gen == NULL)
              to_prune.insert(inst);
            else
              delete inst;
          }
          else
            new_instructions.push_back(inst);
        }
        else
          new_instructions.push_back(inst);
      }

      if (instructions.size() == new_instructions.size()) return;

      instructions.swap(new_instructions);

      std::vector<unsigned> new_gen((gen == NULL) ? 0 : gen->size(), -1U);
      if (gen != NULL)
        initialize_generators(new_gen);

      for (unsigned idx = 0; idx < instructions.size(); ++idx)
      {
        Instruction *inst = instructions[idx];
        int lhs = -1;
        switch (inst->get_kind())
        {
          case GET_TERM_EVENT:
            {
              GetTermEvent *term = inst->as_get_term_event();
              lhs = term->lhs;
              break;
            }
          case CREATE_AP_USER_EVENT:
            {
              CreateApUserEvent *create = inst->as_create_ap_user_event();
              lhs = create->lhs;
              break;
            }
          case TRIGGER_EVENT:
            {
              TriggerEvent *trigger = inst->as_trigger_event();
              int subst = substs[trigger->rhs];
              if (subst >= 0) trigger->rhs = (unsigned)subst;
              break;
            }
          case BARRIER_ARRIVAL:
            {
              BarrierArrival *arrival = inst->as_barrier_arrival();
              int subst = substs[arrival->rhs];
              if (subst >= 0) arrival->rhs = (unsigned)subst;
              lhs = arrival->lhs;
              break;
            }
          case MERGE_EVENT:
            {
              MergeEvent *merge = inst->as_merge_event();
              std::set<unsigned> new_rhs;
              for (std::set<unsigned>::iterator it = merge->rhs.begin();
                   it != merge->rhs.end(); ++it)
              {
                int subst = substs[*it];
                if (subst >= 0) new_rhs.insert((unsigned)subst);
                else new_rhs.insert(*it);
              }
              merge->rhs.swap(new_rhs);
              lhs = merge->lhs;
              break;
            }
          case ISSUE_COPY:
            {
              IssueCopy *copy = inst->as_issue_copy();
              int subst = substs[copy->precondition_idx];
              if (subst >= 0) copy->precondition_idx = (unsigned)subst;
              lhs = copy->lhs;
              break;
            }
          case ISSUE_INDIRECT :
            {
              // See elide_fences for the comment describing why we use
              // tracing_pre_idx here instead of precondition_idx
              IssueIndirect *indirect = inst->as_issue_indirect();
              int subst = substs[indirect->tracing_pre_idx];
              if (subst >= 0) indirect->tracing_pre_idx = (unsigned)subst;
              lhs = indirect->lhs;
              break;
            }
          case ISSUE_FILL:
            {
              IssueFill *fill = inst->as_issue_fill();
              int subst = substs[fill->precondition_idx];
              if (subst >= 0) fill->precondition_idx = (unsigned)subst;
              lhs = fill->lhs;
              break;
            }
#ifdef LEGION_GPU_REDUCTIONS
          case GPU_REDUCTION:
            {
              GPUReduction *reduction = inst->as_gpu_reduction();
              int subst = substs[reduction->precondition_idx];
              if (subst >= 0) reduction->precondition_idx = (unsigned)subst;
              lhs = reduction->lhs;
              break;
            }
#endif
          case SET_EFFECTS:
            {
              SetEffects *effects = inst->as_set_effects();
              int subst = substs[effects->rhs];
              if (subst >= 0) effects->rhs = (unsigned)subst;
              break;
            }
          case SET_OP_SYNC_EVENT:
            {
              SetOpSyncEvent *sync = inst->as_set_op_sync_event();
              lhs = sync->lhs;
              break;
            }
          case BARRIER_ADVANCE:
            {
              BarrierAdvance *advance = inst->as_barrier_advance();
              lhs = advance->lhs;
              break;
            }
          case ASSIGN_FENCE_COMPLETION:
            {
              lhs = fence_completion_id;
              break;
            }
          case COMPLETE_REPLAY:
            {
              CompleteReplay *replay = inst->as_complete_replay();
              int subst = substs[replay->rhs];
              if (subst >= 0) replay->rhs = (unsigned)subst;
              break;
            }
          case ACQUIRE_REPLAY:
            {
              AcquireReplay *acquire = inst->as_acquire_replay();
              int subst = substs[acquire->rhs];
              if (subst >= 0) acquire->rhs = (unsigned)subst;
              lhs = acquire->lhs;
              break;
            }
          case RELEASE_REPLAY:
            {
              ReleaseReplay *release = inst->as_release_replay();
              int subst = substs[release->rhs];
              if (subst >= 0) release->rhs = (unsigned)subst;
              break;
            }
          default:
            {
              break;
            }
        }
        if ((lhs != -1) && (gen != NULL))
          new_gen[lhs] = idx;
      }
      if (gen != NULL)
        gen->swap(new_gen);
      if (!to_prune.empty())
      {
#ifdef DEBUG_LEGION
        assert(!slices.empty());
#endif
        // Remove these instructions from any slices and then delete them
        for (unsigned idx = 0; idx < slices.size(); idx++)
        {
          std::vector<Instruction*> &slice = slices[idx];
          for (std::vector<Instruction*>::iterator it =
                slice.begin(); it != slice.end(); /*nothing*/)
          {
            std::set<Instruction*>::iterator finder =
              to_prune.find(*it);
            if (finder != to_prune.end())
            {
              it = slice.erase(it);
              delete *finder;
              to_prune.erase(finder);
              if (to_prune.empty())
                break;
            }
            else
              it++;
          }
          if (to_prune.empty())
            break;
        }
#ifdef DEBUG_LEGION
        assert(to_prune.empty());
#endif
      }
    }

    //--------------------------------------------------------------------------
    void PhysicalTemplate::eliminate_dead_code(std::vector<unsigned> &gen)
    //--------------------------------------------------------------------------
    {
      std::vector<bool> used(instructions.size(), false);
      for (unsigned idx = 0; idx < instructions.size(); ++idx)
      {
        Instruction *inst = instructions[idx];
        InstructionKind kind = inst->get_kind();
        // We only eliminate two kinds of instructions:
        // GetTermEvent and SetOpSyncEvent
        used[idx] = kind != SET_OP_SYNC_EVENT;
        switch (kind)
        {
          case MERGE_EVENT:
            {
              MergeEvent *merge = inst->as_merge_event();
              for (std::set<unsigned>::iterator it = merge->rhs.begin();
                   it != merge->rhs.end(); ++it)
              {
#ifdef DEBUG_LEGION
                assert(gen[*it] != -1U);
#endif
                used[gen[*it]] = true;
              }
              break;
            }
          case TRIGGER_EVENT:
            {
              TriggerEvent *trigger = inst->as_trigger_event();
#ifdef DEBUG_LEGION
              assert(gen[trigger->rhs] != -1U);
#endif
              used[gen[trigger->rhs]] = true;
              break;
            }
          case ISSUE_COPY:
            {
              IssueCopy *copy = inst->as_issue_copy();
#ifdef DEBUG_LEGION
              assert(gen[copy->precondition_idx] != -1U);
#endif
              used[gen[copy->precondition_idx]] = true;
              break;
            }
          case ISSUE_INDIRECT:
            {
              IssueIndirect *indirect = inst->as_issue_indirect();
              // See elide_fences for the comment about why we use
              // tracing_pre_idx instead of precondition_idx
#ifdef DEBUG_LEGION
              assert(gen[indirect->tracing_pre_idx] != -1U);
#endif
              used[gen[indirect->tracing_pre_idx]] = true;
              break;
            }
          case ISSUE_FILL:
            {
              IssueFill *fill = inst->as_issue_fill();
#ifdef DEBUG_LEGION
              assert(gen[fill->precondition_idx] != -1U);
#endif
              used[gen[fill->precondition_idx]] = true;
              break;
            }
#ifdef LEGION_GPU_REDUCTIONS
          case GPU_REDUCTION:
            {
              GPUReduction *reduction = inst->as_gpu_reduction();
#ifdef DEBUG_LEGION
              assert(gen[reduction->precondition_idx] != -1U);
#endif
              used[gen[reduction->precondition_idx]] = true;
              break;
            }
#endif
          case SET_EFFECTS:
            {
              SetEffects *effects = inst->as_set_effects();
#ifdef DEBUG_LEGION
              assert(gen[effects->rhs] != -1U);
#endif
              used[gen[effects->rhs]] = true;
              break;
            }
          case COMPLETE_REPLAY:
            {
              CompleteReplay *complete = inst->as_complete_replay();
#ifdef DEBUG_LEGION
              assert(gen[complete->rhs] != -1U);
#endif
              used[gen[complete->rhs]] = true;
              break;
            }
          case ACQUIRE_REPLAY:
            {
              AcquireReplay *acquire = inst->as_acquire_replay();
 #ifdef DEBUG_LEGION
              assert(gen[acquire->rhs] != -1U);
#endif
              used[gen[acquire->rhs]] = true;             
              break;
            }
          case RELEASE_REPLAY:
            {
              ReleaseReplay *release = inst->as_release_replay();
 #ifdef DEBUG_LEGION
              assert(gen[release->rhs] != -1U);
#endif
              used[gen[release->rhs]] = true;             
              break;
            }
          case BARRIER_ARRIVAL:
            {
              BarrierArrival *arrival = inst->as_barrier_arrival();
#ifdef DEBUG_LEGION
              assert(gen[arrival->rhs] != -1U);
#endif
              used[gen[arrival->rhs]] = true;
              break;
            }
          case GET_TERM_EVENT:
          case CREATE_AP_USER_EVENT:
          case SET_OP_SYNC_EVENT:
          case ASSIGN_FENCE_COMPLETION:
          case BARRIER_ADVANCE:
            {
              break;
            }
          default:
            {
              // unreachable
              assert(false);
            }
        }
      }
      initialize_eliminate_dead_code_frontiers(gen, used);

      std::vector<unsigned> inv_gen(instructions.size(), -1U);
      for (unsigned idx = 0; idx < gen.size(); ++idx)
      {
        unsigned g = gen[idx];
        if (g != -1U && g < instructions.size() && inv_gen[g] == -1U)
          inv_gen[g] = idx;
      }

      std::vector<Instruction*> new_instructions;
      std::vector<Instruction*> to_delete;
      std::vector<unsigned> new_gen(gen.size(), -1U);
      initialize_generators(new_gen);
      for (unsigned idx = 0; idx < instructions.size(); ++idx)
      {
        if (used[idx])
        {
          unsigned e = inv_gen[idx];
#ifdef DEBUG_LEGION
          assert(e == -1U || (e < new_gen.size() && new_gen[e] == -1U));
#endif
          if (e != -1U)
            new_gen[e] = new_instructions.size();
          new_instructions.push_back(instructions[idx]);
        }
        else
          to_delete.push_back(instructions[idx]);
      }

      instructions.swap(new_instructions);
      gen.swap(new_gen);
      for (unsigned idx = 0; idx < to_delete.size(); ++idx)
        delete to_delete[idx];
    }

    //--------------------------------------------------------------------------
    void PhysicalTemplate::push_complete_replays(void)
    //--------------------------------------------------------------------------
    {
      for (unsigned idx = 0; idx < slices.size(); ++idx)
      {
        std::vector<Instruction*> &instructions = slices[idx];
        std::vector<Instruction*> new_instructions;
        new_instructions.reserve(instructions.size());
        std::vector<Instruction*> complete_replays;
        for (unsigned iidx = 0; iidx < instructions.size(); ++iidx)
        {
          Instruction *inst = instructions[iidx];
          if (inst->get_kind() == COMPLETE_REPLAY)
            complete_replays.push_back(inst);
          else
            new_instructions.push_back(inst);
        }
        new_instructions.insert(new_instructions.end(),
                                complete_replays.begin(),
                                complete_replays.end());
        instructions.swap(new_instructions);
      }
    }

    //--------------------------------------------------------------------------
    void PhysicalTemplate::dump_template(void)
    //--------------------------------------------------------------------------
    {
      InnerContext *ctx = trace->logical_trace->ctx;
      log_tracing.info() << "#### " << replayable << " " << this << " Trace "
        << trace->logical_trace->tid << " for " << ctx->get_task_name()
        << " (UID " << ctx->get_unique_id() << ") ####";
      for (unsigned sidx = 0; sidx < replay_parallelism; ++sidx)
      {
        log_tracing.info() << "[Slice " << sidx << "]";
        dump_instructions(slices[sidx]);
      }
      for (std::map<unsigned, unsigned>::iterator it = frontiers.begin();
           it != frontiers.end(); ++it)
        log_tracing.info() << "  events[" << it->second << "] = events["
                           << it->first << "]";
      dump_sharded_template();

      log_tracing.info() << "[Precondition]";
      for (std::vector<TraceConditionSet*>::const_iterator it =
            conditions.begin(); it != conditions.end(); it++)
        (*it)->dump_preconditions();

      log_tracing.info() << "[Anticondition]";
      for (std::vector<TraceConditionSet*>::const_iterator it =
            conditions.begin(); it != conditions.end(); it++)
        (*it)->dump_anticonditions();

      log_tracing.info() << "[Postcondition]";
      for (std::vector<TraceConditionSet*>::const_iterator it =
            conditions.begin(); it != conditions.end(); it++)
        (*it)->dump_postconditions();
    }

    //--------------------------------------------------------------------------
    void PhysicalTemplate::dump_instructions(
                                  const std::vector<Instruction*> &instructions)
    //--------------------------------------------------------------------------
    {
      for (std::vector<Instruction*>::const_iterator it = instructions.begin();
           it != instructions.end(); ++it)
        log_tracing.info() << "  " << (*it)->to_string(operations.front());
    }

    //--------------------------------------------------------------------------
    void PhysicalTemplate::pack_recorder(Serializer &rez,
                                         std::set<RtEvent> &applied_events)
    //--------------------------------------------------------------------------
    {
      rez.serialize(trace->runtime->address_space);
      rez.serialize(this);
      RtUserEvent remote_applied = Runtime::create_rt_user_event();
      rez.serialize(remote_applied);
      rez.serialize(recording_done);
      applied_events.insert(remote_applied);
    }

    //--------------------------------------------------------------------------
    void PhysicalTemplate::record_premap_output(Memoizable *memo,
                                         const Mapper::PremapTaskOutput &output,
                                         std::set<RtEvent> &applied_events)
    //--------------------------------------------------------------------------
    {
      const TraceLocalID op_key = memo->get_trace_local_id();
      AutoLock t_lock(template_lock);
#ifdef DEBUG_LEGION
      assert(is_recording());
      assert(!output.reduction_futures.empty());
      assert(cached_premappings.find(op_key) == cached_premappings.end());
#endif
      CachedPremapping &premapping = cached_premappings[op_key];
      premapping.future_locations = output.reduction_futures;
    }

    //--------------------------------------------------------------------------
    void PhysicalTemplate::get_premap_output(IndexTask *task,
                                          std::vector<Memory> &future_locations)
    //--------------------------------------------------------------------------
    {
      TraceLocalID op_key = task->get_trace_local_id();
      AutoLock t_lock(template_lock, 1, false/*exclusive*/);
#ifdef DEBUG_LEGION
      assert(is_replaying());
#endif
      CachedPremappings::const_iterator finder = 
        cached_premappings.find(op_key);
#ifdef DEBUG_LEGION
      assert(finder != cached_premappings.end());
#endif
      future_locations = finder->second.future_locations;
    }

    //--------------------------------------------------------------------------
    void PhysicalTemplate::record_mapper_output(const TraceLocalID &tlid,
                                            const Mapper::MapTaskOutput &output,
                              const std::deque<InstanceSet> &physical_instances,
                              const std::vector<size_t> &future_size_bounds,
                              const std::vector<TaskTreeCoordinates> &coords,
                                              std::set<RtEvent> &applied_events)
    //--------------------------------------------------------------------------
    {
      AutoLock t_lock(template_lock);
#ifdef DEBUG_LEGION
      assert(is_recording());
      assert(cached_mappings.find(tlid) == cached_mappings.end());
#endif
      CachedMapping &mapping = cached_mappings[tlid];
      // If you change the things recorded from output here then
      // you also need to change RemoteTraceRecorder::record_mapper_output
      mapping.target_procs = output.target_procs;
      mapping.chosen_variant = output.chosen_variant;
      mapping.task_priority = output.task_priority;
      mapping.postmap_task = output.postmap_task;
      mapping.future_locations = output.future_locations;
      mapping.future_size_bounds = future_size_bounds;
      // Check to see if the future coordinates are inside of our trace
      // They have to be inside of our trace in order for it to be safe
      // for use to be able to re-use their upper bound sizes (because
      // we know those tasks are reusing the same variants)
      for (unsigned idx = 0; idx < future_size_bounds.size(); idx++)
      {
        // If there's no upper bound then no need to check if the
        // future is inside 
        if (future_size_bounds[idx] == SIZE_MAX)
          continue;
        const TaskTreeCoordinates &future_coords = coords[idx];
#ifdef DEBUG_LEGION
        assert(future_coords.size() <= coordinates.size()); 
#endif
        if (future_coords.empty() ||
            (future_coords.size() < coordinates.size()))
        {
          mapping.future_size_bounds[idx] = SIZE_MAX;
          continue;
        }
#ifdef DEBUG_LEGION
#ifndef NDEBUG
        // If the size of the coordinates are the same we better
        // be inside the same parent task or something is really wrong
        for (unsigned idx2 = 0; idx2 < (future_coords.size()-1); idx2++)
          assert(future_coords[idx2] == coordinates[idx2]);
#endif
#endif
        // check to see if it came after the start of the trace
        if (coordinates[idx].first <= future_coords[idx].first)
          continue;
        // Otherwise not inside the trace and therefore we cannot
        // record the bounds for the future
        mapping.future_size_bounds[idx] = SIZE_MAX;
      }
      mapping.physical_instances = physical_instances;
      WrapperReferenceMutator mutator(applied_events);
      for (std::deque<InstanceSet>::iterator it =
           mapping.physical_instances.begin(); it !=
           mapping.physical_instances.end(); ++it)
      {
        for (unsigned idx = 0; idx < it->size(); idx++)
        {
          const InstanceRef &ref = (*it)[idx];
          if (ref.is_virtual_ref())
            has_virtual_mapping = true;
          else
            ref.add_valid_reference(MAPPING_ACQUIRE_REF, &mutator);
        }
      }
    }

    //--------------------------------------------------------------------------
    void PhysicalTemplate::get_mapper_output(SingleTask *task,
                                             VariantID &chosen_variant,
                                             TaskPriority &task_priority,
                                             bool &postmap_task,
                              std::vector<Processor> &target_procs,
                              std::vector<Memory> &future_locations,
                              std::vector<size_t> &future_size_bounds,
                              std::deque<InstanceSet> &physical_instances) const
    //--------------------------------------------------------------------------
    {
      TraceLocalID op_key = task->get_trace_local_id();
      AutoLock t_lock(template_lock, 1, false/*exclusive*/);
#ifdef DEBUG_LEGION
      assert(is_replaying());
#endif
      CachedMappings::const_iterator finder = cached_mappings.find(op_key);
#ifdef DEBUG_LEGION
      assert(finder != cached_mappings.end());
#endif
      chosen_variant = finder->second.chosen_variant;
      task_priority = finder->second.task_priority;
      postmap_task = finder->second.postmap_task;
      target_procs = finder->second.target_procs;
      future_locations = finder->second.future_locations;
      future_size_bounds = finder->second.future_size_bounds;
      physical_instances = finder->second.physical_instances;
    }

    //--------------------------------------------------------------------------
    void PhysicalTemplate::record_get_term_event(Memoizable *memo)
    //--------------------------------------------------------------------------
    {
#ifdef DEBUG_LEGION
      assert(memo != NULL);
#endif
      const ApEvent lhs = memo->get_memo_completion();
      const bool fence = 
        (memo->get_memoizable_kind() == Operation::FENCE_OP_KIND);
      AutoLock tpl_lock(template_lock);
#ifdef DEBUG_LEGION
      assert(is_recording());
#endif
      unsigned lhs_ = convert_event(lhs);
      TraceLocalID key = record_memo_entry(memo, lhs_);
      insert_instruction(new GetTermEvent(*this, lhs_, key, fence));
    }

    //--------------------------------------------------------------------------
    void PhysicalTemplate::request_term_event(ApUserEvent &term_event)
    //--------------------------------------------------------------------------
    {
#ifdef DEBUG_LEGION
      assert(!term_event.exists() || term_event.has_triggered());
#endif
      term_event = Runtime::create_ap_user_event(NULL);
    }

    //--------------------------------------------------------------------------
    void PhysicalTemplate::record_create_ap_user_event(
                                              ApUserEvent lhs, Memoizable *memo)
    //--------------------------------------------------------------------------
    {
#ifdef DEBUG_LEGION
      assert(lhs.exists());
      assert(memo != NULL);
#endif
      AutoLock tpl_lock(template_lock);
#ifdef DEBUG_LEGION
      assert(is_recording());
#endif

      unsigned lhs_ = find_or_convert_event(lhs);
      user_events[lhs_] = lhs;
#ifdef DEBUG_LEGION
      assert(instructions[lhs_] == NULL);
#endif
      instructions[lhs_] =
        new CreateApUserEvent(*this, lhs_, find_trace_local_id(memo));
    }

    //--------------------------------------------------------------------------
    void PhysicalTemplate::record_trigger_event(ApUserEvent lhs, ApEvent rhs,
                                                Memoizable *memo)
    //--------------------------------------------------------------------------
    {
#ifdef DEBUG_LEGION
      assert(lhs.exists());
#endif
      AutoLock tpl_lock(template_lock);
#ifdef DEBUG_LEGION
      assert(is_recording());
#endif
      // Do this first in case it gets pre-empted
      const unsigned rhs_ = 
        rhs.exists() ? find_event(rhs, tpl_lock) : fence_completion_id;
      unsigned lhs_ = find_or_convert_event(lhs);
      events.push_back(ApEvent());
      insert_instruction(new TriggerEvent(*this, lhs_, rhs_,
            find_trace_local_id(memo)));
    }

    //--------------------------------------------------------------------------
    void PhysicalTemplate::record_merge_events(ApEvent &lhs, ApEvent rhs_,
                                               Memoizable *memo)
    //--------------------------------------------------------------------------
    {
      std::vector<ApEvent> rhs(1, rhs_);
      record_merge_events(lhs, rhs, memo);
    }

    //--------------------------------------------------------------------------
    void PhysicalTemplate::record_merge_events(ApEvent &lhs, ApEvent e1,
                                               ApEvent e2, Memoizable *memo)
    //--------------------------------------------------------------------------
    {
      std::vector<ApEvent> rhs(2);
      rhs[0] = e1;
      rhs[1] = e2;
      record_merge_events(lhs, rhs, memo);
    }

    //--------------------------------------------------------------------------
    void PhysicalTemplate::record_merge_events(ApEvent &lhs, ApEvent e1,
                                               ApEvent e2, ApEvent e3,
                                               Memoizable *memo)
    //--------------------------------------------------------------------------
    {
      std::vector<ApEvent> rhs(3);
      rhs[0] = e1;
      rhs[1] = e2;
      rhs[2] = e3;
      record_merge_events(lhs, rhs, memo);
    }

    //--------------------------------------------------------------------------
    void PhysicalTemplate::record_merge_events(ApEvent &lhs,
                                               const std::set<ApEvent>& rhs,
                                               Memoizable *memo)
    //--------------------------------------------------------------------------
    {
#ifdef DEBUG_LEGION
      assert(memo != NULL);
#endif
      AutoLock tpl_lock(template_lock);
#ifdef DEBUG_LEGION
      assert(is_recording());
#endif

      std::set<unsigned> rhs_;
      for (std::set<ApEvent>::const_iterator it = rhs.begin(); it != rhs.end();
           it++)
      {
        std::map<ApEvent, unsigned>::iterator finder = event_map.find(*it);
        if (finder != event_map.end())
          rhs_.insert(finder->second);
      }
      if (rhs_.size() == 0)
        rhs_.insert(fence_completion_id);

#ifndef LEGION_DISABLE_EVENT_PRUNING
      if (!lhs.exists() || (rhs.find(lhs) != rhs.end()))
      {
        ApUserEvent rename = Runtime::create_ap_user_event(NULL);
        Runtime::trigger_event(NULL, rename, lhs);
        lhs = rename;
      }
#endif

      insert_instruction(new MergeEvent(*this, convert_event(lhs), rhs_,
            memo->get_trace_local_id()));
    }

    //--------------------------------------------------------------------------
    void PhysicalTemplate::record_merge_events(ApEvent &lhs,
                                               const std::vector<ApEvent>& rhs,
                                               Memoizable *memo)
    //--------------------------------------------------------------------------
    {
#ifdef DEBUG_LEGION
      assert(memo != NULL);
#endif
      AutoLock tpl_lock(template_lock);
#ifdef DEBUG_LEGION
      assert(is_recording());
#endif

      std::set<unsigned> rhs_;
      for (std::vector<ApEvent>::const_iterator it =
            rhs.begin(); it != rhs.end(); it++)
      {
        std::map<ApEvent, unsigned>::iterator finder = event_map.find(*it);
        if (finder != event_map.end())
          rhs_.insert(finder->second);
      }
      if (rhs_.size() == 0)
        rhs_.insert(fence_completion_id);

#ifndef LEGION_DISABLE_EVENT_PRUNING
      if (!lhs.exists())
      {
        Realm::UserEvent rename(Realm::UserEvent::create_user_event());
        rename.trigger();
        lhs = ApEvent(rename);
      }
      else
      {
        // Check for reuse
        for (unsigned idx = 0; idx < rhs.size(); idx++)
        {
          if (lhs != rhs[idx])
            continue;
          Realm::UserEvent rename(Realm::UserEvent::create_user_event());
          rename.trigger(lhs);
          lhs = ApEvent(rename);
          break;
        }
      }
#endif

      insert_instruction(new MergeEvent(*this, convert_event(lhs), rhs_,
            memo->get_trace_local_id()));
    }

    //--------------------------------------------------------------------------
    void PhysicalTemplate::record_collective_barrier(ApBarrier bar, 
              ApEvent pre, const std::pair<size_t,size_t> &key, size_t arrivals)
    //--------------------------------------------------------------------------
    {
      // should only be called on sharded physical templates
      assert(false);
    }

    //--------------------------------------------------------------------------
    void PhysicalTemplate::record_issue_copy(Memoizable *memo, ApEvent &lhs,
                                             IndexSpaceExpression *expr,
                                 const std::vector<CopySrcDstField>& src_fields,
                                 const std::vector<CopySrcDstField>& dst_fields,
                                 const std::vector<Reservation> &reservations,
#ifdef LEGION_SPY
                                             RegionTreeID src_tree_id,
                                             RegionTreeID dst_tree_id,
#endif
                                             ApEvent precondition,
                                             PredEvent pred_guard)
    //--------------------------------------------------------------------------
    {
#ifdef DEBUG_LEGION
      assert(memo != NULL);
#endif
      if (!lhs.exists())
      {
        Realm::UserEvent rename(Realm::UserEvent::create_user_event());
        rename.trigger();
        lhs = ApEvent(rename);
      } 

      AutoLock tpl_lock(template_lock);
#ifdef DEBUG_LEGION
      assert(is_recording());
#endif
      // Do this first in case it gets preempted
      const unsigned rhs_ = find_event(precondition, tpl_lock);
      unsigned lhs_ = convert_event(lhs);
      insert_instruction(new IssueCopy(
            *this, lhs_, expr, find_trace_local_id(memo),
            src_fields, dst_fields, reservations,
#ifdef LEGION_SPY
            src_tree_id, dst_tree_id,
#endif
            rhs_)); 
    }

    //--------------------------------------------------------------------------
    void PhysicalTemplate::record_issue_indirect(Memoizable *memo, ApEvent &lhs,
                             IndexSpaceExpression *expr,
                             const std::vector<CopySrcDstField>& src_fields,
                             const std::vector<CopySrcDstField>& dst_fields,
                             const std::vector<CopyIndirection*> &indirections,
#ifdef LEGION_SPY
                             unsigned unique_indirections_identifier,
#endif
                             ApEvent precondition, PredEvent pred_guard,
                             ApEvent tracing_precondition)
    //--------------------------------------------------------------------------
    {
#ifdef DEBUG_LEGION
      assert(memo != NULL);
#endif
      if (!lhs.exists())
      {
        Realm::UserEvent rename(Realm::UserEvent::create_user_event());
        rename.trigger();
        lhs = ApEvent(rename);
      } 

      AutoLock tpl_lock(template_lock);
#ifdef DEBUG_LEGION
      assert(is_recording());
#endif
      // Do this first in case it gets preempted
      const unsigned rhs_ = find_event(precondition, tpl_lock);
      const unsigned pre_ = find_event(tracing_precondition, tpl_lock);
      unsigned lhs_ = convert_event(lhs);
      insert_instruction(new IssueIndirect(
            *this, lhs_, expr, find_trace_local_id(memo),
            src_fields, dst_fields, indirections,
#ifdef LEGION_SPY
            unique_indirections_identifier,
#endif
            rhs_, pre_));
    }

    //--------------------------------------------------------------------------
    void PhysicalTemplate::record_issue_fill(Memoizable *memo, ApEvent &lhs,
                                             IndexSpaceExpression *expr,
                                 const std::vector<CopySrcDstField> &fields,
                                             const void *fill_value, 
                                             size_t fill_size,
#ifdef LEGION_SPY
                                             FieldSpace handle,
                                             RegionTreeID tree_id,
#endif
                                             ApEvent precondition,
                                             PredEvent pred_guard)
    //--------------------------------------------------------------------------
    {
#ifdef DEBUG_LEGION
      assert(memo != NULL);
#endif
      if (!lhs.exists())
      {
        ApUserEvent rename = Runtime::create_ap_user_event(NULL);
        Runtime::trigger_event(NULL, rename);
        lhs = rename;
      }

      AutoLock tpl_lock(template_lock);
#ifdef DEBUG_LEGION
      assert(is_recording());
#endif
      // Do this first in case it gets preempted
      const unsigned rhs_ = find_event(precondition, tpl_lock);
      unsigned lhs_ = convert_event(lhs);
      insert_instruction(new IssueFill(*this, lhs_, expr,
                                       find_trace_local_id(memo),
                                       fields, fill_value, fill_size, 
#ifdef LEGION_SPY
                                       handle, tree_id,
#endif
                                       rhs_));
    }

#ifdef LEGION_GPU_REDUCTIONS
    //--------------------------------------------------------------------------
    void PhysicalTemplate::record_gpu_reduction(Memoizable *memo, ApEvent &lhs,
                                 IndexSpaceExpression *expr,
                                 const std::vector<CopySrcDstField> &src_fields,
                                 const std::vector<CopySrcDstField> &dst_fields,
                                 Processor gpu, TaskID gpu_task_id,
                                 PhysicalManager *src, PhysicalManager *dst,
                                 ApEvent precondition, PredEvent pred_guard,
                                 ReductionOpID redop, bool reduction_fold)
    //--------------------------------------------------------------------------
    {
#ifdef DEBUG_LEGION
      assert(memo != NULL);
#endif
      if (!lhs.exists())
      {
        Realm::UserEvent rename(Realm::UserEvent::create_user_event());
        rename.trigger();
        lhs = ApEvent(rename);
      } 

      AutoLock tpl_lock(template_lock);
#ifdef DEBUG_LEGION
      assert(is_recording());
#endif
      unsigned rhs_ = find_event(precondition, tpl_lock);
      unsigned lhs_ = convert_event(lhs);
      insert_instruction(new GPUReduction(
            *this, lhs_, expr, find_trace_local_id(memo),
            src_fields, dst_fields, gpu, gpu_task_id, src, dst,
            rhs_, redop, reduction_fold));
    }
#endif

    //--------------------------------------------------------------------------
    void PhysicalTemplate::record_op_view(Memoizable *memo,
                                          unsigned idx,
                                          InstanceView *view,
                                          RegionNode *node,
                                          const RegionUsage &usage,
                                          const FieldMask &user_mask,
                                          bool update_validity,
                                          std::set<RtEvent> &applied)
    //--------------------------------------------------------------------------
    {
#ifdef DEBUG_LEGION
      assert(memo != NULL);
#endif
      AutoLock tpl_lock(template_lock);
      TraceLocalID op_key = find_trace_local_id(memo);
      unsigned entry = find_memo_entry(memo);

      FieldMaskSet<IndexSpaceExpression> &views = op_views[op_key][view];
      IndexSpaceNode *expr = node->row_source;
      views.insert(expr, user_mask);
      if (update_validity)
        add_view_user(view, usage, entry, expr, user_mask, applied);
      trace_regions.insert(node, user_mask);
    }

    //--------------------------------------------------------------------------
    void PhysicalTemplate::record_fill_views(ApEvent lhs,
                                 IndexSpaceExpression *expr,
                                 const FieldMaskSet<InstanceView> &tracing_dsts,
                                 std::set<RtEvent> &applied_events,
                                 const bool reduction_initialization)
    //--------------------------------------------------------------------------
    {
      AutoLock tpl_lock(template_lock);
#ifdef DEBUG_LEGION
      assert(is_recording());
#endif
      const unsigned lhs_ = find_event(lhs, tpl_lock);
      record_views(lhs_, expr,RegionUsage(LEGION_WRITE_ONLY,LEGION_EXCLUSIVE,0), 
                   tracing_dsts, applied_events);
      record_copy_views(lhs_, expr, tracing_dsts);
    }

    //--------------------------------------------------------------------------
    void PhysicalTemplate::record_copy_views(ApEvent lhs,
                                 IndexSpaceExpression *expr,
                                 const FieldMaskSet<InstanceView> &tracing_srcs,
                                 const FieldMaskSet<InstanceView> &tracing_dsts,
                                 PrivilegeMode src_mode, PrivilegeMode dst_mode,
                                 std::set<RtEvent> &applied_events)
    //--------------------------------------------------------------------------
    {
      AutoLock tpl_lock(template_lock);
#ifdef DEBUG_LEGION
      assert(is_recording());
#endif
      const unsigned lhs_ = find_event(lhs, tpl_lock);
      record_views(lhs_, expr, RegionUsage(src_mode, LEGION_EXCLUSIVE, 0),
                   tracing_srcs, applied_events);
      record_copy_views(lhs_, expr, tracing_srcs);
      record_views(lhs_, expr,RegionUsage(dst_mode, LEGION_EXCLUSIVE, 0),
                   tracing_dsts, applied_events);
      record_copy_views(lhs_, expr, tracing_dsts);
    }

    //--------------------------------------------------------------------------
    void PhysicalTemplate::record_indirect_views(ApEvent indirect_done,
                            ApEvent all_done, IndexSpaceExpression *expr,
                            const FieldMaskSet<InstanceView> &tracing_views,
                            std::set<RtEvent> &applied, PrivilegeMode privilege)
    //--------------------------------------------------------------------------
    {
      AutoLock tpl_lock(template_lock);
#ifdef DEBUG_LEGION
      assert(is_recording());
#endif
      const unsigned indirect = find_event(indirect_done, tpl_lock);
      const unsigned all = find_event(all_done, tpl_lock);
      // The thing about indirect views is that the event for which they
      // are done being used is not always the same as the indirect copy
      // that generated them because they can be collective, so we need to
      // record the summary event for when all the indirect copies are done
      // for their view user
      record_views(all, expr, RegionUsage(privilege,
            LEGION_EXCLUSIVE, 0), tracing_views, applied);
      record_copy_views(indirect, expr, tracing_views);
    }

    //--------------------------------------------------------------------------
    void PhysicalTemplate::record_views(unsigned entry,
                                        IndexSpaceExpression *expr,
                                        const RegionUsage &usage,
                                        const FieldMaskSet<InstanceView> &views,
                                        std::set<RtEvent> &applied)
    //--------------------------------------------------------------------------
    {
      for (FieldMaskSet<InstanceView>::const_iterator it = 
            views.begin(); it != views.end(); ++it)
        add_view_user(it->first, usage, entry, expr, it->second, applied);
    }

    //--------------------------------------------------------------------------
    void PhysicalTemplate::add_view_user(InstanceView *view,
                                         const RegionUsage &usage,
                                         unsigned user_index,
                                         IndexSpaceExpression *user_expr,
                                         const FieldMask &user_mask,
                                         std::set<RtEvent> &applied,
                                         int owner_shard)
    //--------------------------------------------------------------------------
    {
      ViewUser *user = new ViewUser(usage, user_index, user_expr, owner_shard);
      all_users.insert(user);
      RegionTreeForest *forest = trace->runtime->forest;
      FieldMaskSet<ViewUser> &users = view_users[view];
      FieldMaskSet<ViewUser> to_delete;
      for (FieldMaskSet<ViewUser>::iterator it = users.begin();
           it != users.end(); ++it)
      {
        FieldMask overlap = user_mask & it->second;
        if (!overlap)
          continue;

        IndexSpaceExpression *expr1 = user->expr;
        IndexSpaceExpression *expr2 = it->first->expr;
        if (forest->intersect_index_spaces(expr1, expr2)->is_empty())
          continue;

        DependenceType dep =
          check_dependence_type<false>(it->first->usage, user->usage);
        if (dep == LEGION_NO_DEPENDENCE)
          continue;

        to_delete.insert(it->first, overlap);
      }

      for (FieldMaskSet<ViewUser>::iterator it = to_delete.begin();
           it != to_delete.end(); ++it)
      {
        FieldMaskSet<ViewUser>::iterator finder = users.find(it->first);
#ifdef DEBUG_LEGION
        assert(finder != users.end());
#endif
        finder.filter(it->second);
        if (!finder->second)
          users.erase(finder);
      }

      users.insert(user, user_mask);
    }

    //--------------------------------------------------------------------------
    void PhysicalTemplate::record_copy_views(unsigned copy_id,
                                             IndexSpaceExpression *expr,
                                        const FieldMaskSet<InstanceView> &views)
    //--------------------------------------------------------------------------
    {
      ViewExprs &cviews = copy_views[copy_id];
      for (FieldMaskSet<InstanceView>::const_iterator it = views.begin();
           it != views.end(); ++it)
        cviews[it->first].insert(expr, it->second);
    }

    //--------------------------------------------------------------------------
    void PhysicalTemplate::record_set_op_sync_event(ApEvent &lhs, 
                                                    Memoizable *memo)
    //--------------------------------------------------------------------------
    {
#ifdef DEBUG_LEGION
      assert(memo != NULL);
      assert(memo->is_memoizing());
#endif
      if (!lhs.exists())
      {
        ApUserEvent rename = Runtime::create_ap_user_event(NULL);
        Runtime::trigger_event(NULL, rename);
        lhs = rename;
      }
      AutoLock tpl_lock(template_lock);
#ifdef DEBUG_LEGION
      assert(is_recording());
#endif

      insert_instruction(new SetOpSyncEvent(*this, convert_event(lhs),
            find_trace_local_id(memo)));
    }

    //--------------------------------------------------------------------------
    void PhysicalTemplate::record_set_effects(Memoizable *memo, ApEvent &rhs)
    //--------------------------------------------------------------------------
    {
#ifdef DEBUG_LEGION
      assert(memo != NULL);
      assert(memo->is_memoizing());
#endif
      AutoLock tpl_lock(template_lock);
#ifdef DEBUG_LEGION
      assert(is_recording());
#endif
      const unsigned rhs_ = find_event(rhs, tpl_lock);
      events.push_back(ApEvent());
      insert_instruction(new SetEffects(*this, find_trace_local_id(memo),rhs_));
    }

    //--------------------------------------------------------------------------
    void PhysicalTemplate::record_complete_replay(Memoizable* memo, ApEvent rhs)
    //--------------------------------------------------------------------------
    {
      const TraceLocalID lhs = find_trace_local_id(memo);
      AutoLock tpl_lock(template_lock);
#ifdef DEBUG_LEGION
      assert(is_recording());
#endif
      // Do this first in case it gets preempted
      const unsigned rhs_ = find_event(rhs, tpl_lock);
      events.push_back(ApEvent());
      insert_instruction(new CompleteReplay(*this, lhs, rhs_));
    }

    //--------------------------------------------------------------------------
    void PhysicalTemplate::record_reservations(Memoizable *memo, ApEvent &lhs,
                                const std::map<Reservation,bool> &reservations,
                                ApEvent precondition, ApEvent postcondition)
    //--------------------------------------------------------------------------
    {
      const TraceLocalID tld = find_trace_local_id(memo);
      AutoLock tpl_lock(template_lock);
#ifdef DEBUG_LEGION
      assert(is_recording());
#endif
      // Do this first in case it gets pre-empted
      const unsigned pre = find_event(precondition, tpl_lock);
      const unsigned post = find_event(postcondition, tpl_lock);

      // Always produce a fresh output event here
      {
        const ApUserEvent rename = Runtime::create_ap_user_event(NULL);
        Runtime::trigger_event(NULL, rename, lhs);
        lhs = rename;
      }
      const unsigned lhs_ = convert_event(lhs);
      insert_instruction(new AcquireReplay(*this, lhs_, pre, tld,reservations));
      events.push_back(ApEvent());
      insert_instruction(new ReleaseReplay(*this, post, tld, reservations));
    }

    //--------------------------------------------------------------------------
    void PhysicalTemplate::record_owner_shard(unsigned tid, ShardID owner)
    //--------------------------------------------------------------------------
    {
      // Only called on sharded physical template
      assert(false);
    }

    //--------------------------------------------------------------------------
    void PhysicalTemplate::record_local_space(unsigned tid, IndexSpace sp)
    //--------------------------------------------------------------------------
    {
      // Only called on sharded physical template
      assert(false);
    }

    //--------------------------------------------------------------------------
    void PhysicalTemplate::record_sharding_function(unsigned tid, 
                                                    ShardingFunction *function)
    //--------------------------------------------------------------------------
    {
      // Only called on sharded physical template
      assert(false);
    }

    //--------------------------------------------------------------------------
    ShardID PhysicalTemplate::find_owner_shard(unsigned tid)
    //--------------------------------------------------------------------------
    {
      // Only called on sharded physical template
      assert(false);
      return 0;
    }

    //--------------------------------------------------------------------------
    IndexSpace PhysicalTemplate::find_local_space(unsigned tid)
    //--------------------------------------------------------------------------
    {
      // Only called on sharded physical template
      assert(false);
      return IndexSpace::NO_SPACE;
    }

    //--------------------------------------------------------------------------
    ShardingFunction* PhysicalTemplate::find_sharding_function(unsigned tid)
    //--------------------------------------------------------------------------
    {
      // Only called on sharded physical template
      assert(false);
      return NULL;
    } 

    //--------------------------------------------------------------------------
    void PhysicalTemplate::initialize_replay(ApEvent completion, 
                                             bool recurrent, bool need_lock)
    //--------------------------------------------------------------------------
    {
      if (need_lock)
      {
        AutoLock t_lock(template_lock);
        initialize_replay(completion, recurrent, false/*need lock*/);
        return;
      }
      operations.emplace_back(std::map<TraceLocalID,Memoizable*>());
      pending_replays.emplace_back(std::make_pair(completion, recurrent));
    }

    //--------------------------------------------------------------------------
    void PhysicalTemplate::perform_replay(Runtime *runtime, 
                std::set<RtEvent> &replayed_events, RtEvent replay_precondition)
    //--------------------------------------------------------------------------
    {
      ApEvent completion;
      bool recurrent;
      {
<<<<<<< HEAD
        AutoLock t_lock(template_lock);
=======
        Instruction *inst = instructions[idx];
        InstructionKind kind = inst->get_kind();
        // We only eliminate two kinds of instructions:
        // GetTermEvent and SetOpSyncEvent
        used[idx] = kind != SET_OP_SYNC_EVENT;
        switch (kind)
        {
          case MERGE_EVENT:
            {
              MergeEvent *merge = inst->as_merge_event();
              for (std::set<unsigned>::iterator it = merge->rhs.begin();
                   it != merge->rhs.end(); ++it)
              {
#ifdef DEBUG_LEGION
                assert(gen[*it] != -1U);
#endif
                used[gen[*it]] = true;
              }
              break;
            }
          case TRIGGER_EVENT:
            {
              TriggerEvent *trigger = inst->as_trigger_event();
#ifdef DEBUG_LEGION
              assert(gen[trigger->rhs] != -1U);
#endif
              used[gen[trigger->rhs]] = true;
              break;
            }
          case ISSUE_COPY:
            {
              IssueCopy *copy = inst->as_issue_copy();
#ifdef DEBUG_LEGION
              assert(gen[copy->precondition_idx] != -1U);
#endif
              used[gen[copy->precondition_idx]] = true;
              break;
            }
          case ISSUE_FILL:
            {
              IssueFill *fill = inst->as_issue_fill();
#ifdef DEBUG_LEGION
              assert(gen[fill->precondition_idx] != -1U);
#endif
              used[gen[fill->precondition_idx]] = true;
              break;
            }
          case ISSUE_INDIRECT:
            {
              IssueIndirect *indirect = inst->as_issue_indirect();
#ifdef DEBUG_LEGION
              assert(gen[indirect->precondition_idx] != -1U);
#endif
              used[gen[indirect->precondition_idx]] = true;
              break;
            }
          case SET_EFFECTS:
            {
              SetEffects *effects = inst->as_set_effects();
>>>>>>> fb291868
#ifdef DEBUG_LEGION
        assert(!pending_replays.empty());
#endif
        completion = pending_replays.front().first;
        recurrent = pending_replays.front().second;
        pending_replays.pop_front();
      }
      // Check to see if we have a pending transitive reduction result
      std::vector<std::vector<unsigned> > *transitive_reduction = 
        pending_transitive_reduction.load();
      if (transitive_reduction != NULL)
      {
        std::vector<unsigned> *inv_topo_order = pending_inv_topo_order.load();
#ifdef DEBUG_LEGION
        assert(inv_topo_order != NULL);
#endif
        finalize_transitive_reduction(*inv_topo_order, *transitive_reduction);
        delete inv_topo_order;
        pending_inv_topo_order.store(NULL);
        delete transitive_reduction;
        pending_transitive_reduction.store(NULL);
        // We also need to rerun the propagate copies analysis to
        // remove any mergers which contain only a single input
        propagate_copies(NULL/*don't need the gen out*/);
        // If it was requested that we dump the traces do that now
        if (runtime->dump_physical_traces)
          dump_template();
      }
      fence_completion = completion;
      if (recurrent)
        for (std::map<unsigned, unsigned>::iterator it = frontiers.begin();
            it != frontiers.end(); ++it)
          events[it->second] = events[it->first];
      else
        for (std::map<unsigned, unsigned>::iterator it = frontiers.begin();
            it != frontiers.end(); ++it)
          events[it->second] = completion;

      events[fence_completion_id] = fence_completion;

      for (std::map<unsigned, unsigned>::iterator it =
            crossing_events.begin(); it != crossing_events.end(); ++it)
      {
        ApUserEvent ev = Runtime::create_ap_user_event(NULL);
        events[it->first] = ev;
        user_events[it->first] = ev;
      }

      const std::vector<Processor> &replay_targets = 
        trace->get_replay_targets();
      for (unsigned idx = 0; idx < replay_parallelism; ++idx)
      {
        ReplaySliceArgs args(this, idx);
        const RtEvent done = runtime->replay_on_cpus ?
          runtime->issue_application_processor_task(args, LG_LOW_PRIORITY,
            replay_targets[idx % replay_targets.size()], replay_precondition) :
          runtime->issue_runtime_meta_task(args, LG_THROUGHPUT_WORK_PRIORITY,
            replay_precondition, replay_targets[idx % replay_targets.size()]);
        replayed_events.insert(done);
      }
    }

    //--------------------------------------------------------------------------
    void PhysicalTemplate::finish_replay(std::set<ApEvent> &postconditions)
    //--------------------------------------------------------------------------
    {
      for (ViewUsers::const_iterator it = view_users.begin();
            it != view_users.end(); ++it)
        for (FieldMaskSet<ViewUser>::const_iterator uit = it->second.begin();
              uit != it->second.end(); ++uit)
          postconditions.insert(events[uit->first->user]);
      if (last_fence != NULL)
        postconditions.insert(events[last_fence->lhs]);
      // Now we can remove the operations as well
      AutoLock t_lock(template_lock);
#ifdef DEBUG_LEGION
      assert(!operations.empty());
#endif
      operations.pop_front();
    }

    //--------------------------------------------------------------------------
    bool PhysicalTemplate::defer_template_deletion(ApEvent &pending_deletion,
                                              std::set<RtEvent> &applied_events)
    //--------------------------------------------------------------------------
    {
      pending_deletion = get_completion_for_deletion();
      if (!pending_deletion.exists())
        return false;
      RtEvent precondition = Runtime::protect_event(pending_deletion);
      if (transitive_reduction_done.exists() && 
          !transitive_reduction_done.has_triggered())
      {
        if (precondition.exists())
          precondition = 
            Runtime::merge_events(precondition, transitive_reduction_done);
        else
          precondition = transitive_reduction_done;
      }
      if (precondition.exists() && !precondition.has_triggered())
      {
        DeleteTemplateArgs args(this);
        applied_events.insert(trace->runtime->issue_runtime_meta_task(args,
                                            LG_LOW_PRIORITY, precondition));
        return true;
      }
      else
        return false;
    }

    //--------------------------------------------------------------------------
    /*static*/ void PhysicalTemplate::handle_replay_slice(const void *args)
    //--------------------------------------------------------------------------
    {
      const ReplaySliceArgs *pargs = (const ReplaySliceArgs*)args;
      pargs->tpl->execute_slice(pargs->slice_index);
    }

    //--------------------------------------------------------------------------
    /*static*/ void PhysicalTemplate::handle_transitive_reduction(
                                                               const void *args)
    //--------------------------------------------------------------------------
    {
      const TransitiveReductionArgs *targs =
        (const TransitiveReductionArgs*)args;
      targs->tpl->transitive_reduction(true/*deferred*/); 
    }

    //--------------------------------------------------------------------------
    /*static*/ void PhysicalTemplate::handle_delete_template(const void *args)
    //--------------------------------------------------------------------------
    {
      const DeleteTemplateArgs *pargs = (const DeleteTemplateArgs*)args;
      delete pargs->tpl;
    }

    //--------------------------------------------------------------------------
    void PhysicalTemplate::trigger_recording_done(void)
    //--------------------------------------------------------------------------
    {
#ifdef DEBUG_LEGION
      assert(!recording_done.has_triggered());
#endif
      Runtime::trigger_event(recording_done);
    }

    //--------------------------------------------------------------------------
    TraceLocalID PhysicalTemplate::find_trace_local_id(Memoizable *memo)
    //--------------------------------------------------------------------------
    {
      TraceLocalID op_key = memo->get_trace_local_id();
#ifdef DEBUG_LEGION
      assert(operations.front().find(op_key) != operations.front().end());
#endif
      return op_key;
    }

    //--------------------------------------------------------------------------
    unsigned PhysicalTemplate::find_memo_entry(Memoizable *memo)
    //--------------------------------------------------------------------------
    {
      TraceLocalID op_key = find_trace_local_id(memo);
      std::map<TraceLocalID,std::pair<unsigned,bool> >::iterator entry_finder =
        memo_entries.find(op_key);
#ifdef DEBUG_LEGION
      assert(entry_finder != memo_entries.end());
#endif
      return entry_finder->second.first;
    }

    //--------------------------------------------------------------------------
    TraceLocalID PhysicalTemplate::record_memo_entry(Memoizable *memo,
                                                     unsigned entry)
    //--------------------------------------------------------------------------
    {
      TraceLocalID key = memo->get_trace_local_id();
#ifdef DEBUG_LEGION
      assert(operations.front().find(key) == operations.front().end());
      assert(memo_entries.find(key) == memo_entries.end());
#endif
      operations.front()[key] = memo;
      const bool is_task = memo->is_memoizable_task();
      memo_entries[key] = std::pair<unsigned,bool>(entry,is_task);
      return key;
    }

    //--------------------------------------------------------------------------
#ifdef DEBUG_LEGION
    unsigned PhysicalTemplate::convert_event(const ApEvent &event, bool check)
#else
    inline unsigned PhysicalTemplate::convert_event(const ApEvent &event)
#endif
    //--------------------------------------------------------------------------
    {
      unsigned event_ = events.size();
      events.push_back(event);
#ifdef DEBUG_LEGION
      assert(event_map.find(event) == event_map.end());
#endif
      event_map[event] = event_;
      return event_;
    }

    //--------------------------------------------------------------------------
    inline unsigned PhysicalTemplate::find_event(const ApEvent &event, 
                                                 AutoLock &tpl_lock)
    //--------------------------------------------------------------------------
    {
      std::map<ApEvent,unsigned>::const_iterator finder = event_map.find(event);
#ifdef DEBUG_LEGION
      assert(finder != event_map.end());
#endif
      return finder->second;
    }

    //--------------------------------------------------------------------------
    inline unsigned PhysicalTemplate::find_or_convert_event(const ApEvent &evnt)
    //--------------------------------------------------------------------------
    {
      std::map<ApEvent, unsigned>::const_iterator finder = event_map.find(evnt);
      if (finder == event_map.end())
      {
        unsigned event_ = events.size();
        events.push_back(evnt);
#ifdef DEBUG_LEGION
        assert(event_map.find(evnt) == event_map.end());
#endif
        event_map[evnt] = event_;
        // Put a place holder in for the instruction until we make it
        insert_instruction(NULL);
        return event_;
      }
      else
        return finder->second;
    }

    //--------------------------------------------------------------------------
    inline void PhysicalTemplate::insert_instruction(Instruction *inst)
    //--------------------------------------------------------------------------
    {
#ifdef DEBUG_LEGION
      assert(instructions.size() + 1 == events.size());
#endif
      instructions.push_back(inst);
    }

    //--------------------------------------------------------------------------
    void PhysicalTemplate::find_all_last_users(ViewExprs &view_exprs,
                                               std::set<unsigned> &users,
                                               std::set<RtEvent> &ready_events)
    //--------------------------------------------------------------------------
    {
      for (ViewExprs::iterator it = view_exprs.begin(); it != view_exprs.end();
           ++it)
        for (FieldMaskSet<IndexSpaceExpression>::iterator eit =
             it->second.begin(); eit != it->second.end(); ++eit)
          find_last_users(it->first,eit->first,eit->second,users,ready_events);
    }

    //--------------------------------------------------------------------------
    void PhysicalTemplate::find_last_users(InstanceView *view,
                                           IndexSpaceExpression *expr,
                                           const FieldMask &mask,
                                           std::set<unsigned> &users,
                                           std::set<RtEvent> &ready_events)
    //--------------------------------------------------------------------------
    {
      if (expr->is_empty()) return;

      ViewUsers::const_iterator finder = view_users.find(view);
      if (finder == view_users.end()) return;

      RegionTreeForest *forest = trace->runtime->forest;
      for (FieldMaskSet<ViewUser>::const_iterator uit = 
            finder->second.begin(); uit != finder->second.end(); ++uit)
        if (!!(uit->second & mask))
        {
          ViewUser *user = uit->first;
          IndexSpaceExpression *intersect =
            forest->intersect_index_spaces(expr, user->expr);
          if (!intersect->is_empty())
          {
            std::map<unsigned,unsigned>::const_iterator finder =
              frontiers.find(user->user);
            // See if we have recorded this frontier yet or not
            if (finder == frontiers.end())
            {
              const unsigned next_event_id = events.size();
              frontiers[user->user] = next_event_id;
              events.resize(next_event_id + 1);
              users.insert(next_event_id);
            }
            else
              users.insert(finder->second);
          }
        }
    }

    //--------------------------------------------------------------------------
    void PhysicalTemplate::record_remote_memoizable(Memoizable *memo)
    //--------------------------------------------------------------------------
    {
      AutoLock tpl_lock(template_lock);
      remote_memos.push_back(memo);
    }

    //--------------------------------------------------------------------------
    void PhysicalTemplate::release_remote_memos(void)
    //--------------------------------------------------------------------------
    {
#ifdef DEBUG_LEGION
      assert(!remote_memos.empty());
#endif
      for (std::vector<Memoizable*>::const_iterator it = 
            remote_memos.begin(); it != remote_memos.end(); it++)
        delete (*it);
      remote_memos.clear();
    }

    /////////////////////////////////////////////////////////////
    // ShardedPhysicalTemplate
    /////////////////////////////////////////////////////////////

    //--------------------------------------------------------------------------
    ShardedPhysicalTemplate::ShardedPhysicalTemplate(PhysicalTrace *trace,
       ApEvent fence_event, TaskTreeCoordinates &&coords, ReplicateContext *ctx)
      : PhysicalTemplate(trace, fence_event, std::move(coords)), repl_ctx(ctx),
        local_shard(repl_ctx->owner_shard->shard_id), 
        total_shards(repl_ctx->shard_manager->total_shards),
        template_index(repl_ctx->register_trace_template(this)),
        total_replays(0), refreshed_barriers(0), next_deferral_precondition(0), 
        recording_barrier(repl_ctx->get_next_trace_recording_barrier()),
        recurrent_replays(0), updated_frontiers(0)
    //--------------------------------------------------------------------------
    {
      repl_ctx->add_reference();
    }

    //--------------------------------------------------------------------------
    ShardedPhysicalTemplate::ShardedPhysicalTemplate(
                                             const ShardedPhysicalTemplate &rhs)
      : PhysicalTemplate(rhs), repl_ctx(rhs.repl_ctx), 
        local_shard(rhs.local_shard), total_shards(rhs.total_shards), 
        template_index(rhs.template_index)
    //--------------------------------------------------------------------------
    {
      // should never be called
      assert(false);
    }

    //--------------------------------------------------------------------------
    ShardedPhysicalTemplate::~ShardedPhysicalTemplate(void)
    //--------------------------------------------------------------------------
    {
      for (std::map<unsigned,ApBarrier>::iterator it = 
            local_frontiers.begin(); it != local_frontiers.end(); it++)
        it->second.destroy_barrier();
      // Unregister ourselves from the context and then remove our reference
      repl_ctx->unregister_trace_template(template_index);
      if (repl_ctx->remove_reference())
        delete repl_ctx;
    } 

    //--------------------------------------------------------------------------
    void ShardedPhysicalTemplate::record_merge_events(ApEvent &lhs,
                                 const std::set<ApEvent> &rhs, Memoizable *memo)
    //--------------------------------------------------------------------------
    {
#ifdef DEBUG_LEGION
      assert(memo != NULL);
#endif
      AutoLock tpl_lock(template_lock);
#ifdef DEBUG_LEGION
      assert(is_recording());
#endif
      std::set<unsigned> rhs_;
      std::set<RtEvent> wait_for;
      std::vector<ApEvent> pending_events;
      std::map<ApEvent,RtUserEvent> request_events;
      for (std::set<ApEvent>::const_iterator it =
            rhs.begin(); it != rhs.end(); it++)
      {
        if (!it->exists())
          continue;
        std::map<ApEvent, unsigned>::iterator finder = event_map.find(*it);
        if (finder == event_map.end())
        {
          // We're going to need to check this event later
          pending_events.push_back(*it);
          // See if anyone else has requested this event yet 
          std::map<ApEvent,RtEvent>::const_iterator request_finder = 
            pending_event_requests.find(*it);
          if (request_finder == pending_event_requests.end())
          {
            const RtUserEvent request_event = Runtime::create_rt_user_event();
            pending_event_requests[*it] = request_event;
            wait_for.insert(request_event);
            request_events[*it] = request_event;
          }
          else
            wait_for.insert(request_finder->second);
        }
        else if (finder->second != NO_INDEX)
          rhs_.insert(finder->second);
      }
      // If we have anything to wait for we need to do that
      if (!wait_for.empty())
      {
        tpl_lock.release();
        // Send any request messages first
        if (!request_events.empty())
        {
          for (std::map<ApEvent,RtUserEvent>::const_iterator it = 
                request_events.begin(); it != request_events.end(); it++)
            request_remote_shard_event(it->first, it->second);
        }
        // Do the wait
        const RtEvent wait_on = Runtime::merge_events(wait_for);
        if (wait_on.exists() && !wait_on.has_triggered())
          wait_on.wait();
        tpl_lock.reacquire();
        // All our pending events should be here now
        for (std::vector<ApEvent>::const_iterator it = 
              pending_events.begin(); it != pending_events.end(); it++)
        {
          std::map<ApEvent,unsigned>::iterator finder = event_map.find(*it);
#ifdef DEBUG_LEGION
          assert(finder != event_map.end());
#endif
          if (finder->second != NO_INDEX)
            rhs_.insert(finder->second);
        }
      }
      if (rhs_.size() == 0)
        rhs_.insert(fence_completion_id);
      
      // If the lhs event wasn't made on this node then we need to rename it
      // because we need all events to go back to a node where we know that
      // we have a shard that can answer queries about it
      const AddressSpaceID event_space = find_event_space(lhs);
      if (event_space != repl_ctx->runtime->address_space)
      {
        ApUserEvent rename = Runtime::create_ap_user_event(NULL);
        Runtime::trigger_event(NULL, rename, lhs);
        lhs = rename;
      }
#ifndef LEGION_DISABLE_EVENT_PRUNING
      else if (!lhs.exists() || (rhs.find(lhs) != rhs.end()))
      {
        ApUserEvent rename = Runtime::create_ap_user_event(NULL);
        Runtime::trigger_event(NULL, rename, lhs);
        lhs = rename;
      }
#endif
      insert_instruction(new MergeEvent(*this, convert_event(lhs), rhs_,
            memo->get_trace_local_id()));
    }

    //--------------------------------------------------------------------------
    void ShardedPhysicalTemplate::record_merge_events(ApEvent &lhs,
                              const std::vector<ApEvent> &rhs, Memoizable *memo)
    //--------------------------------------------------------------------------
    {
#ifdef DEBUG_LEGION
      assert(memo != NULL);
#endif
      AutoLock tpl_lock(template_lock);
#ifdef DEBUG_LEGION
      assert(is_recording());
#endif
      std::set<unsigned> rhs_;
      std::set<RtEvent> wait_for;
      std::vector<ApEvent> pending_events;
      std::map<ApEvent,RtUserEvent> request_events;
      for (std::vector<ApEvent>::const_iterator it =
            rhs.begin(); it != rhs.end(); it++)
      {
        if (!it->exists())
          continue;
        std::map<ApEvent, unsigned>::iterator finder = event_map.find(*it);
        if (finder == event_map.end())
        {
          // We're going to need to check this event later
          pending_events.push_back(*it);
          // See if anyone else has requested this event yet 
          std::map<ApEvent,RtEvent>::const_iterator request_finder = 
            pending_event_requests.find(*it);
          if (request_finder == pending_event_requests.end())
          {
            const RtUserEvent request_event = Runtime::create_rt_user_event();
            pending_event_requests[*it] = request_event;
            wait_for.insert(request_event);
            request_events[*it] = request_event;
          }
          else
            wait_for.insert(request_finder->second);
        }
        else if (finder->second != NO_INDEX)
          rhs_.insert(finder->second);
      }
      // If we have anything to wait for we need to do that
      if (!wait_for.empty())
      {
        tpl_lock.release();
        // Send any request messages first
        if (!request_events.empty())
        {
          for (std::map<ApEvent,RtUserEvent>::const_iterator it = 
                request_events.begin(); it != request_events.end(); it++)
            request_remote_shard_event(it->first, it->second);
        }
        // Do the wait
        const RtEvent wait_on = Runtime::merge_events(wait_for);
        if (wait_on.exists() && !wait_on.has_triggered())
          wait_on.wait();
        tpl_lock.reacquire();
        // All our pending events should be here now
        for (std::vector<ApEvent>::const_iterator it = 
              pending_events.begin(); it != pending_events.end(); it++)
        {
          std::map<ApEvent,unsigned>::iterator finder = event_map.find(*it);
#ifdef DEBUG_LEGION
          assert(finder != event_map.end());
#endif
          if (finder->second != NO_INDEX)
            rhs_.insert(finder->second);
        }
      }
      if (rhs_.size() == 0)
        rhs_.insert(fence_completion_id);
      
      // If the lhs event wasn't made on this node then we need to rename it
      // because we need all events to go back to a node where we know that
      // we have a shard that can answer queries about it
      const AddressSpaceID event_space = find_event_space(lhs);
      if (event_space != repl_ctx->runtime->address_space)
      {
        ApUserEvent rename = Runtime::create_ap_user_event(NULL);
        Runtime::trigger_event(NULL, rename, lhs);
        lhs = rename;
      }
#ifndef LEGION_DISABLE_EVENT_PRUNING
      else if (!lhs.exists())
      {
        ApUserEvent rename = Runtime::create_ap_user_event(NULL);
        Runtime::trigger_event(NULL, rename);
        lhs = rename;
      }
      else
      {
        for (unsigned idx = 0; idx < rhs.size(); idx++)
        {
          if (lhs != rhs[idx])
            continue;
          ApUserEvent rename = Runtime::create_ap_user_event(NULL);
          Runtime::trigger_event(NULL, rename, lhs);
          lhs = rename;
          break;
        }
      }
#endif
      insert_instruction(new MergeEvent(*this, convert_event(lhs), rhs_,
            memo->get_trace_local_id()));
    }

#ifdef DEBUG_LEGION
    //--------------------------------------------------------------------------
    unsigned ShardedPhysicalTemplate::convert_event(const ApEvent &event, 
                                                    bool check)
    //--------------------------------------------------------------------------
    {
      // We should only be recording events made on our node
      assert(!check || 
          (find_event_space(event) == repl_ctx->runtime->address_space));
      return PhysicalTemplate::convert_event(event, check);
    }
#endif

    //--------------------------------------------------------------------------
    unsigned ShardedPhysicalTemplate::find_event(const ApEvent &event,
                                                 AutoLock &tpl_lock)
    //--------------------------------------------------------------------------
    {
      std::map<ApEvent, unsigned>::const_iterator finder = 
        event_map.find(event);
      // If we've already got it then we're done
      if (finder != event_map.end())
      {
#ifdef DEBUG_LEGION
        assert(finder->second != NO_INDEX);
#endif
        return finder->second;
      }
      // If we don't have it then we need to request it
      // See if someone else already sent the request
      RtEvent wait_for;
      RtUserEvent request_event;
      std::map<ApEvent,RtEvent>::const_iterator request_finder = 
        pending_event_requests.find(event);
      if (request_finder == pending_event_requests.end())
      {
        // We're the first ones so send the request
        request_event = Runtime::create_rt_user_event();
        wait_for = request_event;
        pending_event_requests[event] = wait_for;
      }
      else
        wait_for = request_finder->second;
      // Can't be holding the lock while we wait
      tpl_lock.release();
      // Send the request if necessary
      if (request_event.exists())
        request_remote_shard_event(event, request_event);
      if (wait_for.exists())
        wait_for.wait();
      tpl_lock.reacquire();
      // Once we get here then there better be an answer
      finder = event_map.find(event);
#ifdef DEBUG_LEGION
      assert(finder != event_map.end());
      assert(finder->second != NO_INDEX);
#endif
      return finder->second;
    }

    //--------------------------------------------------------------------------
    void ShardedPhysicalTemplate::record_collective_barrier(ApBarrier bar,
              ApEvent pre, const std::pair<size_t,size_t> &key, size_t arrivals)
    //--------------------------------------------------------------------------
    {
#ifdef DEBUG_LEGION
      assert(bar.exists());
#endif
      AutoLock tpl_lock(template_lock);
#ifdef DEBUG_LEGION
      assert(is_recording());
#endif
<<<<<<< HEAD
      const unsigned pre_ = pre.exists() ? find_event(pre, tpl_lock) : 0;
#ifdef DEBUG_LEGION
      const unsigned bar_ = convert_event(bar, false/*check*/);
#else
      const unsigned bar_ = convert_event(bar);
#endif
      // Use a NO_BARRIER here since it is going to be filled in on each replay
      // by an operation that will provide the name of the barrier to use
      BarrierArrival *arrival =
        new BarrierArrival(*this, bar, bar_, pre_, arrivals, true/*collect*/);
      insert_instruction(arrival);
#ifdef DEBUG_LEGION
      assert(collective_barriers.find(key) == collective_barriers.end());
#endif
      // Save this collective barrier
      collective_barriers[key] = arrival;
=======

      unsigned lhs_ = convert_event(lhs);
      insert_instruction(new IssueFill(*this, lhs_, expr,
                                       find_trace_local_id(memo),
                                       fields, fill_value, fill_size, 
#ifdef LEGION_SPY
                                       handle, tree_id,
#endif
                                       find_event(precondition))); 
>>>>>>> fb291868
    }

    //--------------------------------------------------------------------------
    void ShardedPhysicalTemplate::record_issue_copy(Memoizable *memo, 
                                 ApEvent &lhs, IndexSpaceExpression *expr,
                                 const std::vector<CopySrcDstField>& src_fields,
                                 const std::vector<CopySrcDstField>& dst_fields,
                                 const std::vector<Reservation>& reservations,
#ifdef LEGION_SPY
                                 RegionTreeID src_tree_id,
                                 RegionTreeID dst_tree_id,
#endif
                                 ApEvent precondition, PredEvent pred_guard)
    //--------------------------------------------------------------------------
    {
      // Make sure the lhs event is local to our shard
      if (lhs.exists())
      {
        const AddressSpaceID event_space = find_event_space(lhs);
        if (event_space != repl_ctx->runtime->address_space)
        {
          ApUserEvent rename = Runtime::create_ap_user_event(NULL);
          Runtime::trigger_event(NULL, rename, lhs);
          lhs = rename;
        }
      }
      // Then do the base call
      PhysicalTemplate::record_issue_copy(memo, lhs, expr, src_fields,
                                          dst_fields, reservations,
#ifdef LEGION_SPY
                                          src_tree_id, dst_tree_id,
#endif
                                          precondition, pred_guard); 
    }

    //--------------------------------------------------------------------------
    void ShardedPhysicalTemplate::record_issue_indirect(Memoizable *memo, 
                             ApEvent &lhs, IndexSpaceExpression *expr,
                             const std::vector<CopySrcDstField>& src_fields,
                             const std::vector<CopySrcDstField>& dst_fields,
                             const std::vector<CopyIndirection*> &indirections,
#ifdef LEGION_SPY
                             unsigned unique_indirections_identifier,
#endif
                             ApEvent precondition, PredEvent pred_guard,
                             ApEvent tracing_precondition)
    //--------------------------------------------------------------------------
    {
      // Make sure the lhs event is local to our shard
      if (lhs.exists())
      {
        const AddressSpaceID event_space = find_event_space(lhs);
        if (event_space != repl_ctx->runtime->address_space)
        {
          ApUserEvent rename = Runtime::create_ap_user_event(NULL);
          Runtime::trigger_event(NULL, rename, lhs);
          lhs = rename;
        }
      }
      // Then do the base call
      PhysicalTemplate::record_issue_indirect(memo, lhs, expr, src_fields,
                                              dst_fields, indirections,
#ifdef LEGION_SPY
                                              unique_indirections_identifier,
#endif
                                              precondition, pred_guard,
                                              tracing_precondition);
    }
    
    //--------------------------------------------------------------------------
    void ShardedPhysicalTemplate::record_issue_fill(Memoizable *memo,
                                 ApEvent &lhs, IndexSpaceExpression *expr,
                                 const std::vector<CopySrcDstField> &fields,
                                 const void *fill_value, size_t fill_size,
#ifdef LEGION_SPY
                                 FieldSpace handle, RegionTreeID tree_id,
#endif
                                 ApEvent precondition, PredEvent pred_guard)
    //--------------------------------------------------------------------------
    {
      // Make sure the lhs event is local to our shard
      if (lhs.exists())
      {
        const AddressSpaceID event_space = find_event_space(lhs);
        if (event_space != repl_ctx->runtime->address_space)
        {
          ApUserEvent rename = Runtime::create_ap_user_event(NULL);
          Runtime::trigger_event(NULL, rename, lhs);
          lhs = rename;
        }
      }
      // Then do the base call
      PhysicalTemplate::record_issue_fill(memo, lhs, expr, fields,
                                          fill_value, fill_size,
#ifdef LEGION_SPY
                                          handle, tree_id,
#endif
                                          precondition, pred_guard);
    }

    //--------------------------------------------------------------------------
    void ShardedPhysicalTemplate::record_set_op_sync_event(ApEvent &lhs, 
                                                           Memoizable *memo)
    //--------------------------------------------------------------------------
    {
      // Make sure the lhs event is local to our shard
      if (lhs.exists())
      {
        const AddressSpaceID event_space = find_event_space(lhs);
        if (event_space != repl_ctx->runtime->address_space)
        {
          ApUserEvent rename = Runtime::create_ap_user_event(NULL);
          Runtime::trigger_event(NULL, rename, lhs);
          lhs = rename;
        }
      }
      // Then do the base call
      PhysicalTemplate::record_set_op_sync_event(lhs, memo);
    } 

    //--------------------------------------------------------------------------
    ApBarrier ShardedPhysicalTemplate::find_trace_shard_event(ApEvent event,
                                                           ShardID remote_shard)
    //--------------------------------------------------------------------------
    {
      AutoLock tpl_lock(template_lock);
      // Check to see if we made this event
      std::map<ApEvent,unsigned>::const_iterator finder = 
        event_map.find(event);
      // If we didn't make this event then we don't do anything
      if (finder == event_map.end() || (finder->second == NO_INDEX))
        return ApBarrier::NO_AP_BARRIER;
      // If we did make it then see if we have a remote barrier for it yet
      std::map<ApEvent,BarrierArrival*>::const_iterator barrier_finder = 
        remote_arrivals.find(event);
      if (barrier_finder == remote_arrivals.end())
      {
        // Make a new barrier and record it in the events
        ApBarrier barrier(Realm::Barrier::create_barrier(1/*arrival count*/));
        // Record this in the instruction stream
#ifdef DEBUG_LEGION
        const unsigned index = convert_event(barrier, false/*check*/);
#else
        const unsigned index = convert_event(barrier);
#endif
        // Then add a new instruction to arrive on the barrier with the
        // event as a precondition
        BarrierArrival *arrival_instruction =
          new BarrierArrival(*this, barrier, index, finder->second);
        insert_instruction(arrival_instruction);
        // Save this in the remote barriers
        remote_arrivals[event] = arrival_instruction;
        return arrival_instruction->record_subscribed_shard(remote_shard);
      }
      else
        return barrier_finder->second->record_subscribed_shard(remote_shard);
    }

    //--------------------------------------------------------------------------
    void ShardedPhysicalTemplate::record_trace_shard_event(
                                               ApEvent event, ApBarrier barrier)
    //--------------------------------------------------------------------------
    {
      AutoLock tpl_lock(template_lock);
#ifdef DEBUG_LEGION
      assert(event.exists());
      assert(event_map.find(event) == event_map.end());
#endif
      if (barrier.exists())
      {
#ifdef DEBUG_LEGION
        assert(local_advances.find(event) == local_advances.end());
        const unsigned index = convert_event(event, false/*check*/);
#else
        const unsigned index = convert_event(event);
#endif
        BarrierAdvance *advance = new BarrierAdvance(*this, barrier, index);
        insert_instruction(advance); 
        local_advances[event] = advance;
        // Don't remove it, just set it to NO_EVENT so we can tell the names
        // of the remote events that we got from other shards
        // See get_completion_for_deletion for where we use this
        std::map<ApEvent,RtEvent>::iterator finder = 
          pending_event_requests.find(event);
#ifdef DEBUG_LEGION
        assert(finder != pending_event_requests.end());
#endif
        finder->second = RtEvent::NO_RT_EVENT;
      }
      else // no barrier means it's not part of the trace
      {
        event_map[event] = NO_INDEX;
        // In this case we can remove it since we're not tracing it      
#ifdef DEBUG_LEGION
        std::map<ApEvent,RtEvent>::iterator finder = 
          pending_event_requests.find(event);
        assert(finder != pending_event_requests.end());
        pending_event_requests.erase(finder);
#else
        pending_event_requests.erase(event);
#endif
      }
    }

    //--------------------------------------------------------------------------
    void ShardedPhysicalTemplate::handle_trace_update(Deserializer &derez,
                                                      AddressSpaceID source)
    //--------------------------------------------------------------------------
    {
      Runtime *runtime = repl_ctx->runtime;
      UpdateKind kind;
      derez.deserialize(kind);
      RtUserEvent done;
      std::set<RtEvent> applied;
      switch (kind)
      {
        case UPDATE_VIEW_USER:
          {
            derez.deserialize(done);
            DistributedID view_did;
            derez.deserialize(view_did);
            RtEvent view_ready;
            InstanceView *view = static_cast<InstanceView*>(
                runtime->find_or_request_logical_view(view_did, view_ready));

            PendingRemoteExpression pending;
            RtEvent expr_ready;
            IndexSpaceExpression *user_expr = 
              IndexSpaceExpression::unpack_expression(derez, runtime->forest, 
                                    source, pending, expr_ready);
            if ((view_ready.exists() && !view_ready.has_triggered()) ||
                (expr_ready.exists() && !expr_ready.has_triggered()))
            {
              if (user_expr != NULL)
              {
#ifdef DEBUG_LEGION
                assert(!expr_ready.exists() || expr_ready.has_triggered());
#endif
                DeferTraceUpdateArgs args(this, kind,done,view,derez,user_expr);
                runtime->issue_runtime_meta_task(args, 
                    LG_LATENCY_MESSAGE_PRIORITY, view_ready);
              }
              else
              {
                DeferTraceUpdateArgs args(this, kind, done, view,derez,pending);
                const RtEvent pre = !view_ready.exists() ? expr_ready : 
                  Runtime::merge_events(view_ready, expr_ready);
                runtime->issue_runtime_meta_task(args, 
                    LG_LATENCY_MESSAGE_PRIORITY, pre);
              }
              return;
            }
            else if (handle_update_view_user(view, user_expr, 
                                             derez, applied, done))
              return;
            break;
          }
        case UPDATE_LAST_USER:
          {
            size_t num_users;
            derez.deserialize(num_users);
            {
              AutoLock tpl_lock(template_lock);
              for (unsigned idx = 0; idx < num_users; idx++)
              {
                unsigned user;
                derez.deserialize(user);
                local_last_users.insert(user);
              }
            }
            derez.deserialize(done);
            break;
          }
        case FIND_LAST_USERS_REQUEST:
          {
            derez.deserialize(done);
            DistributedID view_did;
            derez.deserialize(view_did);
            RtEvent view_ready;
            InstanceView *view = static_cast<InstanceView*>(
                runtime->find_or_request_logical_view(view_did, view_ready));
            PendingRemoteExpression pending;
            RtEvent expr_ready;
            IndexSpaceExpression *user_expr = 
              IndexSpaceExpression::unpack_expression(derez, runtime->forest, 
                                                source, pending, expr_ready); 
            if ((view_ready.exists() && !view_ready.has_triggered()) ||
                (expr_ready.exists() && !expr_ready.has_triggered()))
            {
              if (user_expr != NULL)
              {
#ifdef DEBUG_LEGION
                assert(!expr_ready.exists() || expr_ready.has_triggered());
#endif
                DeferTraceUpdateArgs args(this, kind,done,view,derez,user_expr);
                runtime->issue_runtime_meta_task(args, 
                    LG_LATENCY_MESSAGE_PRIORITY, view_ready);
              }
              else
              {
                DeferTraceUpdateArgs args(this, kind, done, view,derez,pending);
                const RtEvent pre = !view_ready.exists() ? expr_ready : 
                  Runtime::merge_events(view_ready, expr_ready);
                runtime->issue_runtime_meta_task(args, 
                    LG_LATENCY_MESSAGE_PRIORITY, pre);
              }
              return;
            }
            else
              handle_find_last_users(view, user_expr, derez, applied); 
            break;
          }
        case FIND_LAST_USERS_RESPONSE:
          {
            std::set<unsigned> *users;
            derez.deserialize(users);
            derez.deserialize(done);
            size_t num_barriers;
            derez.deserialize(num_barriers);
            {
              AutoLock tpl_lock(template_lock);
              for (unsigned idx = 0; idx < num_barriers; idx++)
              {
                unsigned event_index;
                derez.deserialize(event_index);
                // Check to see if we already made a frontier for this
                std::map<unsigned,unsigned>::const_iterator finder =
                  frontiers.find(event_index);
                // See if we have recorded this frontier yet or not
                if (finder == frontiers.end())
                {
                  const unsigned next_event_id = events.size();
                  frontiers[event_index] = next_event_id;
                  events.resize(next_event_id + 1);
                  users->insert(next_event_id);
                }
                else
                  users->insert(finder->second);
              }
            }
            break;
          }
        case FIND_FRONTIER_REQUEST:
          {
            ShardID source_shard;
            derez.deserialize(source_shard);
#ifdef DEBUG_LEGION
            assert(source_shard != repl_ctx->owner_shard->shard_id);
#endif
            std::set<unsigned> *target;
            derez.deserialize(target);
            size_t num_events;
            derez.deserialize(num_events);
            std::vector<ApBarrier> result_frontiers;
            {
              AutoLock tpl_lock(template_lock);
              for (unsigned idx = 0; idx < num_events; idx++)
              {
                unsigned event_index;
                derez.deserialize(event_index);
                // Translate this to a local frontier first
                std::map<unsigned,unsigned>::const_iterator finder =
                  frontiers.find(event_index);
                // See if we have recorded this frontier yet or not
                if (finder == frontiers.end())
                {
                  const unsigned next_event_id = events.size();
                  frontiers[event_index] = next_event_id;
                  events.resize(next_event_id + 1);
                  finder = frontiers.find(event_index);
                }
                // Check to see if we have a barrier for this event yet
                std::map<unsigned,ApBarrier>::const_iterator barrier_finder =
                  local_frontiers.find(finder->second);
                if (barrier_finder == local_frontiers.end())
                {
                  // Make a barrier and record it 
                  const ApBarrier result(
                      Realm::Barrier::create_barrier(1/*arrival count*/));
                  local_frontiers[finder->second] = result;
                  result_frontiers.push_back(result);
                }
                else
                  result_frontiers.push_back(barrier_finder->second);
                // Record that this shard depends on this event
                local_subscriptions[finder->second].insert(source_shard);
              }
            }
            RtUserEvent remote_done;
            derez.deserialize(remote_done);
            // Send the respose back to the source shard
            ShardManager *manager = repl_ctx->shard_manager;
            Serializer rez;
            rez.serialize(manager->repl_id);
            rez.serialize(source_shard);
            rez.serialize(template_index);
            rez.serialize(FIND_FRONTIER_RESPONSE);
            rez.serialize(target);
            rez.serialize<size_t>(result_frontiers.size());
            for (std::vector<ApBarrier>::const_iterator it = 
                  result_frontiers.begin(); it != result_frontiers.end(); it++)
              rez.serialize(*it);
            rez.serialize(remote_done);
            manager->send_trace_update(source_shard, rez); 
            break;
          }
        case FIND_FRONTIER_RESPONSE:
          {
            std::set<unsigned> *users;
            derez.deserialize(users);
            size_t num_barriers;
            derez.deserialize(num_barriers);
            {
              AutoLock tpl_lock(template_lock);
              for (unsigned idx = 0; idx < num_barriers; idx++)
              {
                ApBarrier barrier;
                derez.deserialize(barrier);
                // Scan through and see if we already have it
                bool found = false;
                for (std::vector<std::pair<ApBarrier,unsigned> >::const_iterator
                      it = remote_frontiers.begin(); 
                      it != remote_frontiers.end(); it++)
                {
                  if (it->first != barrier)
                    continue;
                  users->insert(it->second);
                  found = true;
                  break;
                }
                if (!found)
                {
                  const unsigned next_event_id = events.size();
                  remote_frontiers.push_back(
                      std::pair<ApBarrier,unsigned>(barrier, next_event_id));
                  events.resize(next_event_id + 1);
                  users->insert(next_event_id);
                }
              }
            }
            derez.deserialize(done);
            break;
          }
        case TEMPLATE_BARRIER_REFRESH:
          {
            size_t num_barriers;
            derez.deserialize(num_barriers);
            AutoLock tpl_lock(template_lock);
            if (update_advances_ready.exists())
            {
              for (unsigned idx = 0; idx < num_barriers; idx++)
              {
                ApEvent key;
                derez.deserialize(key);
                ApBarrier bar;
                derez.deserialize(bar);
                std::map<ApEvent,BarrierAdvance*>::const_iterator finder = 
                  local_advances.find(key);
#ifdef DEBUG_LEGION
                assert(finder != local_advances.end());
#endif
                finder->second->refresh_barrier(bar);
              }
              refreshed_barriers += num_barriers;
#ifdef DEBUG_LEGION
              assert(refreshed_barriers <= local_advances.size());
#endif
              // See if the wait has already been done by the local shard
              // If so, trigger it, otherwise do nothing so it can come
              // along and see that everything is done
              if (refreshed_barriers == local_advances.size())
              {
                done = update_advances_ready;
                // We're done so reset everything for the next refresh
                update_advances_ready = RtUserEvent::NO_RT_USER_EVENT;
                refreshed_barriers = 0;
              }
            }
            else
            {
              // Buffer these for later until we know it is safe to apply them
              for (unsigned idx = 0; idx < num_barriers; idx++)
              {
                ApEvent key;
                derez.deserialize(key);
#ifdef DEBUG_LEGION
                assert(pending_refresh_barriers.find(key) ==
                        pending_refresh_barriers.end());
#endif
                derez.deserialize(pending_refresh_barriers[key]); 
              }
            }
            break;
          }
        case FRONTIER_BARRIER_REFRESH:
          {
            size_t num_barriers;
            derez.deserialize(num_barriers);
            AutoLock tpl_lock(template_lock);
            if (update_frontiers_ready.exists())
            {
              // Unpack these barriers and refresh the frontiers
              for (unsigned idx = 0; idx < num_barriers; idx++)
              {
                ApBarrier oldbar, newbar;
                derez.deserialize(oldbar);
                derez.deserialize(newbar);
#ifdef DEBUG_LEGION
                bool found = false;
#endif
                for (std::vector<std::pair<ApBarrier,unsigned> >::iterator it =
                      remote_frontiers.begin(); it != 
                      remote_frontiers.end(); it++) 
                {
                  if (it->first != oldbar)
                    continue;
                  it->first = newbar;
#ifdef DEBUG_LEGION
                  found = true;
#endif
                  break;
                }
#ifdef DEBUG_LEGION
                assert(found);
#endif
              }
              updated_frontiers += num_barriers;
#ifdef DEBUG_LEGION
              assert(updated_frontiers <= remote_frontiers.size());
#endif
              if (updated_frontiers == remote_frontiers.size())
              {
                done = update_frontiers_ready;
                // We're done so reset everything for the next stage
                update_frontiers_ready = RtUserEvent::NO_RT_USER_EVENT;
                updated_frontiers = 0;
              }
            }
            else
            {
              // Buffer these barriers for later until it is safe
              for (unsigned idx = 0; idx < num_barriers; idx++)
              {
                ApBarrier oldbar;
                derez.deserialize(oldbar);
#ifdef DEBUG_LEGION
                assert(pending_refresh_frontiers.find(oldbar) ==
                        pending_refresh_frontiers.end());
#endif
                derez.deserialize(pending_refresh_frontiers[oldbar]);
              }
            }
            break;
          }
        default:
          assert(false);
      }
      if (done.exists())
      {
        if (!applied.empty())
          Runtime::trigger_event(done, Runtime::merge_events(applied));
        else
          Runtime::trigger_event(done);
      }
    }

    //--------------------------------------------------------------------------
    ShardedPhysicalTemplate::DeferTraceUpdateArgs::DeferTraceUpdateArgs(
     ShardedPhysicalTemplate *t, UpdateKind k, RtUserEvent d, 
     Deserializer &derez, LogicalView *v, RtUserEvent u)
      : LgTaskArgs<DeferTraceUpdateArgs>(implicit_provenance), target(t), 
        kind(k), done(d), view(v), expr(NULL),
        buffer_size(derez.get_remaining_bytes()), buffer(malloc(buffer_size)),
        deferral_event(u)
    //--------------------------------------------------------------------------
    {
      memcpy(buffer, derez.get_current_pointer(), buffer_size);
      derez.advance_pointer(buffer_size);
    }

    //--------------------------------------------------------------------------
    ShardedPhysicalTemplate::DeferTraceUpdateArgs::DeferTraceUpdateArgs(
     ShardedPhysicalTemplate *t, UpdateKind k, RtUserEvent d, LogicalView *v,
     Deserializer &derez, IndexSpaceExpression *x, RtUserEvent u)
      : LgTaskArgs<DeferTraceUpdateArgs>(implicit_provenance), target(t),
        kind(k), done(d), view(v), expr(x),
        buffer_size(derez.get_remaining_bytes()), buffer(malloc(buffer_size)),
        deferral_event(u)
    //--------------------------------------------------------------------------
    {
      memcpy(buffer, derez.get_current_pointer(), buffer_size);
      derez.advance_pointer(buffer_size);
      expr->add_base_expression_reference(META_TASK_REF);
    }

    //--------------------------------------------------------------------------
    ShardedPhysicalTemplate::DeferTraceUpdateArgs::DeferTraceUpdateArgs(
     ShardedPhysicalTemplate *t, UpdateKind k, RtUserEvent d, 
     LogicalView *v, Deserializer &derez, const PendingRemoteExpression &pend)
      : LgTaskArgs<DeferTraceUpdateArgs>(implicit_provenance), target(t), 
        kind(k), done(d), view(v), expr(NULL),
        pending(pend), buffer_size(derez.get_remaining_bytes()), 
        buffer(malloc(buffer_size))
    //--------------------------------------------------------------------------
    {
      memcpy(buffer, derez.get_current_pointer(), buffer_size);
      derez.advance_pointer(buffer_size);
    }

    //--------------------------------------------------------------------------
    ShardedPhysicalTemplate::DeferTraceUpdateArgs::DeferTraceUpdateArgs(
        const DeferTraceUpdateArgs &rhs, RtUserEvent d, IndexSpaceExpression *e)
      : LgTaskArgs<DeferTraceUpdateArgs>(rhs.provenance), target(rhs.target),
        kind(rhs.kind), done(rhs.done), view(rhs.view), expr(e), 
        pending(rhs.pending), buffer_size(rhs.buffer_size), buffer(rhs.buffer),
        deferral_event(d)
    //--------------------------------------------------------------------------
    {
      // Expression reference rolls over unless its new and we need a reference
      if (rhs.expr != expr)
        expr->add_base_expression_reference(META_TASK_REF);
    }

    //--------------------------------------------------------------------------
    /*static*/ void ShardedPhysicalTemplate::handle_deferred_trace_update(
                                             const void *args, Runtime *runtime)
    //--------------------------------------------------------------------------
    {
      const DeferTraceUpdateArgs *dargs = (const DeferTraceUpdateArgs*)args;
      std::set<RtEvent> applied;
      Deserializer derez(dargs->buffer, dargs->buffer_size);
      switch (dargs->kind)
      {
        case UPDATE_VIEW_USER:
          {
            if (dargs->expr != NULL)
            {
              if (dargs->target->handle_update_view_user(
                    static_cast<InstanceView*>(dargs->view), 
                    dargs->expr, derez, applied, dargs->done, dargs))
                return;
            }
            else
            {
              IndexSpaceExpression *expr = 
                runtime->forest->find_remote_expression(dargs->pending);
              if (dargs->target->handle_update_view_user(
                    static_cast<InstanceView*>(dargs->view), expr, derez,
                    applied, dargs->done, dargs))
                return;
            }
            break;
          }
        case FIND_LAST_USERS_REQUEST:
          {
            if (dargs->expr != NULL)
            {
              dargs->target->handle_find_last_users(
                  static_cast<InstanceView*>(dargs->view), 
                  dargs->expr, derez, applied);
            }
            else
            {
              IndexSpaceExpression *expr = 
                runtime->forest->find_remote_expression(dargs->pending);
              dargs->target->handle_find_last_users(
                  static_cast<InstanceView*>(dargs->view), expr, derez,applied);
            }
            break;
          }
        default:
          assert(false); // should never get here
      }
#ifdef DEBUG_LEGION
      assert(dargs->done.exists());
#endif
      if (!applied.empty())
        Runtime::trigger_event(dargs->done, Runtime::merge_events(applied));
      else
        Runtime::trigger_event(dargs->done);
      if (dargs->deferral_event.exists())
        Runtime::trigger_event(dargs->deferral_event);
      if ((dargs->expr != NULL) && 
          dargs->expr->remove_base_expression_reference(META_TASK_REF))
        delete dargs->expr;
      free(dargs->buffer);
    }

    //--------------------------------------------------------------------------
    bool ShardedPhysicalTemplate::handle_update_view_user(InstanceView *view,
                                              IndexSpaceExpression *user_expr, 
                                              Deserializer &derez, 
                                              std::set<RtEvent> &applied,
                                              RtUserEvent done,
                                              const DeferTraceUpdateArgs *dargs)
    //--------------------------------------------------------------------------
    {
      AutoTryLock tpl_lock(template_lock);
      if (!tpl_lock.has_lock())
      {
        RtUserEvent deferral;
        if (dargs != NULL)
          deferral = dargs->deferral_event;
        RtEvent pre;
        if (!deferral.exists())
        {
          deferral = Runtime::create_rt_user_event();
          pre = chain_deferral_events(deferral);
        }
        else
          pre = tpl_lock.try_next();
        if (dargs == NULL)
        {
          DeferTraceUpdateArgs args(this, UPDATE_VIEW_USER, done, view,
                                    derez, user_expr, deferral);
          repl_ctx->runtime->issue_runtime_meta_task(args, 
                  LG_LATENCY_MESSAGE_PRIORITY, pre);
        }
        else
        {
          DeferTraceUpdateArgs args(*dargs, deferral, user_expr);
          repl_ctx->runtime->issue_runtime_meta_task(args, 
                  LG_LATENCY_MESSAGE_PRIORITY, pre);
#ifdef DEBUG_LEGION
          // Keep the deserializer happy since we didn't use it
          derez.advance_pointer(derez.get_remaining_bytes());
#endif
        }
        return true;
      }
      RegionUsage usage;
      derez.deserialize(usage);
      unsigned user_index;
      derez.deserialize(user_index);
      FieldMask user_mask;
      derez.deserialize(user_mask);
      int owner_shard;
      derez.deserialize(owner_shard);
      PhysicalTemplate::add_view_user(view, usage, user_index, user_expr,
                                      user_mask, applied, owner_shard);
      return false;
    }

    //--------------------------------------------------------------------------
    void ShardedPhysicalTemplate::handle_find_last_users(InstanceView *view,
                                                IndexSpaceExpression *user_expr,
                                                Deserializer &derez, 
                                                std::set<RtEvent> &applied)
    //--------------------------------------------------------------------------
    {
      FieldMask user_mask;
      derez.deserialize(user_mask);
      ShardID source_shard;
      derez.deserialize(source_shard);
      std::set<unsigned> *target;
      derez.deserialize(target);
      // This is a local operation and all the data structures are
      // read-only for this part so there is no need for the lock yet
      std::set<std::pair<unsigned,ShardID> > sharded_users;
      find_last_users_sharded(view, user_expr, user_mask, sharded_users);
      // Sort these into where they should go
      std::map<ShardID,std::vector<unsigned> > requests;
      for (std::set<std::pair<unsigned,ShardID> >::const_iterator it =
            sharded_users.begin(); it != sharded_users.end(); it++)
        requests[it->second].push_back(it->first);
      // Send out the requests/responses
      ShardManager *manager = repl_ctx->shard_manager;
      const ShardID local_shard = repl_ctx->owner_shard->shard_id;
      for (std::map<ShardID,std::vector<unsigned> >::const_iterator rit =
            requests.begin(); rit != requests.end(); rit++)
      {
        RtUserEvent remote_done = Runtime::create_rt_user_event();
        if (rit->first == source_shard)
        {
          // Special case for sending values directly back to the user
          Serializer rez;
          rez.serialize(manager->repl_id);
          rez.serialize(source_shard);
          rez.serialize(template_index);
          rez.serialize(FIND_LAST_USERS_RESPONSE);
          rez.serialize(target);
          rez.serialize(remote_done);
          rez.serialize<size_t>(rit->second.size());
          for (std::vector<unsigned>::const_iterator it = 
                rit->second.begin(); it != rit->second.end(); it++)
            rez.serialize(*it);
          manager->send_trace_update(source_shard, rez);
        }
        else if (rit->first == local_shard)
        {
          // Special case for ourselves so we can return the result as
          // though we handled the remote frontier request
          std::vector<ApBarrier> result_frontiers;
          {
            AutoLock tpl_lock(template_lock);
            for (std::vector<unsigned>::const_iterator it = 
                  rit->second.begin(); it != rit->second.end(); it++)
            {
              // These events have already been translated to frontiers
              // so we just need to look up the local frontiers
              // Check to see if we have a barrier for this event yet
              std::map<unsigned,ApBarrier>::const_iterator finder =
                local_frontiers.find(*it);
              if (finder == local_frontiers.end())
              {
                // Make a barrier and record it 
                const ApBarrier result(
                    Realm::Barrier::create_barrier(1/*arrival count*/));
                local_frontiers[*it] = result;
                result_frontiers.push_back(result);
              }
              else
                result_frontiers.push_back(finder->second);
              // Record that this shard depends on this event
              local_subscriptions[*it].insert(source_shard);
            }
          }
          Serializer rez;
          rez.serialize(manager->repl_id);
          rez.serialize(source_shard);
          rez.serialize(template_index);
          rez.serialize(FIND_FRONTIER_RESPONSE);
          rez.serialize(target);
          rez.serialize<size_t>(result_frontiers.size());
          for (std::vector<ApBarrier>::const_iterator it = 
                result_frontiers.begin(); it != 
                result_frontiers.end(); it++)
            rez.serialize(*it);
          rez.serialize(remote_done);
          manager->send_trace_update(source_shard, rez);
        }
        else
        {
          Serializer rez;
          rez.serialize(manager->repl_id);
          rez.serialize(rit->first);
          rez.serialize(template_index);
          rez.serialize(FIND_FRONTIER_REQUEST);
          rez.serialize(source_shard);
          rez.serialize(target);
          rez.serialize<size_t>(rit->second.size());
          for (std::vector<unsigned>::const_iterator it = 
                rit->second.begin(); it != rit->second.end(); it++)
            rez.serialize(*it); 
          rez.serialize(remote_done);
          manager->send_trace_update(rit->first, rez);
        }
        applied.insert(remote_done);
      }
    }

    //--------------------------------------------------------------------------
    void ShardedPhysicalTemplate::request_remote_shard_event(ApEvent event,
                                                         RtUserEvent done_event)
    //--------------------------------------------------------------------------
    {
#ifdef DEBUG_LEGION
      assert(event.exists());
#endif
      const AddressSpaceID event_space = find_event_space(event);
      repl_ctx->shard_manager->send_trace_event_request(this, 
          repl_ctx->owner_shard->shard_id, repl_ctx->runtime->address_space, 
          template_index, event, event_space, done_event);
    }

    //--------------------------------------------------------------------------
    /*static*/ AddressSpaceID ShardedPhysicalTemplate::find_event_space(
                                                                  ApEvent event)
    //--------------------------------------------------------------------------
    {
      // TODO: Remove hack include at top of file when we fix this 
      return Realm::ID(event.id).event_creator_node();
    }

    //--------------------------------------------------------------------------
    PhysicalTemplate::Replayable ShardedPhysicalTemplate::check_replayable(
                                         ReplTraceOp *op, InnerContext *context,
                                         UniqueID opid, bool has_blocking_call)
    //--------------------------------------------------------------------------
    {
#ifdef DEBUG_LEGION
      assert(op != NULL);
#endif
      // We need everyone else to be done capturing their traces
      // before we can do our own replayable check
      op->sync_for_replayable_check();
      // Do the base call first to determine if our local shard is replayable
      const Replayable result = 
       PhysicalTemplate::check_replayable(op, context, opid, has_blocking_call);
      if (result)
      {
        // One extra step to do here, since we sharded the view_users we
        // need to send them back to the owner shards so that we can do
        // the right thing for any calls to the get_completion
        // Note we do this before the exchange so that we can use the 
        // exchange as a barrier for everyone being done with the exchange
        // In some cases we might do some unnecessary extra work, but its
        // only for non-replayable traces so it should be minimal
        std::map<ShardID,std::set<unsigned> > remote_last_users;
        const ShardID local_shard = repl_ctx->owner_shard->shard_id;
        for (ViewUsers::const_iterator vit = view_users.begin();
              vit != view_users.end(); vit++)
        {
          for (FieldMaskSet<ViewUser>::const_iterator it =
                vit->second.begin(); it != vit->second.end(); it++)
            if (it->first->shard != local_shard)
              remote_last_users[it->first->shard].insert(it->first->user);
        }
        if (!remote_last_users.empty())
        {
          std::set<RtEvent> done_events;
          ShardManager *manager = repl_ctx->shard_manager;
          for (std::map<ShardID,std::set<unsigned> >::const_iterator sit = 
                remote_last_users.begin(); sit != 
                remote_last_users.end(); sit++)
          {
            RtUserEvent done = Runtime::create_rt_user_event();
            Serializer rez;
            rez.serialize(manager->repl_id);
            rez.serialize(sit->first);
            rez.serialize(template_index);
            rez.serialize(UPDATE_LAST_USER);
            rez.serialize<size_t>(sit->second.size());
            for (std::set<unsigned>::const_iterator it = 
                  sit->second.begin(); it != sit->second.end(); it++)
              rez.serialize(*it);
            rez.serialize(done);
            manager->send_trace_update(sit->first, rez);
          }
          const RtEvent wait_on = Runtime::merge_events(done_events);
          if (wait_on.exists() && !wait_on.has_triggered())
            wait_on.wait();
        }
        // Now we can do the exchange
        if (op->exchange_replayable(repl_ctx, true/*replayable*/))
          return result;
        else
          return Replayable(false, "Remote shard not replyable");
      }
      else
      {
        // Still need to do the exchange
        op->exchange_replayable(repl_ctx, false/*replayable*/);
        return result;
      }
    }

    //--------------------------------------------------------------------------
    void ShardedPhysicalTemplate::initialize_replay(
                       ApEvent fence_completion, bool recurrent, bool need_lock)
    //--------------------------------------------------------------------------
    {
      if (need_lock)
      {
        AutoLock t_lock(template_lock);
        initialize_replay(fence_completion, recurrent, false/*need lock*/);
        return;
      }
      PhysicalTemplate::initialize_replay(fence_completion, recurrent, false);
      pending_collectives.emplace_back(
          std::map<std::pair<size_t,size_t>,ApBarrier>());
    }

    //--------------------------------------------------------------------------
    void ShardedPhysicalTemplate::perform_replay(Runtime *runtime,
                std::set<RtEvent> &replayed_events, RtEvent replay_precondition)
    //--------------------------------------------------------------------------
    {
#ifdef DEBUG_LEGION
      assert(!replay_precondition.exists());
#endif
      ApEvent completion; bool recurrent;
      std::map<std::pair<size_t,size_t>,ApBarrier> collective_updates;
      {
        AutoLock t_lock(template_lock);
#ifdef DEBUG_LEGION
        assert(!pending_replays.empty());
        assert(!pending_collectives.empty());
#endif
        const std::pair<ApEvent,bool> &pending = pending_replays.front();
        completion = pending.first;
        recurrent = pending.second;
        collective_updates.swap(pending_collectives.front());
        pending_collectives.pop_front();
      }
      // Now update all of our barrier information
      if (recurrent)
      {
        // If we've run out of generations update the local barriers and
        // send out the updates to everyone
        if (recurrent_replays == Realm::Barrier::MAX_PHASES)
        {
          std::map<ShardID,std::map<ApBarrier/*old**/,ApBarrier/*new*/> >
            notifications;
          // Update our barriers and record which updates to send out
          for (std::map<unsigned,ApBarrier>::iterator it = 
                local_frontiers.begin(); it != local_frontiers.end(); it++)
          {
            const ApBarrier new_barrier(
                Realm::Barrier::create_barrier(1/*arrival count*/));
#ifdef DEBUG_LEGION
            assert(local_subscriptions.find(it->first) !=
                    local_subscriptions.end());
#endif
            const std::set<ShardID> &shards = local_subscriptions[it->first];
            for (std::set<ShardID>::const_iterator sit = 
                  shards.begin(); sit != shards.end(); sit++)
              notifications[*sit][it->second] = new_barrier;
            // destroy the old barrier and replace it with the new one
            it->second.destroy_barrier();
            it->second = new_barrier;
          }
          // Send out the notifications to all the remote shards
          ShardManager *manager = repl_ctx->shard_manager;
          for (std::map<ShardID,std::map<ApBarrier,ApBarrier> >::const_iterator
                nit = notifications.begin(); nit != notifications.end(); nit++)
          {
            Serializer rez;
            rez.serialize(manager->repl_id);
            rez.serialize(nit->first);
            rez.serialize(template_index);
            rez.serialize(FRONTIER_BARRIER_REFRESH);
            rez.serialize<size_t>(nit->second.size());
            for (std::map<ApBarrier,ApBarrier>::const_iterator it = 
                  nit->second.begin(); it != nit->second.end(); it++)
            {
              rez.serialize(it->first);
              rez.serialize(it->second);
            }
            manager->send_trace_update(nit->first, rez);
          }
          // Now we wait to see that we get all of our remote barriers updated
          RtEvent remote_frontiers_ready;
          {
            AutoLock tpl_lock(template_lock);
#ifdef DEBUG_LEGION
            assert(!update_frontiers_ready.exists());
#endif
            // Apply any pending refresh frontiers
            if (!pending_refresh_frontiers.empty())
            {
              for (std::map<ApBarrier,ApBarrier>::const_iterator pit =
                    pending_refresh_frontiers.begin(); pit != 
                    pending_refresh_frontiers.end(); pit++)
              {
#ifdef DEBUG_LEGION
                bool found = false;
#endif
                for (std::vector<std::pair<ApBarrier,unsigned> >::iterator it =
                      remote_frontiers.begin(); it !=
                      remote_frontiers.end(); it++)
                {
                  if (it->first != pit->first)
                    continue;
                  it->first = pit->second;
#ifdef DEBUG_LEGION
                  found = true;
#endif
                  break;
                }
#ifdef DEBUG_LEGION
                assert(found);
#endif
              }
              updated_frontiers += pending_refresh_frontiers.size();
#ifdef DEBUG_LEGION
              assert(updated_frontiers <= remote_frontiers.size());
#endif
              pending_refresh_frontiers.clear();
            }
            if (updated_frontiers < remote_frontiers.size())
            {
              update_frontiers_ready = Runtime::create_rt_user_event();
              remote_frontiers_ready = update_frontiers_ready;
            }
            else // Reset this back to zero for the next round
              updated_frontiers = 0;
          }
          // Wait for the remote frontiers to be updated
          if (remote_frontiers_ready.exists() &&
              !remote_frontiers_ready.has_triggered())
            remote_frontiers_ready.wait();
          // Reset this back to zero after barrier updates
          recurrent_replays = 0;
        }
        // Now we can do the normal update of events based on our barriers
        // Don't advance on last generation to avoid setting barriers back to 0
        const bool advance_barriers =
          ((++recurrent_replays) < Realm::Barrier::MAX_PHASES);
        for (std::map<unsigned,ApBarrier>::iterator it = 
              local_frontiers.begin(); it != local_frontiers.end(); it++)
        {
          Runtime::phase_barrier_arrive(it->second, 1/*count*/, 
                                        events[it->first]);
          if (advance_barriers)
            Runtime::advance_barrier(it->second);
        }
        for (std::vector<std::pair<ApBarrier,unsigned> >::iterator it = 
              remote_frontiers.begin(); it != remote_frontiers.end(); it++)
        {
          events[it->second] = it->first;
          if (advance_barriers)
            Runtime::advance_barrier(it->first);
        }
      }
      else
      {
        for (std::vector<std::pair<ApBarrier,unsigned> >::const_iterator it =
              remote_frontiers.begin(); it != remote_frontiers.end(); it++)
          events[it->second] = completion;
      }
      // Regardless of whether this is recurrent or not check to see if
      // we need to referesh the barriers for our instructions
      if (total_replays++ == Realm::Barrier::MAX_PHASES)
      {
        std::map<ShardID,std::map<ApEvent,ApBarrier> > notifications;
        // Need to update all our barriers since we're out of generations
        for (std::map<ApEvent,BarrierArrival*>::const_iterator it = 
              remote_arrivals.begin(); it != remote_arrivals.end(); it++)
          it->second->refresh_barrier(it->first, notifications);
        // Send out the notifications to all the shards
        ShardManager *manager = repl_ctx->shard_manager;
        for (std::map<ShardID,std::map<ApEvent,ApBarrier> >::const_iterator
              nit = notifications.begin(); nit != notifications.end(); nit++)
        {
#ifdef DEBUG_LEGION
          assert(nit->first != repl_ctx->owner_shard->shard_id);
#endif
          Serializer rez;
          rez.serialize(manager->repl_id);
          rez.serialize(nit->first);
          rez.serialize(template_index);
          rez.serialize(TEMPLATE_BARRIER_REFRESH);
          rez.serialize<size_t>(nit->second.size());
          for (std::map<ApEvent,ApBarrier>::const_iterator it = 
                nit->second.begin(); it != nit->second.end(); it++)
          {
            rez.serialize(it->first);
            rez.serialize(it->second);
          }
          manager->send_trace_update(nit->first, rez);
        }
        // Then wait for all our advances to be updated from other shards
        {
          AutoLock tpl_lock(template_lock);
#ifdef DEBUG_LEGION
          assert(!update_advances_ready.exists());
#endif
          if (!pending_refresh_barriers.empty())
          {
            for (std::map<ApEvent,ApBarrier>::const_iterator it = 
                  pending_refresh_barriers.begin(); it != 
                  pending_refresh_barriers.end(); it++)
            {
              std::map<ApEvent,BarrierAdvance*>::const_iterator finder = 
                local_advances.find(it->first);
#ifdef DEBUG_LEGION
              assert(finder != local_advances.end());
#endif
              finder->second->refresh_barrier(it->second);
            }
            refreshed_barriers += pending_refresh_barriers.size();
#ifdef DEBUG_LEGION
            assert(refreshed_barriers <= local_advances.size());
#endif
            pending_refresh_barriers.clear();
          }
          if (refreshed_barriers < local_advances.size())
          {
            update_advances_ready = Runtime::create_rt_user_event();
            replay_precondition = update_advances_ready;
          }
          else // Reset this back to zero for the next round
            refreshed_barriers = 0;
        }
        // Reset it back to one after updating our barriers
        total_replays = 1;
      }
      if (!collective_updates.empty())
      {
        for (std::map<std::pair<size_t,size_t>,ApBarrier>::const_iterator it =
              collective_updates.begin(); it != collective_updates.end(); it++)
        {
          // This data structure should be read-only at this point
          // so we shouldn't need the lock to access it
          std::map<std::pair<size_t,size_t>,BarrierArrival*>::const_iterator
            finder = collective_barriers.find(it->first);
#ifdef DEBUG_LEGION
          assert(finder != collective_barriers.end());
#endif
          finder->second->set_collective_barrier(it->second);
        }
      }
      // Now call the base version of this
      PhysicalTemplate::perform_replay(runtime, replayed_events, 
                                       replay_precondition);
    }

    //--------------------------------------------------------------------------
    void ShardedPhysicalTemplate::finish_replay(
                                              std::set<ApEvent> &postconditions)
    //--------------------------------------------------------------------------
    {
      const ShardID local_shard = repl_ctx->owner_shard->shard_id;
      for (ViewUsers::const_iterator it = view_users.begin();
           it != view_users.end(); ++it)
        for (FieldMaskSet<ViewUser>::const_iterator uit = it->second.begin();
             uit != it->second.end(); ++uit)
          // Check to see if this is a user from our shard
          if (uit->first->shard == local_shard)
            postconditions.insert(events[uit->first->user]);
      // Also get any events for users that are sharded to remote shards
      // but which originated on this node
      for (std::set<unsigned>::const_iterator it = 
            local_last_users.begin(); it != local_last_users.end(); it++)
        postconditions.insert(events[*it]);
      if (last_fence != NULL)
        postconditions.insert(events[last_fence->lhs]);
      // Now we can remove the operations as well
      AutoLock t_lock(template_lock);
#ifdef DEBUG_LEGION
      assert(!operations.empty());
#endif
      operations.pop_front();
    }

    //--------------------------------------------------------------------------
    ApEvent ShardedPhysicalTemplate::get_completion_for_deletion(void) const
    //--------------------------------------------------------------------------
    {
      // Skip the any events that are from remote shards since we  
      std::set<ApEvent> all_events;
      std::set<ApEvent> local_barriers;
      for (std::map<ApEvent,BarrierArrival*>::const_iterator it = 
            remote_arrivals.begin(); it != remote_arrivals.end(); it++)
        local_barriers.insert(it->second->get_current_barrier());
      for (std::map<ApEvent, unsigned>::const_iterator it = event_map.begin();
           it != event_map.end(); ++it)
      {
        // If this is a remote event or one of our barriers then don't use it
        if ((local_barriers.find(it->first) == local_barriers.end()) &&
            (pending_event_requests.find(it->first) == 
              pending_event_requests.end()))
          all_events.insert(it->first);
      }
      return Runtime::merge_events(NULL, all_events);
    }

    //--------------------------------------------------------------------------
    void ShardedPhysicalTemplate::add_view_user(InstanceView *view,
                                                const RegionUsage &usage,
                                                unsigned user_index,
                                                IndexSpaceExpression *user_expr,
                                                const FieldMask &user_mask,
                                                std::set<RtEvent> &applied,
                                                int owner_shard)
    //--------------------------------------------------------------------------
    {
      const ShardID target_shard = find_view_owner(view); 
      // Check to see if we're on the right shard, if not send the message
      if (target_shard != repl_ctx->owner_shard->shard_id)
      {
        RtUserEvent done = Runtime::create_rt_user_event();
        ShardManager *manager = repl_ctx->shard_manager;
        Serializer rez;
        rez.serialize(manager->repl_id);
        rez.serialize(target_shard);
        rez.serialize(template_index);
        rez.serialize(UPDATE_VIEW_USER);
        rez.serialize(done);
        rez.serialize(view->did);
        user_expr->pack_expression(rez, manager->get_shard_space(target_shard));
        rez.serialize(usage);
        rez.serialize(user_index);
        rez.serialize(user_mask);
#ifdef DEBUG_LEGION
        assert(owner_shard < 0); // shouldn't have set this yet
#endif
        rez.serialize(repl_ctx->owner_shard->shard_id);
        manager->send_trace_update(target_shard, rez);
        applied.insert(done);
      }
      else if (owner_shard < 0)
        PhysicalTemplate::add_view_user(view, usage, user_index, user_expr,
                      user_mask, applied, repl_ctx->owner_shard->shard_id);
      else
        PhysicalTemplate::add_view_user(view, usage, user_index, user_expr, 
                      user_mask, applied, owner_shard);
    }

    //--------------------------------------------------------------------------
    ShardID ShardedPhysicalTemplate::find_view_owner(InstanceView *view)
    //--------------------------------------------------------------------------
    {
      // Figure out where the owner for this view is and then send it to 
      // the appropriate shard trace. The algorithm we use for determining
      // the right shard trace is to send a view to a shard trace on the node
      // that owns the instance. If there is no shard on that node we 
      // round-robin views based on their owner node mod the number of nodes
      // where there are shards. Once on the correct node, then we pick the
      // shard corresponding to their tree_id mod the number of shards on
      // that node. This algorithm guarantees that all the related instances
      // end up on the same shard for analysis to determine if the trace is
      // replayable or not.
      PhysicalManager *manager = view->get_manager();
      const AddressSpaceID inst_owner = manager->owner_space;
      std::vector<ShardID> owner_shards;
      find_owner_shards(inst_owner, owner_shards);
#ifdef DEBUG_LEGION
      assert(!owner_shards.empty());
#endif
      // Figure out which shard we should be sending this view to based on
      // its tree ID
      if (owner_shards.size() > 1)
      {
        const RegionTreeID tid = manager->tree_id;
        return owner_shards[tid % owner_shards.size()];
      }
      else // If there's only one shard then there is only one choice
        return owner_shards.front();
    }

    //--------------------------------------------------------------------------
    void ShardedPhysicalTemplate::find_owner_shards(AddressSpaceID owner,
                                                   std::vector<ShardID> &shards)
    //--------------------------------------------------------------------------
    {
      // See if we already computed it or not
      std::map<AddressSpaceID,std::vector<ShardID> >::const_iterator finder = 
        did_shard_owners.find(owner);
      if (finder != did_shard_owners.end())
      {
        shards = finder->second;
        return;
      }
      // If we haven't computed it yet, then we need to do that now
      const ShardMapping &shard_spaces = repl_ctx->shard_manager->get_mapping();
      for (unsigned idx = 0; idx < shard_spaces.size(); idx++)
        if (shard_spaces[idx] == owner)
          shards.push_back(idx);
      // If we didn't find any then take the owner mod the number of total
      // spaces and then send it to the shards on that space
      if (shards.empty())
      {
        std::set<AddressSpaceID> unique_spaces;
        for (unsigned idx = 0; idx < shard_spaces.size(); idx++)
          unique_spaces.insert(shard_spaces[idx]);
        const unsigned count = owner % unique_spaces.size();
        std::set<AddressSpaceID>::const_iterator target_space = 
          unique_spaces.begin();
        for (unsigned idx = 0; idx < count; idx++)
          target_space++;
        for (unsigned idx = 0; idx < shard_spaces.size(); idx++)
          if (shard_spaces[idx] == *target_space)
            shards.push_back(idx);
      }
#ifdef DEBUG_LEGION
      assert(!shards.empty());
#endif
      // Save the result so we don't have to do this again for this space
      did_shard_owners[owner] = shards;
    }

    //--------------------------------------------------------------------------
    void ShardedPhysicalTemplate::record_owner_shard(unsigned tid,ShardID owner)
    //--------------------------------------------------------------------------
    {
      AutoLock tpl_lock(template_lock);
#ifdef DEBUG_LEGION
      assert(owner_shards.find(tid) == owner_shards.end());
#endif
      owner_shards[tid] = owner;
    }

    //--------------------------------------------------------------------------
    void ShardedPhysicalTemplate::record_local_space(unsigned tid,IndexSpace sp)
    //--------------------------------------------------------------------------
    {
      AutoLock tpl_lock(template_lock);
#ifdef DEBUG_LEGION
      assert(local_spaces.find(tid) == local_spaces.end());
#endif
      local_spaces[tid] = sp;
    }

    //--------------------------------------------------------------------------
    void ShardedPhysicalTemplate::record_sharding_function(unsigned tid,
                                                     ShardingFunction *function)
    //--------------------------------------------------------------------------
    {
      AutoLock tpl_lock(template_lock);
#ifdef DEBUG_LEGION
      assert(sharding_functions.find(tid) == sharding_functions.end());
#endif
      sharding_functions[tid] = function;
    }

    //--------------------------------------------------------------------------
    void ShardedPhysicalTemplate::issue_summary_operations(
                                  InnerContext *context, Operation *invalidator)
    //--------------------------------------------------------------------------
    {
#ifdef DEBUG_LEGION
      ReplicateContext *repl_ctx = dynamic_cast<ReplicateContext*>(context);
      assert(repl_ctx != NULL);
#else
      ReplicateContext *repl_ctx = static_cast<ReplicateContext*>(context); 
#endif
      ReplTraceSummaryOp *op = trace->runtime->get_available_repl_summary_op();
      op->initialize_summary(repl_ctx, this, invalidator);
#ifdef LEGION_SPY
      LegionSpy::log_summary_op_creator(op->get_unique_op_id(),
                                        invalidator->get_unique_op_id());
#endif
      op->execute_dependence_analysis();
    }

    //--------------------------------------------------------------------------
    void ShardedPhysicalTemplate::dump_sharded_template(void)
    //--------------------------------------------------------------------------
    {
      for (std::vector<std::pair<ApBarrier,unsigned> >::const_iterator it =
            remote_frontiers.begin(); it != remote_frontiers.end(); it++)
        log_tracing.info() << "events[" << it->second
                           << "] = Runtime::barrier_advance("
                           << std::hex << it->first.id << std::dec << ")";
      for (std::map<unsigned,ApBarrier>::const_iterator it =
            local_frontiers.begin(); it != local_frontiers.end(); it++)
        log_tracing.info() << "Runtime::phase_barrier_arrive(" 
                           << std::hex << it->second.id << std::dec
                           << ", events[" << it->first << "])";
    }

    //--------------------------------------------------------------------------
    ShardID ShardedPhysicalTemplate::find_owner_shard(unsigned tid)
    //--------------------------------------------------------------------------
    {
      AutoLock tpl_lock(template_lock);
#ifdef DEBUG_LEGION
      std::map<unsigned,ShardID>::const_iterator finder = 
        owner_shards.find(tid);
      assert(finder != owner_shards.end());
      return finder->second;
#else
      return owner_shards[tid];
#endif
    }

    //--------------------------------------------------------------------------
    IndexSpace ShardedPhysicalTemplate::find_local_space(unsigned tid)
    //--------------------------------------------------------------------------
    {
      AutoLock tpl_lock(template_lock);
#ifdef DEBUG_LEGION
      std::map<unsigned,IndexSpace>::const_iterator finder = 
        local_spaces.find(tid);
      assert(finder != local_spaces.end());
      return finder->second;
#else
      return local_spaces[tid];
#endif
    }

    //--------------------------------------------------------------------------
    ShardingFunction* ShardedPhysicalTemplate::find_sharding_function(
                                                                   unsigned tid)
    //--------------------------------------------------------------------------
    {
      AutoLock tpl_lock(template_lock);
#ifdef DEBUG_LEGION
      std::map<unsigned,ShardingFunction*>::const_iterator finder = 
        sharding_functions.find(tid);
      assert(finder != sharding_functions.end());
      return finder->second;
#else
      return sharding_functions[tid];
#endif
    }

    //--------------------------------------------------------------------------
    void ShardedPhysicalTemplate::trigger_recording_done(void)
    //--------------------------------------------------------------------------
    {
#ifdef DEBUG_LEGION
      assert(!recording_barrier.has_triggered());
#endif
      Runtime::phase_barrier_arrive(recording_barrier, 1/*count*/);
      Runtime::trigger_event(recording_done, recording_barrier);
    }

    //--------------------------------------------------------------------------
    void ShardedPhysicalTemplate::prepare_collective_barrier_replay(
                          const std::pair<size_t,size_t> &key, ApBarrier newbar)
    //--------------------------------------------------------------------------
    {
      AutoLock t_lock(template_lock);
#ifdef DEBUG_LEGION
      assert(!pending_collectives.empty());
#endif
      // Save the barrier until it's safe to update the instruction
      pending_collectives.back()[key] = newbar;
    }

    //--------------------------------------------------------------------------
    void ShardedPhysicalTemplate::elide_fences_pre_sync(ReplTraceOp *op)
    //--------------------------------------------------------------------------
    {
      op->elide_fences_pre_sync();
    }

    //--------------------------------------------------------------------------
    void ShardedPhysicalTemplate::elide_fences_post_sync(ReplTraceOp *op)
    //--------------------------------------------------------------------------
    {
      op->elide_fences_post_sync();
      // Propagate any frontiers through our local frontiers such that
      // we can update local_frontiers without waiting for frontiers first
      for (std::map<unsigned,unsigned>::const_iterator it =
            frontiers.begin(); it != frontiers.end(); it++)
      {
        std::map<unsigned,ApBarrier>::iterator finder = 
          local_frontiers.find(it->second); 
        if (finder == local_frontiers.end())
          continue;
        std::map<unsigned,std::set<ShardID> >::iterator subscription_finder =
          local_subscriptions.find(it->second);
#ifdef DEBUG_LEGION
        assert(local_frontiers.find(it->first) == local_frontiers.end());
        assert(subscription_finder != local_subscriptions.end());
        assert(local_subscriptions.find(it->first) ==
                local_subscriptions.end());
#endif
        local_frontiers[it->first] = finder->second;
        local_frontiers.erase(finder);
        local_subscriptions[it->first].swap(subscription_finder->second);
        local_subscriptions.erase(subscription_finder);
      }
    }

    //--------------------------------------------------------------------------
    void ShardedPhysicalTemplate::find_last_users(InstanceView *view,
                                                IndexSpaceExpression *expr,
                                                const FieldMask &mask,
                                                std::set<unsigned> &users,
                                                std::set<RtEvent> &ready_events)
    //--------------------------------------------------------------------------
    {
      if (expr->is_empty()) return;

      // Check to see if we own this view, if we do then we can handle this
      // analysis locally, otherwise we'll need to message the owner
      const ShardID owner_shard = find_view_owner(view);
      const ShardID local_shard = repl_ctx->owner_shard->shard_id;
      if (owner_shard != local_shard)
      {
        RtUserEvent done = Runtime::create_rt_user_event();
        ShardManager *manager = repl_ctx->shard_manager;
        // This is the remote case, send a message to find the remote users
        Serializer rez;
        rez.serialize(manager->repl_id);
        rez.serialize(owner_shard);
        rez.serialize(template_index);
        rez.serialize(FIND_LAST_USERS_REQUEST);
        rez.serialize(done);
        rez.serialize(view->did);
        expr->pack_expression(rez, manager->get_shard_space(owner_shard));
        rez.serialize(mask);
        rez.serialize(repl_ctx->owner_shard->shard_id);
        rez.serialize(&users);
        manager->send_trace_update(owner_shard, rez);
        ready_events.insert(done);
      }
      else
      {
        std::set<std::pair<unsigned,ShardID> > sharded_users;
        find_last_users_sharded(view, expr, mask, sharded_users);
        std::map<ShardID,std::vector<unsigned> > remote_requests;
        for (std::set<std::pair<unsigned,ShardID> >::const_iterator it =
              sharded_users.begin(); it != sharded_users.end(); it++)
        {
          if (it->second == local_shard)
          {
            // Need the lock to prevent races on return values
            AutoLock tpl_lock(template_lock);
            users.insert(it->first);
          }
          else
            remote_requests[it->second].push_back(it->first);
        }
        // If we have any remote requests then send them now
        if (!remote_requests.empty())
        {
          ShardManager *manager = repl_ctx->shard_manager;
          for (std::map<ShardID,std::vector<unsigned> >::const_iterator rit =
                remote_requests.begin(); rit != remote_requests.end(); rit++)
          {
            RtUserEvent done = Runtime::create_rt_user_event();
            Serializer rez;
            rez.serialize(manager->repl_id);
            rez.serialize(rit->first);
            rez.serialize(template_index);
            rez.serialize(FIND_FRONTIER_REQUEST);
            rez.serialize(local_shard);
            rez.serialize(&users);
            rez.serialize<size_t>(rit->second.size());
            for (std::vector<unsigned>::const_iterator it = 
                  rit->second.begin(); it != rit->second.end(); it++)
              rez.serialize(*it); 
            rez.serialize(done);
            manager->send_trace_update(rit->first, rez);
            ready_events.insert(done);
          }
        }
      }
    }

    //--------------------------------------------------------------------------
    void ShardedPhysicalTemplate::find_last_users_sharded(InstanceView *view,
                                                  IndexSpaceExpression *expr,
                                                  const FieldMask &mask,
                          std::set<std::pair<unsigned,ShardID> > &sharded_users)
    //--------------------------------------------------------------------------
    {
#ifdef DEBUG_LEGION
      // We should own this view if we are here
      assert(find_view_owner(view) == repl_ctx->owner_shard->shard_id);
#endif
      ViewUsers::const_iterator finder = view_users.find(view);
      if (finder == view_users.end()) return;

      RegionTreeForest *forest = trace->runtime->forest;
      const ShardID local_shard = repl_ctx->owner_shard->shard_id;
      for (FieldMaskSet<ViewUser>::const_iterator uit = 
            finder->second.begin(); uit != finder->second.end(); ++uit)
        if (!!(uit->second & mask))
        {
          ViewUser *user = uit->first;
          IndexSpaceExpression *intersect =
            forest->intersect_index_spaces(expr, user->expr);
          if (!intersect->is_empty())
          {
            // See if it is local or not
            if (user->shard == local_shard)
            {
              // This is a local user so we can do the translation now
              AutoLock tpl_lock(template_lock);
              std::map<unsigned,unsigned>::const_iterator finder =
                frontiers.find(user->user);
              // See if we have recorded this frontier yet or not
              if (finder == frontiers.end())
              {
                const unsigned next_event_id = events.size();
                frontiers[user->user] = next_event_id;
                events.resize(next_event_id + 1);
                sharded_users.insert(
                    std::pair<unsigned,ShardID>(next_event_id, local_shard));
              }
              else
                sharded_users.insert(
                    std::pair<unsigned,ShardID>(finder->second, local_shard));
            }
            else // Not local so just record it
              sharded_users.insert(
                  std::pair<unsigned,ShardID>(user->user, user->shard));
          }
        }
    }

    //--------------------------------------------------------------------------
    void ShardedPhysicalTemplate::initialize_generators(
                                                 std::vector<unsigned> &new_gen)
    //--------------------------------------------------------------------------
    {
      PhysicalTemplate::initialize_generators(new_gen);
      for (std::vector<std::pair<ApBarrier,unsigned> >::const_iterator it =
            remote_frontiers.begin(); it != remote_frontiers.end(); it++)
        new_gen[it->second] = 0;
    }

    //--------------------------------------------------------------------------
    void ShardedPhysicalTemplate::initialize_transitive_reduction_frontiers(
       std::vector<unsigned> &topo_order, std::vector<unsigned> &inv_topo_order)
    //--------------------------------------------------------------------------
    {
      PhysicalTemplate::initialize_transitive_reduction_frontiers(topo_order,
                                                              inv_topo_order);
      for (std::vector<std::pair<ApBarrier,unsigned> >::const_iterator it = 
            remote_frontiers.begin(); it != remote_frontiers.end(); it++)
      {
        inv_topo_order[it->second] = topo_order.size();
        topo_order.push_back(it->second);
      }
    }

    /////////////////////////////////////////////////////////////
    // Instruction
    /////////////////////////////////////////////////////////////

    //--------------------------------------------------------------------------
    Instruction::Instruction(PhysicalTemplate& tpl, const TraceLocalID &o)
      : owner(o)
    //--------------------------------------------------------------------------
    {
    }

    /////////////////////////////////////////////////////////////
    // GetTermEvent
    /////////////////////////////////////////////////////////////

    //--------------------------------------------------------------------------
    GetTermEvent::GetTermEvent(PhysicalTemplate& tpl, unsigned l,
                               const TraceLocalID& r, bool fence)
      : Instruction(tpl, r), lhs(l)
    //--------------------------------------------------------------------------
    {
#ifdef DEBUG_LEGION
      assert(lhs < tpl.events.size());
      assert(tpl.operations.front().find(owner) != 
              tpl.operations.front().end());
#endif
      if (fence)
        tpl.update_last_fence(this);
    }

    //--------------------------------------------------------------------------
    void GetTermEvent::execute(std::vector<ApEvent> &events,
                               std::map<unsigned,ApUserEvent> &user_events,
                               std::map<TraceLocalID,Memoizable*> &operations)
    //--------------------------------------------------------------------------
    {
#ifdef DEBUG_LEGION
      assert(operations.find(owner) != operations.end());
      assert(operations.find(owner)->second != NULL);
#endif
      operations[owner]->replay_mapping_output();
      events[lhs] = operations[owner]->get_memo_completion();
    }

    //--------------------------------------------------------------------------
    std::string GetTermEvent::to_string(
                                 std::map<TraceLocalID,Memoizable*> &operations)
    //--------------------------------------------------------------------------
    {
      std::stringstream ss;
      ss << "events[" << lhs << "] = operations[" << owner
         << "].get_completion_event()    (op kind: "
         << Operation::op_names[operations[owner]->get_memoizable_kind()] 
         << ")";
      return ss.str();
    }

    /////////////////////////////////////////////////////////////
    // CreateApUserEvent
    /////////////////////////////////////////////////////////////

    //--------------------------------------------------------------------------
    CreateApUserEvent::CreateApUserEvent(PhysicalTemplate& tpl, unsigned l,
                                         const TraceLocalID &o)
      : Instruction(tpl, o), lhs(l)
    //--------------------------------------------------------------------------
    {
#ifdef DEBUG_LEGION
      assert(lhs < tpl.events.size());
      assert(tpl.user_events.find(lhs) != tpl.user_events.end());
#endif
    }

    //--------------------------------------------------------------------------
    void CreateApUserEvent::execute(std::vector<ApEvent> &events,
                                 std::map<unsigned,ApUserEvent> &user_events,
                                 std::map<TraceLocalID,Memoizable*> &operations)
    //--------------------------------------------------------------------------
    {
      ApUserEvent ev = Runtime::create_ap_user_event(NULL);
      events[lhs] = ev;
      user_events[lhs] = ev;
    }

    //--------------------------------------------------------------------------
    std::string CreateApUserEvent::to_string(
                                 std::map<TraceLocalID,Memoizable*> &operations)
    //--------------------------------------------------------------------------
    {
      std::stringstream ss;
      ss << "events[" << lhs << "] = Runtime::create_ap_user_event()    "
         << "(owner: " << owner << ")";
      return ss.str();
    }

    /////////////////////////////////////////////////////////////
    // TriggerEvent
    /////////////////////////////////////////////////////////////

    //--------------------------------------------------------------------------
    TriggerEvent::TriggerEvent(PhysicalTemplate& tpl, unsigned l, unsigned r,
                               const TraceLocalID &o)
      : Instruction(tpl, o), lhs(l), rhs(r)
    //--------------------------------------------------------------------------
    {
#ifdef DEBUG_LEGION
      assert(lhs < tpl.events.size());
      assert(rhs < tpl.events.size());
#endif
    }

    //--------------------------------------------------------------------------
    void TriggerEvent::execute(std::vector<ApEvent> &events,
                               std::map<unsigned,ApUserEvent> &user_events,
                               std::map<TraceLocalID,Memoizable*> &operations)
    //--------------------------------------------------------------------------
    {
#ifdef DEBUG_LEGION
      assert(events[lhs].exists());
      assert(user_events[lhs].exists());
      assert(events[lhs].id == user_events[lhs].id);
#endif
      Runtime::trigger_event(NULL, user_events[lhs], events[rhs]);
    }

    //--------------------------------------------------------------------------
    std::string TriggerEvent::to_string(
                                 std::map<TraceLocalID,Memoizable*> &operations)
    //--------------------------------------------------------------------------
    {
      std::stringstream ss;
      ss << "Runtime::trigger_event(events[" << lhs
         << "], events[" << rhs << "])    (owner: " << owner << ")";
      return ss.str();
    }

    /////////////////////////////////////////////////////////////
    // MergeEvent
    /////////////////////////////////////////////////////////////

    //--------------------------------------------------------------------------
    MergeEvent::MergeEvent(PhysicalTemplate& tpl, unsigned l,
                           const std::set<unsigned>& r, const TraceLocalID &o)
      : Instruction(tpl, o), lhs(l), rhs(r)
    //--------------------------------------------------------------------------
    {
#ifdef DEBUG_LEGION
      assert(lhs < tpl.events.size());
      assert(rhs.size() > 0);
      for (std::set<unsigned>::iterator it = rhs.begin(); it != rhs.end();
           ++it)
        assert(*it < tpl.events.size());
#endif
    }

    //--------------------------------------------------------------------------
    void MergeEvent::execute(std::vector<ApEvent> &events,
                             std::map<unsigned,ApUserEvent> &user_events,
                             std::map<TraceLocalID,Memoizable*> &operations)
    //--------------------------------------------------------------------------
    {
      std::vector<ApEvent> to_merge;
      to_merge.reserve(rhs.size());
      for (std::set<unsigned>::const_iterator it =
            rhs.begin(); it != rhs.end(); it++)
      {
#ifdef DEBUG_LEGION
        assert(*it < events.size());
#endif
        to_merge.push_back(events[*it]);
      }
      ApEvent result = Runtime::merge_events(NULL, to_merge);
      events[lhs] = result;
    }

    //--------------------------------------------------------------------------
    std::string MergeEvent::to_string(
                                 std::map<TraceLocalID,Memoizable*> &operations)
    //--------------------------------------------------------------------------
    {
      std::stringstream ss;
      ss << "events[" << lhs << "] = Runtime::merge_events(";
      unsigned count = 0;
      for (std::set<unsigned>::iterator it = rhs.begin(); it != rhs.end();
           ++it)
      {
        if (count++ != 0) ss << ",";
        ss << "events[" << *it << "]";
      }
      ss << ")    (owner: " << owner << ")";
      return ss.str();
    }

    /////////////////////////////////////////////////////////////
    // AssignFenceCompletion
    /////////////////////////////////////////////////////////////

    //--------------------------------------------------------------------------
    AssignFenceCompletion::AssignFenceCompletion(
                       PhysicalTemplate& t, unsigned l, const TraceLocalID &o)
      : Instruction(t, o), tpl(t), lhs(l)
    //--------------------------------------------------------------------------
    {
#ifdef DEBUG_LEGION
      assert(lhs < tpl.events.size());
#endif
    }

    //--------------------------------------------------------------------------
    void AssignFenceCompletion::execute(std::vector<ApEvent> &events,
                                 std::map<unsigned,ApUserEvent> &user_events,
                                 std::map<TraceLocalID,Memoizable*> &operations)
    //--------------------------------------------------------------------------
    {
      events[lhs] = tpl.get_fence_completion();
    }

    //--------------------------------------------------------------------------
    std::string AssignFenceCompletion::to_string(
                                 std::map<TraceLocalID,Memoizable*> &operations)
    //--------------------------------------------------------------------------
    {
      std::stringstream ss;
      ss << "events[" << lhs << "] = fence_completion";
      return ss.str();
    }

    /////////////////////////////////////////////////////////////
    // IssueCopy
    /////////////////////////////////////////////////////////////

    //--------------------------------------------------------------------------
    IssueCopy::IssueCopy(PhysicalTemplate& tpl,
                         unsigned l, IndexSpaceExpression *e,
                         const TraceLocalID& key,
                         const std::vector<CopySrcDstField>& s,
                         const std::vector<CopySrcDstField>& d,
                         const std::vector<Reservation>& rs,
#ifdef LEGION_SPY
                         RegionTreeID src_tid, RegionTreeID dst_tid,
#endif
                         unsigned pi)
      : Instruction(tpl, key), lhs(l), expr(e), src_fields(s), dst_fields(d), 
        reservations(rs),
#ifdef LEGION_SPY
        src_tree_id(src_tid), dst_tree_id(dst_tid),
#endif
        precondition_idx(pi)
    //--------------------------------------------------------------------------
    {
#ifdef DEBUG_LEGION
      assert(lhs < tpl.events.size());
      assert(tpl.operations.front().find(owner) != 
              tpl.operations.front().end());
      assert(src_fields.size() > 0);
      assert(dst_fields.size() > 0);
      assert(precondition_idx < tpl.events.size());
      assert(expr != NULL);
#endif
      expr->add_base_expression_reference(TRACE_REF);
    }

    //--------------------------------------------------------------------------
    IssueCopy::~IssueCopy(void)
    //--------------------------------------------------------------------------
    {
      if (expr->remove_base_expression_reference(TRACE_REF))
        delete expr;
    }

    //--------------------------------------------------------------------------
    void IssueCopy::execute(std::vector<ApEvent> &events,
                            std::map<unsigned,ApUserEvent> &user_events,
                            std::map<TraceLocalID,Memoizable*> &operations)
    //--------------------------------------------------------------------------
    {
#ifdef DEBUG_LEGION
      assert(operations.find(owner) != operations.end());
      assert(operations.find(owner)->second != NULL);
#endif
      Memoizable *memo = operations[owner];
      ApEvent precondition = events[precondition_idx];
      const PhysicalTraceInfo trace_info(memo->get_operation(), -1U, false);
      events[lhs] = expr->issue_copy(trace_info, dst_fields, 
                                     src_fields, reservations,
#ifdef LEGION_SPY
                                     src_tree_id, dst_tree_id,
#endif
                                     precondition, PredEvent::NO_PRED_EVENT);
    }

    //--------------------------------------------------------------------------
    std::string IssueCopy::to_string(
                                 std::map<TraceLocalID,Memoizable*> &operations)
    //--------------------------------------------------------------------------
    {
      std::stringstream ss;
      ss << "events[" << lhs << "] = copy(operations[" << owner << "], "
         << "Index expr: " << expr->expr_id << ", {";
      for (unsigned idx = 0; idx < src_fields.size(); ++idx)
      {
        ss << "(" << std::hex << src_fields[idx].inst.id
           << "," << std::dec << src_fields[idx].subfield_offset
           << "," << src_fields[idx].size
           << "," << src_fields[idx].field_id
           << "," << src_fields[idx].serdez_id << ")";
        if (idx != src_fields.size() - 1) ss << ",";
      }
      ss << "}, {";
      for (unsigned idx = 0; idx < dst_fields.size(); ++idx)
      {
        ss << "(" << std::hex << dst_fields[idx].inst.id
           << "," << std::dec << dst_fields[idx].subfield_offset
           << "," << dst_fields[idx].size
           << "," << dst_fields[idx].field_id
           << "," << dst_fields[idx].serdez_id << ")";
        if (idx != dst_fields.size() - 1) ss << ",";
      }
      ss << "}, events[" << precondition_idx << "]";
      ss << ")";

      return ss.str();
    }

    /////////////////////////////////////////////////////////////
    // IssueIndirect
    /////////////////////////////////////////////////////////////

    //--------------------------------------------------------------------------
    IssueIndirect::IssueIndirect(PhysicalTemplate& tpl,
                                 unsigned l, IndexSpaceExpression *e,
                                 const TraceLocalID& key,
                                 const std::vector<CopySrcDstField>& s,
                                 const std::vector<CopySrcDstField>& d,
                                 const std::vector<CopyIndirection*> &indirects,
#ifdef LEGION_SPY
                                 unsigned unique_indirections_id,
#endif
                                 unsigned pi, unsigned pre_idx)
      : Instruction(tpl, key), lhs(l), expr(e), src_fields(s), dst_fields(d), 
#ifdef LEGION_SPY
        unique_indirections_identifier(unique_indirections_id), 
#endif
        precondition_idx(pi), tracing_pre_idx(pre_idx)
    //--------------------------------------------------------------------------
    {
#ifdef DEBUG_LEGION
      assert(lhs < tpl.events.size());
      assert(tpl.operations.front().find(owner) != 
              tpl.operations.front().end());
      assert(src_fields.size() > 0);
      assert(dst_fields.size() > 0);
      assert(precondition_idx < tpl.events.size());
      assert(expr != NULL);
#endif
      expr->add_base_expression_reference(TRACE_REF);
      indirections.resize(indirects.size());
      for (unsigned idx = 0; idx < indirects.size(); idx++)
        indirections[idx] = indirects[idx]->clone();
    }

    //--------------------------------------------------------------------------
    IssueIndirect::~IssueIndirect(void)
    //--------------------------------------------------------------------------
    {
      if (expr->remove_base_expression_reference(TRACE_REF))
        delete expr;
      for (unsigned idx = 0; idx < indirections.size(); idx++)
        delete indirections[idx];
    }

    //--------------------------------------------------------------------------
    void IssueIndirect::execute(std::vector<ApEvent> &events,
                                std::map<unsigned,ApUserEvent> &user_events,
                                std::map<TraceLocalID,Memoizable*> &operations)
    //--------------------------------------------------------------------------
    {
#ifdef DEBUG_LEGION
      assert(operations.find(owner) != operations.end());
      assert(operations.find(owner)->second != NULL);
#endif
      Memoizable *memo = operations[owner];
      ApEvent precondition = events[precondition_idx];
      const PhysicalTraceInfo trace_info(memo->get_operation(), -1U, false);
      events[lhs] = expr->issue_indirect(trace_info, dst_fields,
                                         src_fields, indirections,
#ifdef LEGION_SPY
                                         unique_indirections_identifier,
#endif
                                         precondition,
                                         PredEvent::NO_PRED_EVENT,
                                         ApEvent::NO_AP_EVENT);
    }

    //--------------------------------------------------------------------------
    std::string IssueIndirect::to_string(
                                 std::map<TraceLocalID,Memoizable*> &operations)
    //--------------------------------------------------------------------------
    {
      std::stringstream ss;
      ss << "events[" << lhs << "] = indirect(operations[" << owner << "], "
         << "Index expr: " << expr->expr_id << ", {";
      for (unsigned idx = 0; idx < src_fields.size(); ++idx)
      {
        ss << "(" << std::hex << src_fields[idx].inst.id
           << "," << std::dec << src_fields[idx].subfield_offset
           << "," << src_fields[idx].size
           << "," << src_fields[idx].field_id
           << "," << src_fields[idx].serdez_id << ")";
        if (idx != src_fields.size() - 1) ss << ",";
      }
      ss << "}, {";
      for (unsigned idx = 0; idx < dst_fields.size(); ++idx)
      {
        ss << "(" << std::hex << dst_fields[idx].inst.id
           << "," << std::dec << dst_fields[idx].subfield_offset
           << "," << dst_fields[idx].size
           << "," << dst_fields[idx].field_id
           << "," << dst_fields[idx].serdez_id << ")";
        if (idx != dst_fields.size() - 1) ss << ",";
      }
      ss << "}, events[" << precondition_idx << "]";
      ss << ", TODO: indirections";
      ss << ")";

      return ss.str();
    }

    /////////////////////////////////////////////////////////////
    // IssueFill
    /////////////////////////////////////////////////////////////

    //--------------------------------------------------------------------------
    IssueFill::IssueFill(PhysicalTemplate& tpl, unsigned l, 
                         IndexSpaceExpression *e, const TraceLocalID &key,
                         const std::vector<CopySrcDstField> &f,
                         const void *value, size_t size, 
#ifdef LEGION_SPY
                         FieldSpace h, RegionTreeID tid,
#endif
                         unsigned pi)
      : Instruction(tpl, key), lhs(l), expr(e), fields(f), fill_size(size),
#ifdef LEGION_SPY
        handle(h), tree_id(tid),
#endif
        precondition_idx(pi)
    //--------------------------------------------------------------------------
    {
#ifdef DEBUG_LEGION
      assert(lhs < tpl.events.size());
      assert(tpl.operations.front().find(owner) != 
              tpl.operations.front().end());
      assert(fields.size() > 0);
      assert(precondition_idx < tpl.events.size());
#endif
      expr->add_base_expression_reference(TRACE_REF);
      fill_value = malloc(fill_size);
      memcpy(fill_value, value, fill_size);
    }

    //--------------------------------------------------------------------------
    IssueFill::~IssueFill(void)
    //--------------------------------------------------------------------------
    {
      if (expr->remove_base_expression_reference(TRACE_REF))
        delete expr;
      free(fill_value);
    }

    //--------------------------------------------------------------------------
    void IssueFill::execute(std::vector<ApEvent> &events,
                            std::map<unsigned,ApUserEvent> &user_events,
                            std::map<TraceLocalID,Memoizable*> &operations)
    //--------------------------------------------------------------------------
    {
#ifdef DEBUG_LEGION
      assert(operations.find(owner) != operations.end());
      assert(operations.find(owner)->second != NULL);
#endif
      Memoizable *memo = operations[owner];
      ApEvent precondition = events[precondition_idx];
      const PhysicalTraceInfo trace_info(memo->get_operation(), -1U, false);
      events[lhs] = expr->issue_fill(trace_info, fields, 
                                     fill_value, fill_size,
#ifdef LEGION_SPY
                                     trace_info.op->get_unique_op_id(),
                                     handle, tree_id,
#endif
                                     precondition, PredEvent::NO_PRED_EVENT);
    }

    //--------------------------------------------------------------------------
    std::string IssueFill::to_string(
                                 std::map<TraceLocalID,Memoizable*> &operations)
    //--------------------------------------------------------------------------
    {
      std::stringstream ss;
      ss << "events[" << lhs << "] = fill(Index expr: " << expr->expr_id
         << ", {";
      for (unsigned idx = 0; idx < fields.size(); ++idx)
      {
        ss << "(" << std::hex << fields[idx].inst.id
           << "," << std::dec << fields[idx].subfield_offset
           << "," << fields[idx].size
           << "," << fields[idx].field_id
           << "," << fields[idx].serdez_id << ")";
        if (idx != fields.size() - 1) ss << ",";
      }
      ss << "}, events[" << precondition_idx << "])    (owner: "
         << owner << ")";
      return ss.str();
    }

    /////////////////////////////////////////////////////////////
    // SetOpSyncEvent
    /////////////////////////////////////////////////////////////

    //--------------------------------------------------------------------------
    SetOpSyncEvent::SetOpSyncEvent(PhysicalTemplate& tpl, unsigned l,
                                       const TraceLocalID& r)
      : Instruction(tpl, r), lhs(l)
    //--------------------------------------------------------------------------
    {
#ifdef DEBUG_LEGION
      assert(lhs < tpl.events.size());
      assert(tpl.operations.front().find(owner) != 
              tpl.operations.front().end());
#endif
    }

    //--------------------------------------------------------------------------
    void SetOpSyncEvent::execute(std::vector<ApEvent> &events,
                                 std::map<unsigned,ApUserEvent> &user_events,
                                 std::map<TraceLocalID,Memoizable*> &operations)
    //--------------------------------------------------------------------------
    {
#ifdef DEBUG_LEGION
      assert(operations.find(owner) != operations.end());
      assert(operations.find(owner)->second != NULL);
#endif
      Memoizable *memoizable = operations[owner];
#ifdef DEBUG_LEGION
      assert(memoizable != NULL);
#endif
      ApEvent sync_condition = memoizable->compute_sync_precondition(NULL);
      events[lhs] = sync_condition;
    }

    //--------------------------------------------------------------------------
    std::string SetOpSyncEvent::to_string(
                                 std::map<TraceLocalID,Memoizable*> &operations)
    //--------------------------------------------------------------------------
    {
      std::stringstream ss;
      ss << "events[" << lhs << "] = operations[" << owner
         << "].compute_sync_precondition()    (op kind: "
         << Operation::op_names[operations[owner]->get_memoizable_kind()] 
         << ")";
      return ss.str();
    }

    /////////////////////////////////////////////////////////////
    // SetEffects
    /////////////////////////////////////////////////////////////

    //--------------------------------------------------------------------------
    SetEffects::SetEffects(PhysicalTemplate& tpl, const TraceLocalID& l,
                           unsigned r)
      : Instruction(tpl, l), rhs(r)
    //--------------------------------------------------------------------------
    {
#ifdef DEBUG_LEGION
      assert(rhs < tpl.events.size());
      assert(tpl.operations.front().find(owner) != 
              tpl.operations.front().end());
#endif
    }

    //--------------------------------------------------------------------------
    void SetEffects::execute(std::vector<ApEvent> &events,
                             std::map<unsigned,ApUserEvent> &user_events,
                             std::map<TraceLocalID,Memoizable*> &operations)
    //--------------------------------------------------------------------------
    {
#ifdef DEBUG_LEGION
      assert(operations.find(owner) != operations.end());
      assert(operations.find(owner)->second != NULL);
#endif
      Memoizable *memoizable = operations[owner];
#ifdef DEBUG_LEGION
      assert(memoizable != NULL);
#endif
      memoizable->set_effects_postcondition(events[rhs]);
    }

    //--------------------------------------------------------------------------
    std::string SetEffects::to_string(
                                 std::map<TraceLocalID,Memoizable*> &operations)
    //--------------------------------------------------------------------------
    {
      std::stringstream ss;
      ss << "operations[" << owner << "].set_effects_postcondition(events["
         << rhs << "])    (op kind: "
         << Operation::op_names[operations[owner]->get_memoizable_kind()]
         << ")";
      return ss.str();
    }

    /////////////////////////////////////////////////////////////
    // CompleteReplay
    /////////////////////////////////////////////////////////////

    //--------------------------------------------------------------------------
    CompleteReplay::CompleteReplay(PhysicalTemplate& tpl,
                                              const TraceLocalID& l, unsigned r)
      : Instruction(tpl, l), rhs(r)
    //--------------------------------------------------------------------------
    {
#ifdef DEBUG_LEGION
      assert(tpl.operations.front().find(owner) != 
              tpl.operations.front().end());
      assert(rhs < tpl.events.size());
#endif
    }

    //--------------------------------------------------------------------------
    void CompleteReplay::execute(std::vector<ApEvent> &events,
                                 std::map<unsigned,ApUserEvent> &user_events,
                                 std::map<TraceLocalID,Memoizable*> &operations)
    //--------------------------------------------------------------------------
    {
#ifdef DEBUG_LEGION
      assert(operations.find(owner) != operations.end());
      assert(operations.find(owner)->second != NULL);
#endif
      Memoizable *memoizable = operations[owner];
#ifdef DEBUG_LEGION
      assert(memoizable != NULL);
#endif
      memoizable->complete_replay(events[rhs]);
    }

    //--------------------------------------------------------------------------
    std::string CompleteReplay::to_string(
                                 std::map<TraceLocalID,Memoizable*> &operations)
    //--------------------------------------------------------------------------
    {
      std::stringstream ss;
      ss << "operations[" << owner
         << "].complete_replay(events[" << rhs << "])    (op kind: "
         << Operation::op_names[operations[owner]->get_memoizable_kind()] 
         << ")";
      return ss.str();
    }

    /////////////////////////////////////////////////////////////
    // AcquireReplay
    /////////////////////////////////////////////////////////////

    //--------------------------------------------------------------------------
    AcquireReplay::AcquireReplay(PhysicalTemplate &tpl, unsigned lhs_,
                         unsigned rhs_, const TraceLocalID &tld,
                         const std::map<Reservation,bool> &reservations_)
      : Instruction(tpl, tld), reservations(reservations_), 
        lhs(lhs_), rhs(rhs_)
    //--------------------------------------------------------------------------
    {
#ifdef DEBUG_LEGION
      assert(tpl.operations.front().find(owner) != 
              tpl.operations.front().end());
      assert(lhs < tpl.events.size());
      assert(rhs < tpl.events.size());
#endif
    }

    //--------------------------------------------------------------------------
    void AcquireReplay::execute(std::vector<ApEvent> &events,
                                std::map<unsigned,ApUserEvent> &user_events,
                                std::map<TraceLocalID,Memoizable*> &operations)
      //--------------------------------------------------------------------------
    {
      ApEvent precondition = events[rhs];
      for (std::map<Reservation,bool>::const_iterator it = 
            reservations.begin(); it != reservations.end(); it++)
        precondition = 
          Runtime::acquire_ap_reservation(it->first, it->second, precondition);
      events[lhs] = precondition;
    }

    //--------------------------------------------------------------------------
    std::string AcquireReplay::to_string(
                                 std::map<TraceLocalID,Memoizable*> &operations)
    //--------------------------------------------------------------------------
    {
      std::stringstream ss;
      ss << "events[" << lhs << "] = acquire_reservations(events[" << rhs
         << "])   (owner: " << owner << ")"; 
      return ss.str();
    }

    /////////////////////////////////////////////////////////////
    // ReleaseReplay
    /////////////////////////////////////////////////////////////

    //--------------------------------------------------------------------------
    ReleaseReplay::ReleaseReplay(PhysicalTemplate &tpl,
                         unsigned rhs_, const TraceLocalID &tld,
                         const std::map<Reservation,bool> &reservations_)
      : Instruction(tpl, tld), reservations(reservations_), rhs(rhs_)
    //--------------------------------------------------------------------------
    {
#ifdef DEBUG_LEGION
      assert(tpl.operations.front().find(owner) != 
              tpl.operations.front().end());
      assert(rhs < tpl.events.size());
#endif
    }

    //--------------------------------------------------------------------------
    void ReleaseReplay::execute(std::vector<ApEvent> &events,
                                std::map<unsigned,ApUserEvent> &user_events,
                                std::map<TraceLocalID,Memoizable*> &operations)
    //--------------------------------------------------------------------------
    {
      const ApEvent precondition = events[rhs];
      for (std::map<Reservation,bool>::const_iterator it = 
            reservations.begin(); it != reservations.end(); it++)
        Runtime::release_reservation(it->first, precondition);
    }

    //--------------------------------------------------------------------------
    std::string ReleaseReplay::to_string(
                                 std::map<TraceLocalID,Memoizable*> &operations)
    //--------------------------------------------------------------------------
    {
      std::stringstream ss;
      ss << "operations[" << owner << "].release_reservations(events["
         << rhs << "])   (op kind: "
         << Operation::op_names[operations[owner]->get_memoizable_kind()] 
         << ")";
      return ss.str();
    }

    /////////////////////////////////////////////////////////////
    // BarrierArrival
    /////////////////////////////////////////////////////////////

    //--------------------------------------------------------------------------
    BarrierArrival::BarrierArrival(PhysicalTemplate &tpl, ApBarrier bar,
                                   unsigned _lhs, unsigned _rhs,
                                   size_t arrivals, bool collect)
      : Instruction(tpl, TraceLocalID(0,DomainPoint())), barrier(bar), 
        lhs(_lhs), rhs(_rhs), arrival_count(arrivals), collective(collect)
    //--------------------------------------------------------------------------
    {
#ifdef DEBUG_LEGION
      assert(lhs < tpl.events.size());
      assert(rhs < tpl.events.size());
#endif
    }

    //--------------------------------------------------------------------------
    BarrierArrival::~BarrierArrival(void)
    //--------------------------------------------------------------------------
    {
      // Destroy our barrier if we're not a collective barrier
      if (!collective)
        barrier.destroy_barrier();
    }

    //--------------------------------------------------------------------------
    void BarrierArrival::execute(std::vector<ApEvent> &events,
                                 std::map<unsigned,ApUserEvent> &user_events,
                                 std::map<TraceLocalID,Memoizable*> &operations)
    //--------------------------------------------------------------------------
    {
#ifdef DEBUG_LEGION
      assert(rhs < events.size());
      assert(lhs < events.size());
#endif
      Runtime::phase_barrier_arrive(barrier, arrival_count, events[rhs]);
      events[lhs] = barrier;
      if (!collective)
        Runtime::advance_barrier(barrier);
    }

    //--------------------------------------------------------------------------
    std::string BarrierArrival::to_string(
                                 std::map<TraceLocalID,Memoizable*> &operations)
    //--------------------------------------------------------------------------
    {
      std::stringstream ss; 
      ss << "events[" << lhs << "] = Runtime::phase_barrier_arrive("
         << std::hex << barrier.id << std::dec << ", events[" << rhs << "], "
         << "collective: " << (collective ? "yes" : "no") << ")";
      return ss.str();
    }

    //--------------------------------------------------------------------------
    ApBarrier BarrierArrival::record_subscribed_shard(ShardID remote_shard)
    //--------------------------------------------------------------------------
    {
#ifdef DEBUG_LEGION
      assert(!collective);
#endif
      subscribed_shards.push_back(remote_shard);
      return barrier;
    }

    //--------------------------------------------------------------------------
    void BarrierArrival::refresh_barrier(ApEvent key, 
                  std::map<ShardID,std::map<ApEvent,ApBarrier> > &notifications)
    //--------------------------------------------------------------------------
    {
#ifdef DEBUG_LEGION
      assert(!collective);
#endif
      // Destroy the old barrier
      barrier.destroy_barrier();
      // Make the new barrier
      barrier = ApBarrier(Realm::Barrier::create_barrier(1/*total arrivals*/));
      for (std::vector<ShardID>::const_iterator it = 
            subscribed_shards.begin(); it != subscribed_shards.end(); it++)
        notifications[*it][key] = barrier;
    }

    //--------------------------------------------------------------------------
    void BarrierArrival::remote_refresh_barrier(ApBarrier newbar)
    //--------------------------------------------------------------------------
    {
#ifdef DEBUG_LEGION
      assert(!collective);
      assert(subscribed_shards.empty()); 
#endif
      barrier = newbar;
    }

    //--------------------------------------------------------------------------
    void BarrierArrival::set_collective_barrier(ApBarrier newbar)
    //--------------------------------------------------------------------------
    {
#ifdef DEBUG_LEGION
      assert(collective);
#endif
      barrier = newbar;
    }

    /////////////////////////////////////////////////////////////
    // BarrierAdvance
    /////////////////////////////////////////////////////////////

    //--------------------------------------------------------------------------
    BarrierAdvance::BarrierAdvance(PhysicalTemplate &tpl,
                                   ApBarrier bar, unsigned _lhs) 
      : Instruction(tpl, TraceLocalID(0,DomainPoint())), barrier(bar), lhs(_lhs)
    //--------------------------------------------------------------------------
    {
#ifdef DEBUG_LEGION
      assert(lhs < tpl.events.size());
#endif
    }

    //--------------------------------------------------------------------------
    void BarrierAdvance::execute(std::vector<ApEvent> &events,
                                 std::map<unsigned,ApUserEvent> &user_events,
                                 std::map<TraceLocalID,Memoizable*> &operations)
    //--------------------------------------------------------------------------
    {
#ifdef DEBUG_LEGION
      assert(lhs < events.size());
#endif
      events[lhs] = barrier;
      Runtime::advance_barrier(barrier);
    }

    //--------------------------------------------------------------------------
    std::string BarrierAdvance::to_string(
                                 std::map<TraceLocalID,Memoizable*> &operations)
    //--------------------------------------------------------------------------
    {
      std::stringstream ss;
      ss << "events[" << lhs << "] = Runtime::barrier_advance("
         << std::hex << barrier.id << std::dec << ")";
      return ss.str();
    }

  }; // namespace Internal 
}; // namespace Legion
<|MERGE_RESOLUTION|>--- conflicted
+++ resolved
@@ -3529,7 +3529,6 @@
     void TraceConditionSet::dump_preconditions(void) const
     //--------------------------------------------------------------------------
     {
-<<<<<<< HEAD
 #ifdef DEBUG_LEGION
       assert(!regions.empty());
 #endif
@@ -3543,58 +3542,6 @@
           dump_view_set.insert(it->first, eit->first, it->second, mutator);
       dump_view_set.dump();
     }
-=======
-      // Reserve some events for merges to be added during fence elision
-      unsigned num_merges = 0;
-      for (std::vector<Instruction*>::iterator it = instructions.begin();
-           it != instructions.end(); ++it)
-        switch ((*it)->get_kind())
-        {
-          case ISSUE_COPY:
-            {
-              unsigned precondition_idx =
-                (*it)->as_issue_copy()->precondition_idx;
-              InstructionKind generator_kind =
-                instructions[precondition_idx]->get_kind();
-              num_merges += generator_kind != MERGE_EVENT;
-              break;
-            }
-          case ISSUE_FILL:
-            {
-              unsigned precondition_idx =
-                (*it)->as_issue_fill()->precondition_idx;
-              InstructionKind generator_kind =
-                instructions[precondition_idx]->get_kind();
-              num_merges += generator_kind != MERGE_EVENT;
-              break;
-            }
-          case ISSUE_INDIRECT:
-            {
-              unsigned precondition_idx =
-                (*it)->as_issue_indirect()->precondition_idx;
-              InstructionKind generator_kind =
-                instructions[precondition_idx]->get_kind();
-              num_merges += generator_kind != MERGE_EVENT;
-              break;
-            }
-          case COMPLETE_REPLAY:
-            {
-              unsigned completion_event_idx =
-                (*it)->as_complete_replay()->rhs;
-              InstructionKind generator_kind =
-                instructions[completion_event_idx]->get_kind();
-              num_merges += generator_kind != MERGE_EVENT;
-              break;
-            }
-          default:
-            {
-              break;
-            }
-        }
-
-      unsigned merge_starts = events.size();
-      events.resize(events.size() + num_merges);
->>>>>>> fb291868
 
     //--------------------------------------------------------------------------
     void TraceConditionSet::dump_anticonditions(void) const
@@ -3621,7 +3568,6 @@
 #ifdef DEBUG_LEGION
       assert(!regions.empty());
 #endif
-<<<<<<< HEAD
       TraceViewSet dump_view_set(forest, 0/*owner did*/,
           forest->get_tree(regions.front()->handle.get_tree_id()));
       LocalReferenceMutator mutator;
@@ -3677,14 +3623,6 @@
           if (!overlap)
             continue;
           analysis->traverse(it->first, overlap,deferral_events,applied_events);
-=======
-              break;
-            }
-          default:
-            {
-              break;
-            }
->>>>>>> fb291868
         }
         const RtEvent traversal_done = deferral_events.empty() ?
           RtEvent::NO_RT_EVENT : Runtime::merge_events(deferral_events);
@@ -3755,7 +3693,6 @@
             precondition_analyses.begin(); it != 
             precondition_analyses.end(); it++)
       {
-<<<<<<< HEAD
         if ((*it)->has_invalid())
           satisfied = false;
         if ((*it)->remove_reference())
@@ -3770,96 +3707,6 @@
           satisfied = false;
         if ((*it)->remove_reference())
           delete (*it);
-=======
-        Instruction *inst = instructions[idx];
-        InstructionKind kind = inst->get_kind();
-        used[idx] = kind != MERGE_EVENT;
-        switch (kind)
-        {
-          case MERGE_EVENT:
-            {
-              MergeEvent *merge = inst->as_merge_event();
-              std::set<unsigned> new_rhs;
-              bool changed = false;
-              for (std::set<unsigned>::iterator it = merge->rhs.begin();
-                   it != merge->rhs.end(); ++it)
-              {
-                Instruction *generator = instructions[gen[*it]];
-                if (generator ->get_kind() == MERGE_EVENT)
-                {
-                  MergeEvent *to_splice = generator->as_merge_event();
-                  new_rhs.insert(to_splice->rhs.begin(), to_splice->rhs.end());
-                  changed = true;
-                }
-                else
-                  new_rhs.insert(*it);
-              }
-              if (changed)
-                merge->rhs.swap(new_rhs);
-              break;
-            }
-          case TRIGGER_EVENT:
-            {
-              TriggerEvent *trigger = inst->as_trigger_event();
-              used[gen[trigger->rhs]] = true;
-              break;
-            }
-          case ISSUE_COPY:
-            {
-              IssueCopy *copy = inst->as_issue_copy();
-              used[gen[copy->precondition_idx]] = true;
-              break;
-            }
-          case ISSUE_FILL:
-            {
-              IssueFill *fill = inst->as_issue_fill();
-              used[gen[fill->precondition_idx]] = true;
-              break;
-            }
-          case ISSUE_INDIRECT:
-            {
-              IssueIndirect *indirect = inst->as_issue_indirect();
-              used[gen[indirect->precondition_idx]] = true;
-              break;
-            }
-          case SET_EFFECTS:
-            {
-              SetEffects *effects = inst->as_set_effects();
-              used[gen[effects->rhs]] = true;
-              break;
-            }
-          case COMPLETE_REPLAY:
-            {
-              CompleteReplay *complete = inst->as_complete_replay();
-              used[gen[complete->rhs]] = true;
-              break;
-            }
-          case ACQUIRE_REPLAY:
-            {
-              AcquireReplay *acquire = inst->as_acquire_replay();
-              used[gen[acquire->rhs]] = true;
-              break;
-            }
-          case RELEASE_REPLAY:
-            {
-              ReleaseReplay *release = inst->as_release_replay();
-              used[gen[release->rhs]] = true;
-              break;
-            }
-          case GET_TERM_EVENT:
-          case CREATE_AP_USER_EVENT:
-          case SET_OP_SYNC_EVENT:
-          case ASSIGN_FENCE_COMPLETION:
-            {
-              break;
-            }
-          default:
-            {
-              // unreachable
-              assert(false);
-            }
-        }
->>>>>>> fb291868
       }
       anticondition_analyses.clear();
       return satisfied;
@@ -4332,12 +4179,591 @@
       ops[tid] = memoizable;
     }
 
-<<<<<<< HEAD
     //--------------------------------------------------------------------------
     void PhysicalTemplate::execute_slice(unsigned slice_idx)
     //--------------------------------------------------------------------------
     {
-=======
+#ifdef DEBUG_LEGION
+      assert(slice_idx < slices.size());
+#endif
+      ApUserEvent fence = Runtime::create_ap_user_event(NULL);
+      const std::vector<TraceLocalID> &tasks = slice_tasks[slice_idx];
+      // should be able to read front() even while new maps for operations 
+      // are begin appended to the back of 'operations'
+      std::map<TraceLocalID,Memoizable*> &ops = operations.front();
+      for (unsigned idx = 0; idx < tasks.size(); ++idx)
+        ops[tasks[idx]]->get_operation()->set_execution_fence_event(fence);
+      std::vector<Instruction*> &instructions = slices[slice_idx];
+      for (std::vector<Instruction*>::const_iterator it = instructions.begin();
+           it != instructions.end(); ++it)
+        (*it)->execute(events, user_events, ops);
+      Runtime::trigger_event(NULL, fence);
+    }
+
+    //--------------------------------------------------------------------------
+    void PhysicalTemplate::issue_summary_operations(
+                                  InnerContext* context, Operation *invalidator)
+    //--------------------------------------------------------------------------
+    {
+      TraceSummaryOp *op = trace->runtime->get_available_summary_op();
+      op->initialize_summary(context, this, invalidator);
+#ifdef LEGION_SPY
+      LegionSpy::log_summary_op_creator(op->get_unique_op_id(),
+                                        invalidator->get_unique_op_id());
+#endif
+      op->execute_dependence_analysis();
+    }
+
+    //--------------------------------------------------------------------------
+    void PhysicalTemplate::finalize(InnerContext *context, UniqueID opid,
+                                    bool has_blocking_call, ReplTraceOp *op)
+    //--------------------------------------------------------------------------
+    {
+      trigger_recording_done();
+      recording = false;
+      replayable = check_replayable(op, context, opid, has_blocking_call);
+
+      if (!replayable)
+      {
+        if (trace->runtime->dump_physical_traces)
+        {
+          optimize(op, true/*do transitive reduction inline*/);
+          dump_template();
+        }
+        if (!remote_memos.empty())
+          release_remote_memos();
+        return;
+      }
+      optimize(op, false/*do transitive reduction inline*/);
+      size_t num_events = events.size();
+      events.clear();
+      events.resize(num_events);
+      event_map.clear();
+      if (!remote_memos.empty())
+        release_remote_memos();
+      // Defer performing the transitive reduction because it might
+      // be expensive (see comment above)
+      if (!trace->runtime->no_trace_optimization)
+      {
+        TransitiveReductionArgs args(this);
+        transitive_reduction_done = trace->runtime->issue_runtime_meta_task(
+                                          args, LG_THROUGHPUT_WORK_PRIORITY);
+      }
+      // Can dump now if we're not deferring the transitive reduction
+      else if (trace->runtime->dump_physical_traces)
+        dump_template();
+      // Can't pop the operations since we might still need them
+      // for when we dump the template
+      operations.pop_front();
+    }
+
+    //--------------------------------------------------------------------------
+    void PhysicalTemplate::optimize(ReplTraceOp *op, 
+                                    bool do_transitive_reduction)
+    //--------------------------------------------------------------------------
+    {
+      std::vector<unsigned> gen;
+      if (!(trace->runtime->no_trace_optimization ||
+            trace->runtime->no_fence_elision))
+        elide_fences(gen, op);
+      else
+      {
+#ifdef DEBUG_LEGION
+        assert(instructions.size() == events.size());
+#endif
+        gen.resize(events.size());
+        for (unsigned idx = 0; idx < events.size(); ++idx)
+          gen[idx] = idx;
+      }
+      if (!trace->runtime->no_trace_optimization)
+      {
+        propagate_merges(gen);
+        if (do_transitive_reduction)
+          transitive_reduction(false/*deferred*/);
+        propagate_copies(&gen);
+        eliminate_dead_code(gen);
+      }
+      prepare_parallel_replay(gen);
+      push_complete_replays();
+    }
+
+    //--------------------------------------------------------------------------
+    void PhysicalTemplate::elide_fences(std::vector<unsigned> &gen, 
+                                        ReplTraceOp *op)
+    //--------------------------------------------------------------------------
+    {
+      // Reserve some events for merges to be added during fence elision
+      unsigned num_merges = 0;
+      for (std::vector<Instruction*>::iterator it = instructions.begin();
+           it != instructions.end(); ++it)
+        switch ((*it)->get_kind())
+        {
+          case ISSUE_COPY:
+            {
+              unsigned precondition_idx =
+                (*it)->as_issue_copy()->precondition_idx;
+              InstructionKind generator_kind =
+                instructions[precondition_idx]->get_kind();
+              num_merges += generator_kind != MERGE_EVENT;
+              break;
+            }
+          case ISSUE_INDIRECT:
+            {
+              unsigned precondition_idx =
+                (*it)->as_issue_indirect()->precondition_idx;
+              InstructionKind generator_kind =
+                instructions[precondition_idx]->get_kind();
+              num_merges += generator_kind != MERGE_EVENT;
+              break;
+            }
+          case ISSUE_FILL:
+            {
+              unsigned precondition_idx =
+                (*it)->as_issue_fill()->precondition_idx;
+              InstructionKind generator_kind =
+                instructions[precondition_idx]->get_kind();
+              num_merges += generator_kind != MERGE_EVENT;
+              break;
+            }
+          case COMPLETE_REPLAY:
+            {
+              unsigned completion_event_idx =
+                (*it)->as_complete_replay()->rhs;
+              InstructionKind generator_kind =
+                instructions[completion_event_idx]->get_kind();
+              num_merges += generator_kind != MERGE_EVENT;
+              break;
+            }
+          default:
+            {
+              break;
+            }
+        }
+
+      unsigned merge_starts = events.size();
+      events.resize(events.size() + num_merges);
+
+      elide_fences_pre_sync(op);
+
+      // We are now going to break the invariant that
+      // the generator of events[idx] is instructions[idx].
+      // After fence elision, the generator of events[idx] is
+      // instructions[gen[idx]].
+      gen.resize(events.size());
+      std::vector<Instruction*> new_instructions;
+
+      for (unsigned idx = 0; idx < instructions.size(); ++idx)
+      {
+        Instruction *inst = instructions[idx];
+        InstructionKind kind = inst->get_kind();
+        std::set<unsigned> users;
+        unsigned *precondition_idx = NULL;
+        std::set<RtEvent> ready_events;
+        switch (kind)
+        {
+          case COMPLETE_REPLAY:
+            {
+              CompleteReplay *replay = inst->as_complete_replay();
+              std::map<TraceLocalID, ViewExprs>::iterator finder =
+                op_views.find(replay->owner);
+              if (finder == op_views.end()) break;
+              find_all_last_users(finder->second, users, ready_events);
+              precondition_idx = &replay->rhs;
+              break;
+            }
+          case ISSUE_COPY:
+            {
+              IssueCopy *copy = inst->as_issue_copy();
+              std::map<unsigned, ViewExprs>::iterator finder =
+                copy_views.find(copy->lhs);
+#ifdef DEBUG_LEGION
+              assert(finder != copy_views.end());
+#endif
+              find_all_last_users(finder->second, users, ready_events);
+              precondition_idx = &copy->precondition_idx;
+              break;
+            }
+          case ISSUE_INDIRECT:
+            {
+              IssueIndirect *indirect = inst->as_issue_indirect();
+              std::map<unsigned, ViewExprs>::iterator finder =
+                copy_views.find(indirect->lhs);
+#ifdef DEBUG_LEGION
+              assert(finder != copy_views.end());
+#endif
+              find_all_last_users(finder->second, users, ready_events);
+              // This is super subtle: for indirections that are
+              // working collectively together on a set of indirect
+              // source or destination instances, we actually have
+              // a fan-in event construction. The indirect->precondition_idx
+              // points to the result of that fan-in tree which is not
+              // what we want to update here. We instead want to update
+              // the set of preconditions for our local instances for this
+              // part of the indirect which feed into the collective event
+              // tree construction. The local fan-in event is stored at
+              // indirect->trace_pre_idx so use that instead for this
+              precondition_idx = &indirect->tracing_pre_idx;
+#ifdef DEBUG_LEGION
+              // The tracing pre idx better be a merge event because
+              // we can't have it changing locations in the trace
+              assert(instructions[indirect->tracing_pre_idx]->get_kind() ==
+                      MERGE_EVENT);
+#endif
+              break;
+            }
+          case ISSUE_FILL:
+            {
+              IssueFill *fill = inst->as_issue_fill();
+              std::map<unsigned, ViewExprs>::iterator finder =
+                copy_views.find(fill->lhs);
+#ifdef DEBUG_LEGION
+              assert(finder != copy_views.end());
+#endif
+              find_all_last_users(finder->second, users, ready_events);
+              precondition_idx = &fill->precondition_idx;
+              break;
+            }
+          default:
+            {
+              break;
+            }
+        }
+        // If we have any ready events then wait for them to be ready
+        if (!ready_events.empty())
+        {
+          const RtEvent wait_on = Runtime::merge_events(ready_events);
+          if (wait_on.exists() && !wait_on.has_triggered())
+            wait_on.wait();
+        }
+        // Now see if we have any users to update
+        if (users.size() > 0)
+        {
+          Instruction *generator_inst = instructions[*precondition_idx];
+          if (generator_inst->get_kind() == MERGE_EVENT)
+          {
+            MergeEvent *merge = generator_inst->as_merge_event();
+            merge->rhs.insert(users.begin(), users.end());
+          }
+          else
+          {
+            unsigned merging_event_idx = merge_starts++;
+            if (*precondition_idx != fence_completion_id)
+              users.insert(*precondition_idx);
+            gen[merging_event_idx] = new_instructions.size();
+            new_instructions.push_back(
+                new MergeEvent(*this, merging_event_idx, users,
+                               generator_inst->owner));
+            *precondition_idx = merging_event_idx;
+          }
+        }
+        gen[idx] = new_instructions.size();
+        new_instructions.push_back(inst);
+      }
+      instructions.swap(new_instructions);
+      new_instructions.clear();
+      elide_fences_post_sync(op);
+      // If we added events for fence elision then resize events so that
+      // all the new events from a previous trace are generated by the 
+      // fence instruction at the beginning of the template
+      if (events.size() > gen.size())
+        gen.resize(events.size(), 0/*fence instruction*/);
+    }
+
+    //--------------------------------------------------------------------------
+    void PhysicalTemplate::propagate_merges(std::vector<unsigned> &gen)
+    //--------------------------------------------------------------------------
+    {
+      std::vector<Instruction*> new_instructions;
+      std::vector<bool> used(instructions.size(), false);
+
+      for (unsigned idx = 0; idx < instructions.size(); ++idx)
+      {
+        Instruction *inst = instructions[idx];
+        InstructionKind kind = inst->get_kind();
+        used[idx] = kind != MERGE_EVENT;
+        switch (kind)
+        {
+          case MERGE_EVENT:
+            {
+              MergeEvent *merge = inst->as_merge_event();
+              std::set<unsigned> new_rhs;
+              bool changed = false;
+              for (std::set<unsigned>::iterator it = merge->rhs.begin();
+                   it != merge->rhs.end(); ++it)
+              {
+                Instruction *generator = instructions[gen[*it]];
+                if (generator ->get_kind() == MERGE_EVENT)
+                {
+                  MergeEvent *to_splice = generator->as_merge_event();
+                  new_rhs.insert(to_splice->rhs.begin(), to_splice->rhs.end());
+                  changed = true;
+                }
+                else
+                  new_rhs.insert(*it);
+              }
+              if (changed)
+                merge->rhs.swap(new_rhs);
+              break;
+            }
+          case TRIGGER_EVENT:
+            {
+              TriggerEvent *trigger = inst->as_trigger_event();
+              used[gen[trigger->rhs]] = true;
+              break;
+            }
+          case BARRIER_ARRIVAL:
+            {
+              BarrierArrival *arrival = inst->as_barrier_arrival();
+              used[gen[arrival->rhs]] = true;
+              break;
+            }
+          case ISSUE_COPY:
+            {
+              IssueCopy *copy = inst->as_issue_copy();
+              used[gen[copy->precondition_idx]] = true;
+              break;
+            }
+          case ISSUE_INDIRECT:
+            {
+              // See comment in elide_fences for why we use
+              // tracing_pre_idx instead of precondition_idx
+              IssueIndirect *indirect = inst->as_issue_indirect();
+              used[gen[indirect->tracing_pre_idx]] = true;
+              break;
+            }
+          case ISSUE_FILL:
+            {
+              IssueFill *fill = inst->as_issue_fill();
+              used[gen[fill->precondition_idx]] = true;
+              break;
+            }
+          case SET_EFFECTS:
+            {
+              SetEffects *effects = inst->as_set_effects();
+              used[gen[effects->rhs]] = true;
+              break;
+            }
+          case COMPLETE_REPLAY:
+            {
+              CompleteReplay *complete = inst->as_complete_replay();
+              used[gen[complete->rhs]] = true;
+              break;
+            }
+          case ACQUIRE_REPLAY:
+            {
+              AcquireReplay *acquire = inst->as_acquire_replay();
+              used[gen[acquire->rhs]] = true;
+              break;
+            }
+          case RELEASE_REPLAY:
+            {
+              ReleaseReplay *release = inst->as_release_replay();
+              used[gen[release->rhs]] = true;
+              break;
+            }
+          case GET_TERM_EVENT:
+          case CREATE_AP_USER_EVENT:
+          case SET_OP_SYNC_EVENT:
+          case ASSIGN_FENCE_COMPLETION:
+          case BARRIER_ADVANCE:
+            {
+              break;
+            }
+          default:
+            {
+              // unreachable
+              assert(false);
+            }
+        }
+      }
+      std::vector<unsigned> inv_gen(instructions.size(), -1U);
+      for (unsigned idx = 0; idx < gen.size(); ++idx)
+      {
+        unsigned g = gen[idx];
+#ifdef DEBUG_LEGION
+        assert(inv_gen[g] == -1U || g == fence_completion_id);
+#endif
+        if (g != -1U && g < instructions.size() && inv_gen[g] == -1U)
+          inv_gen[g] = idx;
+      }
+      std::vector<Instruction*> to_delete;
+      std::vector<unsigned> new_gen(gen.size(), -1U);
+      initialize_generators(new_gen);
+      for (unsigned idx = 0; idx < instructions.size(); ++idx)
+        if (used[idx])
+        {
+          Instruction *inst = instructions[idx];
+          if (!trace->runtime->no_fence_elision)
+          {
+            if (inst->get_kind() == MERGE_EVENT)
+            {
+              MergeEvent *merge = inst->as_merge_event();
+              if (merge->rhs.size() > 1)
+                merge->rhs.erase(fence_completion_id);
+            }
+          }
+          unsigned e = inv_gen[idx];
+#ifdef DEBUG_LEGION
+          assert(e == -1U || (e < new_gen.size() && new_gen[e] == -1U));
+#endif
+          if (e != -1U)
+            new_gen[e] = new_instructions.size();
+          new_instructions.push_back(inst);
+        }
+        else
+          to_delete.push_back(instructions[idx]);
+      instructions.swap(new_instructions);
+      gen.swap(new_gen);
+      for (unsigned idx = 0; idx < to_delete.size(); ++idx)
+        delete to_delete[idx];
+    }
+
+    //--------------------------------------------------------------------------
+    void PhysicalTemplate::initialize_generators(std::vector<unsigned> &new_gen)
+    //--------------------------------------------------------------------------
+    {
+      for (std::map<unsigned, unsigned>::iterator it = 
+            frontiers.begin(); it != frontiers.end(); ++it)
+        new_gen[it->second] = 0;
+    }
+
+    //--------------------------------------------------------------------------
+    void PhysicalTemplate::initialize_eliminate_dead_code_frontiers(
+                      const std::vector<unsigned> &gen, std::vector<bool> &used)
+    //--------------------------------------------------------------------------
+    {
+      for (std::map<unsigned, unsigned>::iterator it = frontiers.begin();
+          it != frontiers.end(); ++it)
+      {
+        unsigned g = gen[it->first];
+        if (g != -1U && g < instructions.size())
+          used[g] = true;
+      }
+    }
+
+    //--------------------------------------------------------------------------
+    void PhysicalTemplate::prepare_parallel_replay(
+                                               const std::vector<unsigned> &gen)
+    //--------------------------------------------------------------------------
+    {
+      slices.resize(replay_parallelism);
+      slice_tasks.resize(replay_parallelism);
+      std::map<TraceLocalID, unsigned> slice_indices_by_owner;
+      std::vector<unsigned> slice_indices_by_inst;
+      slice_indices_by_inst.resize(instructions.size());
+
+#ifdef DEBUG_LEGION
+      for (unsigned idx = 1; idx < instructions.size(); ++idx)
+        slice_indices_by_inst[idx] = -1U;
+#endif
+      bool round_robin_for_tasks = false;
+
+      std::set<Processor> distinct_targets;
+      for (CachedMappings::iterator it = cached_mappings.begin(); it !=
+           cached_mappings.end(); ++it)
+        distinct_targets.insert(it->second.target_procs[0]);
+      round_robin_for_tasks = distinct_targets.size() < replay_parallelism;
+
+      unsigned next_slice_id = 0;
+      for (std::map<TraceLocalID,std::pair<unsigned,bool> >::const_iterator 
+            it = memo_entries.begin(); it != memo_entries.end(); ++it)
+      {
+        unsigned slice_index = -1U;
+        if (!round_robin_for_tasks && it->second.second)
+        {
+          CachedMappings::iterator finder = cached_mappings.find(it->first);
+#ifdef DEBUG_LEGION
+          assert(finder != cached_mappings.end());
+          assert(finder->second.target_procs.size() > 0);
+#endif
+          slice_index =
+            finder->second.target_procs[0].id % replay_parallelism;
+        }
+        else
+        {
+#ifdef DEBUG_LEGION
+          assert(slice_indices_by_owner.find(it->first) ==
+              slice_indices_by_owner.end());
+#endif
+          slice_index = next_slice_id;
+          next_slice_id = (next_slice_id + 1) % replay_parallelism;
+        }
+
+#ifdef DEBUG_LEGION
+        assert(slice_index != -1U);
+#endif
+        slice_indices_by_owner[it->first] = slice_index;
+        if (it->second.second)
+          slice_tasks[slice_index].push_back(it->first);
+      }
+      // Keep track of these so that we don't end up leaking them
+      std::vector<Instruction*> crossing_instructions;
+      std::map<unsigned,std::pair<unsigned,unsigned> > crossing_counts;
+      for (unsigned idx = 1; idx < instructions.size(); ++idx)
+      {
+        Instruction *inst = instructions[idx];
+        const TraceLocalID &owner = inst->owner;
+        std::map<TraceLocalID, unsigned>::iterator finder =
+          slice_indices_by_owner.find(owner);
+        unsigned slice_index = -1U;
+        if (finder != slice_indices_by_owner.end())
+          slice_index = finder->second;
+        else
+        {
+          slice_index = next_slice_id;
+          next_slice_id = (next_slice_id + 1) % replay_parallelism;
+        }
+        slices[slice_index].push_back(inst);
+        slice_indices_by_inst[idx] = slice_index;
+
+        if (inst->get_kind() == MERGE_EVENT)
+        {
+          MergeEvent *merge = inst->as_merge_event();
+          unsigned crossing_found = false;
+          std::set<unsigned> new_rhs;
+          for (std::set<unsigned>::iterator it = merge->rhs.begin();
+               it != merge->rhs.end(); ++it)
+          {
+            unsigned rh = *it;
+            if (gen[rh] == 0)
+              new_rhs.insert(rh);
+            else
+            {
+#ifdef DEBUG_LEGION
+              assert(gen[rh] != -1U);
+#endif
+              unsigned generator_slice = slice_indices_by_inst[gen[rh]];
+#ifdef DEBUG_LEGION
+              assert(generator_slice != -1U);
+#endif
+              if (generator_slice != slice_index)
+              {
+                crossing_found = true;
+                std::map<unsigned, std::pair<unsigned,unsigned> >::iterator
+                  finder = crossing_counts.find(rh);
+                if (finder != crossing_counts.end())
+                {
+                  new_rhs.insert(finder->second.first);
+                  finder->second.second += 1;
+                }
+                else
+                {
+                  unsigned new_crossing_event = events.size();
+                  events.resize(events.size() + 1);
+                  crossing_counts[rh] = 
+                    std::pair<unsigned,unsigned>(new_crossing_event,1/*count*/);
+                  new_rhs.insert(new_crossing_event);
+                  TriggerEvent *crossing = new TriggerEvent(*this,
+                      new_crossing_event, rh, instructions[gen[rh]]->owner);
+                  slices[generator_slice].push_back(crossing);
+                  crossing_instructions.push_back(crossing);
+                }
+              }
+              else
+                new_rhs.insert(rh);
+            }
+          }
+
           if (crossing_found)
             merge->rhs.swap(new_rhs);
         }
@@ -4351,19 +4777,24 @@
                 event_to_check = &inst->as_trigger_event()->rhs;
                 break;
               }
+            case BARRIER_ARRIVAL:
+              {
+                event_to_check = &inst->as_barrier_arrival()->rhs;
+                break;
+              }
             case ISSUE_COPY:
               {
                 event_to_check = &inst->as_issue_copy()->precondition_idx;
                 break;
               }
+            case ISSUE_INDIRECT:
+              {
+                event_to_check = &inst->as_issue_indirect()->precondition_idx;
+                break;
+              }
             case ISSUE_FILL:
               {
                 event_to_check = &inst->as_issue_fill()->precondition_idx;
-                break;
-              }
-            case ISSUE_INDIRECT:
-              {
-                event_to_check = &inst->as_issue_indirect()->precondition_idx;
                 break;
               }
             case SET_EFFECTS:
@@ -4395,694 +4826,6 @@
           {
             unsigned ev = *event_to_check;
             unsigned g = gen[ev];
->>>>>>> fb291868
-#ifdef DEBUG_LEGION
-      assert(slice_idx < slices.size());
-#endif
-      ApUserEvent fence = Runtime::create_ap_user_event(NULL);
-      const std::vector<TraceLocalID> &tasks = slice_tasks[slice_idx];
-      // should be able to read front() even while new maps for operations 
-      // are begin appended to the back of 'operations'
-      std::map<TraceLocalID,Memoizable*> &ops = operations.front();
-      for (unsigned idx = 0; idx < tasks.size(); ++idx)
-        ops[tasks[idx]]->get_operation()->set_execution_fence_event(fence);
-      std::vector<Instruction*> &instructions = slices[slice_idx];
-      for (std::vector<Instruction*>::const_iterator it = instructions.begin();
-           it != instructions.end(); ++it)
-        (*it)->execute(events, user_events, ops);
-      Runtime::trigger_event(NULL, fence);
-    }
-
-    //--------------------------------------------------------------------------
-    void PhysicalTemplate::issue_summary_operations(
-                                  InnerContext* context, Operation *invalidator)
-    //--------------------------------------------------------------------------
-    {
-      TraceSummaryOp *op = trace->runtime->get_available_summary_op();
-      op->initialize_summary(context, this, invalidator);
-#ifdef LEGION_SPY
-      LegionSpy::log_summary_op_creator(op->get_unique_op_id(),
-                                        invalidator->get_unique_op_id());
-#endif
-      op->execute_dependence_analysis();
-    }
-
-    //--------------------------------------------------------------------------
-    void PhysicalTemplate::finalize(InnerContext *context, UniqueID opid,
-                                    bool has_blocking_call, ReplTraceOp *op)
-    //--------------------------------------------------------------------------
-    {
-      trigger_recording_done();
-      recording = false;
-      replayable = check_replayable(op, context, opid, has_blocking_call);
-
-      if (!replayable)
-      {
-        if (trace->runtime->dump_physical_traces)
-        {
-          optimize(op, true/*do transitive reduction inline*/);
-          dump_template();
-        }
-        if (!remote_memos.empty())
-          release_remote_memos();
-        return;
-      }
-      optimize(op, false/*do transitive reduction inline*/);
-      size_t num_events = events.size();
-      events.clear();
-      events.resize(num_events);
-      event_map.clear();
-      if (!remote_memos.empty())
-        release_remote_memos();
-      // Defer performing the transitive reduction because it might
-      // be expensive (see comment above)
-      if (!trace->runtime->no_trace_optimization)
-      {
-        TransitiveReductionArgs args(this);
-        transitive_reduction_done = trace->runtime->issue_runtime_meta_task(
-                                          args, LG_THROUGHPUT_WORK_PRIORITY);
-      }
-      // Can dump now if we're not deferring the transitive reduction
-      else if (trace->runtime->dump_physical_traces)
-        dump_template();
-      // Can't pop the operations since we might still need them
-      // for when we dump the template
-      operations.pop_front();
-    }
-
-    //--------------------------------------------------------------------------
-    void PhysicalTemplate::optimize(ReplTraceOp *op, 
-                                    bool do_transitive_reduction)
-    //--------------------------------------------------------------------------
-    {
-      std::vector<unsigned> gen;
-      if (!(trace->runtime->no_trace_optimization ||
-            trace->runtime->no_fence_elision))
-        elide_fences(gen, op);
-      else
-      {
-#ifdef DEBUG_LEGION
-        assert(instructions.size() == events.size());
-#endif
-        gen.resize(events.size());
-        for (unsigned idx = 0; idx < events.size(); ++idx)
-          gen[idx] = idx;
-      }
-      if (!trace->runtime->no_trace_optimization)
-      {
-        propagate_merges(gen);
-        if (do_transitive_reduction)
-          transitive_reduction(false/*deferred*/);
-        propagate_copies(&gen);
-        eliminate_dead_code(gen);
-      }
-      prepare_parallel_replay(gen);
-      push_complete_replays();
-    }
-
-    //--------------------------------------------------------------------------
-    void PhysicalTemplate::elide_fences(std::vector<unsigned> &gen, 
-                                        ReplTraceOp *op)
-    //--------------------------------------------------------------------------
-    {
-      // Reserve some events for merges to be added during fence elision
-      unsigned num_merges = 0;
-      for (std::vector<Instruction*>::iterator it = instructions.begin();
-           it != instructions.end(); ++it)
-        switch ((*it)->get_kind())
-        {
-          case ISSUE_COPY:
-            {
-              unsigned precondition_idx =
-                (*it)->as_issue_copy()->precondition_idx;
-              InstructionKind generator_kind =
-                instructions[precondition_idx]->get_kind();
-              num_merges += generator_kind != MERGE_EVENT;
-              break;
-            }
-          case ISSUE_INDIRECT:
-            {
-              unsigned precondition_idx =
-                (*it)->as_issue_indirect()->precondition_idx;
-              InstructionKind generator_kind =
-                instructions[precondition_idx]->get_kind();
-              num_merges += generator_kind != MERGE_EVENT;
-              break;
-            }
-          case ISSUE_FILL:
-            {
-              unsigned precondition_idx =
-                (*it)->as_issue_fill()->precondition_idx;
-              InstructionKind generator_kind =
-                instructions[precondition_idx]->get_kind();
-              num_merges += generator_kind != MERGE_EVENT;
-              break;
-            }
-          case COMPLETE_REPLAY:
-            {
-              unsigned completion_event_idx =
-                (*it)->as_complete_replay()->rhs;
-              InstructionKind generator_kind =
-                instructions[completion_event_idx]->get_kind();
-              num_merges += generator_kind != MERGE_EVENT;
-              break;
-            }
-<<<<<<< HEAD
-#ifdef LEGION_GPU_REDUCTIONS
-        case GPU_REDUCTION:
-            {
-              unsigned precondition_idx =
-                (*it)->as_gpu_reduction()->precondition_idx;
-              InstructionKind generator_kind =
-                instructions[precondition_idx]->get_kind();
-              num_merges += generator_kind != MERGE_EVENT;
-              break;
-            }
-#endif
-          default:
-=======
-          case SET_OP_SYNC_EVENT :
->>>>>>> fb291868
-            {
-              break;
-            }
-        }
-
-      unsigned merge_starts = events.size();
-      events.resize(events.size() + num_merges);
-
-      elide_fences_pre_sync(op);
-
-      // We are now going to break the invariant that
-      // the generator of events[idx] is instructions[idx].
-      // After fence elision, the generator of events[idx] is
-      // instructions[gen[idx]].
-      gen.resize(events.size());
-      std::vector<Instruction*> new_instructions;
-
-      for (unsigned idx = 0; idx < instructions.size(); ++idx)
-      {
-        Instruction *inst = instructions[idx];
-        InstructionKind kind = inst->get_kind();
-        std::set<unsigned> users;
-        unsigned *precondition_idx = NULL;
-        std::set<RtEvent> ready_events;
-        switch (kind)
-        {
-          case COMPLETE_REPLAY:
-            {
-              CompleteReplay *replay = inst->as_complete_replay();
-              std::map<TraceLocalID, ViewExprs>::iterator finder =
-                op_views.find(replay->owner);
-              if (finder == op_views.end()) break;
-              find_all_last_users(finder->second, users, ready_events);
-              precondition_idx = &replay->rhs;
-              break;
-            }
-          case ISSUE_COPY:
-            {
-              IssueCopy *copy = inst->as_issue_copy();
-              std::map<unsigned, ViewExprs>::iterator finder =
-                copy_views.find(copy->lhs);
-#ifdef DEBUG_LEGION
-              assert(finder != copy_views.end());
-#endif
-              find_all_last_users(finder->second, users, ready_events);
-              precondition_idx = &copy->precondition_idx;
-              break;
-            }
-          case ISSUE_INDIRECT:
-            {
-              IssueIndirect *indirect = inst->as_issue_indirect();
-              std::map<unsigned, ViewExprs>::iterator finder =
-                copy_views.find(indirect->lhs);
-#ifdef DEBUG_LEGION
-              assert(finder != copy_views.end());
-#endif
-              find_all_last_users(finder->second, users, ready_events);
-              // This is super subtle: for indirections that are
-              // working collectively together on a set of indirect
-              // source or destination instances, we actually have
-              // a fan-in event construction. The indirect->precondition_idx
-              // points to the result of that fan-in tree which is not
-              // what we want to update here. We instead want to update
-              // the set of preconditions for our local instances for this
-              // part of the indirect which feed into the collective event
-              // tree construction. The local fan-in event is stored at
-              // indirect->trace_pre_idx so use that instead for this
-              precondition_idx = &indirect->tracing_pre_idx;
-#ifdef DEBUG_LEGION
-              // The tracing pre idx better be a merge event because
-              // we can't have it changing locations in the trace
-              assert(instructions[indirect->tracing_pre_idx]->get_kind() ==
-                      MERGE_EVENT);
-#endif
-              break;
-            }
-          case ISSUE_FILL:
-            {
-              IssueFill *fill = inst->as_issue_fill();
-              std::map<unsigned, ViewExprs>::iterator finder =
-                copy_views.find(fill->lhs);
-#ifdef DEBUG_LEGION
-              assert(finder != copy_views.end());
-#endif
-              find_all_last_users(finder->second, users, ready_events);
-              precondition_idx = &fill->precondition_idx;
-              break;
-            }
-#ifdef LEGION_GPU_REDUCTIONS
-          case GPU_REDUCTION:
-            {
-              GPUReduction *reduction = inst->as_gpu_reduction();
-              std::map<unsigned, ViewExprs>::iterator finder =
-                copy_views.find(reduction->lhs);
-#ifdef DEBUG_LEGION
-              assert(finder != copy_views.end());
-#endif
-              find_all_last_users(finder->second, users, ready_events);
-              precondition_idx = &reduction->precondition_idx;
-              break;
-            }
-#endif
-          default:
-            {
-              break;
-            }
-        }
-        // If we have any ready events then wait for them to be ready
-        if (!ready_events.empty())
-        {
-          const RtEvent wait_on = Runtime::merge_events(ready_events);
-          if (wait_on.exists() && !wait_on.has_triggered())
-            wait_on.wait();
-        }
-        // Now see if we have any users to update
-        if (users.size() > 0)
-        {
-          Instruction *generator_inst = instructions[*precondition_idx];
-          if (generator_inst->get_kind() == MERGE_EVENT)
-          {
-            MergeEvent *merge = generator_inst->as_merge_event();
-            merge->rhs.insert(users.begin(), users.end());
-          }
-          else
-          {
-            unsigned merging_event_idx = merge_starts++;
-            if (*precondition_idx != fence_completion_id)
-              users.insert(*precondition_idx);
-            gen[merging_event_idx] = new_instructions.size();
-            new_instructions.push_back(
-                new MergeEvent(*this, merging_event_idx, users,
-                               generator_inst->owner));
-            *precondition_idx = merging_event_idx;
-          }
-        }
-        gen[idx] = new_instructions.size();
-        new_instructions.push_back(inst);
-      }
-      instructions.swap(new_instructions);
-      new_instructions.clear();
-      elide_fences_post_sync(op);
-      // If we added events for fence elision then resize events so that
-      // all the new events from a previous trace are generated by the 
-      // fence instruction at the beginning of the template
-      if (events.size() > gen.size())
-        gen.resize(events.size(), 0/*fence instruction*/);
-    }
-
-    //--------------------------------------------------------------------------
-    void PhysicalTemplate::propagate_merges(std::vector<unsigned> &gen)
-    //--------------------------------------------------------------------------
-    {
-      std::vector<Instruction*> new_instructions;
-      std::vector<bool> used(instructions.size(), false);
-
-      for (unsigned idx = 0; idx < instructions.size(); ++idx)
-      {
-        Instruction *inst = instructions[idx];
-        InstructionKind kind = inst->get_kind();
-        used[idx] = kind != MERGE_EVENT;
-        switch (kind)
-        {
-          case MERGE_EVENT:
-            {
-              MergeEvent *merge = inst->as_merge_event();
-              std::set<unsigned> new_rhs;
-              bool changed = false;
-              for (std::set<unsigned>::iterator it = merge->rhs.begin();
-                   it != merge->rhs.end(); ++it)
-              {
-                Instruction *generator = instructions[gen[*it]];
-                if (generator ->get_kind() == MERGE_EVENT)
-                {
-                  MergeEvent *to_splice = generator->as_merge_event();
-                  new_rhs.insert(to_splice->rhs.begin(), to_splice->rhs.end());
-                  changed = true;
-                }
-                else
-                  new_rhs.insert(*it);
-              }
-              if (changed)
-                merge->rhs.swap(new_rhs);
-              break;
-            }
-          case TRIGGER_EVENT:
-            {
-              TriggerEvent *trigger = inst->as_trigger_event();
-              used[gen[trigger->rhs]] = true;
-              break;
-            }
-          case BARRIER_ARRIVAL:
-            {
-              BarrierArrival *arrival = inst->as_barrier_arrival();
-              used[gen[arrival->rhs]] = true;
-              break;
-            }
-          case ISSUE_COPY:
-            {
-              IssueCopy *copy = inst->as_issue_copy();
-              used[gen[copy->precondition_idx]] = true;
-              break;
-            }
-          case ISSUE_INDIRECT:
-            {
-              // See comment in elide_fences for why we use
-              // tracing_pre_idx instead of precondition_idx
-              IssueIndirect *indirect = inst->as_issue_indirect();
-              used[gen[indirect->tracing_pre_idx]] = true;
-              break;
-            }
-          case ISSUE_FILL:
-            {
-              IssueFill *fill = inst->as_issue_fill();
-              used[gen[fill->precondition_idx]] = true;
-              break;
-            }
-#ifdef LEGION_GPU_REDUCTIONS
-          case GPU_REDUCTION:
-            {
-              GPUReduction *reduction = inst->as_gpu_reduction();
-              used[gen[reduction->precondition_idx]] = true;
-              break;
-            }
-#endif
-          case SET_EFFECTS:
-            {
-              SetEffects *effects = inst->as_set_effects();
-              used[gen[effects->rhs]] = true;
-              break;
-            }
-          case COMPLETE_REPLAY:
-            {
-              CompleteReplay *complete = inst->as_complete_replay();
-              used[gen[complete->rhs]] = true;
-              break;
-            }
-          case ACQUIRE_REPLAY:
-            {
-              AcquireReplay *acquire = inst->as_acquire_replay();
-              used[gen[acquire->rhs]] = true;
-              break;
-            }
-          case RELEASE_REPLAY:
-            {
-              ReleaseReplay *release = inst->as_release_replay();
-              used[gen[release->rhs]] = true;
-              break;
-            }
-          case GET_TERM_EVENT:
-          case CREATE_AP_USER_EVENT:
-          case SET_OP_SYNC_EVENT:
-          case ASSIGN_FENCE_COMPLETION:
-          case BARRIER_ADVANCE:
-            {
-              break;
-            }
-          default:
-            {
-              // unreachable
-              assert(false);
-            }
-        }
-      }
-      std::vector<unsigned> inv_gen(instructions.size(), -1U);
-      for (unsigned idx = 0; idx < gen.size(); ++idx)
-      {
-        unsigned g = gen[idx];
-#ifdef DEBUG_LEGION
-        assert(inv_gen[g] == -1U || g == fence_completion_id);
-#endif
-        if (g != -1U && g < instructions.size() && inv_gen[g] == -1U)
-          inv_gen[g] = idx;
-      }
-      std::vector<Instruction*> to_delete;
-      std::vector<unsigned> new_gen(gen.size(), -1U);
-      initialize_generators(new_gen);
-      for (unsigned idx = 0; idx < instructions.size(); ++idx)
-        if (used[idx])
-        {
-          Instruction *inst = instructions[idx];
-          if (!trace->runtime->no_fence_elision)
-          {
-            if (inst->get_kind() == MERGE_EVENT)
-            {
-              MergeEvent *merge = inst->as_merge_event();
-              if (merge->rhs.size() > 1)
-                merge->rhs.erase(fence_completion_id);
-            }
-          }
-          unsigned e = inv_gen[idx];
-#ifdef DEBUG_LEGION
-          assert(e == -1U || (e < new_gen.size() && new_gen[e] == -1U));
-#endif
-          if (e != -1U)
-            new_gen[e] = new_instructions.size();
-          new_instructions.push_back(inst);
-        }
-        else
-          to_delete.push_back(instructions[idx]);
-      instructions.swap(new_instructions);
-      gen.swap(new_gen);
-      for (unsigned idx = 0; idx < to_delete.size(); ++idx)
-        delete to_delete[idx];
-    }
-
-    //--------------------------------------------------------------------------
-    void PhysicalTemplate::initialize_generators(std::vector<unsigned> &new_gen)
-    //--------------------------------------------------------------------------
-    {
-      for (std::map<unsigned, unsigned>::iterator it = 
-            frontiers.begin(); it != frontiers.end(); ++it)
-        new_gen[it->second] = 0;
-    }
-
-    //--------------------------------------------------------------------------
-    void PhysicalTemplate::initialize_eliminate_dead_code_frontiers(
-                      const std::vector<unsigned> &gen, std::vector<bool> &used)
-    //--------------------------------------------------------------------------
-    {
-      for (std::map<unsigned, unsigned>::iterator it = frontiers.begin();
-          it != frontiers.end(); ++it)
-      {
-        unsigned g = gen[it->first];
-        if (g != -1U && g < instructions.size())
-          used[g] = true;
-      }
-    }
-
-    //--------------------------------------------------------------------------
-    void PhysicalTemplate::prepare_parallel_replay(
-                                               const std::vector<unsigned> &gen)
-    //--------------------------------------------------------------------------
-    {
-      slices.resize(replay_parallelism);
-      slice_tasks.resize(replay_parallelism);
-      std::map<TraceLocalID, unsigned> slice_indices_by_owner;
-      std::vector<unsigned> slice_indices_by_inst;
-      slice_indices_by_inst.resize(instructions.size());
-
-#ifdef DEBUG_LEGION
-      for (unsigned idx = 1; idx < instructions.size(); ++idx)
-        slice_indices_by_inst[idx] = -1U;
-#endif
-      bool round_robin_for_tasks = false;
-
-      std::set<Processor> distinct_targets;
-      for (CachedMappings::iterator it = cached_mappings.begin(); it !=
-           cached_mappings.end(); ++it)
-        distinct_targets.insert(it->second.target_procs[0]);
-      round_robin_for_tasks = distinct_targets.size() < replay_parallelism;
-
-      unsigned next_slice_id = 0;
-      for (std::map<TraceLocalID,std::pair<unsigned,bool> >::const_iterator 
-            it = memo_entries.begin(); it != memo_entries.end(); ++it)
-      {
-        unsigned slice_index = -1U;
-        if (!round_robin_for_tasks && it->second.second)
-        {
-          CachedMappings::iterator finder = cached_mappings.find(it->first);
-#ifdef DEBUG_LEGION
-          assert(finder != cached_mappings.end());
-          assert(finder->second.target_procs.size() > 0);
-#endif
-          slice_index =
-            finder->second.target_procs[0].id % replay_parallelism;
-        }
-        else
-        {
-#ifdef DEBUG_LEGION
-          assert(slice_indices_by_owner.find(it->first) ==
-              slice_indices_by_owner.end());
-#endif
-          slice_index = next_slice_id;
-          next_slice_id = (next_slice_id + 1) % replay_parallelism;
-        }
-
-#ifdef DEBUG_LEGION
-        assert(slice_index != -1U);
-#endif
-        slice_indices_by_owner[it->first] = slice_index;
-        if (it->second.second)
-          slice_tasks[slice_index].push_back(it->first);
-      }
-      // Keep track of these so that we don't end up leaking them
-      std::vector<Instruction*> crossing_instructions;
-      std::map<unsigned,std::pair<unsigned,unsigned> > crossing_counts;
-      for (unsigned idx = 1; idx < instructions.size(); ++idx)
-      {
-        Instruction *inst = instructions[idx];
-        const TraceLocalID &owner = inst->owner;
-        std::map<TraceLocalID, unsigned>::iterator finder =
-          slice_indices_by_owner.find(owner);
-        unsigned slice_index = -1U;
-        if (finder != slice_indices_by_owner.end())
-          slice_index = finder->second;
-        else
-        {
-          slice_index = next_slice_id;
-          next_slice_id = (next_slice_id + 1) % replay_parallelism;
-        }
-        slices[slice_index].push_back(inst);
-        slice_indices_by_inst[idx] = slice_index;
-
-        if (inst->get_kind() == MERGE_EVENT)
-        {
-          MergeEvent *merge = inst->as_merge_event();
-          unsigned crossing_found = false;
-          std::set<unsigned> new_rhs;
-          for (std::set<unsigned>::iterator it = merge->rhs.begin();
-               it != merge->rhs.end(); ++it)
-          {
-            unsigned rh = *it;
-            if (gen[rh] == 0)
-              new_rhs.insert(rh);
-            else
-            {
-#ifdef DEBUG_LEGION
-              assert(gen[rh] != -1U);
-#endif
-              unsigned generator_slice = slice_indices_by_inst[gen[rh]];
-#ifdef DEBUG_LEGION
-              assert(generator_slice != -1U);
-#endif
-              if (generator_slice != slice_index)
-              {
-                crossing_found = true;
-                std::map<unsigned, std::pair<unsigned,unsigned> >::iterator
-                  finder = crossing_counts.find(rh);
-                if (finder != crossing_counts.end())
-                {
-                  new_rhs.insert(finder->second.first);
-                  finder->second.second += 1;
-                }
-                else
-                {
-                  unsigned new_crossing_event = events.size();
-                  events.resize(events.size() + 1);
-                  crossing_counts[rh] = 
-                    std::pair<unsigned,unsigned>(new_crossing_event,1/*count*/);
-                  new_rhs.insert(new_crossing_event);
-                  TriggerEvent *crossing = new TriggerEvent(*this,
-                      new_crossing_event, rh, instructions[gen[rh]]->owner);
-                  slices[generator_slice].push_back(crossing);
-                  crossing_instructions.push_back(crossing);
-                }
-              }
-              else
-                new_rhs.insert(rh);
-            }
-          }
-
-          if (crossing_found)
-            merge->rhs.swap(new_rhs);
-        }
-        else
-        {
-          unsigned *event_to_check = NULL;
-          switch (inst->get_kind())
-          {
-            case TRIGGER_EVENT:
-              {
-                event_to_check = &inst->as_trigger_event()->rhs;
-                break;
-              }
-            case BARRIER_ARRIVAL:
-              {
-                event_to_check = &inst->as_barrier_arrival()->rhs;
-                break;
-              }
-            case ISSUE_COPY:
-              {
-                event_to_check = &inst->as_issue_copy()->precondition_idx;
-                break;
-              }
-            case ISSUE_INDIRECT:
-              {
-                event_to_check = &inst->as_issue_indirect()->precondition_idx;
-                break;
-              }
-            case ISSUE_FILL:
-              {
-                event_to_check = &inst->as_issue_fill()->precondition_idx;
-                break;
-              }
-#ifdef LEGION_GPU_REDUCTIONS
-            case GPU_REDUCTION:
-              {
-                event_to_check = &inst->as_gpu_reduction()->precondition_idx;
-                break;
-              }
-#endif
-            case SET_EFFECTS:
-              {
-                event_to_check = &inst->as_set_effects()->rhs;
-                break;
-              }
-            case COMPLETE_REPLAY:
-              {
-                event_to_check = &inst->as_complete_replay()->rhs;
-                break;
-              }
-            case ACQUIRE_REPLAY:
-              {
-                event_to_check = &inst->as_acquire_replay()->rhs;
-                break;
-              }
-            case RELEASE_REPLAY:
-              {
-                event_to_check = &inst->as_release_replay()->rhs;
-                break;
-              }
-            default:
-              {
-                break;
-              }
-          }
-          if (event_to_check != NULL)
-          {
-            unsigned ev = *event_to_check;
-            unsigned g = gen[ev];
 #ifdef DEBUG_LEGION
             assert(g != -1U && g < instructions.size());
 #endif
@@ -5225,20 +4968,7 @@
               outgoing[fill->precondition_idx].push_back(fill->lhs);
               break;
             }
-<<<<<<< HEAD
-#ifdef LEGION_GPU_REDUCTIONS
-          case GPU_REDUCTION:
-            {
-              GPUReduction *reduction = inst->as_gpu_reduction();
-              incoming[reduction->lhs].push_back(reduction->precondition_idx);
-              outgoing[reduction->precondition_idx].push_back(reduction->lhs);
-              break;
-            }
-#endif
           case SET_OP_SYNC_EVENT :
-=======
-          case SET_EFFECTS:
->>>>>>> fb291868
             {
               SetOpSyncEvent *sync = inst->as_set_op_sync_event();
               inv_topo_order[sync->lhs] = topo_order.size();
@@ -5618,16 +5348,6 @@
               lhs = fill->lhs;
               break;
             }
-#ifdef LEGION_GPU_REDUCTIONS
-          case GPU_REDUCTION:
-            {
-              GPUReduction *reduction = inst->as_gpu_reduction();
-              int subst = substs[reduction->precondition_idx];
-              if (subst >= 0) reduction->precondition_idx = (unsigned)subst;
-              lhs = reduction->lhs;
-              break;
-            }
-#endif
           case SET_EFFECTS:
             {
               SetEffects *effects = inst->as_set_effects();
@@ -5783,17 +5503,6 @@
               used[gen[fill->precondition_idx]] = true;
               break;
             }
-#ifdef LEGION_GPU_REDUCTIONS
-          case GPU_REDUCTION:
-            {
-              GPUReduction *reduction = inst->as_gpu_reduction();
-#ifdef DEBUG_LEGION
-              assert(gen[reduction->precondition_idx] != -1U);
-#endif
-              used[gen[reduction->precondition_idx]] = true;
-              break;
-            }
-#endif
           case SET_EFFECTS:
             {
               SetEffects *effects = inst->as_set_effects();
@@ -6436,41 +6145,6 @@
                                        rhs_));
     }
 
-#ifdef LEGION_GPU_REDUCTIONS
-    //--------------------------------------------------------------------------
-    void PhysicalTemplate::record_gpu_reduction(Memoizable *memo, ApEvent &lhs,
-                                 IndexSpaceExpression *expr,
-                                 const std::vector<CopySrcDstField> &src_fields,
-                                 const std::vector<CopySrcDstField> &dst_fields,
-                                 Processor gpu, TaskID gpu_task_id,
-                                 PhysicalManager *src, PhysicalManager *dst,
-                                 ApEvent precondition, PredEvent pred_guard,
-                                 ReductionOpID redop, bool reduction_fold)
-    //--------------------------------------------------------------------------
-    {
-#ifdef DEBUG_LEGION
-      assert(memo != NULL);
-#endif
-      if (!lhs.exists())
-      {
-        Realm::UserEvent rename(Realm::UserEvent::create_user_event());
-        rename.trigger();
-        lhs = ApEvent(rename);
-      } 
-
-      AutoLock tpl_lock(template_lock);
-#ifdef DEBUG_LEGION
-      assert(is_recording());
-#endif
-      unsigned rhs_ = find_event(precondition, tpl_lock);
-      unsigned lhs_ = convert_event(lhs);
-      insert_instruction(new GPUReduction(
-            *this, lhs_, expr, find_trace_local_id(memo),
-            src_fields, dst_fields, gpu, gpu_task_id, src, dst,
-            rhs_, redop, reduction_fold));
-    }
-#endif
-
     //--------------------------------------------------------------------------
     void PhysicalTemplate::record_op_view(Memoizable *memo,
                                           unsigned idx,
@@ -6793,69 +6467,7 @@
       ApEvent completion;
       bool recurrent;
       {
-<<<<<<< HEAD
         AutoLock t_lock(template_lock);
-=======
-        Instruction *inst = instructions[idx];
-        InstructionKind kind = inst->get_kind();
-        // We only eliminate two kinds of instructions:
-        // GetTermEvent and SetOpSyncEvent
-        used[idx] = kind != SET_OP_SYNC_EVENT;
-        switch (kind)
-        {
-          case MERGE_EVENT:
-            {
-              MergeEvent *merge = inst->as_merge_event();
-              for (std::set<unsigned>::iterator it = merge->rhs.begin();
-                   it != merge->rhs.end(); ++it)
-              {
-#ifdef DEBUG_LEGION
-                assert(gen[*it] != -1U);
-#endif
-                used[gen[*it]] = true;
-              }
-              break;
-            }
-          case TRIGGER_EVENT:
-            {
-              TriggerEvent *trigger = inst->as_trigger_event();
-#ifdef DEBUG_LEGION
-              assert(gen[trigger->rhs] != -1U);
-#endif
-              used[gen[trigger->rhs]] = true;
-              break;
-            }
-          case ISSUE_COPY:
-            {
-              IssueCopy *copy = inst->as_issue_copy();
-#ifdef DEBUG_LEGION
-              assert(gen[copy->precondition_idx] != -1U);
-#endif
-              used[gen[copy->precondition_idx]] = true;
-              break;
-            }
-          case ISSUE_FILL:
-            {
-              IssueFill *fill = inst->as_issue_fill();
-#ifdef DEBUG_LEGION
-              assert(gen[fill->precondition_idx] != -1U);
-#endif
-              used[gen[fill->precondition_idx]] = true;
-              break;
-            }
-          case ISSUE_INDIRECT:
-            {
-              IssueIndirect *indirect = inst->as_issue_indirect();
-#ifdef DEBUG_LEGION
-              assert(gen[indirect->precondition_idx] != -1U);
-#endif
-              used[gen[indirect->precondition_idx]] = true;
-              break;
-            }
-          case SET_EFFECTS:
-            {
-              SetEffects *effects = inst->as_set_effects();
->>>>>>> fb291868
 #ifdef DEBUG_LEGION
         assert(!pending_replays.empty());
 #endif
@@ -7493,7 +7105,6 @@
 #ifdef DEBUG_LEGION
       assert(is_recording());
 #endif
-<<<<<<< HEAD
       const unsigned pre_ = pre.exists() ? find_event(pre, tpl_lock) : 0;
 #ifdef DEBUG_LEGION
       const unsigned bar_ = convert_event(bar, false/*check*/);
@@ -7510,17 +7121,6 @@
 #endif
       // Save this collective barrier
       collective_barriers[key] = arrival;
-=======
-
-      unsigned lhs_ = convert_event(lhs);
-      insert_instruction(new IssueFill(*this, lhs_, expr,
-                                       find_trace_local_id(memo),
-                                       fields, fill_value, fill_size, 
-#ifdef LEGION_SPY
-                                       handle, tree_id,
-#endif
-                                       find_event(precondition))); 
->>>>>>> fb291868
     }
 
     //--------------------------------------------------------------------------
