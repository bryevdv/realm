--- conflicted
+++ resolved
@@ -5302,14 +5302,7 @@
       // Remove our reference on the future
       result = Future();
       predicate_false_future = Future();
-<<<<<<< HEAD
       privilege_paths.clear();
-      if (!acquired_instances.empty())
-        release_acquired_instances(acquired_instances); 
-=======
-      privilege_paths.clear(); 
-      runtime->free_individual_task(this);
->>>>>>> a2fb5429
     }
 
     //--------------------------------------------------------------------------
@@ -6691,7 +6684,7 @@
     //--------------------------------------------------------------------------
     {
       slice_owner->record_child_mapped(mapped_precondition, 
-                                       ApEvent::NO_AP_EVENT);
+                 ApEvent::NO_AP_EVENT, acquired_instances);
       SingleTask::shard_off(mapped_precondition);
     }
 
@@ -6757,41 +6750,7 @@
     }
 
     //--------------------------------------------------------------------------
-<<<<<<< HEAD
-    std::map<PhysicalManager*,unsigned>* 
-                                     PointTask::get_acquired_instances_ref(void)
-    //--------------------------------------------------------------------------
-    {
-      return slice_owner->get_acquired_instances_ref();
-    }
-
-    //--------------------------------------------------------------------------
     void PointTask::trigger_task_complete(bool deferred /*=false*/)
-=======
-    void PointTask::send_remote_context(AddressSpaceID remote_instance,
-                                        RemoteTask *remote_ctx)
-    //--------------------------------------------------------------------------
-    {
-#ifdef DEBUG_LEGION
-      assert(remote_instance != runtime->address_space);
-#endif
-      Serializer rez;
-      {
-        RezCheck z(rez);
-        rez.serialize(remote_ctx);
-        execution_context->pack_remote_context(rez, remote_instance);
-      }
-      runtime->send_remote_context_response(remote_instance, rez);
-      AutoLock o_lock(op_lock);
-#ifdef DEBUG_LEGION
-      assert(remote_instances.find(remote_instance) == remote_instances.end());
-#endif
-      remote_instances[remote_instance] = remote_ctx;
-    }
-
-    //--------------------------------------------------------------------------
-    void PointTask::trigger_task_complete(void)
->>>>>>> a2fb5429
     //--------------------------------------------------------------------------
     {
       DETAILED_PROFILER(runtime, POINT_TASK_COMPLETE_CALL);
@@ -7094,7 +7053,8 @@
         assert(!deferred_effects.exists());
 #endif
         deferred_effects = Runtime::create_ap_user_event(NULL);
-        slice_owner->record_child_mapped(RtEvent::NO_RT_EVENT,deferred_effects);
+        slice_owner->record_child_mapped(RtEvent::NO_RT_EVENT,
+                        deferred_effects, acquired_instances);
         // This is the remote case, pack it up and ship it over
         // Update our target_proc so that the sending code is correct 
         Serializer rez;
@@ -7126,7 +7086,8 @@
         if (is_remote())
           Runtime::trigger_event(NULL, deferred_effects, postcondition);
         else
-          slice_owner->record_child_mapped(RtEvent::NO_RT_EVENT, postcondition);
+          slice_owner->record_child_mapped(RtEvent::NO_RT_EVENT, 
+                              postcondition, acquired_instances);
       }
     }
 
@@ -7736,47 +7697,7 @@
       ReplicateContext *repl_ctx = 
         static_cast<ReplicateContext*>(execution_context);
 #endif
-<<<<<<< HEAD
       repl_ctx->handle_intra_space_dependence(derez);
-=======
-        deferred_effects = Runtime::create_ap_user_event(NULL);
-        slice_owner->record_child_mapped(RtEvent::NO_RT_EVENT,
-                          deferred_effects, acquired_instances);
-        // This is the remote case, pack it up and ship it over
-        // Update our target_proc so that the sending code is correct 
-        Serializer rez;
-        {
-          RezCheck z(rez);
-          rez.serialize(instance_ready_event);
-          rez.serialize(target_processors.front());
-          rez.serialize(SLICE_TASK_KIND);
-          slice_owner->pack_task(rez, target_space);
-        }
-        runtime->send_remote_task_replay(target_space, rez);
-        // Record this slice as an origin-mapped slice so that it 
-        // will be deactivated accordingly
-        slice_owner->index_owner->record_origin_mapped_slice(slice_owner);
-      }
-      else
-      {
-        // This is the local case
-        // Check to see if we're replaying this locally or remotely
-        for (std::deque<InstanceSet>::iterator it = physical_instances.begin();
-             it != physical_instances.end(); ++it)
-          for (unsigned idx = 0; idx < it->size(); ++idx)
-            (*it)[idx].set_ready_event(instance_ready_event);
-        update_no_access_regions();
-        launch_task();
-        ApEvent postcondition = ApEvent::NO_AP_EVENT;
-        if (effects_postconditions.size() > 0)
-          postcondition = Runtime::merge_events(NULL, effects_postconditions);
-        if (is_remote())
-          Runtime::trigger_event(NULL, deferred_effects, postcondition);
-        else
-          slice_owner->record_child_mapped(RtEvent::NO_RT_EVENT, postcondition,
-                                           acquired_instances);
-      }
->>>>>>> a2fb5429
     }
 
     //--------------------------------------------------------------------------
