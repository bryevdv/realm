--- conflicted
+++ resolved
@@ -3615,13 +3615,7 @@
         mapper = runtime->find_mapper(current_proc, map_id);
       mapper->invoke_map_task(this, &input, &output);
       // Now we can convert the mapper output into our physical instances
-<<<<<<< HEAD
-      finalize_map_task_output(input, output, must_epoch_owner, 
-                               valid_instances);
-=======
       finalize_map_task_output(input, output, must_epoch_owner,valid_instances);
-
->>>>>>> e379fb1e
       if (is_recording())
       {
 #ifdef DEBUG_LEGION
