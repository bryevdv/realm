--- conflicted
+++ resolved
@@ -6713,11 +6713,10 @@
             &runtime->outstanding_counts[MisspeculationTaskArgs::TASK_ID],1);
 #endif
       // Pretend like we executed the task
-      Legion::Runtime *dummy_runtime;
-      execution_context->begin_task(dummy_runtime);
+      execution_context->begin_misspeculation();
       size_t result_size;
       const void *result = slice_owner->get_predicate_false_result(result_size);
-      execution_context->end_task(result, result_size, false/*owned*/);
+      execution_context->end_misspeculation(result, result_size);
     }
 
     //--------------------------------------------------------------------------
@@ -7213,7 +7212,6 @@
 #ifdef DEBUG_LEGION
           bool found = false;
 #endif
-<<<<<<< HEAD
           for (unsigned idx2 = 0; idx2 < instances.size(); idx2++)
           {
             const InstanceRef &other_ref = instances[idx2];
@@ -7230,13 +7228,6 @@
 #endif
         }
       }
-=======
-      // Pretend like we executed the task
-      execution_context->begin_misspeculation();
-      size_t result_size;
-      const void *result = slice_owner->get_predicate_false_result(result_size);
-      execution_context->end_misspeculation(result, result_size);
->>>>>>> 1a8a8544
     }
 
     //--------------------------------------------------------------------------
