--- conflicted
+++ resolved
@@ -716,18 +716,6 @@
         { return (open_state >= OPEN_READ_ONLY_PROJ); } 
       inline const FieldMask& valid_fields(void) const 
         { return open_children.get_valid_mask(); }
-<<<<<<< HEAD
-      inline void move_to(FieldState &lhs)
-        {
-          open_children.swap(lhs.open_children);
-          lhs.open_state = open_state;
-          lhs.redop = redop;
-          projections.swap(lhs.projections);
-          lhs.rebuild_timeout = rebuild_timeout;
-          lhs.disjoint_shallow = disjoint_shallow; 
-        }
-=======
->>>>>>> e283515c
     public:
       bool overlaps(const FieldState &rhs) const;
       bool projections_match(const FieldState &rhs) const;
