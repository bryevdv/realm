/* Copyright 2016 Stanford University, NVIDIA Corporation
 *
 * Licensed under the Apache License, Version 2.0 (the "License");
 * you may not use this file except in compliance with the License.
 * You may obtain a copy of the License at
 *
 *     http://www.apache.org/licenses/LICENSE-2.0
 *
 * Unless required by applicable law or agreed to in writing, software
 * distributed under the License is distributed on an "AS IS" BASIS,
 * WITHOUT WARRANTIES OR CONDITIONS OF ANY KIND, either express or implied.
 * See the License for the specific language governing permissions and
 * limitations under the License.
 */

#ifndef __LEGION_ANALYSIS_H__
#define __LEGION_ANALYSIS_H__

#include "legion_types.h"
#include "legion_utilities.h"
#include "legion_allocation.h"
#include "garbage_collection.h"

namespace Legion {
  namespace Internal {

    /**
     * \struct GenericUser
     * A base struct for tracking the user of a logical region
     */
    struct GenericUser {
    public:
      GenericUser(void) { }
      GenericUser(const RegionUsage &u, const FieldMask &m)
        : usage(u), field_mask(m) { }
    public:
      RegionUsage usage;
      FieldMask field_mask;
    };

    /**
     * \struct LogicalUser
     * A class for representing logical users of a logical 
     * region including the necessary information to
     * register mapping dependences on the user.
     */
    struct LogicalUser : public GenericUser {
    public:
      LogicalUser(void);
      LogicalUser(Operation *o, unsigned id, 
                  const RegionUsage &u, const FieldMask &m);
    public:
      Operation *op;
      unsigned idx;
      GenerationID gen;
      // This field addresses a problem regarding when
      // to prune tasks out of logical region tree data
      // structures.  If no later task ever performs a
      // dependence test against this user, we might
      // never prune it from the list.  This timeout
      // prevents that from happening by forcing a
      // test to be performed whenever the timeout
      // reaches zero.
      int timeout;
#ifdef LEGION_SPY
      UniqueID uid;
#endif
    public:
      static const int TIMEOUT = DEFAULT_LOGICAL_USER_TIMEOUT;
    };

    class FieldVersions : public Collectable {
    public:
      FieldVersions(void);
      FieldVersions(const FieldVersions &rhs);
      ~FieldVersions(void);
    public:
      FieldVersions& operator=(const FieldVersions &rhs);
    public:
      inline const LegionMap<VersionID,FieldMask>::aligned& 
            get_field_versions(void) const { return field_versions; }
    public:
      void add_field_version(VersionID vid, const FieldMask &mask);
    private:
      LegionMap<VersionID,FieldMask>::aligned field_versions;
    };

    /**
     * \class VersionInfo
     * A class for tracking version information about region usage
     */
    class VersionInfo {
    public:
      struct NodeInfo {
      public:
        NodeInfo(void) : physical_state(NULL), field_versions(NULL), 
          bit_mask(0) { set_needs_capture(); } 
        // Always make deep copies of the physical state
        NodeInfo(const NodeInfo &rhs);
        ~NodeInfo(void);
        NodeInfo& operator=(const NodeInfo &rhs);
      public:
        // Don't forget to update clone_from methods
        // when changing these bit values
        static const unsigned BASE_FIELDS_MASK = 0x3F;
        inline void set_path_only(void) { bit_mask |= 0x1; }
        inline void set_needs_final(void) { bit_mask |= 0x2; }
        inline void set_close_top(void) { bit_mask |= 0x4; }
        inline void set_close_node(void) { bit_mask |= 0x8; }
        inline void set_leave_open(void) { bit_mask |= 0x10; }
        inline void set_split_node(void) { bit_mask |= 0x20; }
        inline void set_needs_capture(void) { bit_mask |= 0x40; }
        inline void unset_needs_capture(void)
        { if (needs_capture()) bit_mask &= BASE_FIELDS_MASK; }
      public:
        inline bool path_only(void) const { return (0x1 & bit_mask); }
        inline bool needs_final(void) const { return (0x2 & bit_mask); }
        inline bool close_top(void) const { return (0x4 & bit_mask); }
        inline bool close_node(void) const { return (0x8 & bit_mask); }
        inline bool leave_open(void) const { return (0x10 & bit_mask); }
        inline bool split_node(void) const { return (0x20 & bit_mask); }
        inline bool needs_capture(void) const { return (0x40 & bit_mask); }
      public:
        PhysicalState *physical_state;
        FieldVersions *field_versions;
        FieldMask        advance_mask;
      public:
        unsigned bit_mask;
      };
    public:
      VersionInfo(void);
      VersionInfo(const VersionInfo &rhs);
      ~VersionInfo(void);
    public:
      VersionInfo& operator=(const VersionInfo &rhs);
    public:
      inline NodeInfo& find_tree_node_info(RegionTreeNode *node)
        { return node_infos[node]; }
    public:
      void set_upper_bound_node(RegionTreeNode *node);
      inline bool is_upper_bound_node(RegionTreeNode *node) const
        { return (node == upper_bound_node); }
      inline RegionTreeNode* get_upper_bound_node(void) const 
        { return upper_bound_node; }
    public:
      void merge(const VersionInfo &rhs, const FieldMask &mask);
      void apply_mapping(ContextID ctx, AddressSpaceID target,
                         std::set<Event> &applied_conditions,
			 bool copy_previous = false);
      void apply_close(ContextID ctx, AddressSpaceID target,
             const LegionMap<ColorPoint,FieldMask>::aligned &closed_children,
                       std::set<Event> &applied_conditions); 
      void reset(void);
      void release(void);
      void clear(void);
      void recapture_state(void);
      void sanity_check(RegionTreeNode *node);
    public:
      PhysicalState* find_physical_state(RegionTreeNode *node, bool capture); 
      FieldVersions* get_versions(RegionTreeNode *node) const;
    public:
      void pack_version_info(Serializer &rez, AddressSpaceID local_space,
                             ContextID ctx);
      void unpack_version_info(Deserializer &derez);
      void make_local(std::set<Event> &preconditions,
                      RegionTreeForest *forest, ContextID ctx);
      void clone_version_info(RegionTreeForest *forest, LogicalRegion handle,
                              const VersionInfo &rhs, bool check_below);
      void clone_from(const VersionInfo &rhs);
      void clone_from(const VersionInfo &rhs, CompositeCloser &closer);
    protected:
      void pack_buffer(Serializer &rez, 
                       AddressSpaceID local_space, ContextID ctx);
      void unpack_buffer(RegionTreeForest *forest, ContextID ctx);
      void pack_node_info(Serializer &rez, NodeInfo &info,
                          RegionTreeNode *node, ContextID ctx);
      void unpack_node_info(RegionTreeNode *node, ContextID ctx,
                            Deserializer &derez, AddressSpaceID source);
    protected:
      LegionMap<RegionTreeNode*,NodeInfo>::aligned node_infos;
      RegionTreeNode *upper_bound_node;
    protected:
      bool packed;
      void *packed_buffer;
      size_t packed_size;
    };

    /**
     * \class RestrictInfo
     * A class for tracking mapping restrictions based 
     * on region usage.
     */
    class RestrictInfo {
    public:
      RestrictInfo(void);
      RestrictInfo(const RestrictInfo &rhs); 
      ~RestrictInfo(void);
    public:
      RestrictInfo& operator=(const RestrictInfo &rhs);
    public:
      inline bool needs_check(void) const { return perform_check; }
      inline void set_check(void) { perform_check = true; } 
      inline void add_restriction(LogicalRegion handle, const FieldMask &mask)
      {
        LegionMap<LogicalRegion,FieldMask>::aligned::iterator finder = 
          restrictions.find(handle);
        if (finder == restrictions.end())
          restrictions[handle] = mask;
        else
          finder->second |= mask;
      }
      inline bool has_restrictions(void) const { return !restrictions.empty(); }
      bool has_restrictions(LogicalRegion handle, RegionNode *node,
                            const std::set<FieldID> &fields) const;
      inline void clear(void)
      {
        perform_check = false;
        restrictions.clear();
      }
      inline void merge(const RestrictInfo &rhs, const FieldMask &mask)
      {
        perform_check = rhs.perform_check;
        for (LegionMap<LogicalRegion,FieldMask>::aligned::const_iterator it = 
              rhs.restrictions.begin(); it != rhs.restrictions.end(); it++)
        {
          FieldMask overlap = it->second & mask;
          if (!overlap)
            continue;
          restrictions[it->first] = overlap;
        }
      }
      inline void populate_restrict_fields(FieldMask &to_fill) const
      {
        for (LegionMap<LogicalRegion,FieldMask>::aligned::const_iterator it = 
              restrictions.begin(); it != restrictions.end(); it++)
          to_fill |= it->second;
      }
    public:
      void pack_info(Serializer &rez);
      void unpack_info(Deserializer &derez, AddressSpaceID source, 
                       RegionTreeForest *forest);
    protected:
      bool perform_check;
      LegionMap<LogicalRegion,FieldMask>::aligned restrictions;
    };

    /**
     * \struct TracingInfo
     * Information about tracing needed for logical
     * dependence analysis.
     */
    struct TraceInfo {
    public:
      TraceInfo(bool already_tr,
                  LegionTrace *tr,
                  unsigned idx,
                  const RegionRequirement &r)
        : already_traced(already_tr), trace(tr),
          req_idx(idx), req(r) { }
    public:
      bool already_traced;
      LegionTrace *trace;
      unsigned req_idx;
      const RegionRequirement &req;
    };

    /**
     * \struct PhysicalUser
     * A class for representing physical users of a logical
     * region including necessary information to 
     * register execution dependences on the user.
     */
    struct PhysicalUser : public Collectable {
    public:
      static const AllocationType alloc_type = PHYSICAL_USER_ALLOC;
    public:
      PhysicalUser(void);
      PhysicalUser(const RegionUsage &u, const ColorPoint &child, 
                   UniqueID op_id, unsigned index, bool copy);
      PhysicalUser(const PhysicalUser &rhs);
      ~PhysicalUser(void);
    public:
      PhysicalUser& operator=(const PhysicalUser &rhs);
    public:
      void pack_user(Serializer &rez);
      static PhysicalUser* unpack_user(Deserializer &derez, 
                                       FieldSpaceNode *node,
                                       AddressSpaceID source,
                                       bool add_reference);
    public:
      RegionUsage usage;
      ColorPoint child;
      UniqueID op_id;
      unsigned index; // region requirement index
      bool copy; // is this a copy user
    }; 

    /**
     * \struct TraversalInfo
     */
    struct TraversalInfo {
    public:
<<<<<<< HEAD
      TraversalInfo(ContextID ctx, Operation *op, const RegionRequirement &req,
                    VersionInfo &version_info, const FieldMask &traversal_mask);
    public:
      const ContextID ctx;
      Operation *const op;
      const RegionRequirement &req;
=======
      MappableInfo(ContextID ctx, Operation *op,
                   Processor local_proc, RegionRequirement &req,
                   unsigned index, VersionInfo &version_info,
                   const FieldMask &traversal_mask);
    public:
      const ContextID ctx;
      Operation *const op;
      const Processor local_proc;
      RegionRequirement &req;
      const unsigned index;
>>>>>>> df274ceb
      VersionInfo &version_info;
      const FieldMask traversal_mask;
      const UniqueID context_uid;
    };

    /**
     * \struct ChildState
     * Tracks the which fields have open children
     * and then which children are open for each
     * field. We also keep track of the children
     * that are in the process of being closed
     * to avoid races on two different operations
     * trying to close the same child.
     */
    struct ChildState {
    public:
      ChildState(void) { }
      ChildState(const FieldMask &m)
        : valid_fields(m) { }
      ChildState(const ChildState &rhs) 
        : valid_fields(rhs.valid_fields),
          open_children(rhs.open_children) { }
    public:
      ChildState& operator=(const ChildState &rhs)
      {
        valid_fields = rhs.valid_fields;
        open_children = rhs.open_children;
        return *this;
      }
    public:
      FieldMask valid_fields;
      LegionMap<ColorPoint,FieldMask>::aligned open_children;
    };

    /**
     * \struct FieldState
     * Track the field state more accurately
     * for logical traversals to figure out 
     * which tasks can run in parallel.
     */
    struct FieldState : public ChildState {
    public:
      FieldState(void);
      FieldState(const GenericUser &u, const FieldMask &m, 
                 const ColorPoint &child);
    public:
      bool overlaps(const FieldState &rhs) const;
      void merge(const FieldState &rhs, RegionTreeNode *node);
    public:
      void print_state(TreeStateLogger *logger, 
                       const FieldMask &capture_mask) const;
    public:
      OpenState open_state;
      ReductionOpID redop;
      unsigned rebuild_timeout;
    }; 

    /**
     * \struct VersionStateInfo
     * A small helper class for tracking collections of 
     * version state objects and their sets of fields
     */
    struct VersionStateInfo {
    public:
      FieldMask valid_fields;
      LegionMap<VersionState*,FieldMask>::aligned states;
    };

    /**
     * \class CurrentState 
     * Track all the information about the current state
     * of a logical region from a given context. This
     * is effectively all the information at the analysis
     * wavefront for this particular logical region.
     */
    class CurrentState {
    public:
      static const AllocationType alloc_type = CURRENT_STATE_ALLOC;
      static const VersionID init_version = 1;
    public:
      CurrentState(RegionTreeNode *owner, ContextID ctx);
      CurrentState(const CurrentState &state);
      ~CurrentState(void);
    public:
      CurrentState& operator=(const CurrentState &rhs);
      void* operator new(size_t count);
      void* operator new[](size_t count);
      void operator delete(void *ptr);
      void operator delete[](void *ptr);
    public:
      void check_init(void);
      void clear_logical_users(void);
      void reset(void);
      void sanity_check(void);
    public:
      void initialize_state(Event term_event,
                            const RegionUsage &usage,
                            const FieldMask &user_mask,
<<<<<<< HEAD
                            const InstanceSet &targets,
                            const std::vector<LogicalView*> &corresponding);
=======
                            const UniqueID init_op_id,
                            const unsigned init_index);
>>>>>>> df274ceb
      void record_version_numbers(const FieldMask &mask,
                                  const LogicalUser &user,
                                  VersionInfo &version_info,
                                  bool capture_previous, bool path_only,
                                  bool need_final, bool close_top, 
                                  bool report_unversioned,
                                  bool close_node = false,
                                  bool capture_leave_open = false,
                                  bool split_node = false);
      void advance_version_numbers(const FieldMask &mask);
    public:
      VersionState* create_new_version_state(VersionID vid); 
      VersionState* create_remote_version_state(VersionID vid, 
                              DistributedID did, AddressSpaceID owner_space);
      VersionState* find_remote_version_state(VersionID vid, DistributedID did,
                                              AddressSpaceID owner_space);
    public:
      void print_physical_state(RegionTreeNode *node,
                                const FieldMask &capture_mask,
                          LegionMap<ColorPoint,FieldMask>::aligned &to_traverse,
                                TreeStateLogger *logger);
    public:
      RegionTreeNode *const owner;
    public:
      LegionList<FieldState,
                 LOGICAL_FIELD_STATE_ALLOC>::track_aligned field_states;
      LegionList<LogicalUser,CURR_LOGICAL_ALLOC>::track_aligned 
                                                            curr_epoch_users;
      LegionList<LogicalUser,PREV_LOGICAL_ALLOC>::track_aligned 
                                                            prev_epoch_users;
      LegionMap<VersionID,VersionStateInfo>::aligned current_version_infos;
      LegionMap<VersionID,VersionStateInfo>::aligned previous_version_infos;
      // Fields for which we have outstanding local reductions
      FieldMask outstanding_reduction_fields;
      LegionMap<ReductionOpID,FieldMask>::aligned outstanding_reductions;
      // Fields which we know have been mutated below in the region tree
      FieldMask dirty_below;
      // Fields that have already undergone at least a partial close
      FieldMask partially_closed;
      // Fields on which the user has 
      // asked for explicit coherence
      FieldMask restricted_fields;
    protected:
      Reservation state_lock; 
    };

    typedef DynamicTableAllocator<CurrentState, 10, 8> CurrentStateAllocator;
 
    /**
     * \struct LogicalCloser
     * This structure helps keep track of the state
     * necessary for performing a close operation
     * on the logical region tree.
     */
    class LogicalCloser {
    public:
      struct ClosingInfo {
      public:
        ClosingInfo(void) { }
        ClosingInfo(const FieldMask &m,
                    const LegionDeque<LogicalUser>::aligned &users)
          : child_fields(m) 
        { child_users.insert(child_users.end(), users.begin(), users.end()); }
      public:
        FieldMask child_fields;
        FieldMask leave_open_mask;
        LegionList<LogicalUser,CLOSE_LOGICAL_ALLOC>::track_aligned child_users;
      };
      struct ClosingSet {
      public:
        ClosingSet(void) { }
        ClosingSet(const FieldMask &m)
          : closing_mask(m) { }
      public:
        inline void add_child(const ColorPoint &key, const FieldMask &open)
        {
          LegionMap<ColorPoint,FieldMask>::aligned::iterator finder = 
            children.find(key);
          if (finder != children.end())
          {
            if (!!open)
              finder->second |= open;
          }
          else
          {
            if (!!open)
              children[key] = open;
            else
              children[key] = FieldMask();
          }
        }
        inline void filter_children(void)
        {
          for (LegionMap<ColorPoint,FieldMask>::aligned::iterator it = 
                children.begin(); it != children.end(); it++)
          {
            it->second &= closing_mask;
          }
        }
      public:
        FieldMask closing_mask;
        // leave open may over-approximate so filter before
        // building the close operations!
        LegionMap<ColorPoint,FieldMask/*leave open*/>::aligned children;
      };
    public:
      LogicalCloser(ContextID ctx, const LogicalUser &u,
                    bool validates, bool captures);
      LogicalCloser(const LogicalCloser &rhs);
      ~LogicalCloser(void);
    public:
      LogicalCloser& operator=(const LogicalCloser &rhs);
    public:
      inline bool has_closed_fields(void) const { return !!closed_mask; }
      inline const FieldMask& get_closed_fields(void) const 
        { return closed_mask; }
      void record_closed_child(const ColorPoint &child, const FieldMask &mask,
                               bool leave_open, bool read_only_close);
      void record_partial_fields(const FieldMask &skipped_fields);
      void record_flush_only_fields(const FieldMask &flush_only);
      void initialize_close_operations(RegionTreeNode *target, 
                                       Operation *creator,
                                       const VersionInfo &version_info,
                                       const RestrictInfo &restrict_info,
                                       const TraceInfo &trace_info);
      void add_next_child(const ColorPoint &next_child);
      void perform_dependence_analysis(const LogicalUser &current,
                                       const FieldMask &open_below,
             LegionList<LogicalUser,CURR_LOGICAL_ALLOC>::track_aligned &cusers,
             LegionList<LogicalUser,PREV_LOGICAL_ALLOC>::track_aligned &pusers);
      void update_state(CurrentState &state);
      void register_close_operations(
              LegionList<LogicalUser,CURR_LOGICAL_ALLOC>::track_aligned &users);
      void record_version_numbers(RegionTreeNode *node, CurrentState &state,
                                  const FieldMask &local_mask, bool leave_open);
      void record_top_version_numbers(RegionTreeNode *node, CurrentState &state);
      void merge_version_info(VersionInfo &target, const FieldMask &merge_mask);
    protected:
      static void compute_close_sets(
                     const LegionMap<ColorPoint,ClosingInfo>::aligned &children,
                     LegionList<ClosingSet>::aligned &close_sets);
      void create_normal_close_operations(RegionTreeNode *target, 
                          Operation *creator, const VersionInfo &local_info,
                          const VersionInfo &version_info,
                          const RestrictInfo &restrict_info, 
                          const TraceInfo &trace_info,
                          LegionList<ClosingSet>::aligned &close_sets);
      void create_read_only_close_operations(RegionTreeNode *target, 
                          Operation *creator, const TraceInfo &trace_info,
                          const LegionList<ClosingSet>::aligned &close_sets);
      void register_dependences(const LogicalUser &current, 
                                const FieldMask &open_below,
             LegionMap<TraceCloseOp*,LogicalUser>::aligned &closes,
             LegionMap<ColorPoint,ClosingInfo>::aligned &children,
             LegionList<LogicalUser,LOGICAL_REC_ALLOC>::track_aligned &ausers,
             LegionList<LogicalUser,CURR_LOGICAL_ALLOC>::track_aligned &cusers,
             LegionList<LogicalUser,PREV_LOGICAL_ALLOC>::track_aligned &pusers);
    public:
      ContextID ctx;
      const LogicalUser &user;
      const bool validates;
      const bool capture_users;
      LegionDeque<LogicalUser>::aligned closed_users;
    protected:
      FieldMask closed_mask, partial_mask;
      LegionMap<ColorPoint,ClosingInfo>::aligned closed_children;
      LegionMap<ColorPoint,ClosingInfo>::aligned read_only_children;
    protected:
      // Use the base TraceCloseOp class so we can call the same
      // register_dependences method on all of them
      LegionMap<TraceCloseOp*,LogicalUser>::aligned normal_closes;
      LegionMap<TraceCloseOp*,LogicalUser>::aligned read_only_closes;
    protected:
      VersionInfo closed_version_info;
      FieldMask flush_only_fields;
    }; 

    /**
     * \struct EventSet 
     * A helper class for building sets of fields with 
     * a common set of preconditions for doing copies.
     */
    struct EventSet {
    public:
      EventSet(void) { }
      EventSet(const FieldMask &m)
        : set_mask(m) { }
    public:
      FieldMask set_mask;
      std::set<Event> preconditions;
    }; 
    
    /**
     * \class PhysicalState
     * A physical state is a temporary buffer for holding a merged
     * group of version state objects which can then be used by 
     * physical traversal routines. Physical state objects track
     * the version state objects that they use and remove references
     * to them when they are done.
     */
    class PhysicalState {
    public:
      static const AllocationType alloc_type = PHYSICAL_STATE_ALLOC;
    public:
      PhysicalState(CurrentState *manager);
#ifdef DEBUG_HIGH_LEVEL
      PhysicalState(CurrentState *manager, RegionTreeNode *node);
#endif
      PhysicalState(const PhysicalState &rhs);
      ~PhysicalState(void);
    public:
      PhysicalState& operator=(const PhysicalState &rhs);
      void* operator new(size_t count);
      void* operator new[](size_t count);
      void operator delete(void *ptr);
      void operator delete[](void *ptr);
    public:
      void add_version_state(VersionState *state, const FieldMask &mask);
      void add_advance_state(VersionState *state, const FieldMask &mask);
      void capture_state(bool path_only, bool split_node);
      void apply_path_only_state(const FieldMask &advance_mask,
            AddressSpaceID target, std::set<Event> &applied_conditions) const;
      void apply_state(const FieldMask &advance_mask, 
            AddressSpaceID target, std::set<Event> &applied_conditions);
      void filter_and_apply(const FieldMask &advance_mask,AddressSpaceID target,
            bool filter_masks, bool filter_views, bool filter_children,
            const LegionMap<ColorPoint,FieldMask>::aligned *closed_children,
                            std::set<Event> &applied_conditions);
      void reset(void);
      void filter_open_children(const FieldMask &filter_mask);
    public:
      PhysicalState* clone(bool clone_state, bool need_advance) const;
      PhysicalState* clone(const FieldMask &clone_mask, 
                           bool clone_state, bool need_advance) const;
      void make_local(std::set<Event> &preconditions, 
                      bool needs_final, bool needs_advance); 
    public:
      void print_physical_state(const FieldMask &capture_mask,
          LegionMap<ColorPoint,FieldMask>::aligned &to_traverse,
                                TreeStateLogger *logger);
    public:
      CurrentState *const manager;
    public:
      // Fields which have dirty data
      FieldMask dirty_mask;
      // Fields with outstanding reductions
      FieldMask reduction_mask;
      // State of any child nodes
      ChildState children;
      // The valid instance views
      LegionMap<LogicalView*, FieldMask,
                VALID_VIEW_ALLOC>::track_aligned valid_views;
      // The valid reduction veiws
      LegionMap<ReductionView*, FieldMask,
                VALID_REDUCTION_ALLOC>::track_aligned reduction_views;
    public:
      LegionMap<VersionID,VersionStateInfo>::aligned version_states;
      LegionMap<VersionID,VersionStateInfo>::aligned advance_states;
#ifdef DEBUG_HIGH_LEVEL
    public:
      RegionTreeNode *const node;
#endif
    };

    /**
     * \class VersionState
     * This class tracks the physical state information
     * for a particular version number from the persepective
     * of a given logical region.
     */
    class VersionState : public DistributedCollectable {
    public:
      static const AllocationType alloc_type = VERSION_STATE_ALLOC;
    public:
      enum VersionRequestKind {
        PATH_ONLY_VERSION_REQUEST,
        INITIAL_VERSION_REQUEST,
        FINAL_VERSION_REQUEST,
      };
      struct RequestInfo {
      public:
        AddressSpaceID target;
        UserEvent to_trigger;
        FieldMask request_mask;
        VersionRequestKind kind;
      };
    public:
      struct SendVersionStateArgs {
      public:
        HLRTaskID hlr_id;
        VersionState *proxy_this;
        AddressSpaceID target;
        VersionRequestKind request_kind;
        FieldMask *request_mask;
        UserEvent to_trigger;
      };
    public:
      VersionState(VersionID vid, Runtime *rt, DistributedID did,
                   AddressSpaceID owner_space, AddressSpaceID local_space, 
                   CurrentState *manager); 
      VersionState(const VersionState &rhs);
      virtual ~VersionState(void);
    public:
      VersionState& operator=(const VersionState &rhs);
      void* operator new(size_t count);
      void* operator new[](size_t count);
      void operator delete(void *ptr);
      void operator delete[](void *ptr);
    public:
<<<<<<< HEAD
      void initialize(Event term_event, const RegionUsage &usage,
                      const FieldMask &user_mask, const InstanceSet &targets,
                      const std::vector<LogicalView*> &corresponding);
      void update_close_top_state(PhysicalState *state,
                                  const FieldMask &update_mask) const;
      void update_open_children_state(PhysicalState *state,
=======
      void initialize(LogicalView *view, Event term_event,
                      const RegionUsage &usage,
                      const FieldMask &user_mask,
                      const UniqueID init_op_id,
                      const unsigned init_index);
    public: // methods for retrieving state information
      void update_split_previous_state(PhysicalState *state,
                                       const FieldMask &update_mask) const;
      void update_split_advance_state(PhysicalState *state,
>>>>>>> df274ceb
                                      const FieldMask &update_mask) const;
      void update_path_only_state(PhysicalState *state,
                                  const FieldMask &update_mask) const;
      void update_physical_state(PhysicalState *state, 
                                 const FieldMask &update_mask) const; 
    public: // methods for applying state information
      void merge_path_only_state(const PhysicalState *state,
                                 const FieldMask &merge_mask,
                                 AddressSpaceID target,
                                 std::set<Event> &applied_conditions);
      void merge_physical_state(const PhysicalState *state, 
                                const FieldMask &merge_mask,
                                AddressSpaceID target,
                                std::set<Event> &applied_conditions,
                                bool need_lock = true);
      void filter_and_merge_physical_state(const PhysicalState *state,
                                const FieldMask &merge_mask,
                                AddressSpaceID target, bool filter_masks,
                                bool filter_views, bool filter_children,
            const LegionMap<ColorPoint,FieldMask>::aligned *closed_children,
                                std::set<Event> &applied_conditions);
    public:
      virtual void notify_active(void);
      virtual void notify_inactive(void);
      virtual void notify_valid(void);
      virtual void notify_invalid(void);
    public:
      void request_initial_version_state(const FieldMask &request_mask,
                                         std::set<Event> &preconditions);
      void request_final_version_state(const FieldMask &request_mask,
                                       std::set<Event> &preconditions);
      void select_initial_targets(AddressSpaceID request_space, 
                                  FieldMask &needed_mask,
                                  LegionDeque<RequestInfo>::aligned &targets,
                                  std::set<Event> &preconditions);
      void select_final_targets(AddressSpaceID request_space,
                                FieldMask &needed_mask,
                                LegionDeque<RequestInfo>::aligned &targets,
                                std::set<Event> &preconditions);
    public:
      void send_version_state(AddressSpaceID target, VersionRequestKind kind,
                           const FieldMask &request_mask, UserEvent to_trigger);
      void send_version_state_request(AddressSpaceID target, AddressSpaceID src,
                            UserEvent to_trigger, const FieldMask &request_mask,
                            VersionRequestKind request_kind);
      void launch_send_version_state(AddressSpaceID target,
                                     UserEvent to_trigger, 
                                     VersionRequestKind request_kind,
                                     const FieldMask &request_mask, 
                                     Event precondition = Event::NO_EVENT);
    public:
      void handle_version_state_path_only(AddressSpaceID source,
                                          FieldMask &path_only_mask);
      void handle_version_state_initialization(AddressSpaceID source,
                                               FieldMask &initial_mask);
      void handle_version_state_request(AddressSpaceID source, 
                                        UserEvent to_trigger, 
                                        VersionRequestKind request_kind,
                                        FieldMask &request_mask);
      void handle_version_state_response(AddressSpaceID source,
            UserEvent to_trigger, VersionRequestKind kind, Deserializer &derez);
    public:
      static void process_version_state_path_only(Runtime *rt,
                              Deserializer &derez, AddressSpaceID source);
      static void process_version_state_initialization(Runtime *rt,
                              Deserializer &derez, AddressSpaceID source);
      static void process_version_state_request(Runtime *rt, 
                                                Deserializer &derez);
      static void process_version_state_response(Runtime *rt,
                              Deserializer &derez, AddressSpaceID source);
    public:
      const VersionID version_number;
      CurrentState *const manager;
    protected:
      Reservation state_lock;
      // Fields which have been directly written to
      FieldMask dirty_mask;
      // Fields which have reductions
      FieldMask reduction_mask;
      // State of any child nodes
      ChildState children;
      // The valid instance views
      LegionMap<LogicalView*, FieldMask,
                VALID_VIEW_ALLOC>::track_aligned valid_views;
      // The valid reduction veiws
      LegionMap<ReductionView*, FieldMask,
                VALID_REDUCTION_ALLOC>::track_aligned reduction_views;
#ifdef DEBUG_HIGH_LEVEL
      // Track our current state 
      bool currently_active;
      bool currently_valid;
#endif
    protected:
      // Fields which are in the path only state
      FieldMask path_only_fields;
      // Fields which are in the initial state
      FieldMask initial_fields;
      // Fields which are in the final state
      FieldMask final_fields;
      // Initial ready events
      LegionMap<Event,FieldMask>::aligned initial_events;
      LegionMap<Event,FieldMask>::aligned final_events;
      // These are valid on the owner node only
      LegionMap<AddressSpaceID,FieldMask>::aligned path_only_nodes;
      LegionMap<AddressSpaceID,FieldMask>::aligned initial_nodes;
      LegionMap<AddressSpaceID,FieldMask>::aligned final_nodes;
    };

    /**
     * \class RegionTreePath
     * Keep track of the path and states associated with a 
     * given region requirement of an operation.
     */
    class RegionTreePath {
    public:
      RegionTreePath(void);
    public:
      void initialize(unsigned min_depth, unsigned max_depth);
      void register_child(unsigned depth, const ColorPoint &color);
      void clear();
    public:
      bool has_child(unsigned depth) const;
      const ColorPoint& get_child(unsigned depth) const;
      unsigned get_path_length(void) const;
    protected:
      std::vector<ColorPoint> path;
      unsigned min_depth;
      unsigned max_depth;
    };

    /**
     * \class FatTreePath
     * A data structure for representing many different
     * paths through a region tree.
     */
    class FatTreePath {
    public:
      FatTreePath(void);
      FatTreePath(const FatTreePath &rhs);
      ~FatTreePath(void);
    public:
      FatTreePath& operator=(const FatTreePath &rhs);
    public:
      inline const std::map<ColorPoint,FatTreePath*>& get_children(void) const
        { return children; }
      void add_child(const ColorPoint &child_color, FatTreePath *child);
      bool add_child(const ColorPoint &child_color, FatTreePath *child,
                     IndexTreeNode *index_tree_node);
    protected:
      std::map<ColorPoint,FatTreePath*> children;
    };

    /**
     * \class PathTraverser
     * An abstract class which provides the needed
     * functionality for walking a path and visiting
     * all the kinds of nodes along the path.
     */
    class PathTraverser {
    public:
      PathTraverser(RegionTreePath &path);
      PathTraverser(const PathTraverser &rhs);
      virtual ~PathTraverser(void);
    public:
      PathTraverser& operator=(const PathTraverser &rhs);
    public:
      // Return true if the traversal was successful
      // or false if one of the nodes exit stopped early
      bool traverse(RegionTreeNode *start);
    public:
      virtual bool visit_region(RegionNode *node) = 0;
      virtual bool visit_partition(PartitionNode *node) = 0;
    protected:
      RegionTreePath &path;
    protected:
      // Fields are only valid during traversal
      unsigned depth;
      bool has_child;
      ColorPoint next_child;
    };

    /**
     * \class NodeTraverser
     * An abstract class which provides the needed
     * functionality for visiting a node in the tree
     * and all of its sub-nodes.
     */
    class NodeTraverser {
    public:
      NodeTraverser(bool force = false)
        : force_instantiation(force) { }
    public:
      virtual bool break_early(void) const { return false; }
      virtual bool visit_only_valid(void) const = 0;
      virtual bool visit_region(RegionNode *node) = 0;
      virtual bool visit_partition(PartitionNode *node) = 0;
    public:
      const bool force_instantiation;
    };

    /**
     * \class LogicalPathRegistrar
     * A class that registers dependences for an operation
     * against all other operation with an overlapping
     * field mask along a given path
     */
    class LogicalPathRegistrar : public PathTraverser {
    public:
      LogicalPathRegistrar(ContextID ctx, Operation *op,
            const FieldMask &field_mask, RegionTreePath &path);
      LogicalPathRegistrar(const LogicalPathRegistrar &rhs);
      virtual ~LogicalPathRegistrar(void);
    public:
      LogicalPathRegistrar& operator=(const LogicalPathRegistrar &rhs);
    public:
      virtual bool visit_region(RegionNode *node);
      virtual bool visit_partition(PartitionNode *node);
    public:
      const ContextID ctx;
      const FieldMask field_mask;
      Operation *const op;
    };

    /**
     * \class LogicalRegistrar
     * A class that registers dependences for an operation
     * against all other operations with an overlapping
     * field mask.
     */
    class LogicalRegistrar : public NodeTraverser {
    public:
      LogicalRegistrar(ContextID ctx, Operation *op,
                       const FieldMask &field_mask,
                       bool dom);
      LogicalRegistrar(const LogicalRegistrar &rhs);
      ~LogicalRegistrar(void);
    public:
      LogicalRegistrar& operator=(const LogicalRegistrar &rhs);
    public:
      virtual bool visit_only_valid(void) const;
      virtual bool visit_region(RegionNode *node);
      virtual bool visit_partition(PartitionNode *node);
    public:
      const ContextID ctx;
      const FieldMask field_mask;
      Operation *const op;
      const bool dominate;
    };

    /**
     * \class CurrentInitializer 
     * A class for initializing current states 
     */
    class CurrentInitializer : public NodeTraverser {
    public:
      CurrentInitializer(ContextID ctx);
      CurrentInitializer(const CurrentInitializer &rhs);
      ~CurrentInitializer(void);
    public:
      CurrentInitializer& operator=(const CurrentInitializer &rhs);
    public:
      virtual bool visit_only_valid(void) const;
      virtual bool visit_region(RegionNode *node);
      virtual bool visit_partition(PartitionNode *node);
    protected:
      const ContextID ctx;
    };

    /**
     * \class CurrentInvalidator 
     * A class for invalidating current states 
     */
    class CurrentInvalidator : public NodeTraverser {
    public:
      CurrentInvalidator(ContextID ctx, bool logical_users_only);
      CurrentInvalidator(const CurrentInvalidator &rhs);
      ~CurrentInvalidator(void);
    public:
      CurrentInvalidator& operator=(const CurrentInvalidator &rhs);
    public:
      virtual bool visit_only_valid(void) const;
      virtual bool visit_region(RegionNode *node);
      virtual bool visit_partition(PartitionNode *node);
    protected:
      const ContextID ctx;
      const bool logical_users_only;
    };

    /**
     * \class RestrictionMutator
     * A class for mutating the state of restrction fields
     */
    class RestrictionMutator : public NodeTraverser {
    public:
      RestrictionMutator(ContextID ctx, const FieldMask &mask,
                         bool add_restrict);
    public:
      virtual bool visit_only_valid(void) const;
      virtual bool visit_region(RegionNode *node);
      virtual bool visit_partition(PartitionNode *node);
    protected:
      const ContextID ctx;
      const FieldMask &restrict_mask;
      const bool add_restrict;
    }; 

    /**
     * \class ReductionCloser
     * A class for performing reduciton close operations
     */
    class ReductionCloser {
    public:
      ReductionCloser(ContextID ctx, ReductionView *target,
                      const FieldMask &reduc_mask, 
<<<<<<< HEAD
                      VersionInfo &version_info, Operation *op);
=======
                      VersionInfo &version_info,
                      Processor local_proc, Operation *op,
                      unsigned index);
>>>>>>> df274ceb
      ReductionCloser(const ReductionCloser &rhs);
      ~ReductionCloser(void);
    public:
      ReductionCloser& operator=(const ReductionCloser &rhs);
      void issue_close_reductions(RegionTreeNode *node, PhysicalState *state);
    public:
      const ContextID ctx;
      ReductionView *const target;
      const FieldMask close_mask;
      VersionInfo &version_info;
      Operation *const op;
      const unsigned index;
    protected:
      std::set<ReductionView*> issued_reductions;
    };

    /**
     * \class InstanceRef
     * A class for keeping track of references to physical instances
     */
    class InstanceRef {
    public:
      InstanceRef(bool composite = false);
      InstanceRef(const InstanceRef &rhs);
      InstanceRef(PhysicalManager *manager, const FieldMask &valid_fields,
                  Event ready_event = Event::NO_EVENT);
      ~InstanceRef(void);
    public:
      InstanceRef& operator=(const InstanceRef &rhs);
    public:
      bool operator==(const InstanceRef &rhs) const;
      bool operator!=(const InstanceRef &rhs) const;
    public:
      inline bool has_ref(void) const 
      {
#ifdef DEBUG_HIGH_LEVEL
        assert(!composite);
#endif
        return (ptr.manager != NULL);
      }
      inline Event get_ready_event(void) const { return ready_event; }
      inline void set_ready_event(Event ready) { ready_event = ready; }
      inline PhysicalManager* get_manager(void) const 
      { 
#ifdef DEBUG_HIGH_LEVEL
        assert(!composite);
#endif
        return ptr.manager; 
      }
      inline const FieldMask& get_valid_fields(void) const 
        { return valid_fields; }
    public:
      inline bool is_composite_ref(void) const { return composite; }
      inline bool is_local(void) const { return local; }
      void set_composite_view(CompositeView *view);
      CompositeView* get_composite_view(void) const;
      MappingInstance get_mapping_instance(void) const;
    public:
      // These methods are used by PhysicalRegion::Impl to hold
      // valid references to avoid premature collection
      void add_valid_reference(ReferenceSource source) const;
      void remove_valid_reference(ReferenceSource source) const;
    public:
      Memory get_memory(void) const;
    public:
      bool is_field_set(FieldID fid) const;
      LegionRuntime::Accessor::RegionAccessor<
          LegionRuntime::Accessor::AccessorType::Generic>
            get_accessor(void) const;
      LegionRuntime::Accessor::RegionAccessor<
        LegionRuntime::Accessor::AccessorType::Generic>
          get_field_accessor(FieldID fid) const;
    public:
      void pack_reference(Serializer &rez, AddressSpaceID target);
      void unpack_reference(Runtime *rt, Deserializer &derez, Event &ready);
    private:
      FieldMask valid_fields; 
      Event ready_event;
      union {
        PhysicalManager *manager;
        CompositeView *view;
      } ptr;
      bool composite;
      bool local;
    };

    /**
     * \class InstanceSet
     * This class is an abstraction for representing one or more
     * instance references. It is designed to be light-weight and
     * easy to copy by value. It maintains an internal copy-on-write
     * data structure to avoid unnecessary premature copies.
     */
    class InstanceSet {
    public:
      struct CollectableRef : public Collectable, public InstanceRef {
      public:
        CollectableRef(void)
          : Collectable(), InstanceRef() { }
        CollectableRef(const InstanceRef &ref)
          : Collectable(), InstanceRef(ref) { }
      };
      struct InternalSet : public Collectable {
      public:
        InternalSet(size_t size = 0)
          { if (size > 0) vector.resize(size); }
        InternalSet(const InternalSet &rhs) : vector(rhs.vector) { }
        ~InternalSet(void) { }
      public:
        InternalSet& operator=(const InternalSet &rhs)
          { assert(false); return *this; }
      public:
        LegionVector<InstanceRef>::aligned vector; 
      };
    public:
      InstanceSet(size_t init_size = 0);
      InstanceSet(const InstanceSet &rhs);
      ~InstanceSet(void);
    public:
      InstanceSet& operator=(const InstanceSet &rhs);
      bool operator==(const InstanceSet &rhs) const;
      bool operator!=(const InstanceSet &rhs) const;
    public:
      InstanceRef& operator[](unsigned idx);
      const InstanceRef& operator[](unsigned idx) const;
    public:
      bool empty(void) const;
      size_t size(void) const;
      void resize(size_t new_size);
      void clear(void);
      void add_instance(const InstanceRef &ref);
    public:
      bool has_composite_ref(void) const;
      const InstanceRef& get_composite_ref(void) const;
    public:
      void pack_references(Serializer &rez, AddressSpaceID target) const;
      void unpack_references(Runtime *runtime, Deserializer &derez,
                             std::set<Event> &ready_events);
    public:
      void add_valid_references(ReferenceSource source) const;
      void remove_valid_references(ReferenceSource source) const;
    public:
      void update_wait_on_events(std::set<Event> &wait_on_events) const;
    public:
      LegionRuntime::Accessor::RegionAccessor<
        LegionRuntime::Accessor::AccessorType::Generic>
          get_field_accessor(FieldID fid) const;
    protected:
      void make_copy(void);
    protected:
      union {
        CollectableRef* single;
        InternalSet*     multi;
      } refs;
      bool single;
      mutable bool shared;
    };

    /**
     * \class PhysicalTraverser
     * A class for traversing the physical region tree to open up
     * sub-trees and find valid instances for a given region requirement
     */
    class PhysicalTraverser : public PathTraverser {
    public:
      PhysicalTraverser(RegionTreePath &path, TraversalInfo *info, 
                        InstanceSet *targets);
      PhysicalTraverser(const PhysicalTraverser &rhs);
      ~PhysicalTraverser(void);
    public:
      PhysicalTraverser& operator=(const PhysicalTraverser &rhs);
    public:
      virtual bool visit_region(RegionNode *node);
      virtual bool visit_partition(PartitionNode *node);
    protected:
      bool traverse_node(RegionTreeNode *node);
    protected:
      TraversalInfo *const info;
      InstanceSet *const targets;
    };

    struct CopyTracker {
    public:
      CopyTracker(void);
    public:
      inline void add_copy_event(Event e) { copy_events.insert(e); } 
      Event get_termination_event(void) const;
    protected:
      std::set<Event> copy_events;
    };

    /**
     * \struct PhysicalCloser
     * Class for helping with the closing of physical region trees
     */
    class PhysicalCloser : public CopyTracker {
    public:
      PhysicalCloser(const TraversalInfo &info,
                     LogicalRegion closing_handle);
      PhysicalCloser(const PhysicalCloser &rhs);
      ~PhysicalCloser(void);
    public:
      PhysicalCloser& operator=(const PhysicalCloser &rhs);
    public:
      void initialize_targets(RegionTreeNode *origin, PhysicalState *state, 
                              const std::vector<MaterializedView*> &targets,
                              const FieldMask &closing_mask,
                              const InstanceSet &close_targets);
    public:
      void close_tree_node(RegionTreeNode *node, 
                           const FieldMask &closing_mask);
      void issue_dirty_updates(RegionTreeNode *node, 
                               const FieldMask &dirty_fields,
              const LegionMap<LogicalView*,FieldMask>::aligned &valid_intances);
      void issue_reduction_updates(RegionTreeNode *node,
                                   const FieldMask &reduc_fields,
          const LegionMap<ReductionView*,FieldMask>::aligned &valid_reductions);
    public:
      void update_dirty_mask(const FieldMask &mask);
      const FieldMask& get_dirty_mask(void) const;
      void update_node_views(RegionTreeNode *node, PhysicalState *state);
    public:
      inline void set_leave_open_mask(const FieldMask &leave_open)
        { leave_open_mask = leave_open; }
      inline const FieldMask& get_leave_open_mask(void) const 
        { return leave_open_mask; }
    public:
      const TraversalInfo &info;
      const LogicalRegion handle;
    protected:
      FieldMask                    leave_open_mask;
    protected:
      FieldMask                         dirty_mask;
      std::vector<MaterializedView*> upper_targets;
      std::vector<MaterializedView*> lower_targets;
      InstanceSet                    close_targets;
      std::set<Event>                 close_events;
    }; 

    /**
     * \struct CompositeCloser
     * Class for helping with closing of physical trees to composite instances
     */
    class CompositeCloser {
    public:
      CompositeCloser(ContextID ctx, 
                      VersionInfo &version_info, SingleTask *target_ctx);
      CompositeCloser(const CompositeCloser &rhs);
      ~CompositeCloser(void);
    public:
      CompositeCloser& operator=(const CompositeCloser &rhs);
    public:
      CompositeNode* get_composite_node(RegionTreeNode *tree_node,
                                        bool root = false);
      CompositeView* create_valid_view(PhysicalState *state,
                                      CompositeNode *root,
                                      const FieldMask &valid_mask);
      void capture_physical_state(CompositeNode *target,
                                  RegionTreeNode *node,
                                  PhysicalState *state,
                                  const FieldMask &close_mask,
                                  const FieldMask &dirty_mask,
                                  const FieldMask &reduc_mask);
    public:
      void update_capture_mask(RegionTreeNode *node,
                               const FieldMask &capture_mask);
      bool filter_capture_mask(RegionTreeNode *node,
                               FieldMask &capture_mask);
    public:
      const ContextID ctx;
      VersionInfo &version_info;
      SingleTask *const target_ctx;
    public:
      std::map<RegionTreeNode*,CompositeNode*> constructed_nodes;
      LegionMap<RegionTreeNode*,FieldMask>::aligned capture_fields;
      LegionMap<ReductionView*,FieldMask>::aligned reduction_views;
    };

  }; // namespace Internal 
}; // namespace Legion

#endif // __LEGION_ANALYSIS_H__<|MERGE_RESOLUTION|>--- conflicted
+++ resolved
@@ -300,25 +300,14 @@
      */
     struct TraversalInfo {
     public:
-<<<<<<< HEAD
-      TraversalInfo(ContextID ctx, Operation *op, const RegionRequirement &req,
+      TraversalInfo(ContextID ctx, Operation *op, unsigned index, 
+                    const RegionRequirement &req,
                     VersionInfo &version_info, const FieldMask &traversal_mask);
     public:
       const ContextID ctx;
       Operation *const op;
+      const unsigned index;
       const RegionRequirement &req;
-=======
-      MappableInfo(ContextID ctx, Operation *op,
-                   Processor local_proc, RegionRequirement &req,
-                   unsigned index, VersionInfo &version_info,
-                   const FieldMask &traversal_mask);
-    public:
-      const ContextID ctx;
-      Operation *const op;
-      const Processor local_proc;
-      RegionRequirement &req;
-      const unsigned index;
->>>>>>> df274ceb
       VersionInfo &version_info;
       const FieldMask traversal_mask;
       const UniqueID context_uid;
@@ -417,13 +406,9 @@
       void initialize_state(Event term_event,
                             const RegionUsage &usage,
                             const FieldMask &user_mask,
-<<<<<<< HEAD
                             const InstanceSet &targets,
+                            UniqueID init_op_id, unsigned init_index,
                             const std::vector<LogicalView*> &corresponding);
-=======
-                            const UniqueID init_op_id,
-                            const unsigned init_index);
->>>>>>> df274ceb
       void record_version_numbers(const FieldMask &mask,
                                   const LogicalUser &user,
                                   VersionInfo &version_info,
@@ -733,24 +718,13 @@
       void operator delete(void *ptr);
       void operator delete[](void *ptr);
     public:
-<<<<<<< HEAD
       void initialize(Event term_event, const RegionUsage &usage,
                       const FieldMask &user_mask, const InstanceSet &targets,
+                      UniqueID init_op_id, unsigned init_index,
                       const std::vector<LogicalView*> &corresponding);
-      void update_close_top_state(PhysicalState *state,
-                                  const FieldMask &update_mask) const;
-      void update_open_children_state(PhysicalState *state,
-=======
-      void initialize(LogicalView *view, Event term_event,
-                      const RegionUsage &usage,
-                      const FieldMask &user_mask,
-                      const UniqueID init_op_id,
-                      const unsigned init_index);
-    public: // methods for retrieving state information
       void update_split_previous_state(PhysicalState *state,
                                        const FieldMask &update_mask) const;
       void update_split_advance_state(PhysicalState *state,
->>>>>>> df274ceb
                                       const FieldMask &update_mask) const;
       void update_path_only_state(PhysicalState *state,
                                   const FieldMask &update_mask) const;
@@ -1065,13 +1039,8 @@
     public:
       ReductionCloser(ContextID ctx, ReductionView *target,
                       const FieldMask &reduc_mask, 
-<<<<<<< HEAD
-                      VersionInfo &version_info, Operation *op);
-=======
-                      VersionInfo &version_info,
-                      Processor local_proc, Operation *op,
-                      unsigned index);
->>>>>>> df274ceb
+                      VersionInfo &version_info, 
+                      Operation *op, unsigned index);
       ReductionCloser(const ReductionCloser &rhs);
       ~ReductionCloser(void);
     public:
