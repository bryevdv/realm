/* Copyright 2018 Stanford University, NVIDIA Corporation
 *
 * Licensed under the Apache License, Version 2.0 (the "License");
 * you may not use this file except in compliance with the License.
 * You may obtain a copy of the License at
 *
 *     http://www.apache.org/licenses/LICENSE-2.0
 *
 * Unless required by applicable law or agreed to in writing, software
 * distributed under the License is distributed on an "AS IS" BASIS,
 * WITHOUT WARRANTIES OR CONDITIONS OF ANY KIND, either express or implied.
 * See the License for the specific language governing permissions and
 * limitations under the License.
 */

// Included from legion.h - do not include this directly

// Useful for IDEs 
#include "legion.h"

namespace Legion {

    /**
     * \struct SerdezRedopFns
     * Small helper class for storing instantiated templates
     */
    struct SerdezRedopFns {
    public:
      SerdezInitFnptr init_fn;
      SerdezFoldFnptr fold_fn;
    };

    /**
     * \class LegionSerialization
     * The Legion serialization class provides template meta-programming
     * help for returning complex data types from task calls.  If the 
     * types have three special methods defined on them then we know
     * how to serialize the type for the runtime rather than just doing
     * a dumb bit copy.  This is especially useful for types which 
     * require deep copies instead of shallow bit copies.  The three
     * methods which must be defined are:
     * size_t legion_buffer_size(void)
     * void legion_serialize(void *buffer)
     * void legion_deserialize(const void *buffer)
     */
    class LegionSerialization {
    public:
      // A helper method for getting access to the runtime's
      // end_task method with private access
      static inline void end_helper(Runtime *rt, InternalContext ctx,
          const void *result, size_t result_size, bool owned)
      {
        ctx->end_task(result, result_size, owned);
      }
      static inline Future from_value_helper(Runtime *rt, 
          const void *value, size_t value_size, bool owned)
      {
        return rt->from_value(value, value_size, owned);
      }

      // WARNING: There are two levels of SFINAE (substitution failure is 
      // not an error) here.  Proceed at your own risk. First we have to 
      // check to see if the type is a struct.  If it is then we check to 
      // see if it has a 'legion_serialize' method.  We assume if there is 
      // a 'legion_serialize' method there are also 'legion_buffer_size'
      // and 'legion_deserialize' methods.
      
      template<typename T, bool HAS_SERIALIZE>
      struct NonPODSerializer {
        static inline void end_task(Runtime *rt, InternalContext ctx,
                                    T *result)
        {
          size_t buffer_size = result->legion_buffer_size();
          void *buffer = malloc(buffer_size);
          result->legion_serialize(buffer);
          end_helper(rt, ctx, buffer, buffer_size, true/*owned*/);
          // No need to free the buffer, the Legion runtime owns it now
        }
        static inline Future from_value(Runtime *rt, const T *value)
        {
          size_t buffer_size = value->legion_buffer_size();
          void *buffer = malloc(buffer_size);
          value->legion_serialize(buffer);
          return from_value_helper(rt, buffer, buffer_size, true/*owned*/);
        }
        static inline T unpack(const void *result)
        {
          T derez;
          derez.legion_deserialize(result);
          return derez;
        }
      };

      template<typename T>
      struct NonPODSerializer<T,false> {
        static inline void end_task(Runtime *rt, InternalContext ctx,
                                    T *result)
        {
          end_helper(rt, ctx, (void*)result, sizeof(T), false/*owned*/);
        }
        static inline Future from_value(Runtime *rt, const T *value)
        {
          return from_value_helper(rt, (const void*)value,
                                   sizeof(T), false/*owned*/);
        }
        static inline T unpack(const void *result)
        {
          return (*((const T*)result));
        }
      };

      template<typename T>
      struct HasSerialize {
        typedef char no[1];
        typedef char yes[2];

        struct Fallback { void legion_serialize(void *); };
        struct Derived : T, Fallback { };

        template<typename U, U> struct Check;

        template<typename U>
        static no& test_for_serialize(
                  Check<void (Fallback::*)(void*), &U::legion_serialize> *);

        template<typename U>
        static yes& test_for_serialize(...);

        static const bool value = 
          (sizeof(test_for_serialize<Derived>(0)) == sizeof(yes));
      };

      template<typename T, bool IS_STRUCT>
      struct StructHandler {
        static inline void end_task(Runtime *rt, 
                                    InternalContext ctx, T *result)
        {
          // Otherwise this is a struct, so see if it has serialization methods
          NonPODSerializer<T,HasSerialize<T>::value>::end_task(rt, ctx, result);
        }
        static inline Future from_value(Runtime *rt, const T *value)
        {
          return NonPODSerializer<T,HasSerialize<T>::value>::from_value(
                                                                  rt, value);
        }
        static inline T unpack(const void *result)
        {
          return NonPODSerializer<T,HasSerialize<T>::value>::unpack(result); 
        }
      };
      // False case of template specialization
      template<typename T>
      struct StructHandler<T,false> {
        static inline void end_task(Runtime *rt, InternalContext ctx, 
                                    T *result)
        {
          end_helper(rt, ctx, (void*)result, sizeof(T), false/*owned*/);
        }
        static inline Future from_value(Runtime *rt, const T *value)
        {
          return from_value_helper(rt, (const void*)value, 
                                   sizeof(T), false/*owned*/);
        }
        static inline T unpack(const void *result)
        {
          return (*((const T*)result));
        }
      };

      template<typename T>
      struct IsAStruct {
        typedef char no[1];
        typedef char yes[2];
        
        template <typename U> static yes& test_for_struct(int U:: *x);
        template <typename U> static no& test_for_struct(...);

        static const bool value = 
                        (sizeof(test_for_struct<T>(0)) == sizeof(yes));
      };

      // Figure out whether this is a struct or not 
      // and call the appropriate Finisher
      template<typename T>
      static inline void end_task(Runtime *rt, InternalContext ctx, T *result)
      {
        StructHandler<T,IsAStruct<T>::value>::end_task(rt, ctx, result);
      }

      template<typename T>
      static inline Future from_value(Runtime *rt, const T *value)
      {
        return StructHandler<T,IsAStruct<T>::value>::from_value(rt, value);
      }

      template<typename T>
      static inline T unpack(const void *result)
      {
        return StructHandler<T,IsAStruct<T>::value>::unpack(result);
      }

      // Some more help for reduction operations with RHS types
      // that have serialize and deserialize methods

      template<typename REDOP_RHS>
      static void serdez_redop_init(const ReductionOp *reduction_op,
                              void *&ptr, size_t &size)
      {
        REDOP_RHS init_serdez;
        reduction_op->init(&init_serdez, 1);
        size_t new_size = init_serdez.legion_buffer_size();
        if (new_size > size)
        {
          size = new_size;
          ptr = realloc(ptr, size);
        }
        init_serdez.legion_serialize(ptr);
      }

      template<typename REDOP_RHS>
      static void serdez_redop_fold(const ReductionOp *reduction_op,
                                    void *&lhs_ptr, size_t &lhs_size,
                                    const void *rhs_ptr)
      {
        REDOP_RHS lhs_serdez, rhs_serdez;
        lhs_serdez.legion_deserialize(lhs_ptr);
        rhs_serdez.legion_deserialize(rhs_ptr);
        reduction_op->fold(&lhs_serdez, &rhs_serdez, 1, true/*exclusive*/);
        size_t new_size = lhs_serdez.legion_buffer_size();
        // Reallocate the buffer if it has grown
        if (new_size > lhs_size)
        {
          lhs_size = new_size;
          lhs_ptr = realloc(lhs_ptr, lhs_size);
        }
        // Now save the value
        lhs_serdez.legion_serialize(lhs_ptr);
      }

      template<typename REDOP_RHS, bool HAS_SERDEZ>
      struct SerdezRedopHandler {
        static inline void register_reduction(SerdezRedopTable &table,
                                              ReductionOpID redop_id)
        {
          // Do nothing in the case where there are no serdez functions
        }
      };
      // True case of template specialization
      template<typename REDOP_RHS>
      struct SerdezRedopHandler<REDOP_RHS,true> {
        static inline void register_reduction(SerdezRedopTable &table,
                                              ReductionOpID redop_id)
        {
          // Now we can do the registration
          SerdezRedopFns &fns = table[redop_id];
          fns.init_fn = serdez_redop_init<REDOP_RHS>;
          fns.fold_fn = serdez_redop_fold<REDOP_RHS>;
        }
      };

      template<typename REDOP_RHS, bool IS_STRUCT>
      struct StructRedopHandler {
        static inline void register_reduction(SerdezRedopTable &table,
                                              ReductionOpID redop_id)
        {
          // Do nothing in the case where this isn't a struct
        }
      };
      // True case of template specialization
      template<typename REDOP_RHS>
      struct StructRedopHandler<REDOP_RHS,true> {
        static inline void register_reduction(SerdezRedopTable &table,
                                              ReductionOpID redop_id)
        {
          SerdezRedopHandler<REDOP_RHS,HasSerialize<REDOP_RHS>::value>::
            register_reduction(table, redop_id);
        }
      };

      // Register reduction functions if necessary
      template<typename REDOP>
      static inline void register_reduction(SerdezRedopTable &table,
                                            ReductionOpID redop_id)
      {
        StructRedopHandler<typename REDOP::RHS, 
          IsAStruct<typename REDOP::RHS>::value>::register_reduction(table, 
                                                                     redop_id);
      }

    };

    // Special namespace for providing multi-dimensional 
    // array syntax on accessors 
    namespace ArraySyntax {
      // A small helper class that helps provide some syntactic sugar for
      // indexing accessors like a multi-dimensional array for generic accessors
      template<typename A, typename FT, int N, typename T, 
                int M, bool READ_ONLY>
      class GenericSyntaxHelper {
      public:
        GenericSyntaxHelper(const A &acc, const Point<M-1,T> &p)
          : accessor(acc)
        {
          for (int i = 0; i < (M-1); i++)
            point[i] = p[i];
        }
      public:
        inline GenericSyntaxHelper<A,FT,N,T,M+1,READ_ONLY> operator[](T val)
        {
          point[M-1] = val;
          return GenericSyntaxHelper<A,FT,N,T,M+1,READ_ONLY>(accessor, point);
        }
      public:
        const A &accessor;
        Point<M,T> point;
      };
      // Specialization for M = N
      template<typename A, typename FT, int N, typename T, bool RO>
      class GenericSyntaxHelper<A,FT,N,T,N,RO> {
      public:
        GenericSyntaxHelper(const A &acc, const Point<N-1,T> &p)
          : accessor(acc)
        {
          for (int i = 0; i < (N-1); i++)
            point[i] = p[i];
        }
      public:
        inline Realm::AccessorRefHelper<FT> operator[](T val)
        {
          point[N-1] = val;
          return accessor[point];
        }
      public:
        const A &accessor;
        Point<N,T> point;
      };
      // Further specialization for M = N and read-only
      template<typename A, typename FT, int N, typename T>
      class GenericSyntaxHelper<A,FT,N,T,N,true> {
      public:
        GenericSyntaxHelper(const A &acc, const Point<N-1,T> &p)
          : accessor(acc)
        {
          for (int i = 0; i < (N-1); i++)
            point[i] = p[i];
        }
      public:
        inline const Realm::AccessorRefHelper<FT> operator[](T val)
        {
          point[N-1] = val;
          return accessor[point];
        }
      public:
        const A &accessor;
        Point<N,T> point;
      };

      // A small helper class that helps provide some syntactic sugar for
      // indexing accessors like a multi-dimensional array for affine accessors
      template<typename A, typename FT, int N, typename T, 
                int M, bool READ_ONLY>
      class AffineSyntaxHelper {
      public:
        __CUDA_HD__
        AffineSyntaxHelper(const A &acc, const Point<M-1,T> &p)
          : accessor(acc)
        {
          for (int i = 0; i < (M-1); i++)
            point[i] = p[i];
        }
      public:
        __CUDA_HD__
        inline AffineSyntaxHelper<A,FT,N,T,M+1,READ_ONLY> operator[](T val)
        {
          point[M-1] = val;
          return AffineSyntaxHelper<A,FT,N,T,M+1,READ_ONLY>(accessor, point);
        }
      public:
        const A &accessor;
        Point<M,T> point;
      };
      // Specialization for M = N
      template<typename A, typename FT, int N, typename T, bool RO>
      class AffineSyntaxHelper<A,FT,N,T,N,RO> {
      public:
        __CUDA_HD__
        AffineSyntaxHelper(const A &acc, const Point<N-1,T> &p)
          : accessor(acc)
        {
          for (int i = 0; i < (N-1); i++)
            point[i] = p[i];
        }
      public:
        __CUDA_HD__
        inline FT& operator[](T val)
        {
          point[N-1] = val;
          return accessor[point];
        }
      public:
        const A &accessor;
        Point<N,T> point;
      };
      // Further specialization for M = N and read-only
      template<typename A, typename FT, int N, typename T>
      class AffineSyntaxHelper<A,FT,N,T,N,true> {
      public:
        __CUDA_HD__
        AffineSyntaxHelper(const A &acc, const Point<N-1,T> &p)
          : accessor(acc)
        {
          for (int i = 0; i < (N-1); i++)
            point[i] = p[i];
        }
      public:
        __CUDA_HD__
        inline const FT& operator[](T val)
        {
          point[N-1] = val;
          return accessor[point];
        }
      public:
        const A &accessor;
        Point<N,T> point;
      };
    };

    ////////////////////////////////////////////////////////////
    // Specializations for Generic Accessors
    ////////////////////////////////////////////////////////////

    // Read-only FieldAccessor specialization
    template<typename FT, int N, typename T, bool CB>
    class FieldAccessor<READ_ONLY,FT,N,T,
                        Realm::GenericAccessor<FT,N,T>,CB> {
    public:
      FieldAccessor(void) { }
      FieldAccessor(const PhysicalRegion &region, FieldID fid,
#ifdef DEBUG_LEGION
                    size_t elems = 1, bool check_field_size = true,
#else
                    size_t elems = 1, bool check_field_size = false,
#endif
                    bool silence_warnings = false)
      {
        DomainT<N,T> is;
        const Realm::RegionInstance instance = 
          region.get_instance_info(READ_ONLY, fid, elems * sizeof(FT), &is,
              Internal::NT_TemplateHelper::encode_tag<N,T>(), 
              silence_warnings, true/*generic accessor*/, check_field_size);
        accessor = Realm::GenericAccessor<FT,N,T>(instance, fid, is.bounds);
      }
    public:
      inline FT read(const Point<N,T>& p) const 
        { 
          return accessor.read(p); 
        }
      inline const Realm::AccessorRefHelper<FT> 
          operator[](const Point<N,T>& p) const
        { 
          return accessor[p]; 
        }
      inline ArraySyntax::GenericSyntaxHelper<FieldAccessor<READ_ONLY,FT,N,T,
            Realm::GenericAccessor<FT,N,T>,CB>,FT,N,T,2,true/*read only*/>
          operator[](T index) const
      {
        return ArraySyntax::GenericSyntaxHelper<FieldAccessor<READ_ONLY,FT,N,T,
               Realm::GenericAccessor<FT,N,T>,CB>,FT,N,T,2,true/*read only*/>(
              *this, Point<1,T>(index));
      }
    public:
      mutable Realm::GenericAccessor<FT,N,T> accessor;
    };

    // Read-only FieldAccessor specialization
    // with bounds checks
    template<typename FT, int N, typename T>
    class FieldAccessor<READ_ONLY,FT,N,T,
                        Realm::GenericAccessor<FT,N,T>,true> {
    public:
      FieldAccessor(void) { }
      FieldAccessor(const PhysicalRegion &region, FieldID fid,
#ifdef DEBUG_LEGION
                    size_t elems = 1, bool check_field_size = true,
#else
                    size_t elems = 1, bool check_field_size = false,
#endif
                    bool silence_warnings = false)
        : field(fid), field_region(region), 
          bounds(region.template get_bounds<N,T>())
      {
        DomainT<N,T> is;
        const Realm::RegionInstance instance = 
          region.get_instance_info(READ_ONLY, fid, elems * sizeof(FT), &is,
              Internal::NT_TemplateHelper::encode_tag<N,T>(), 
              silence_warnings, true/*generic accessor*/, check_field_size);
        accessor = Realm::GenericAccessor<FT,N,T>(instance, fid, is.bounds);
      }
    public:
      inline FT read(const Point<N,T>& p) const 
        { 
          if (!bounds.contains(p)) 
            field_region.fail_bounds_check(DomainPoint(p), field, READ_ONLY);
          return accessor.read(p); 
        }
      inline const Realm::AccessorRefHelper<FT> 
          operator[](const Point<N,T>& p) const
        { 
          if (!bounds.contains(p)) 
            field_region.fail_bounds_check(DomainPoint(p), field, READ_ONLY);
          return accessor[p]; 
        }
      inline ArraySyntax::GenericSyntaxHelper<FieldAccessor<READ_ONLY,FT,N,T,
             Realm::GenericAccessor<FT,N,T>,true>,FT,N,T,2,true/*read only*/>
          operator[](T index) const
      {
        return ArraySyntax::GenericSyntaxHelper<FieldAccessor<READ_ONLY,FT,N,T,
              Realm::GenericAccessor<FT,N,T>,true>,FT,N,T,2,true/*read only*/>(
              *this, Point<1,T>(index));
      }
    public:
      mutable Realm::GenericAccessor<FT,N,T> accessor;
      FieldID field;
      PhysicalRegion field_region;
      DomainT<N,T> bounds;
    };

    // Read-only FieldAccessor specialization 
    // with N==1 to avoid array ambiguity
    template<typename FT, typename T, bool CB>
    class FieldAccessor<READ_ONLY,FT,1,T,
                        Realm::GenericAccessor<FT,1,T>,CB> {
    public:
      FieldAccessor(void) { }
      FieldAccessor(const PhysicalRegion &region, FieldID fid,
#ifdef DEBUG_LEGION
                    size_t elems = 1, bool check_field_size = true,
#else
                    size_t elems = 1, bool check_field_size = false,
#endif
                    bool silence_warnings = false)
      {
        DomainT<1,T> is;
        const Realm::RegionInstance instance = 
          region.get_instance_info(READ_ONLY, fid, elems * sizeof(FT), &is,
              Internal::NT_TemplateHelper::encode_tag<1,T>(), 
              silence_warnings, true/*generic accessor*/, check_field_size);
        accessor = Realm::GenericAccessor<FT,1,T>(instance, fid, is.bounds);
      }
    public:
      inline FT read(const Point<1,T>& p) const 
        { 
          return accessor.read(p); 
        }
      inline const Realm::AccessorRefHelper<FT>
          operator[](const Point<1,T>& p) const
        { 
          return accessor[p]; 
        }
    public:
      mutable Realm::GenericAccessor<FT,1,T> accessor;
    };

    // Read-only FieldAccessor specialization 
    // with N==1 to avoid array ambiguity and bounds checks
    template<typename FT, typename T>
    class FieldAccessor<READ_ONLY,FT,1,T,
                        Realm::GenericAccessor<FT,1,T>,true> {
    public:
      // No CUDA support due to PhysicalRegion constructor
      FieldAccessor(void) { }
      FieldAccessor(const PhysicalRegion &region, FieldID fid,
#ifdef DEBUG_LEGION
                    size_t elems = 1, bool check_field_size = true,
#else
                    size_t elems = 1, bool check_field_size = false,
#endif
                    bool silence_warnings = false)
        : field(fid), field_region(region), 
          bounds(region.template get_bounds<1,T>()) 
      {
        DomainT<1,T> is;
        const Realm::RegionInstance instance = 
          region.get_instance_info(READ_ONLY, fid, elems * sizeof(FT), &is,
              Internal::NT_TemplateHelper::encode_tag<1,T>(), 
              silence_warnings, true/*generic accessor*/, check_field_size);
        accessor = Realm::GenericAccessor<FT,1,T>(instance, fid, is.bounds);
      }
    public:
      inline FT read(const Point<1,T>& p) const 
        { 
          if (!bounds.contains(p)) 
            field_region.fail_bounds_check(DomainPoint(p), field, READ_ONLY);
          return accessor.read(p); 
        }
      inline const Realm::AccessorRefHelper<FT> 
          operator[](const Point<1,T>& p) const
        { 
          if (!bounds.contains(p)) 
            field_region.fail_bounds_check(DomainPoint(p), field, READ_ONLY);
          return accessor[p]; 
        }
    public:
      mutable Realm::GenericAccessor<FT,1,T> accessor;
      FieldID field;
      PhysicalRegion field_region;
      DomainT<1,T> bounds;
    };

    // Read-write FieldAccessor specialization
    template<typename FT, int N, typename T, bool CB>
    class FieldAccessor<READ_WRITE,FT,N,T,
                        Realm::GenericAccessor<FT,N,T>,CB> {
    public:
      FieldAccessor(void) { }
      FieldAccessor(const PhysicalRegion &region, FieldID fid,
#ifdef DEBUG_LEGION
                    size_t elems = 1, bool check_field_size = true,
#else
                    size_t elems = 1, bool check_field_size = false,
#endif
                    bool silence_warnings = false)
      {
        DomainT<N,T> is;
        const Realm::RegionInstance instance = 
          region.get_instance_info(READ_WRITE, fid, elems * sizeof(FT), &is,
              Internal::NT_TemplateHelper::encode_tag<N,T>(), 
              silence_warnings, true/*generic accessor*/, check_field_size);
        accessor = Realm::GenericAccessor<FT,N,T>(instance, fid, is.bounds);
      }
    public:
      inline FT read(const Point<N,T>& p) const
        { 
          return accessor.read(p); 
        }
      inline void write(const Point<N,T>& p, FT val) const
        { 
          accessor.write(p, val); 
        }
      inline Realm::AccessorRefHelper<FT> 
          operator[](const Point<N,T>& p) const
        { 
          return accessor[p]; 
        }
      inline ArraySyntax::GenericSyntaxHelper<FieldAccessor<READ_WRITE,FT,N,T,
             Realm::GenericAccessor<FT,N,T>,CB>,FT,N,T,2,false/*read only*/>
          operator[](T index) const
      {
        return ArraySyntax::GenericSyntaxHelper<FieldAccessor<READ_WRITE,FT,N,T,
              Realm::GenericAccessor<FT,N,T>,CB>,FT,N,T,2,false/*read only*/>(
              *this, Point<1,T>(index));
      }
      // No reductions since we can't handle atomicity correctly
    public:
      mutable Realm::GenericAccessor<FT,N,T> accessor;
    };

    // Read-write FieldAccessor specialization
    // with bounds checks
    template<typename FT, int N, typename T>
    class FieldAccessor<READ_WRITE,FT,N,T,
                        Realm::GenericAccessor<FT,N,T>,true> {
    public:
      FieldAccessor(void) { }
      FieldAccessor(const PhysicalRegion &region, FieldID fid,
#ifdef DEBUG_LEGION
                    size_t elems = 1, bool check_field_size = true,
#else
                    size_t elems = 1, bool check_field_size = false,
#endif
                    bool silence_warnings = false)
        : field(fid), field_region(region), 
          bounds(region.template get_bounds<N,T>())
      {
        DomainT<N,T> is;
        const Realm::RegionInstance instance = 
          region.get_instance_info(READ_WRITE, fid, elems * sizeof(FT), &is,
              Internal::NT_TemplateHelper::encode_tag<N,T>(), 
              silence_warnings, true/*generic accessor*/, check_field_size);
        accessor = Realm::GenericAccessor<FT,N,T>(instance, fid, is.bounds);
      }
    public:
      inline FT read(const Point<N,T>& p) const
        { 
          if (!bounds.contains(p)) 
            field_region.fail_bounds_check(DomainPoint(p), field, READ_ONLY);
          return accessor.read(p); 
        }
      inline void write(const Point<N,T>& p, FT val) const
        { 
          if (!bounds.contains(p)) 
            field_region.fail_bounds_check(DomainPoint(p), field,WRITE_DISCARD);
          accessor.write(p, val); 
        }
      inline Realm::AccessorRefHelper<FT> 
          operator[](const Point<N,T>& p) const
        { 
          if (!bounds.contains(p)) 
            field_region.fail_bounds_check(DomainPoint(p), field, READ_WRITE);
          return accessor[p]; 
        }
      inline ArraySyntax::GenericSyntaxHelper<FieldAccessor<READ_WRITE,FT,N,T,
              Realm::GenericAccessor<FT,N,T>,true>,FT,N,T,2,false/*read only*/>
          operator[](T index) const
      {
        return ArraySyntax::GenericSyntaxHelper<FieldAccessor<READ_WRITE,FT,N,T,
              Realm::GenericAccessor<FT,N,T>,true>,FT,N,T,2,false/*read only*/>(
              *this, Point<1,T>(index));
      }
      // No reductions since we can't handle atomicity correctly
    public:
      mutable Realm::GenericAccessor<FT,N,T> accessor;
      FieldID field;
      PhysicalRegion field_region;
      DomainT<N,T> bounds;
    };

    // Read-write FieldAccessor specialization 
    // with N==1 to avoid array ambiguity
    template<typename FT, typename T, bool CB>
    class FieldAccessor<READ_WRITE,FT,1,T,
                        Realm::GenericAccessor<FT,1,T>,CB> {
    public:
      FieldAccessor(void) { }
      FieldAccessor(const PhysicalRegion &region, FieldID fid,
#ifdef DEBUG_LEGION
                    size_t elems = 1, bool check_field_size = true,
#else
                    size_t elems = 1, bool check_field_size = false,
#endif
                    bool silence_warnings = false)
      {
        DomainT<1,T> is;
        const Realm::RegionInstance instance = 
          region.get_instance_info(READ_WRITE, fid, elems * sizeof(FT), &is,
              Internal::NT_TemplateHelper::encode_tag<1,T>(), 
              silence_warnings, true/*generic accessor*/, check_field_size);
        accessor = Realm::GenericAccessor<FT,1,T>(instance, fid, is.bounds);
      }
    public:
      inline FT read(const Point<1,T>& p) const
        { 
          return accessor.read(p); 
        }
      inline void write(const Point<1,T>& p, FT val) const
        { 
          accessor.write(p, val); 
        }
      inline Realm::AccessorRefHelper<FT> 
          operator[](const Point<1,T>& p) const
        { 
          return accessor[p]; 
        }
      // No reductions since we can't handle atomicity correctly
    public:
      mutable Realm::GenericAccessor<FT,1,T> accessor;
    };

    // Read-write FieldAccessor specialization 
    // with N==1 to avoid array ambiguity and bounds checks
    template<typename FT, typename T>
    class FieldAccessor<READ_WRITE,FT,1,T,
                        Realm::GenericAccessor<FT,1,T>,true> {
    public:
      FieldAccessor(void) { }
      FieldAccessor(const PhysicalRegion &region, FieldID fid,
#ifdef DEBUG_LEGION
                    size_t elems = 1, bool check_field_size = true,
#else
                    size_t elems = 1, bool check_field_size = false,
#endif
                    bool silence_warnings = false)
        : field(fid), field_region(region), 
          bounds(region.template get_bounds<1,T>())
      {
        DomainT<1,T> is;
        const Realm::RegionInstance instance = 
          region.get_instance_info(READ_WRITE, fid, elems * sizeof(FT), &is,
              Internal::NT_TemplateHelper::encode_tag<1,T>(), 
              silence_warnings, true/*generic accessor*/, check_field_size);
        accessor = Realm::GenericAccessor<FT,1,T>(instance, fid, is.bounds);
      }
    public:
      inline FT read(const Point<1,T>& p) const
        { 
          if (!bounds.contains(p)) 
            field_region.fail_bounds_check(DomainPoint(p), field, READ_ONLY);
          return accessor.read(p); 
        }
      inline void write(const Point<1,T>& p, FT val) const
        { 
          if (!bounds.contains(p)) 
            field_region.fail_bounds_check(DomainPoint(p), field,WRITE_DISCARD);
          accessor.write(p, val); 
        }
      inline Realm::AccessorRefHelper<FT> 
          operator[](const Point<1,T>& p) const
        { 
          if (!bounds.contains(p)) 
            field_region.fail_bounds_check(DomainPoint(p), field, READ_WRITE);
          return accessor[p]; 
        }
      // No reduction since we can't handle atomicity correctly
    public:
      mutable Realm::GenericAccessor<FT,1,T> accessor;
      FieldID field;
      PhysicalRegion field_region;
      DomainT<1,T> bounds;
    };

    // Write-discard FieldAccessor specialization
    template<typename FT, int N, typename T, bool CB>
    class FieldAccessor<WRITE_DISCARD,FT,N,T,
                        Realm::GenericAccessor<FT,N,T>,CB> {
    public:
      FieldAccessor(void) { }
      FieldAccessor(const PhysicalRegion &region, FieldID fid,
#ifdef DEBUG_LEGION
                    size_t elems = 1, bool check_field_size = true,
#else
                    size_t elems = 1, bool check_field_size = false,
#endif
                    bool silence_warnings = false)
      {
        DomainT<N,T> is;
        const Realm::RegionInstance instance = 
          region.get_instance_info(WRITE_DISCARD, fid, elems * sizeof(FT), &is,
              Internal::NT_TemplateHelper::encode_tag<N,T>(), 
              silence_warnings, true/*generic accessor*/, check_field_size);
        accessor = Realm::GenericAccessor<FT,N,T>(instance, fid, is.bounds);
      }
    public:
      inline FT read(const Point<N,T>& p) const
        { 
          return accessor.read(p); 
        }
      inline void write(const Point<N,T>& p, FT val) const
        { 
          accessor.write(p, val); 
        }
      inline Realm::AccessorRefHelper<FT> 
          operator[](const Point<N,T>& p) const
        { 
          return accessor[p]; 
        }
      inline ArraySyntax::GenericSyntaxHelper<FieldAccessor<WRITE_DISCARD,FT,N,
           T,Realm::GenericAccessor<FT,N,T>,CB>,FT,N,T,2,false/*read only*/>
          operator[](T index) const
      {
        return ArraySyntax::GenericSyntaxHelper<FieldAccessor<WRITE_DISCARD,FT,
          N,T,Realm::GenericAccessor<FT,N,T>,CB>,FT,N,T,2,false/*read only*/>(
              *this, Point<1,T>(index));
      }
    public:
      mutable Realm::GenericAccessor<FT,N,T> accessor;
    };

    // Write-discard FieldAccessor specialization
    // with bounds checks
    template<typename FT, int N, typename T>
    class FieldAccessor<WRITE_DISCARD,FT,N,T,
                        Realm::GenericAccessor<FT,N,T>,true> {
    public:
      // No CUDA support due to PhysicalRegion constructor
      FieldAccessor(void) { }
      FieldAccessor(const PhysicalRegion &region, FieldID fid,
#ifdef DEBUG_LEGION
                    size_t elems = 1, bool check_field_size = true,
#else
                    size_t elems = 1, bool check_field_size = false,
#endif
                    bool silence_warnings = false)
        : field(fid), field_region(region), 
          bounds(region.template get_bounds<N,T>())
      {
        DomainT<N,T> is;
        const Realm::RegionInstance instance = 
          region.get_instance_info(WRITE_DISCARD, fid, elems * sizeof(FT), &is,
              Internal::NT_TemplateHelper::encode_tag<N,T>(), 
              silence_warnings, true/*generic accessor*/, check_field_size);
        accessor = Realm::GenericAccessor<FT,N,T>(instance, fid, is.bounds);
      }
    public:
      inline FT read(const Point<N,T>& p) const
        { 
          if (!bounds.contains(p)) 
            field_region.fail_bounds_check(DomainPoint(p), field, READ_ONLY);
          return accessor.read(p); 
        }
      inline void write(const Point<N,T>& p, FT val) const
        { 
          if (!bounds.contains(p)) 
            field_region.fail_bounds_check(DomainPoint(p), field,WRITE_DISCARD);
          accessor.write(p, val); 
        }
      inline Realm::AccessorRefHelper<FT> 
          operator[](const Point<N,T>& p) const
        { 
          if (!bounds.contains(p)) 
            field_region.fail_bounds_check(DomainPoint(p), field, READ_WRITE);
          return accessor[p]; 
        }
      inline ArraySyntax::GenericSyntaxHelper<FieldAccessor<WRITE_DISCARD,FT,N,
           T,Realm::GenericAccessor<FT,N,T>,true>,FT,N,T,2,false/*read only*/>
          operator[](T index) const
      {
        return ArraySyntax::GenericSyntaxHelper<FieldAccessor<WRITE_DISCARD,FT,
         N,T,Realm::GenericAccessor<FT,N,T>,true>,FT,N,T,2,false/*read only*/>(
              *this, Point<1,T>(index));
      }
    public:
      mutable Realm::GenericAccessor<FT,N,T> accessor;
      FieldID field;
      PhysicalRegion field_region;
      DomainT<N,T> bounds;
    };

    // Write-discard FieldAccessor specialization with
    // N == 1 to avoid array ambiguity
    template<typename FT, typename T, bool CB>
    class FieldAccessor<WRITE_DISCARD,FT,1,T,
                        Realm::GenericAccessor<FT,1,T>,CB> {
    public:
      FieldAccessor(void) { }
      FieldAccessor(const PhysicalRegion &region, FieldID fid,
#ifdef DEBUG_LEGION
                    size_t elems = 1, bool check_field_size = true,
#else
                    size_t elems = 1, bool check_field_size = false,
#endif
                    bool silence_warnings = false)
      {
        DomainT<1,T> is;
        const Realm::RegionInstance instance = 
          region.get_instance_info(WRITE_DISCARD, fid, elems * sizeof(FT), &is,
              Internal::NT_TemplateHelper::encode_tag<1,T>(), 
              silence_warnings, true/*generic accessor*/, check_field_size);
        accessor = Realm::GenericAccessor<FT,1,T>(instance, fid, is.bounds);
      }
    public:
      inline FT read(const Point<1,T>& p) const
        { 
          return accessor.read(p); 
        }
      inline void write(const Point<1,T>& p, FT val) const
        { 
          accessor.write(p, val); 
        }
      inline Realm::AccessorRefHelper<FT> 
          operator[](const Point<1,T>& p) const
        { 
          return accessor[p]; 
        }
    public:
      mutable Realm::GenericAccessor<FT,1,T> accessor;
    };

    // Write-discard FieldAccessor specialization with
    // N == 1 to avoid array ambiguity and bounds checks
    template<typename FT, typename T>
    class FieldAccessor<WRITE_DISCARD,FT,1,T,
                        Realm::GenericAccessor<FT,1,T>,true> {
    public:
      FieldAccessor(void) { }
      FieldAccessor(const PhysicalRegion &region, FieldID fid,
#ifdef DEBUG_LEGION
                    size_t elems = 1, bool check_field_size = true,
#else
                    size_t elems = 1, bool check_field_size = false,
#endif
                    bool silence_warnings = false)
        : field(fid), field_region(region), 
          bounds(region.template get_bounds<1,T>())
      {
        DomainT<1,T> is;
        const Realm::RegionInstance instance = 
          region.get_instance_info(WRITE_DISCARD, fid, elems * sizeof(FT), &is,
              Internal::NT_TemplateHelper::encode_tag<1,T>(), 
              silence_warnings, true/*generic accessor*/, check_field_size);
        accessor = Realm::GenericAccessor<FT,1,T>(instance, fid, is.bounds);
      }
    public:
      inline FT read(const Point<1,T>& p) const
        { 
          if (!bounds.contains(p)) 
            field_region.fail_bounds_check(DomainPoint(p), field, READ_ONLY);
          return accessor.read(p); 
        }
      inline void write(const Point<1,T>& p, FT val) const
        { 
          if (!bounds.contains(p)) 
            field_region.fail_bounds_check(DomainPoint(p), field,WRITE_DISCARD);
          accessor.write(p, val); 
        }
      inline Realm::AccessorRefHelper<FT> 
          operator[](const Point<1,T>& p) const
        { 
          if (!bounds.contains(p)) 
            field_region.fail_bounds_check(DomainPoint(p), field, READ_WRITE);
          return accessor[p]; 
        }
    public:
      mutable Realm::GenericAccessor<FT,1,T> accessor;
      FieldID field;
      PhysicalRegion field_region;
      DomainT<1,T> bounds;
    };

    ////////////////////////////////////////////////////////////
    // Specializations for Affine Accessors
    ////////////////////////////////////////////////////////////

    // Read-only FieldAccessor specialization
    template<typename FT, int N, typename T, bool CB>
    class FieldAccessor<READ_ONLY,FT,N,T,
                        Realm::AffineAccessor<FT,N,T>,CB> {
    public:
      __CUDA_HD__
      FieldAccessor(void) { }
      FieldAccessor(const PhysicalRegion &region, FieldID fid,
#ifdef DEBUG_LEGION
                    size_t elems = 1, bool check_field_size = true,
#else
                    size_t elems = 1, bool check_field_size = false,
#endif
                    bool silence_warnings = false)
      {
        DomainT<N,T> is;
        const Realm::RegionInstance instance = 
          region.get_instance_info(READ_ONLY, fid, elems * sizeof(FT), &is,
              Internal::NT_TemplateHelper::encode_tag<N,T>(), 
              silence_warnings, false/*generic accessor*/, check_field_size);
        accessor = Realm::AffineAccessor<FT,N,T>(instance, fid, is.bounds);
      }
    public:
      __CUDA_HD__
      inline FT read(const Point<N,T>& p) const 
        { 
          return accessor.read(p); 
        }
      __CUDA_HD__
      inline const FT* ptr(const Point<N,T>& p) const
        { 
          return accessor.ptr(p); 
        }
      __CUDA_HD__
      inline const FT* ptr(const Rect<N,T>& r) const
        {
          if (!accessor.is_dense_arbitrary(r))
          {
            fprintf(stderr, 
                "ERROR: Illegal request for pointer of non-dense rectangle\n");
#ifdef DEBUG_LEGION
            assert(false);
#endif
            exit(ERROR_NON_DENSE_RECTANGLE);
          }
          return accessor.ptr(r.lo);
        }
      __CUDA_HD__
      inline const FT& operator[](const Point<N,T>& p) const
        { 
          return accessor[p]; 
        }
      __CUDA_HD__
      inline ArraySyntax::AffineSyntaxHelper<FieldAccessor<READ_ONLY,FT,N,T,
            Realm::AffineAccessor<FT,N,T>,CB>,FT,N,T,2,true/*read only*/>
          operator[](T index) const
      {
        return ArraySyntax::AffineSyntaxHelper<FieldAccessor<READ_ONLY,FT,N,T,
               Realm::AffineAccessor<FT,N,T>,CB>,FT,N,T,2,true/*read only*/>(
              *this, Point<1,T>(index));
      }
    public:
      Realm::AffineAccessor<FT,N,T> accessor;
    };

    // Read-only FieldAccessor specialization
    // with bounds checks
    template<typename FT, int N, typename T>
    class FieldAccessor<READ_ONLY,FT,N,T,
                        Realm::AffineAccessor<FT,N,T>,true> {
    public:
      // No CUDA support due to PhysicalRegion constructor
      FieldAccessor(void) { }
      FieldAccessor(const PhysicalRegion &region, FieldID fid,
#ifdef DEBUG_LEGION
                    size_t elems = 1, bool check_field_size = true,
#else
                    size_t elems = 1, bool check_field_size = false,
#endif
                    bool silence_warnings = false)
        : field(fid), field_region(region), 
          bounds(region.template get_bounds<N,T>()),
          gpu_warning(!silence_warnings)
      {
        DomainT<N,T> is;
        const Realm::RegionInstance instance = 
          region.get_instance_info(READ_ONLY, fid, elems * sizeof(FT), &is,
              Internal::NT_TemplateHelper::encode_tag<N,T>(), 
              silence_warnings, false/*generic accessor*/, check_field_size);
        accessor = Realm::AffineAccessor<FT,N,T>(instance, fid, is.bounds);
      }
    public:
      __CUDA_HD__
      inline FT read(const Point<N,T>& p) const 
        { 
#ifdef __CUDA_ARCH__
          if (gpu_warning)
          {
            if (!bounds.dense())
              printf("WARNING: GPU bounds check is imprecise\n");
            gpu_warning = false;
          }
          assert(bounds.bounds.contains(p));
#else
          if (!bounds.contains(p)) 
            field_region.fail_bounds_check(DomainPoint(p), field, READ_ONLY);
#endif
          return accessor.read(p); 
        }
      __CUDA_HD__
      inline const FT* ptr(const Point<N,T>& p) const
        { 
#ifdef __CUDA_ARCH__
          if (gpu_warning)
          {
            if (!bounds.dense())
              printf("WARNING: GPU bounds check is imprecise\n");
            gpu_warning = false;
          }
          assert(bounds.bounds.contains(p));
#else
          if (!bounds.contains(p)) 
            field_region.fail_bounds_check(DomainPoint(p), field, READ_ONLY);
#endif
          return accessor.ptr(p); 
        }
      __CUDA_HD__
      inline const FT* ptr(const Rect<N,T>& r) const
        {
#ifdef __CUDA_ARCH__
          if (gpu_warning)
          {
            if (!bounds.dense())
              printf("WARNING: GPU bounds check is imprecise\n");
            gpu_warning = false;
          }
          assert(bounds.bounds.contains(r));
#else
          if (!bounds.contains_all(r)) 
            field_region.fail_bounds_check(DomainPoint(r), field, READ_ONLY);
#endif
          if (!accessor.is_dense_arbitrary(r))
          {
            fprintf(stderr, 
                "ERROR: Illegal request for pointer of non-dense rectangle\n");
#ifdef DEBUG_LEGION
            assert(false);
#endif
            exit(ERROR_NON_DENSE_RECTANGLE);
          }
          return accessor.ptr(r.lo);
        }
      __CUDA_HD__
      inline const FT& operator[](const Point<N,T>& p) const
        { 
#ifdef __CUDA_ARCH__
          if (gpu_warning)
          {
            if (!bounds.dense())
              printf("WARNING: GPU bounds check is imprecise\n");
            gpu_warning = false;
          }
          assert(bounds.bounds.contains(p));
#else
          if (!bounds.contains(p)) 
            field_region.fail_bounds_check(DomainPoint(p), field, READ_ONLY);
#endif
          return accessor[p]; 
        }
      __CUDA_HD__
      inline ArraySyntax::AffineSyntaxHelper<FieldAccessor<READ_ONLY,FT,N,T,
             Realm::AffineAccessor<FT,N,T>,true>,FT,N,T,2,true/*read only*/>
          operator[](T index) const
      {
        return ArraySyntax::AffineSyntaxHelper<FieldAccessor<READ_ONLY,FT,N,T,
              Realm::AffineAccessor<FT,N,T>,true>,FT,N,T,2,true/*read only*/>(
              *this, Point<1,T>(index));
      }
    public:
      Realm::AffineAccessor<FT,N,T> accessor;
      FieldID field;
      PhysicalRegion field_region;
      DomainT<N,T> bounds;
      mutable bool gpu_warning;
    };

    // Read-only FieldAccessor specialization 
    // with N==1 to avoid array ambiguity
    template<typename FT, typename T, bool CB>
    class FieldAccessor<READ_ONLY,FT,1,T,
                        Realm::AffineAccessor<FT,1,T>,CB> {
    public:
      __CUDA_HD__
      FieldAccessor(void) { }
      FieldAccessor(const PhysicalRegion &region, FieldID fid,
#ifdef DEBUG_LEGION
                    size_t elems = 1, bool check_field_size = true,
#else
                    size_t elems = 1, bool check_field_size = false,
#endif
                    bool silence_warnings = false)
      {
        DomainT<1,T> is;
        const Realm::RegionInstance instance = 
          region.get_instance_info(READ_ONLY, fid, elems * sizeof(FT), &is,
              Internal::NT_TemplateHelper::encode_tag<1,T>(), 
              silence_warnings, false/*generic accessor*/, check_field_size);
        accessor = Realm::AffineAccessor<FT,1,T>(instance, fid, is.bounds);
      }
    public:
      __CUDA_HD__
      inline FT read(const Point<1,T>& p) const 
        { 
          return accessor.read(p); 
        }
      __CUDA_HD__
      inline const FT* ptr(const Point<1,T>& p) const
        { 
          return accessor.ptr(p); 
        }
      __CUDA_HD__
      inline const FT* ptr(const Rect<1,T>& r) const
        {
          if (!accessor.is_dense_arbitrary(r))
          {
            fprintf(stderr, 
                "ERROR: Illegal request for pointer of non-dense rectangle\n");
#ifdef DEBUG_LEGION
            assert(false);
#endif
            exit(ERROR_NON_DENSE_RECTANGLE);
          }
          return accessor.ptr(r.lo); 
        }
      __CUDA_HD__
      inline const FT& operator[](const Point<1,T>& p) const
        { 
          return accessor[p]; 
        }
    public:
      Realm::AffineAccessor<FT,1,T> accessor;
    };

    // Read-only FieldAccessor specialization 
    // with N==1 to avoid array ambiguity and bounds checks
    template<typename FT, typename T>
    class FieldAccessor<READ_ONLY,FT,1,T,
                        Realm::AffineAccessor<FT,1,T>,true> {
    public:
      // No CUDA support due to PhysicalRegion constructor
      FieldAccessor(void) { }
      FieldAccessor(const PhysicalRegion &region, FieldID fid,
#ifdef DEBUG_LEGION
                    size_t elems = 1, bool check_field_size = true,
#else
                    size_t elems = 1, bool check_field_size = false,
#endif
                    bool silence_warnings = false)
        : field(fid), field_region(region), 
          bounds(region.template get_bounds<1,T>()), 
          gpu_warning(!silence_warnings)
      {
        DomainT<1,T> is;
        const Realm::RegionInstance instance = 
          region.get_instance_info(READ_ONLY, fid, elems * sizeof(FT), &is,
              Internal::NT_TemplateHelper::encode_tag<1,T>(), 
              silence_warnings, false/*generic accessor*/, check_field_size);
        accessor = Realm::AffineAccessor<FT,1,T>(instance, fid, is.bounds);
      }
    public:
      __CUDA_HD__
      inline FT read(const Point<1,T>& p) const 
        { 
#ifdef __CUDA_ARCH__
          if (gpu_warning)
          {
            if (!bounds.dense())
              printf("WARNING: GPU bounds check is imprecise\n");
            gpu_warning = false;
          }
          assert(bounds.bounds.contains(p));
#else
          if (!bounds.contains(p)) 
            field_region.fail_bounds_check(DomainPoint(p), field, READ_ONLY);
#endif
          return accessor.read(p); 
        }
      __CUDA_HD__
      inline const FT* ptr(const Point<1,T>& p) const
        { 
#ifdef __CUDA_ARCH__
          if (gpu_warning)
          {
            if (!bounds.dense())
              printf("WARNING: GPU bounds check is imprecise\n");
            gpu_warning = false;
          }
          assert(bounds.bounds.contains(p));
#else
          if (!bounds.contains(p)) 
            field_region.fail_bounds_check(DomainPoint(p), field, READ_ONLY);
#endif
          return accessor.ptr(p); 
        }
      __CUDA_HD__
      inline const FT* ptr(const Rect<1,T>& r) const
        {
#ifdef __CUDA_ARCH__
          if (gpu_warning)
          {
            if (!bounds.dense())
              printf("WARNING: GPU bounds check is imprecise\n");
            gpu_warning = false;
          }
          assert(bounds.bounds.contains(r));
#else
          if (!bounds.contains_all(r)) 
            field_region.fail_bounds_check(DomainPoint(r), field, READ_ONLY);
#endif
          if (!accessor.is_dense_arbitrary(r))
          {
            fprintf(stderr, 
                "ERROR: Illegal request for pointer of non-dense rectangle\n");
#ifdef DEBUG_LEGION
            assert(false);
#endif
            exit(ERROR_NON_DENSE_RECTANGLE);
          }
          return accessor.ptr(r.lo);
        }
      __CUDA_HD__
      inline const FT& operator[](const Point<1,T>& p) const
        { 
#ifdef __CUDA_ARCH__
          if (gpu_warning)
          {
            if (!bounds.dense())
              printf("WARNING: GPU bounds check is imprecise\n");
            gpu_warning = false;
          }
          assert(bounds.bounds.contains(p));
#else
          if (!bounds.contains(p)) 
            field_region.fail_bounds_check(DomainPoint(p), field, READ_ONLY);
#endif
          return accessor[p]; 
        }
    public:
      Realm::AffineAccessor<FT,1,T> accessor;
      FieldID field;
      PhysicalRegion field_region;
      DomainT<1,T> bounds;
      mutable bool gpu_warning;
    };

    // Read-write FieldAccessor specialization
    template<typename FT, int N, typename T, bool CB>
    class FieldAccessor<READ_WRITE,FT,N,T,
                        Realm::AffineAccessor<FT,N,T>,CB> {
    public:
      __CUDA_HD__
      FieldAccessor(void) { }
      FieldAccessor(const PhysicalRegion &region, FieldID fid,
#ifdef DEBUG_LEGION
                    size_t elems = 1, bool check_field_size = true,
#else
                    size_t elems = 1, bool check_field_size = false,
#endif
                    bool silence_warnings = false)
      {
        DomainT<N,T> is;
        const Realm::RegionInstance instance = 
          region.get_instance_info(READ_WRITE, fid, elems * sizeof(FT), &is,
              Internal::NT_TemplateHelper::encode_tag<N,T>(), 
              silence_warnings, false/*generic accessor*/, check_field_size);
        accessor = Realm::AffineAccessor<FT,N,T>(instance, fid, is.bounds);
      }
    public:
      __CUDA_HD__
      inline FT read(const Point<N,T>& p) const
        { 
          return accessor.read(p); 
        }
      __CUDA_HD__
      inline void write(const Point<N,T>& p, FT val) const
        { 
          accessor.write(p, val); 
        }
      __CUDA_HD__
      inline FT* ptr(const Point<N,T>& p) const
        { 
          return accessor.ptr(p); 
        }
      __CUDA_HD__
      inline FT* ptr(const Rect<N,T>& r) const
        {
          if (!accessor.is_dense_arbitrary(r))
          {
            fprintf(stderr, 
                "ERROR: Illegal request for pointer of non-dense rectangle\n");
#ifdef DEBUG_LEGION
            assert(false);
#endif
            exit(ERROR_NON_DENSE_RECTANGLE);
          }
          return accessor.ptr(r.lo);
        }
      __CUDA_HD__
      inline FT& operator[](const Point<N,T>& p) const
        { 
          return accessor[p]; 
        }
      __CUDA_HD__
      inline ArraySyntax::AffineSyntaxHelper<FieldAccessor<READ_WRITE,FT,N,T,
             Realm::AffineAccessor<FT,N,T>,CB>,FT,N,T,2,false/*read only*/>
          operator[](T index) const
      {
        return ArraySyntax::AffineSyntaxHelper<FieldAccessor<READ_WRITE,FT,N,T,
              Realm::AffineAccessor<FT,N,T>,CB>,FT,N,T,2,false/*read only*/>(
              *this, Point<1,T>(index));
      }
      template<typename REDOP, bool EXCLUSIVE> __CUDA_HD__
      inline void reduce(const Point<N,T>& p, 
                         typename REDOP::RHS val) const
        { 
          REDOP::template apply<EXCLUSIVE>(accessor[p], val);
        }
    public:
      Realm::AffineAccessor<FT,N,T> accessor;
    };

    // Read-write FieldAccessor specialization
    // with bounds checks
    template<typename FT, int N, typename T>
    class FieldAccessor<READ_WRITE,FT,N,T,
                        Realm::AffineAccessor<FT,N,T>,true> {
    public:
      // No CUDA support due to PhysicalRegion constructor
      FieldAccessor(void) { }
      FieldAccessor(const PhysicalRegion &region, FieldID fid,
#ifdef DEBUG_LEGION
                    size_t elems = 1, bool check_field_size = true,
#else
                    size_t elems = 1, bool check_field_size = false,
#endif
                    bool silence_warnings = false)
        : field(fid), field_region(region), 
          bounds(region.template get_bounds<N,T>()),
          gpu_warning(!silence_warnings)
      {
        DomainT<N,T> is;
        const Realm::RegionInstance instance = 
          region.get_instance_info(READ_WRITE, fid, elems * sizeof(FT), &is,
              Internal::NT_TemplateHelper::encode_tag<N,T>(), 
              silence_warnings, false/*generic accessor*/, check_field_size);
        accessor = Realm::AffineAccessor<FT,N,T>(instance, fid, is.bounds);
      }
    public:
      __CUDA_HD__
      inline FT read(const Point<N,T>& p) const
        { 
#ifdef __CUDA_ARCH__
          if (gpu_warning)
          {
            if (!bounds.dense())
              printf("WARNING: GPU bounds check is imprecise\n");
            gpu_warning = false;
          }
          assert(bounds.bounds.contains(p));
#else
          if (!bounds.contains(p)) 
            field_region.fail_bounds_check(DomainPoint(p), field, READ_ONLY);
#endif
          return accessor.read(p); 
        }
      __CUDA_HD__
      inline void write(const Point<N,T>& p, FT val) const
        { 
#ifdef __CUDA_ARCH__
          if (gpu_warning)
          {
            if (!bounds.dense())
              printf("WARNING: GPU bounds check is imprecise\n");
            gpu_warning = false;
          }
          assert(bounds.bounds.contains(p));
#else
          if (!bounds.contains(p)) 
            field_region.fail_bounds_check(DomainPoint(p), field,WRITE_DISCARD);
#endif
          accessor.write(p, val); 
        }
      __CUDA_HD__
      inline FT* ptr(const Point<N,T>& p) const
        { 
#ifdef __CUDA_ARCH__
          if (gpu_warning)
          {
            if (!bounds.dense())
              printf("WARNING: GPU bounds check is imprecise\n");
            gpu_warning = false;
          }
          assert(bounds.bounds.contains(p));
#else
          if (!bounds.contains(p)) 
            field_region.fail_bounds_check(DomainPoint(p), field, READ_WRITE);
#endif
          return accessor.ptr(p); 
        }
      __CUDA_HD__
      inline FT* ptr(const Rect<N,T>& r) const
        {
#ifdef __CUDA_ARCH__
          if (gpu_warning)
          {
            if (!bounds.dense())
              printf("WARNING: GPU bounds check is imprecise\n");
            gpu_warning = false;
          }
          assert(bounds.bounds.contains(r));
#else
          if (!bounds.contains_all(r)) 
            field_region.fail_bounds_check(Domain(r), field, READ_WRITE);
#endif
          if (!accessor.is_dense_arbitrary(r))
          {
            fprintf(stderr, 
                "ERROR: Illegal request for pointer of non-dense rectangle\n");
#ifdef DEBUG_LEGION
            assert(false);
#endif
            exit(ERROR_NON_DENSE_RECTANGLE);
          }
          return accessor.ptr(r.lo);
        }
      __CUDA_HD__
      inline FT& operator[](const Point<N,T>& p) const
        { 
#ifdef __CUDA_ARCH__
          if (gpu_warning)
          {
            if (!bounds.dense())
              printf("WARNING: GPU bounds check is imprecise\n");
            gpu_warning = false;
          }
          assert(bounds.bounds.contains(p));
#else
          if (!bounds.contains(p)) 
            field_region.fail_bounds_check(DomainPoint(p), field, READ_WRITE);
#endif
          return accessor[p]; 
        }
      __CUDA_HD__
      inline ArraySyntax::AffineSyntaxHelper<FieldAccessor<READ_WRITE,FT,N,T,
              Realm::AffineAccessor<FT,N,T>,true>,FT,N,T,2,false/*read only*/>
          operator[](T index) const
      {
        return ArraySyntax::AffineSyntaxHelper<FieldAccessor<READ_WRITE,FT,N,T,
               Realm::AffineAccessor<FT,N,T>,true>,FT,N,T,2,false/*read only*/>(
              *this, Point<1,T>(index));
      }
      template<typename REDOP, bool EXCLUSIVE> __CUDA_HD__ 
      inline void reduce(const Point<N,T>& p, 
                         typename REDOP::RHS val) const
        { 
#ifdef __CUDA_ARCH__
          if (gpu_warning)
          {
            if (!bounds.dense())
              printf("WARNING: GPU bounds check is imprecise\n");
            gpu_warning = false;
          }
          assert(bounds.bounds.contains(p));
#else
          if (!bounds.contains(p)) 
            field_region.fail_bounds_check(DomainPoint(p), field, REDUCE);
#endif
          REDOP::template apply<EXCLUSIVE>(accessor[p], val);
        }
    public:
      Realm::AffineAccessor<FT,N,T> accessor;
      FieldID field;
      PhysicalRegion field_region;
      DomainT<N,T> bounds;
      mutable bool gpu_warning;
    };

    // Read-write FieldAccessor specialization 
    // with N==1 to avoid array ambiguity
    template<typename FT, typename T, bool CB>
    class FieldAccessor<READ_WRITE,FT,1,T,
                        Realm::AffineAccessor<FT,1,T>,CB> {
    public:
      __CUDA_HD__
      FieldAccessor(void) { }
      FieldAccessor(const PhysicalRegion &region, FieldID fid,
#ifdef DEBUG_LEGION
                    size_t elems = 1, bool check_field_size = true,
#else
                    size_t elems = 1, bool check_field_size = false,
#endif
                    bool silence_warnings = false)
      {
        DomainT<1,T> is;
        const Realm::RegionInstance instance = 
          region.get_instance_info(READ_WRITE, fid, sizeof(FT), &is,
              Internal::NT_TemplateHelper::encode_tag<1,T>(), 
              silence_warnings, false/*generic accessor*/, check_field_size);
        accessor = Realm::AffineAccessor<FT,1,T>(instance, fid, is.bounds);
      }
    public:
      __CUDA_HD__
      inline FT read(const Point<1,T>& p) const
        { 
          return accessor.read(p); 
        }
      __CUDA_HD__
      inline void write(const Point<1,T>& p, FT val) const
        { 
          accessor.write(p, val); 
        }
      __CUDA_HD__
      inline FT* ptr(const Point<1,T>& p) const
        { 
          return accessor.ptr(p); 
        }
      __CUDA_HD__
      inline FT* ptr(const Rect<1,T>& r) const
        {
          if (!accessor.is_dense_arbitrary(r))
          {
            fprintf(stderr, 
                "ERROR: Illegal request for pointer of non-dense rectangle\n");
#ifdef DEBUG_LEGION
            assert(false);
#endif
            exit(ERROR_NON_DENSE_RECTANGLE);
          }
          return accessor.ptr(r.lo);
        }
      __CUDA_HD__
      inline FT& operator[](const Point<1,T>& p) const
        { 
          return accessor[p]; 
        }
      template<typename REDOP, bool EXCLUSIVE> __CUDA_HD__
      inline void reduce(const Point<1,T>& p, 
                         typename REDOP::RHS val) const
        { 
          REDOP::template apply<EXCLUSIVE>(accessor[p], val);
        }
    public:
      Realm::AffineAccessor<FT,1,T> accessor;
    };

    // Read-write FieldAccessor specialization 
    // with N==1 to avoid array ambiguity and bounds checks
    template<typename FT, typename T>
    class FieldAccessor<READ_WRITE,FT,1,T,
                        Realm::AffineAccessor<FT,1,T>,true> {
    public:
      // No CUDA support due to PhysicalRegion constructor
      FieldAccessor(void) { }
      FieldAccessor(const PhysicalRegion &region, FieldID fid,
#ifdef DEBUG_LEGION
                    size_t elems = 1, bool check_field_size = true,
#else
                    size_t elems = 1, bool check_field_size = false,
#endif
                    bool silence_warnings = false)
        : field(fid), field_region(region), 
          bounds(region.template get_bounds<1,T>()),
          gpu_warning(!silence_warnings)
      {
        DomainT<1,T> is;
        const Realm::RegionInstance instance = 
          region.get_instance_info(READ_WRITE, fid, elems * sizeof(FT), &is,
              Internal::NT_TemplateHelper::encode_tag<1,T>(), 
              silence_warnings, false/*generic accessor*/, check_field_size);
        accessor = Realm::AffineAccessor<FT,1,T>(instance, fid, is.bounds);
      }
    public:
      __CUDA_HD__
      inline FT read(const Point<1,T>& p) const
        { 
#ifdef __CUDA_ARCH__
          if (gpu_warning)
          {
            if (!bounds.dense())
              printf("WARNING: GPU bounds check is imprecise\n");
            gpu_warning = false;
          }
          assert(bounds.bounds.contains(p));
#else
          if (!bounds.contains(p)) 
            field_region.fail_bounds_check(DomainPoint(p), field, READ_ONLY);
#endif
          return accessor.read(p); 
        }
      __CUDA_HD__
      inline void write(const Point<1,T>& p, FT val) const
        { 
#ifdef __CUDA_ARCH__
          if (gpu_warning)
          {
            if (!bounds.dense())
              printf("WARNING: GPU bounds check is imprecise\n");
            gpu_warning = false;
          }
          assert(bounds.bounds.contains(p));
#else
          if (!bounds.contains(p)) 
            field_region.fail_bounds_check(DomainPoint(p), field,WRITE_DISCARD);
#endif
          accessor.write(p, val); 
        }
      __CUDA_HD__
      inline FT* ptr(const Point<1,T>& p) const
        { 
#ifdef __CUDA_ARCH__
          if (gpu_warning)
          {
            if (!bounds.dense())
              printf("WARNING: GPU bounds check is imprecise\n");
            gpu_warning = false;
          }
          assert(bounds.bounds.contains(p));
#else
          if (!bounds.contains(p)) 
            field_region.fail_bounds_check(DomainPoint(p), field, READ_WRITE);
#endif
          return accessor.ptr(p); 
        }
      __CUDA_HD__
      inline FT* ptr(const Rect<1,T>& r) const
        {
#ifdef __CUDA_ARCH__
          if (gpu_warning)
          {
            if (!bounds.dense())
              printf("WARNING: GPU bounds check is imprecise\n");
            gpu_warning = false;
          }
          assert(bounds.bounds.contains(r));
#else
          if (!bounds.contains_all(r)) 
            field_region.fail_bounds_check(Domain(r), field, READ_WRITE);
#endif
          if (!accessor.is_dense_arbitrary(r))
          {
            fprintf(stderr, 
                "ERROR: Illegal request for pointer of non-dense rectangle\n");
#ifdef DEBUG_LEGION
            assert(false);
#endif
            exit(ERROR_NON_DENSE_RECTANGLE);
          }
          return accessor.ptr(r.lo);
        }
      __CUDA_HD__
      inline FT& operator[](const Point<1,T>& p) const
        { 
#ifdef __CUDA_ARCH__
          if (gpu_warning)
          {
            if (!bounds.dense())
              printf("WARNING: GPU bounds check is imprecise\n");
            gpu_warning = false;
          }
          assert(bounds.bounds.contains(p));
#else
          if (!bounds.contains(p)) 
            field_region.fail_bounds_check(DomainPoint(p), field, READ_WRITE);
#endif
          return accessor[p]; 
        }
      template<typename REDOP, bool EXCLUSIVE> __CUDA_HD__
      inline void reduce(const Point<1,T>& p, 
                         typename REDOP::RHS val) const
        { 
#ifdef __CUDA_ARCH__
          if (gpu_warning)
          {
            if (!bounds.dense())
              printf("WARNING: GPU bounds check is imprecise\n");
            gpu_warning = false;
          }
          assert(bounds.bounds.contains(p));
#else
          if (!bounds.contains(p)) 
            field_region.fail_bounds_check(DomainPoint(p), field, REDUCE);
#endif
          REDOP::template apply<EXCLUSIVE>(accessor[p], val);
        }
    public:
      Realm::AffineAccessor<FT,1,T> accessor;
      FieldID field;
      PhysicalRegion field_region;
      DomainT<1,T> bounds;
      mutable bool gpu_warning;
    };

    // Write-discard FieldAccessor specialization
    template<typename FT, int N, typename T, bool CB>
    class FieldAccessor<WRITE_DISCARD,FT,N,T,
                        Realm::AffineAccessor<FT,N,T>,CB> {
    public:
      __CUDA_HD__
      FieldAccessor(void) { }
      FieldAccessor(const PhysicalRegion &region, FieldID fid,
#ifdef DEBUG_LEGION
                    size_t elems = 1, bool check_field_size = true,
#else
                    size_t elems = 1, bool check_field_size = false,
#endif
                    bool silence_warnings = false)
      {
        DomainT<N,T> is;
        const Realm::RegionInstance instance = 
          region.get_instance_info(WRITE_DISCARD, fid, elems * sizeof(FT), &is,
              Internal::NT_TemplateHelper::encode_tag<N,T>(), 
              silence_warnings, false/*generic accessor*/, check_field_size);
        accessor = Realm::AffineAccessor<FT,N,T>(instance, fid, is.bounds);
      }
    public:
      __CUDA_HD__
      inline FT read(const Point<N,T>& p) const
        { 
          return accessor.read(p); 
        }
      __CUDA_HD__
      inline void write(const Point<N,T>& p, FT val) const
        { 
          accessor.write(p, val); 
        }
      __CUDA_HD__
      inline FT* ptr(const Point<N,T>& p) const
        { 
          return accessor.ptr(p); 
        }
      __CUDA_HD__
      inline FT* ptr(const Rect<N,T>& r) const
        {
          if (!accessor.is_dense_arbitrary(r))
          {
            fprintf(stderr, 
                "ERROR: Illegal request for pointer of non-dense rectangle\n");
#ifdef DEBUG_LEGION
            assert(false);
#endif
            exit(ERROR_NON_DENSE_RECTANGLE);
          }
          return accessor.ptr(r);
        }
      __CUDA_HD__
      inline FT& operator[](const Point<N,T>& p) const
        { 
          return accessor[p]; 
        }
      __CUDA_HD__
      inline ArraySyntax::AffineSyntaxHelper<FieldAccessor<WRITE_DISCARD,FT,N,T,
             Realm::AffineAccessor<FT,N,T>,CB>,FT,N,T,2,false/*read only*/>
          operator[](T index) const
      {
        return ArraySyntax::AffineSyntaxHelper<FieldAccessor<WRITE_DISCARD,FT,N,
          T,Realm::AffineAccessor<FT,N,T>,CB>,FT,N,T,2,false/*read only*/>(
              *this, Point<1,T>(index));
      }
    public:
      Realm::AffineAccessor<FT,N,T> accessor;
    };

    // Write-discard FieldAccessor specialization
    // with bounds checks
    template<typename FT, int N, typename T>
    class FieldAccessor<WRITE_DISCARD,FT,N,T,
                        Realm::AffineAccessor<FT,N,T>,true> {
    public:
      // No CUDA support due to PhysicalRegion constructor
      FieldAccessor(void) { }
      FieldAccessor(const PhysicalRegion &region, FieldID fid,
#ifdef DEBUG_LEGION
                    size_t elems = 1, bool check_field_size = true,
#else
                    size_t elems = 1, bool check_field_size = false,
#endif
                    bool silence_warnings = false)
        : field(fid), field_region(region), 
          bounds(region.template get_bounds<N,T>()),
          gpu_warning(!silence_warnings)
      {
        DomainT<N,T> is;
        const Realm::RegionInstance instance = 
          region.get_instance_info(WRITE_DISCARD, fid, elems * sizeof(FT), &is,
              Internal::NT_TemplateHelper::encode_tag<N,T>(), 
              silence_warnings, false/*generic accessor*/, check_field_size);
        accessor = Realm::AffineAccessor<FT,N,T>(instance, fid, is.bounds);
      }
    public:
      __CUDA_HD__
      inline FT read(const Point<N,T>& p) const
        { 
#ifdef __CUDA_ARCH__
          if (gpu_warning)
          {
            if (!bounds.dense())
              printf("WARNING: GPU bounds check is imprecise\n");
            gpu_warning = false;
          }
          assert(bounds.bounds.contains(p));
#else
          if (!bounds.contains(p)) 
            field_region.fail_bounds_check(DomainPoint(p), field, READ_ONLY);
#endif
          return accessor.read(p); 
        }
      __CUDA_HD__
      inline void write(const Point<N,T>& p, FT val) const
        { 
#ifdef __CUDA_ARCH__
          if (gpu_warning)
          {
            if (!bounds.dense())
              printf("WARNING: GPU bounds check is imprecise\n");
            gpu_warning = false;
          }
          assert(bounds.bounds.contains(p));
#else
          if (!bounds.contains(p)) 
            field_region.fail_bounds_check(DomainPoint(p), field,WRITE_DISCARD);
#endif
          accessor.write(p, val); 
        }
      __CUDA_HD__
      inline FT* ptr(const Point<N,T>& p) const
        { 
#ifdef __CUDA_ARCH__
          if (gpu_warning)
          {
            if (!bounds.dense())
              printf("WARNING: GPU bounds check is imprecise\n");
            gpu_warning = false;
          }
          assert(bounds.bounds.contains(p));
#else
          if (!bounds.contains(p)) 
            field_region.fail_bounds_check(DomainPoint(p), field, READ_WRITE);
#endif
          return accessor.ptr(p); 
        }
      __CUDA_HD__
      inline FT* ptr(const Rect<N,T>& r) const 
        {
#ifdef __CUDA_ARCH__
          if (gpu_warning)
          {
            if (!bounds.dense())
              printf("WARNING: GPU bounds check is imprecise\n");
            gpu_warning = false;
          }
          assert(bounds.bounds.contains(r));
#else
          if (!bounds.contains_all(r)) 
            field_region.fail_bounds_check(Domain(r), field, READ_WRITE);
#endif
          if (!accessor.is_dense_arbitrary(r))
          {
            fprintf(stderr, 
                "ERROR: Illegal request for pointer of non-dense rectangle\n");
#ifdef DEBUG_LEGION
            assert(false);
#endif
            exit(ERROR_NON_DENSE_RECTANGLE);
          }
          return accessor.ptr(r.lo);
        }
      __CUDA_HD__
      inline FT& operator[](const Point<N,T>& p) const
        { 
#ifdef __CUDA_ARCH__
          if (gpu_warning)
          {
            if (!bounds.dense())
              printf("WARNING: GPU bounds check is imprecise\n");
            gpu_warning = false;
          }
          assert(bounds.bounds.contains(p));
#else
          if (!bounds.contains(p)) 
            field_region.fail_bounds_check(DomainPoint(p), field, READ_WRITE);
#endif
          return accessor[p]; 
        }
      __CUDA_HD__
      inline ArraySyntax::AffineSyntaxHelper<FieldAccessor<WRITE_DISCARD,FT,N,T,
             Realm::AffineAccessor<FT,N,T>,true>,FT,N,T,2,false/*read only*/>
          operator[](T index) const
      {
        return ArraySyntax::AffineSyntaxHelper<FieldAccessor<WRITE_DISCARD,FT,N,
          T,Realm::AffineAccessor<FT,N,T>,true>,FT,N,T,2,false/*read only*/>(
              *this, Point<1,T>(index));
      }
    public:
      Realm::AffineAccessor<FT,N,T> accessor;
      FieldID field;
      PhysicalRegion field_region;
      DomainT<N,T> bounds;
      mutable bool gpu_warning;
    };

    // Write-discard FieldAccessor specialization with
    // N == 1 to avoid array ambiguity
    template<typename FT, typename T, bool CB>
    class FieldAccessor<WRITE_DISCARD,FT,1,T,
                        Realm::AffineAccessor<FT,1,T>,CB> {
    public:
      __CUDA_HD__
      FieldAccessor(void) { }
      FieldAccessor(const PhysicalRegion &region, FieldID fid,
#ifdef DEBUG_LEGION
                    size_t elems = 1, bool check_field_size = true,
#else
                    size_t elems = 1, bool check_field_size = false,
#endif
                    bool silence_warnings = false)
      {
        DomainT<1,T> is;
        const Realm::RegionInstance instance = 
          region.get_instance_info(WRITE_DISCARD, fid, elems * sizeof(FT), &is,
              Internal::NT_TemplateHelper::encode_tag<1,T>(), 
              silence_warnings, false/*generic accessor*/, check_field_size);
        accessor = Realm::AffineAccessor<FT,1,T>(instance, fid, is.bounds);
      }
    public:
      __CUDA_HD__
      inline FT read(const Point<1,T>& p) const
        { 
          return accessor.read(p); 
        }
      __CUDA_HD__
      inline void write(const Point<1,T>& p, FT val) const
        { 
          accessor.write(p, val); 
        }
      __CUDA_HD__
      inline FT* ptr(const Point<1,T>& p) const
        { 
          return accessor.ptr(p); 
        }
      __CUDA_HD__
      inline FT* ptr(const Rect<1,T>& r) const
        {
          if (!accessor.is_dense_arbitrary(r))
          {
            fprintf(stderr, 
                "ERROR: Illegal request for pointer of non-dense rectangle\n");
#ifdef DEBUG_LEGION
            assert(false);
#endif
            exit(ERROR_NON_DENSE_RECTANGLE);
          }
          return accessor.ptr(r.lo);
        }
      __CUDA_HD__
      inline FT& operator[](const Point<1,T>& p) const
        { 
          return accessor[p]; 
        }
    public:
      Realm::AffineAccessor<FT,1,T> accessor;
    };

    // Write-discard FieldAccessor specialization with
    // N == 1 to avoid array ambiguity and bounds checks
    template<typename FT, typename T>
    class FieldAccessor<WRITE_DISCARD,FT,1,T,
                        Realm::AffineAccessor<FT,1,T>,true> {
    public:
      // No CUDA support due to PhysicalRegion constructor
      FieldAccessor(void) { }
      FieldAccessor(const PhysicalRegion &region, FieldID fid,
#ifdef DEBUG_LEGION
                    size_t elems = 1, bool check_field_size = true,
#else
                    size_t elems = 1, bool check_field_size = false,
#endif
                    bool silence_warnings = false)
        : field(fid), field_region(region), 
          bounds(region.template get_bounds<1,T>()),
          gpu_warning(!silence_warnings)
      {
        DomainT<1,T> is;
        const Realm::RegionInstance instance = 
          region.get_instance_info(WRITE_DISCARD, fid, elems * sizeof(FT), &is,
              Internal::NT_TemplateHelper::encode_tag<1,T>(), 
              silence_warnings, false/*generic accessor*/, check_field_size);
        accessor = Realm::AffineAccessor<FT,1,T>(instance, fid, is.bounds);
      }
    public:
      __CUDA_HD__
      inline FT read(const Point<1,T>& p) const
        { 
#ifdef __CUDA_ARCH__
          if (gpu_warning)
          {
            if (!bounds.dense())
              printf("WARNING: GPU bounds check is imprecise\n");
            gpu_warning = false;
          }
          assert(bounds.bounds.contains(p));
#else
          if (!bounds.contains(p)) 
            field_region.fail_bounds_check(DomainPoint(p), field, READ_ONLY);
#endif
          return accessor.read(p); 
        }
      __CUDA_HD__
      inline void write(const Point<1,T>& p, FT val) const
        { 
#ifdef __CUDA_ARCH__
          if (gpu_warning)
          {
            if (!bounds.dense())
              printf("WARNING: GPU bounds check is imprecise\n");
            gpu_warning = false;
          }
          assert(bounds.bounds.contains(p));
#else
          if (!bounds.contains(p)) 
            field_region.fail_bounds_check(DomainPoint(p), field,WRITE_DISCARD);
#endif
          accessor.write(p, val); 
        }
      __CUDA_HD__
      inline FT* ptr(const Point<1,T>& p) const
        { 
#ifdef __CUDA_ARCH__
          if (gpu_warning)
          {
            if (!bounds.dense())
              printf("WARNING: GPU bounds check is imprecise\n");
            gpu_warning = false;
          }
          assert(bounds.bounds.contains(p));
#else
          if (!bounds.contains(p)) 
            field_region.fail_bounds_check(DomainPoint(p), field, READ_WRITE);
#endif
          return accessor.ptr(p); 
        }
      __CUDA_HD__
      inline FT* ptr(const Rect<1,T>& r) const
        {
#ifdef __CUDA_ARCH__
          if (gpu_warning)
          {
            if (!bounds.dense())
              printf("WARNING: GPU bounds check is imprecise\n");
            gpu_warning = false;
          }
          assert(bounds.bounds.contains(r));
#else
          if (!bounds.contains_all(r)) 
            field_region.fail_bounds_check(Domain(r), field, READ_WRITE);
#endif
          if (!accessor.is_dense_arbitrary(r))
          {
            fprintf(stderr, 
                "ERROR: Illegal request for pointer of non-dense rectangle\n");
#ifdef DEBUG_LEGION
            assert(false);
#endif
            exit(ERROR_NON_DENSE_RECTANGLE);
          }
          return accessor.ptr(r.lo);
        }
      __CUDA_HD__
      inline FT& operator[](const Point<1,T>& p) const
        { 
#ifdef __CUDA_ARCH__
          if (gpu_warning)
          {
            if (!bounds.dense())
              printf("WARNING: GPU bounds check is imprecise\n");
            gpu_warning = false;
          }
          assert(bounds.bounds.contains(p));
#else
          if (!bounds.contains(p)) 
            field_region.fail_bounds_check(DomainPoint(p), field, READ_WRITE);
#endif
          return accessor[p]; 
        }
    public:
      Realm::AffineAccessor<FT,1,T> accessor;
      FieldID field;
      PhysicalRegion field_region;
      DomainT<1,T> bounds;
      mutable bool gpu_warning;
    };

    // Reduce FieldAccessor specialization
    template<typename FT, int N, typename T, bool CB>
    class FieldAccessor<REDUCE,FT,N,T,
                        Realm::AffineAccessor<FT,N,T>,CB> {
    public:
      __CUDA_HD__
      FieldAccessor(void) { }
      FieldAccessor(const PhysicalRegion &region, FieldID fid,
                    ReductionOpID redop, bool silence_warnings = false)
      {
        DomainT<N,T> is;
        const Realm::RegionInstance instance = 
          region.get_instance_info(REDUCE, fid, sizeof(FT), &is,
              Internal::NT_TemplateHelper::encode_tag<N,T>(), 
              silence_warnings, false/*generic accessor*/, 
              false/*check field size*/, redop);
        accessor = Realm::AffineAccessor<FT,N,T>(instance, fid, is.bounds);
      }
    public:
      template<typename REDOP, bool EXCLUSIVE> __CUDA_HD__
      inline void reduce(const Point<N,T>& p, 
                         typename REDOP::RHS val) const
        { 
          REDOP::template fold<EXCLUSIVE>(accessor[p], val);
        }
    public:
      Realm::AffineAccessor<FT,N,T> accessor;
    };

    // Reduce FieldAccessor specialization with bounds checks
    template<typename FT, int N, typename T>
    class FieldAccessor<REDUCE,FT,N,T,
                        Realm::AffineAccessor<FT,N,T>,true> {
    public:
      // No CUDA support due to PhysicalRegion constructor
      FieldAccessor(void) { }
      FieldAccessor(const PhysicalRegion &region, FieldID fid,
                    ReductionOpID redop, bool silence_warnings = false)
        : field(fid), field_region(region), 
          bounds(region.template get_bounds<N,T>()),
          gpu_warning(!silence_warnings)
      {
        DomainT<N,T> is;
        const Realm::RegionInstance instance = 
          region.get_instance_info(REDUCE, fid, sizeof(FT), &is,
              Internal::NT_TemplateHelper::encode_tag<N,T>(), 
              silence_warnings, false/*generic accessor*/, 
              false/*check field size*/, redop);
        accessor = Realm::AffineAccessor<FT,N,T>(instance, fid, is.bounds);
      }
    public:
      template<typename REDOP, bool EXCLUSIVE> __CUDA_HD__ 
      inline void reduce(const Point<N,T>& p, 
                         typename REDOP::RHS val) const
        { 
#ifdef __CUDA_ARCH__
          if (gpu_warning)
          {
            if (!bounds.dense())
              printf("WARNING: GPU bounds check is imprecise\n");
            gpu_warning = false;
          }
          assert(bounds.bounds.contains(p));
#else
          if (!bounds.contains(p)) 
            field_region.fail_bounds_check(DomainPoint(p), field, REDUCE);
#endif
          REDOP::template fold<EXCLUSIVE>(accessor[p], val);
        }
    public:
      Realm::AffineAccessor<FT,N,T> accessor;
      FieldID field;
      PhysicalRegion field_region;
      DomainT<N,T> bounds;
      mutable bool gpu_warning;
    };

    // A hidden class for users that really know what they are doing
    /**
     * \class UnsafeFieldAccessor
     * This is a class for getting access to region data without
     * privilege checks or bounds checks. Users should only use
     * this accessor if they are confident that they actually do
     * have their privileges and bounds correct
     */
    template<typename FT, int N, typename T = coord_t,
             typename A = Realm::GenericAccessor<FT,N,T> >
    class UnsafeFieldAccessor {
    public:
      UnsafeFieldAccessor(void) { }
      UnsafeFieldAccessor(const PhysicalRegion &region, FieldID fid,
                          bool silence_warnings = false)
      {
        DomainT<N,T> is;
        const Realm::RegionInstance instance = 
          region.get_instance_info(NO_ACCESS, fid, sizeof(FT), &is,
              Internal::NT_TemplateHelper::encode_tag<N,T>(), 
              silence_warnings, true/*generic accessor*/,
              false/*check field size*/);
        accessor = Realm::GenericAccessor<FT,N,T>(instance, fid, is.bounds);
      }
    public:
      inline FT read(const Point<N,T> &p) const
        {
          return accessor.read(p);
        }
      inline void write(const Point<N,T> &p, FT val) const
        {
          accessor.write(p, val);
        }
      inline Realm::AccessorRefHelper<FT> 
              operator[](const Point<N,T> &p) const
        {
          return accessor[p];
        }
      inline ArraySyntax::GenericSyntaxHelper<UnsafeFieldAccessor<FT,N,T,
              Realm::GenericAccessor<FT,N,T> >,FT,N,T,2,false/*read only*/>
          operator[](T index) const
        {
          return ArraySyntax::GenericSyntaxHelper<UnsafeFieldAccessor<FT,N,T,
              Realm::GenericAccessor<FT,N,T> >,FT,N,T,2,false/*read only*/>(
                  *this, Point<1,T>(index));
        }
    public:
      mutable Realm::GenericAccessor<FT,N,T> accessor;
    };

    template<typename FT, typename T>
    class UnsafeFieldAccessor<FT,1,T,Realm::GenericAccessor<FT,1,T> > {
    public:
      UnsafeFieldAccessor(void) { }
      UnsafeFieldAccessor(const PhysicalRegion &region, FieldID fid,
                          bool silence_warnings = false)
      {
        DomainT<1,T> is;
        const Realm::RegionInstance instance = 
          region.get_instance_info(NO_ACCESS, fid, sizeof(FT), &is,
              Internal::NT_TemplateHelper::encode_tag<1,T>(), 
              silence_warnings, true/*generic accessor*/,
              false/*check field size*/);
        accessor = Realm::GenericAccessor<FT,1,T>(instance, fid, is.bounds);
      }
    public:
      inline FT read(const Point<1,T> &p) const
        {
          return accessor.read(p);
        }
      inline void write(const Point<1,T> &p, FT val) const
        {
          accessor.write(p, val);
        }
      inline Realm::AccessorRefHelper<FT> 
              operator[](const Point<1,T> &p) const
        {
          return accessor[p];
        }
    public:
      mutable Realm::GenericAccessor<FT,1,T> accessor;
    };

    template<typename FT, int N, typename T>
    class UnsafeFieldAccessor<FT, N, T, Realm::AffineAccessor<FT,N,T> > {
    public:
      UnsafeFieldAccessor(void) { }
      UnsafeFieldAccessor(const PhysicalRegion &region, FieldID fid,
                          bool silence_warnings = false)
      {
        DomainT<N,T> is;
        const Realm::RegionInstance instance = 
          region.get_instance_info(NO_ACCESS, fid, sizeof(FT), &is,
              Internal::NT_TemplateHelper::encode_tag<N,T>(), silence_warnings,
              false/*generic accessor*/, false/*check field size*/);
        accessor = Realm::AffineAccessor<FT,N,T>(instance, fid, is.bounds);
      }
    public:
      __CUDA_HD__
      inline FT read(const Point<N,T> &p) const
        {
          return accessor.read(p);
        }
      __CUDA_HD__
      inline void write(const Point<N,T> &p, FT val) const
        {
          accessor.write(p, val);
        }
      __CUDA_HD__
      inline FT* ptr(const Point<N,T> &p) const
        {
          return accessor.ptr(p);
        }
      __CUDA_HD__
      inline FT* ptr(const Rect<N,T>& r) const
        {
          if (!accessor.is_dense_arbitrary(r))
          {
            fprintf(stderr, 
                "ERROR: Illegal request for pointer of non-dense rectangle\n");
#ifdef DEBUG_LEGION
            assert(false);
#endif
            exit(ERROR_NON_DENSE_RECTANGLE);
          }
          return accessor.ptr(r.lo);
        }
      __CUDA_HD__
      inline FT& operator[](const Point<N,T> &p) const
        {
          return accessor[p];
        }
      __CUDA_HD__
      inline FT& operator[](T index) const
        {
          return ArraySyntax::AffineSyntaxHelper<UnsafeFieldAccessor<FT,N,T,
                 Realm::AffineAccessor<FT,N,T> >,FT,N,T,2,false/*read only*/>(
                *this, Point<1,T>(index));
        }
    public:
      Realm::AffineAccessor<FT,N,T> accessor;
    };

    // Specialization for UnsafeFieldAccessor for dimension 1 
    // to avoid ambiguity for array access
    template<typename FT, typename T>
    class UnsafeFieldAccessor<FT,1,T,Realm::AffineAccessor<FT,1,T> > {
    public:
      UnsafeFieldAccessor(void) { }
      UnsafeFieldAccessor(const PhysicalRegion &region, FieldID fid,
                          bool silence_warnings = false)
      {
        DomainT<1,T> is;
        const Realm::RegionInstance instance = 
          region.get_instance_info(NO_ACCESS, fid, sizeof(FT), &is,
              Internal::NT_TemplateHelper::encode_tag<1,T>(), silence_warnings,
              false/*generic accessor*/, false/*check field size*/);
        accessor = Realm::AffineAccessor<FT,1,T>(instance, fid, is.bounds);
      }
    public:
      __CUDA_HD__
      inline FT read(const Point<1,T> &p) const
        {
          return accessor.read(p); 
        }
      __CUDA_HD__
      inline void write(const Point<1,T> &p, FT val) const
        {
          accessor.write(p, val);
        }
      __CUDA_HD__
      inline FT* ptr(const Point<1,T> &p) const
        {
          return accessor.ptr(p);
        }
      __CUDA_HD__
      inline FT& operator[](const Point<1,T> &p) const
        {
          return accessor[p];
        }
    public:
      Realm::AffineAccessor<FT,1,T> accessor;
    }; 

    //--------------------------------------------------------------------------
    inline IndexSpace& IndexSpace::operator=(const IndexSpace &rhs)
    //--------------------------------------------------------------------------
    {
      id = rhs.id;
      tid = rhs.tid;
      type_tag = rhs.type_tag;
      return *this;
    }

    //--------------------------------------------------------------------------
    inline bool IndexSpace::operator==(const IndexSpace &rhs) const
    //--------------------------------------------------------------------------
    {
      if (id != rhs.id)
        return false;
      if (tid != rhs.tid)
        return false;
#ifdef DEBUG_LEGION
      assert(type_tag == rhs.type_tag);
#endif
      return true;
    }

    //--------------------------------------------------------------------------
    inline bool IndexSpace::operator!=(const IndexSpace &rhs) const
    //--------------------------------------------------------------------------
    {
      if ((id == rhs.id) && (tid == rhs.tid))
        return false;
      return true;
    }

    //--------------------------------------------------------------------------
    inline bool IndexSpace::operator<(const IndexSpace &rhs) const
    //--------------------------------------------------------------------------
    {
      if (id < rhs.id)
        return true;
      if (id > rhs.id)
        return false;
      return (tid < rhs.tid);
    }

    //--------------------------------------------------------------------------
    inline bool IndexSpace::operator>(const IndexSpace &rhs) const
    //--------------------------------------------------------------------------
    {
      if (id > rhs.id)
        return true;
      if (id < rhs.id)
        return false;
      return (tid > rhs.tid);
    }

    //--------------------------------------------------------------------------
    inline int IndexSpace::get_dim(void) const
    //--------------------------------------------------------------------------
    {
      return Internal::NT_TemplateHelper::get_dim(type_tag);
    }

    //--------------------------------------------------------------------------
    template<int DIM, typename T>
    IndexSpaceT<DIM,T>::IndexSpaceT(IndexSpaceID id, IndexTreeID tid)
      : IndexSpace(id, tid, 
          Internal::NT_TemplateHelper::template encode_tag<DIM,T>()) 
    //--------------------------------------------------------------------------
    {
    }

    //--------------------------------------------------------------------------
    template<int DIM, typename T>
    IndexSpaceT<DIM,T>::IndexSpaceT(void)
      : IndexSpace()
    //--------------------------------------------------------------------------
    {
    }

    //--------------------------------------------------------------------------
    template<int DIM, typename T>
    IndexSpaceT<DIM,T>::IndexSpaceT(const IndexSpaceT &rhs)
      : IndexSpace(rhs.get_id(), rhs.get_tree_id(), rhs.get_type_tag())
    //--------------------------------------------------------------------------
    {
      Internal::NT_TemplateHelper::template check_type<DIM,T>(type_tag);
    }

    //--------------------------------------------------------------------------
    template<int DIM, typename T>
    IndexSpaceT<DIM,T>::IndexSpaceT(const IndexSpace &rhs)
      : IndexSpace(rhs.get_id(), rhs.get_tree_id(), rhs.get_type_tag())
    //--------------------------------------------------------------------------
    {
      Internal::NT_TemplateHelper::template check_type<DIM,T>(type_tag);
    }

    //--------------------------------------------------------------------------
    template<int DIM, typename T>
    inline IndexSpaceT<DIM,T>& IndexSpaceT<DIM,T>::operator=(
                                                          const IndexSpace &rhs)
    //--------------------------------------------------------------------------
    {
      id = rhs.get_id();
      tid = rhs.get_tree_id();
      type_tag = rhs.get_type_tag();
      Internal::NT_TemplateHelper::template check_type<DIM,T>(type_tag);
      return *this;
    }

    //--------------------------------------------------------------------------
    template<int DIM, typename T>
    inline IndexSpaceT<DIM,T>& IndexSpaceT<DIM,T>::operator=(
                                                         const IndexSpaceT &rhs)
    //--------------------------------------------------------------------------
    {
      id = rhs.get_id();
      tid = rhs.get_tree_id();
      type_tag = rhs.get_type_tag();
      Internal::NT_TemplateHelper::template check_type<DIM,T>(type_tag);
      return *this;
    }

    //--------------------------------------------------------------------------
    inline IndexPartition& IndexPartition::operator=(const IndexPartition &rhs)
    //--------------------------------------------------------------------------
    {
      id = rhs.id;
      tid = rhs.tid;
      type_tag = rhs.type_tag;
      return *this;
    }
    
    //--------------------------------------------------------------------------
    inline bool IndexPartition::operator==(const IndexPartition &rhs) const
    //--------------------------------------------------------------------------
    {
      if (id != rhs.id)
        return false;
      if (tid != rhs.tid)
        return false;
#ifdef DEBUG_LEGION
      assert(type_tag == rhs.type_tag);
#endif
      return true;
    }

    //--------------------------------------------------------------------------
    inline bool IndexPartition::operator!=(const IndexPartition &rhs) const
    //--------------------------------------------------------------------------
    {
      if ((id == rhs.id) && (tid == rhs.tid))
        return false;
      return true;
    }

    //--------------------------------------------------------------------------
    inline bool IndexPartition::operator<(const IndexPartition &rhs) const
    //--------------------------------------------------------------------------
    {
      if (id < rhs.id)
        return true;
      if (id > rhs.id)
        return false;
      return (tid < rhs.tid);
    }

    //--------------------------------------------------------------------------
    inline bool IndexPartition::operator>(const IndexPartition &rhs) const
    //--------------------------------------------------------------------------
    {
      if (id > rhs.id)
        return true;
      if (id < rhs.id)
        return false;
      return (tid > rhs.tid);
    }

    //--------------------------------------------------------------------------
    inline int IndexPartition::get_dim(void) const
    //--------------------------------------------------------------------------
    {
      return Internal::NT_TemplateHelper::get_dim(type_tag);
    }

    //--------------------------------------------------------------------------
    template<int DIM, typename T>
    IndexPartitionT<DIM,T>::IndexPartitionT(IndexPartitionID id,IndexTreeID tid)
      : IndexPartition(id, tid,Internal::NT_TemplateHelper::encode_tag<DIM,T>())
    //--------------------------------------------------------------------------
    {
    }

    //--------------------------------------------------------------------------
    template<int DIM, typename T>
    IndexPartitionT<DIM,T>::IndexPartitionT(void)
      : IndexPartition()
    //--------------------------------------------------------------------------
    {
    }

    //--------------------------------------------------------------------------
    template<int DIM, typename T>
    IndexPartitionT<DIM,T>::IndexPartitionT(const IndexPartitionT &rhs)
      : IndexPartition(rhs.get_id(), rhs.get_tree_id(), rhs.get_type_tag())
    //--------------------------------------------------------------------------
    {
      Internal::NT_TemplateHelper::template check_type<DIM,T>(type_tag);
    }

    //--------------------------------------------------------------------------
    template<int DIM, typename T>
    IndexPartitionT<DIM,T>::IndexPartitionT(const IndexPartition &rhs)
      : IndexPartition(rhs.get_id(), rhs.get_tree_id(), rhs.get_type_tag())
    //--------------------------------------------------------------------------
    {
      Internal::NT_TemplateHelper::template check_type<DIM,T>(type_tag);
    }

    //--------------------------------------------------------------------------
    template<int DIM, typename T>
    IndexPartitionT<DIM,T>& IndexPartitionT<DIM,T>::operator=(
                                                      const IndexPartition &rhs)
    //--------------------------------------------------------------------------
    {
      id = rhs.get_id();
      tid = rhs.get_tree_id();
      type_tag = rhs.get_type_tag();
      Internal::NT_TemplateHelper::template check_type<DIM,T>(type_tag);
      return *this;
    }

    //--------------------------------------------------------------------------
    template<int DIM, typename T>
    IndexPartitionT<DIM,T>& IndexPartitionT<DIM,T>::operator=(
                                                     const IndexPartitionT &rhs)
    //--------------------------------------------------------------------------
    {
      id = rhs.get_id();
      tid = rhs.get_tree_id();
      type_tag = rhs.get_type_tag();
      Internal::NT_TemplateHelper::template check_type<DIM,T>(type_tag);
      return *this;
    }
    
    //--------------------------------------------------------------------------
    inline FieldSpace& FieldSpace::operator=(const FieldSpace &rhs)
    //--------------------------------------------------------------------------
    {
      id = rhs.id;
      return *this;
    }

    //--------------------------------------------------------------------------
    inline bool FieldSpace::operator==(const FieldSpace &rhs) const
    //--------------------------------------------------------------------------
    {
      return (id == rhs.id);
    }

    //--------------------------------------------------------------------------
    inline bool FieldSpace::operator!=(const FieldSpace &rhs) const
    //--------------------------------------------------------------------------
    {
      return (id != rhs.id);
    }

    //--------------------------------------------------------------------------
    inline bool FieldSpace::operator<(const FieldSpace &rhs) const
    //--------------------------------------------------------------------------
    {
      return (id < rhs.id);
    }

    //--------------------------------------------------------------------------
    inline bool FieldSpace::operator>(const FieldSpace &rhs) const
    //--------------------------------------------------------------------------
    {
      return (id > rhs.id);
    }

    //--------------------------------------------------------------------------
    inline LogicalRegion& LogicalRegion::operator=(const LogicalRegion &rhs) 
    //--------------------------------------------------------------------------
    {
      tree_id = rhs.tree_id;
      index_space = rhs.index_space;
      field_space = rhs.field_space;
      return *this;
    }
    
    //--------------------------------------------------------------------------
    inline bool LogicalRegion::operator==(const LogicalRegion &rhs) const
    //--------------------------------------------------------------------------
    {
      return ((tree_id == rhs.tree_id) && (index_space == rhs.index_space) 
              && (field_space == rhs.field_space));
    }

    //--------------------------------------------------------------------------
    inline bool LogicalRegion::operator!=(const LogicalRegion &rhs) const
    //--------------------------------------------------------------------------
    {
      return (!((*this) == rhs));
    }

    //--------------------------------------------------------------------------
    inline bool LogicalRegion::operator<(const LogicalRegion &rhs) const
    //--------------------------------------------------------------------------
    {
      if (tree_id < rhs.tree_id)
        return true;
      else if (tree_id > rhs.tree_id)
        return false;
      else
      {
        if (index_space < rhs.index_space)
          return true;
        else if (index_space != rhs.index_space) // therefore greater than
          return false;
        else
          return field_space < rhs.field_space;
      }
    }

    //--------------------------------------------------------------------------
    template<int DIM, typename T>
    LogicalRegionT<DIM,T>::LogicalRegionT(RegionTreeID tid, 
                                          IndexSpace is, FieldSpace fs)
      : LogicalRegion(tid, is, fs)
    //--------------------------------------------------------------------------
    {
      Internal::NT_TemplateHelper::template check_type<DIM,T>(
                                            is.get_type_tag());
    }

    //--------------------------------------------------------------------------
    template<int DIM, typename T>
    LogicalRegionT<DIM,T>::LogicalRegionT(void)
       : LogicalRegion()
    //--------------------------------------------------------------------------
    {
    }

    //--------------------------------------------------------------------------
    template<int DIM, typename T>
    LogicalRegionT<DIM,T>::LogicalRegionT(const LogicalRegionT &rhs)
      : LogicalRegion(rhs.get_tree_id(), rhs.get_index_space(), 
                      rhs.get_field_space())
    //--------------------------------------------------------------------------
    {
      Internal::NT_TemplateHelper::template check_type<DIM,T>(
                                rhs.get_type_tag());
    }

    //--------------------------------------------------------------------------
    template<int DIM, typename T>
    LogicalRegionT<DIM,T>::LogicalRegionT(const LogicalRegion &rhs)
      : LogicalRegion(rhs.get_tree_id(), rhs.get_index_space(), 
                      rhs.get_field_space())
    //--------------------------------------------------------------------------
    {
      Internal::NT_TemplateHelper::template check_type<DIM,T>(
                                rhs.get_type_tag());
    }

    //--------------------------------------------------------------------------
    template<int DIM, typename T>
    LogicalRegionT<DIM,T>& LogicalRegionT<DIM,T>::operator=(
                                                       const LogicalRegion &rhs)
    //--------------------------------------------------------------------------
    {
      tree_id = rhs.get_tree_id();
      index_space = rhs.get_index_space();
      field_space = rhs.get_field_space();
      Internal::NT_TemplateHelper::template check_type<DIM,T>(
                                rhs.get_type_tag());
      return *this;
    }

    //--------------------------------------------------------------------------
    template<int DIM, typename T>
    LogicalRegionT<DIM,T>& LogicalRegionT<DIM,T>::operator=(
                                                      const LogicalRegionT &rhs)
    //--------------------------------------------------------------------------
    {
      tree_id = rhs.get_tree_id();
      index_space = rhs.get_index_space();
      field_space = rhs.get_field_space();
      Internal::NT_TemplateHelper::template check_type<DIM,T>(
                                rhs.get_type_tag());
      return *this;
    }

    //--------------------------------------------------------------------------
    inline LogicalPartition& LogicalPartition::operator=(
                                                    const LogicalPartition &rhs)
    //--------------------------------------------------------------------------
    {
      tree_id = rhs.tree_id;
      index_partition = rhs.index_partition;
      field_space = rhs.field_space;
      return *this;
    }

    //--------------------------------------------------------------------------
    inline bool LogicalPartition::operator==(const LogicalPartition &rhs) const
    //--------------------------------------------------------------------------
    {
      return ((tree_id == rhs.tree_id) && 
              (index_partition == rhs.index_partition) && 
              (field_space == rhs.field_space));
    }

    //--------------------------------------------------------------------------
    inline bool LogicalPartition::operator!=(const LogicalPartition &rhs) const
    //--------------------------------------------------------------------------
    {
      return (!((*this) == rhs));
    }

    //--------------------------------------------------------------------------
    inline bool LogicalPartition::operator<(const LogicalPartition &rhs) const
    //--------------------------------------------------------------------------
    {
      if (tree_id < rhs.tree_id)
        return true;
      else if (tree_id > rhs.tree_id)
        return false;
      else
      {
        if (index_partition < rhs.index_partition)
          return true;
        else if (index_partition > rhs.index_partition)
          return false;
        else
          return (field_space < rhs.field_space);
      }
    }

    //--------------------------------------------------------------------------
    template<int DIM, typename T>
    LogicalPartitionT<DIM,T>::LogicalPartitionT(RegionTreeID tid, 
                                              IndexPartition pid, FieldSpace fs)
      : LogicalPartition(tid, pid, fs)
    //--------------------------------------------------------------------------
    {
      Internal::NT_TemplateHelper::template check_type<DIM,T>(
                                            pid.get_type_tag());
    }

    //--------------------------------------------------------------------------
    template<int DIM, typename T>
    LogicalPartitionT<DIM,T>::LogicalPartitionT(void)
      : LogicalPartition()
    //--------------------------------------------------------------------------
    {
    }

    //--------------------------------------------------------------------------
    template<int DIM, typename T>
    LogicalPartitionT<DIM,T>::LogicalPartitionT(const LogicalPartitionT &rhs)
      : LogicalPartition(rhs.get_tree_id(), rhs.get_index_partition(), 
                         rhs.get_field_space())
    //--------------------------------------------------------------------------
    {
      Internal::NT_TemplateHelper::template check_type<DIM,T>(
                                            rhs.get_type_tag());
    }

    //--------------------------------------------------------------------------
    template<int DIM, typename T>
    LogicalPartitionT<DIM,T>::LogicalPartitionT(const LogicalPartition &rhs)
      : LogicalPartition(rhs.get_tree_id(), rhs.get_index_partition(), 
                         rhs.get_field_space())
    //--------------------------------------------------------------------------
    {
      Internal::NT_TemplateHelper::template check_type<DIM,T>(
                                            rhs.get_type_tag());
    }

    //--------------------------------------------------------------------------
    template<int DIM, typename T>
    LogicalPartitionT<DIM,T>& LogicalPartitionT<DIM,T>::operator=(
                                                    const LogicalPartition &rhs)
    //--------------------------------------------------------------------------
    {
      tree_id = rhs.get_tree_id();
      index_partition = rhs.get_index_partition();
      field_space = rhs.get_field_space();
      Internal::NT_TemplateHelper::template check_type<DIM,T>(
                                            rhs.get_type_tag());
      return *this;
    }

    //--------------------------------------------------------------------------
    template<int DIM, typename T>
    LogicalPartitionT<DIM,T>& LogicalPartitionT<DIM,T>::operator=(
                                                   const LogicalPartitionT &rhs)
    //--------------------------------------------------------------------------
    {
      tree_id = rhs.get_tree_id();
      index_partition = rhs.get_index_partition();
      field_space = rhs.get_field_space();
      Internal::NT_TemplateHelper::template check_type<DIM,T>(
                                            rhs.get_type_tag());
      return *this;
    }

    //--------------------------------------------------------------------------
    inline bool FieldAllocator::operator==(const FieldAllocator &rhs) const
    //--------------------------------------------------------------------------
    {
      return ((field_space == rhs.field_space) && (runtime == rhs.runtime));
    }

    //--------------------------------------------------------------------------
    inline bool FieldAllocator::operator<(const FieldAllocator &rhs) const
    //--------------------------------------------------------------------------
    {
      if (runtime < rhs.runtime)
        return true;
      else if (runtime > rhs.runtime)
        return false;
      else
        return (field_space < rhs.field_space);
    }

    //--------------------------------------------------------------------------
    inline FieldID FieldAllocator::allocate_field(size_t field_size, 
                                FieldID desired_fieldid /*= AUTO_GENERATE_ID*/,
                                CustomSerdezID serdez_id /*=0*/)
    //--------------------------------------------------------------------------
    {
      return runtime->allocate_field(parent, field_space, 
                                     field_size, desired_fieldid, 
                                     false/*local*/, serdez_id); 
    }

    //--------------------------------------------------------------------------
    inline void FieldAllocator::free_field(FieldID id)
    //--------------------------------------------------------------------------
    {
      runtime->free_field(parent, field_space, id);
    }

    //--------------------------------------------------------------------------
    inline FieldID FieldAllocator::allocate_local_field(size_t field_size,
                                FieldID desired_fieldid /*= AUTO_GENERATE_ID*/,
                                CustomSerdezID serdez_id /*=0*/)
    //--------------------------------------------------------------------------
    {
      return runtime->allocate_field(parent, field_space,
                                     field_size, desired_fieldid, 
                                     true/*local*/, serdez_id);
    }

    //--------------------------------------------------------------------------
    inline void FieldAllocator::allocate_fields(
        const std::vector<size_t> &field_sizes,
        std::vector<FieldID> &resulting_fields, CustomSerdezID serdez_id /*=0*/)
    //--------------------------------------------------------------------------
    {
      runtime->allocate_fields(parent, field_space, 
                               field_sizes, resulting_fields, 
                               false/*local*/, serdez_id);
    }

    //--------------------------------------------------------------------------
    inline void FieldAllocator::free_fields(const std::set<FieldID> &to_free)
    //--------------------------------------------------------------------------
    {
      runtime->free_fields(parent, field_space, to_free);
    }

    //--------------------------------------------------------------------------
    inline void FieldAllocator::allocate_local_fields(
        const std::vector<size_t> &field_sizes,
        std::vector<FieldID> &resulting_fields, CustomSerdezID serdez_id /*=0*/)
    //--------------------------------------------------------------------------
    {
      runtime->allocate_fields(parent, field_space, 
                               field_sizes, resulting_fields, 
                               true/*local*/, serdez_id);
    }

    //--------------------------------------------------------------------------
    template<typename PT, unsigned DIM>
    inline void ArgumentMap::set_point_arg(const PT point[DIM], 
                                           const TaskArgument &arg, 
                                           bool replace/*= false*/)
    //--------------------------------------------------------------------------
    {
      LEGION_STATIC_ASSERT(DIM <= DomainPoint::MAX_POINT_DIM);  
      DomainPoint dp;
      dp.dim = DIM;
      for (unsigned idx = 0; idx < DIM; idx++)
        dp.point_data[idx] = point[idx];
      set_point(dp, arg, replace);
    }

    //--------------------------------------------------------------------------
    template<typename PT, unsigned DIM>
    inline bool ArgumentMap::remove_point(const PT point[DIM])
    //--------------------------------------------------------------------------
    {
      LEGION_STATIC_ASSERT(DIM <= DomainPoint::MAX_POINT_DIM);
      DomainPoint dp;
      dp.dim = DIM;
      for (unsigned idx = 0; idx < DIM; idx++)
        dp.point_data[idx] = point[idx];
      return remove_point(dp);
    }

    //--------------------------------------------------------------------------
    inline bool Predicate::operator==(const Predicate &p) const
    //--------------------------------------------------------------------------
    {
      if (impl == NULL)
      {
        if (p.impl == NULL)
          return (const_value == p.const_value);
        else
          return false;
      }
      else
        return (impl == p.impl);
    }

    //--------------------------------------------------------------------------
    inline bool Predicate::operator<(const Predicate &p) const
    //--------------------------------------------------------------------------
    {
      if (impl == NULL)
      {
        if (p.impl == NULL)
          return (const_value < p.const_value);
        else
          return true;
      }
      else
        return (impl < p.impl);
    }

    //--------------------------------------------------------------------------
    inline bool Predicate::operator!=(const Predicate &p) const
    //--------------------------------------------------------------------------
    {
      return !(*this == p);
    }

    //--------------------------------------------------------------------------
    inline RegionFlags operator~(RegionFlags f)
    //--------------------------------------------------------------------------
    {
      return static_cast<RegionFlags>(~unsigned(f));
    }

    //--------------------------------------------------------------------------
    inline RegionFlags operator|(RegionFlags left, RegionFlags right)
    //--------------------------------------------------------------------------
    {
      return static_cast<RegionFlags>(unsigned(left) | unsigned(right));
    }

    //--------------------------------------------------------------------------
    inline RegionFlags operator&(RegionFlags left, RegionFlags right)
    //--------------------------------------------------------------------------
    {
      return static_cast<RegionFlags>(unsigned(left) & unsigned(right));
    }

    //--------------------------------------------------------------------------
    inline RegionFlags operator^(RegionFlags left, RegionFlags right)
    //--------------------------------------------------------------------------
    {
      return static_cast<RegionFlags>(unsigned(left) ^ unsigned(right));
    }

    //--------------------------------------------------------------------------
    inline RegionFlags operator|=(RegionFlags &left, RegionFlags right)
    //--------------------------------------------------------------------------
    {
      unsigned l = static_cast<unsigned>(left);
      unsigned r = static_cast<unsigned>(right);
      l |= r;
      return left = static_cast<RegionFlags>(l);
    }

    //--------------------------------------------------------------------------
    inline RegionFlags operator&=(RegionFlags &left, RegionFlags right)
    //--------------------------------------------------------------------------
    {
      unsigned l = static_cast<unsigned>(left);
      unsigned r = static_cast<unsigned>(right);
      l &= r;
      return left = static_cast<RegionFlags>(l);
    }

    //--------------------------------------------------------------------------
    inline RegionFlags operator^=(RegionFlags &left, RegionFlags right)
    //--------------------------------------------------------------------------
    {
      unsigned l = static_cast<unsigned>(left);
      unsigned r = static_cast<unsigned>(right);
      l ^= r;
      return left = static_cast<RegionFlags>(l);
    }

    //--------------------------------------------------------------------------
    inline RegionRequirement& RegionRequirement::add_field(FieldID fid, 
                                             bool instance/*= true*/)
    //--------------------------------------------------------------------------
    {
      privilege_fields.insert(fid);
      if (instance)
        instance_fields.push_back(fid);
      return *this;
    }

    //--------------------------------------------------------------------------
    inline RegionRequirement& RegionRequirement::add_fields(
                      const std::vector<FieldID>& fids, bool instance/*= true*/)
    //--------------------------------------------------------------------------
    {
      privilege_fields.insert(fids.begin(), fids.end());
      if (instance)
        instance_fields.insert(instance_fields.end(), fids.begin(), fids.end());
      return *this;
    }

    //--------------------------------------------------------------------------
    inline RegionRequirement& RegionRequirement::add_flags(
                                                          RegionFlags new_flags)
    //--------------------------------------------------------------------------
    {
      flags |= new_flags;
      return *this;
    }

    //--------------------------------------------------------------------------
    inline void StaticDependence::add_field(FieldID fid)
    //--------------------------------------------------------------------------
    {
      dependent_fields.insert(fid);
    }

    //--------------------------------------------------------------------------
    inline IndexSpaceRequirement& TaskLauncher::add_index_requirement(
                                              const IndexSpaceRequirement &req)
    //--------------------------------------------------------------------------
    {
      index_requirements.push_back(req);
      return index_requirements.back();
    }

    //--------------------------------------------------------------------------
    inline RegionRequirement& TaskLauncher::add_region_requirement(
                                                  const RegionRequirement &req)
    //--------------------------------------------------------------------------
    {
      region_requirements.push_back(req);
      return region_requirements.back();
    }

    //--------------------------------------------------------------------------
    inline void TaskLauncher::add_field(unsigned idx, FieldID fid, bool inst)
    //--------------------------------------------------------------------------
    {
#ifdef DEBUG_LEGION
      assert(idx < region_requirements.size());
#endif
      region_requirements[idx].add_field(fid, inst);
    }

    //--------------------------------------------------------------------------
    inline void TaskLauncher::add_future(Future f)
    //--------------------------------------------------------------------------
    {
      futures.push_back(f);
    }

    //--------------------------------------------------------------------------
    inline void TaskLauncher::add_grant(Grant g)
    //--------------------------------------------------------------------------
    {
      grants.push_back(g);
    }

    //--------------------------------------------------------------------------
    inline void TaskLauncher::add_wait_barrier(PhaseBarrier bar)
    //--------------------------------------------------------------------------
    {
      assert(bar.exists());
      wait_barriers.push_back(bar);
    }

    //--------------------------------------------------------------------------
    inline void TaskLauncher::add_arrival_barrier(PhaseBarrier bar)
    //--------------------------------------------------------------------------
    {
      assert(bar.exists());
      arrive_barriers.push_back(bar);
    }

    //--------------------------------------------------------------------------
    inline void TaskLauncher::add_wait_handshake(MPILegionHandshake handshake)
    //--------------------------------------------------------------------------
    {
      wait_barriers.push_back(handshake.get_legion_wait_phase_barrier());
    }

    //--------------------------------------------------------------------------
    inline void TaskLauncher::add_arrival_handshake(
                                                   MPILegionHandshake handshake)
    //--------------------------------------------------------------------------
    {
      arrive_barriers.push_back(handshake.get_legion_arrive_phase_barrier());
    }

    //--------------------------------------------------------------------------
    inline void TaskLauncher::set_predicate_false_future(Future f)
    //--------------------------------------------------------------------------
    {
      predicate_false_future = f;
    }

    //--------------------------------------------------------------------------
    inline void TaskLauncher::set_predicate_false_result(TaskArgument arg)
    //--------------------------------------------------------------------------
    {
      predicate_false_result = arg;
    }

    //--------------------------------------------------------------------------
    inline void TaskLauncher::set_independent_requirements(bool independent)
    //--------------------------------------------------------------------------
    {
      independent_requirements = independent;
    }

    //--------------------------------------------------------------------------
    inline IndexSpaceRequirement& IndexTaskLauncher::add_index_requirement(
                                              const IndexSpaceRequirement &req)
    //--------------------------------------------------------------------------
    {
      index_requirements.push_back(req);
      return index_requirements.back();
    }

    //--------------------------------------------------------------------------
    inline RegionRequirement& IndexTaskLauncher::add_region_requirement(
                                                  const RegionRequirement &req)
    //--------------------------------------------------------------------------
    {
      region_requirements.push_back(req);
      return region_requirements.back();
    }

    //--------------------------------------------------------------------------
    inline void IndexTaskLauncher::add_field(unsigned idx,FieldID fid,bool inst)
    //--------------------------------------------------------------------------
    {
#ifdef DEBUG_LEGION
      assert(idx < region_requirements.size());
#endif
      region_requirements[idx].add_field(fid, inst);
    }

    //--------------------------------------------------------------------------
    inline void IndexTaskLauncher::add_future(Future f)
    //--------------------------------------------------------------------------
    {
      futures.push_back(f);
    }

    //--------------------------------------------------------------------------
    inline void IndexTaskLauncher::add_grant(Grant g)
    //--------------------------------------------------------------------------
    {
      grants.push_back(g);
    }

    //--------------------------------------------------------------------------
    inline void IndexTaskLauncher::add_wait_barrier(PhaseBarrier bar)
    //--------------------------------------------------------------------------
    {
      assert(bar.exists());
      wait_barriers.push_back(bar);
    }

    //--------------------------------------------------------------------------
    inline void IndexTaskLauncher::add_arrival_barrier(PhaseBarrier bar)
    //--------------------------------------------------------------------------
    {
      assert(bar.exists());
      arrive_barriers.push_back(bar);
    }

    //--------------------------------------------------------------------------
    inline void IndexTaskLauncher::add_wait_handshake(
                                                   MPILegionHandshake handshake)
    //--------------------------------------------------------------------------
    {
      wait_barriers.push_back(handshake.get_legion_wait_phase_barrier());
    }

    //--------------------------------------------------------------------------
    inline void IndexTaskLauncher::add_arrival_handshake(
                                                   MPILegionHandshake handshake)
    //--------------------------------------------------------------------------
    {
      arrive_barriers.push_back(handshake.get_legion_arrive_phase_barrier());
    }

    //--------------------------------------------------------------------------
    inline void IndexTaskLauncher::set_predicate_false_future(Future f)
    //--------------------------------------------------------------------------
    {
      predicate_false_future = f;
    }

    //--------------------------------------------------------------------------
    inline void IndexTaskLauncher::set_predicate_false_result(TaskArgument arg)
    //--------------------------------------------------------------------------
    {
      predicate_false_result = arg;
    }

    //--------------------------------------------------------------------------
    inline void IndexTaskLauncher::set_independent_requirements(
                                                               bool independent)
    //--------------------------------------------------------------------------
    {
      independent_requirements = independent;
    }

    //--------------------------------------------------------------------------
    inline void InlineLauncher::add_field(FieldID fid, bool inst)
    //--------------------------------------------------------------------------
    {
      requirement.add_field(fid, inst);
    }

    //--------------------------------------------------------------------------
    inline void InlineLauncher::add_grant(Grant g)
    //--------------------------------------------------------------------------
    {
      grants.push_back(g);
    }

    //--------------------------------------------------------------------------
    inline void InlineLauncher::add_wait_barrier(PhaseBarrier bar)
    //--------------------------------------------------------------------------
    {
      assert(bar.exists());
      wait_barriers.push_back(bar);
    }

    //--------------------------------------------------------------------------
    inline void InlineLauncher::add_arrival_barrier(PhaseBarrier bar)
    //--------------------------------------------------------------------------
    {
      assert(bar.exists());
      arrive_barriers.push_back(bar);
    }

    //--------------------------------------------------------------------------
    inline void InlineLauncher::add_wait_handshake(MPILegionHandshake handshake)
    //--------------------------------------------------------------------------
    {
      wait_barriers.push_back(handshake.get_legion_wait_phase_barrier());
    }

    //--------------------------------------------------------------------------
    inline void InlineLauncher::add_arrival_handshake(
                                                   MPILegionHandshake handshake)
    //--------------------------------------------------------------------------
    {
      arrive_barriers.push_back(handshake.get_legion_arrive_phase_barrier());
    }

    //--------------------------------------------------------------------------
    inline unsigned CopyLauncher::add_copy_requirements(
                     const RegionRequirement &src, const RegionRequirement &dst)
    //--------------------------------------------------------------------------
    {
      unsigned result = src_requirements.size();
#ifdef DEBUG_LEGION
      assert(result == dst_requirements.size());
#endif
      src_requirements.push_back(src);
      dst_requirements.push_back(dst);
      return result;
    }

    //--------------------------------------------------------------------------
    inline void CopyLauncher::add_src_field(unsigned idx,FieldID fid,bool inst)
    //--------------------------------------------------------------------------
    {
#ifdef DEBUG_LEGION
      assert(idx < src_requirements.size());
#endif
      src_requirements[idx].add_field(fid, inst);
    }

    //--------------------------------------------------------------------------
    inline void CopyLauncher::add_dst_field(unsigned idx,FieldID fid,bool inst)
    //--------------------------------------------------------------------------
    {
#ifdef DEBUG_LEGION
      assert(idx < dst_requirements.size());
#endif
      dst_requirements[idx].add_field(fid, inst);
    }

    //--------------------------------------------------------------------------
    inline void CopyLauncher::set_gather_field(RegionTreeID in_tid, 
                                               FieldID in_fid) 
    //--------------------------------------------------------------------------
    {
      copy_kind = GATHER_COPY;
      indirect_tid = in_tid;
      indirect_fid = in_fid;
    }

    //--------------------------------------------------------------------------
    inline void CopyLauncher::set_scatter_field(RegionTreeID in_tid, 
                                                FieldID in_fid) 
    //--------------------------------------------------------------------------
    {
      copy_kind = SCATTER_COPY;
      indirect_tid = in_tid;
      indirect_fid = in_fid;
    }

    //--------------------------------------------------------------------------
    inline void CopyLauncher::add_grant(Grant g)
    //--------------------------------------------------------------------------
    {
      grants.push_back(g);
    }

    //--------------------------------------------------------------------------
    inline void CopyLauncher::add_wait_barrier(PhaseBarrier bar)
    //--------------------------------------------------------------------------
    {
      assert(bar.exists());
      wait_barriers.push_back(bar);
    }

    //--------------------------------------------------------------------------
    inline void CopyLauncher::add_arrival_barrier(PhaseBarrier bar)
    //--------------------------------------------------------------------------
    {
      assert(bar.exists());
      arrive_barriers.push_back(bar);
    }

    //--------------------------------------------------------------------------
    inline void CopyLauncher::add_wait_handshake(MPILegionHandshake handshake)
    //--------------------------------------------------------------------------
    {
      wait_barriers.push_back(handshake.get_legion_wait_phase_barrier());
    }

    //--------------------------------------------------------------------------
    inline void CopyLauncher::add_arrival_handshake(
                                                   MPILegionHandshake handshake)
    //--------------------------------------------------------------------------
    {
      arrive_barriers.push_back(handshake.get_legion_arrive_phase_barrier());
    }

    //--------------------------------------------------------------------------
    inline unsigned IndexCopyLauncher::add_copy_requirements(
                     const RegionRequirement &src, const RegionRequirement &dst)
    //--------------------------------------------------------------------------
    {
      unsigned result = src_requirements.size();
#ifdef DEBUG_LEGION
      assert(result == dst_requirements.size());
#endif
      src_requirements.push_back(src);
      dst_requirements.push_back(dst);
      return result;
    }

    //--------------------------------------------------------------------------
    inline void IndexCopyLauncher::add_src_field(unsigned idx,
                                                 FieldID fid, bool inst)
    //--------------------------------------------------------------------------
    {
#ifdef DEBUG_LEGION
      assert(idx < src_requirements.size());
#endif
      src_requirements[idx].add_field(fid, inst);
    }

    //--------------------------------------------------------------------------
    inline void IndexCopyLauncher::add_dst_field(unsigned idx,
                                                 FieldID fid, bool inst)
    //--------------------------------------------------------------------------
    {
#ifdef DEBUG_LEGION
      assert(idx < dst_requirements.size());
#endif
      dst_requirements[idx].add_field(fid, inst);
    }

    //--------------------------------------------------------------------------
    inline void IndexCopyLauncher::set_gather_field(RegionTreeID in_tid, 
                                                    FieldID in_fid)
    //--------------------------------------------------------------------------
    {
      copy_kind = GATHER_COPY;
      indirect_tid = in_tid;
      indirect_fid = in_fid;
    }

    //--------------------------------------------------------------------------
    inline void IndexCopyLauncher::set_scatter_field(RegionTreeID in_tid, 
                                                     FieldID in_fid)
    //--------------------------------------------------------------------------
    {
      copy_kind = SCATTER_COPY;
      indirect_tid = in_tid;
      indirect_fid = in_fid;
    }

    //--------------------------------------------------------------------------
    inline void IndexCopyLauncher::add_grant(Grant g)
    //--------------------------------------------------------------------------
    {
      grants.push_back(g);
    }

    //--------------------------------------------------------------------------
    inline void IndexCopyLauncher::add_wait_barrier(PhaseBarrier bar)
    //--------------------------------------------------------------------------
    {
      assert(bar.exists());
      wait_barriers.push_back(bar);
    }

    //--------------------------------------------------------------------------
    inline void IndexCopyLauncher::add_arrival_barrier(PhaseBarrier bar)
    //--------------------------------------------------------------------------
    {
      assert(bar.exists());
      arrive_barriers.push_back(bar);
    }

    //--------------------------------------------------------------------------
    inline void IndexCopyLauncher::add_wait_handshake(
                                                   MPILegionHandshake handshake)
    //--------------------------------------------------------------------------
    {
      wait_barriers.push_back(handshake.get_legion_wait_phase_barrier());
    }

    //--------------------------------------------------------------------------
    inline void IndexCopyLauncher::add_arrival_handshake(
                                                   MPILegionHandshake handshake)
    //--------------------------------------------------------------------------
    {
      arrive_barriers.push_back(handshake.get_legion_arrive_phase_barrier());
    }

    //--------------------------------------------------------------------------
    inline void AcquireLauncher::add_field(FieldID f)
    //--------------------------------------------------------------------------
    {
      fields.insert(f);
    }

    //--------------------------------------------------------------------------
    inline void AcquireLauncher::add_grant(Grant g)
    //--------------------------------------------------------------------------
    {
      grants.push_back(g);
    }

    //--------------------------------------------------------------------------
    inline void AcquireLauncher::add_wait_barrier(PhaseBarrier bar)
    //--------------------------------------------------------------------------
    {
      assert(bar.exists());
      wait_barriers.push_back(bar);
    }

    //--------------------------------------------------------------------------
    inline void AcquireLauncher::add_arrival_barrier(PhaseBarrier bar)
    //--------------------------------------------------------------------------
    {
      assert(bar.exists());
      arrive_barriers.push_back(bar);
    }

    //--------------------------------------------------------------------------
    inline void AcquireLauncher::add_wait_handshake(
                                                   MPILegionHandshake handshake)
    //--------------------------------------------------------------------------
    {
      wait_barriers.push_back(handshake.get_legion_wait_phase_barrier());
    }

    //--------------------------------------------------------------------------
    inline void AcquireLauncher::add_arrival_handshake(
                                                   MPILegionHandshake handshake)
    //--------------------------------------------------------------------------
    {
      arrive_barriers.push_back(handshake.get_legion_arrive_phase_barrier());
    }

    //--------------------------------------------------------------------------
    inline void ReleaseLauncher::add_field(FieldID f)
    //--------------------------------------------------------------------------
    {
      fields.insert(f);
    }

    //--------------------------------------------------------------------------
    inline void ReleaseLauncher::add_grant(Grant g)
    //--------------------------------------------------------------------------
    {
      grants.push_back(g);
    }

    //--------------------------------------------------------------------------
    inline void ReleaseLauncher::add_wait_barrier(PhaseBarrier bar)
    //--------------------------------------------------------------------------
    {
      assert(bar.exists());
      wait_barriers.push_back(bar);
    }

    //--------------------------------------------------------------------------
    inline void ReleaseLauncher::add_arrival_barrier(PhaseBarrier bar)
    //--------------------------------------------------------------------------
    {
      assert(bar.exists());
      arrive_barriers.push_back(bar);
    }

    //--------------------------------------------------------------------------
    inline void ReleaseLauncher::add_wait_handshake(
                                                   MPILegionHandshake handshake)
    //--------------------------------------------------------------------------
    {
      wait_barriers.push_back(handshake.get_legion_wait_phase_barrier());
    }

    //--------------------------------------------------------------------------
    inline void ReleaseLauncher::add_arrival_handshake(
                                                   MPILegionHandshake handshake)
    //--------------------------------------------------------------------------
    {
      arrive_barriers.push_back(handshake.get_legion_arrive_phase_barrier());
    }

    //--------------------------------------------------------------------------
    inline void FillLauncher::set_argument(TaskArgument arg)
    //--------------------------------------------------------------------------
    {
      argument = arg;
    }

    //--------------------------------------------------------------------------
    inline void FillLauncher::set_future(Future f)
    //--------------------------------------------------------------------------
    {
      future = f;
    }

    //--------------------------------------------------------------------------
    inline void FillLauncher::add_field(FieldID fid)
    //--------------------------------------------------------------------------
    {
      fields.insert(fid);
    }

    //--------------------------------------------------------------------------
    inline void FillLauncher::add_grant(Grant g)
    //--------------------------------------------------------------------------
    {
      grants.push_back(g);
    }

    //--------------------------------------------------------------------------
    inline void FillLauncher::add_wait_barrier(PhaseBarrier pb)
    //--------------------------------------------------------------------------
    {
      assert(pb.exists());
      wait_barriers.push_back(pb);
    }

    //--------------------------------------------------------------------------
    inline void FillLauncher::add_arrival_barrier(PhaseBarrier pb)
    //--------------------------------------------------------------------------
    {
      assert(pb.exists());
      arrive_barriers.push_back(pb);
    }

    //--------------------------------------------------------------------------
    inline void FillLauncher::add_wait_handshake(MPILegionHandshake handshake)
    //--------------------------------------------------------------------------
    {
      wait_barriers.push_back(handshake.get_legion_wait_phase_barrier());
    }

    //--------------------------------------------------------------------------
    inline void FillLauncher::add_arrival_handshake(
                                                   MPILegionHandshake handshake)
    //--------------------------------------------------------------------------
    {
      arrive_barriers.push_back(handshake.get_legion_arrive_phase_barrier());
    }

    //--------------------------------------------------------------------------
    inline void IndexFillLauncher::set_argument(TaskArgument arg)
    //--------------------------------------------------------------------------
    {
      argument = arg;
    }

    //--------------------------------------------------------------------------
    inline void IndexFillLauncher::set_future(Future f)
    //--------------------------------------------------------------------------
    {
      future = f;
    }

    //--------------------------------------------------------------------------
    inline void IndexFillLauncher::add_field(FieldID fid)
    //--------------------------------------------------------------------------
    {
      fields.insert(fid);
    }

    //--------------------------------------------------------------------------
    inline void IndexFillLauncher::add_grant(Grant g)
    //--------------------------------------------------------------------------
    {
      grants.push_back(g);
    }

    //--------------------------------------------------------------------------
    inline void IndexFillLauncher::add_wait_barrier(PhaseBarrier pb)
    //--------------------------------------------------------------------------
    {
      assert(pb.exists());
      wait_barriers.push_back(pb);
    }

    //--------------------------------------------------------------------------
    inline void IndexFillLauncher::add_arrival_barrier(PhaseBarrier pb)
    //--------------------------------------------------------------------------
    {
      assert(pb.exists());
      arrive_barriers.push_back(pb);
    }

    //--------------------------------------------------------------------------
    inline void IndexFillLauncher::add_wait_handshake(
                                                   MPILegionHandshake handshake)
    //--------------------------------------------------------------------------
    {
      wait_barriers.push_back(handshake.get_legion_wait_phase_barrier());
    }

    //--------------------------------------------------------------------------
    inline void IndexFillLauncher::add_arrival_handshake(
                                                   MPILegionHandshake handshake)
    //--------------------------------------------------------------------------
    {
      arrive_barriers.push_back(handshake.get_legion_arrive_phase_barrier());
    }

    //--------------------------------------------------------------------------
    inline void AttachLauncher::attach_file(const char *name,
                                            const std::vector<FieldID> &fields,
                                            LegionFileMode m)
    //--------------------------------------------------------------------------
    {
#ifdef DEBUG_LEGION
      assert(resource == EXTERNAL_POSIX_FILE);
#endif
      file_name = name;
      mode = m;
      file_fields = fields;
    }

    //--------------------------------------------------------------------------
    inline void AttachLauncher::attach_hdf5(const char *name,
                                const std::map<FieldID,const char*> &field_map,
                                LegionFileMode m)
    //--------------------------------------------------------------------------
    {
#ifdef DEBUG_LEGION
      assert(resource == EXTERNAL_HDF5_FILE);
#endif
      file_name = name;
      mode = m;
      field_files = field_map;
    }

    //--------------------------------------------------------------------------
    inline void AttachLauncher::attach_array_aos(void *base, bool column_major,
                                            const std::vector<FieldID> &fields,
                                            Memory mem, size_t alignment)
    //--------------------------------------------------------------------------
    {
#ifdef DEBUG_LEGION
      assert(resource == EXTERNAL_INSTANCE);
#endif
      constraints.add_constraint(PointerConstraint(mem, uintptr_t(base)));
      constraints.add_constraint(MemoryConstraint(mem.kind()));
      constraints.add_constraint(
          FieldConstraint(fields, true/*contiugous*/, true/*inorder*/));
      std::vector<DimensionKind> dim_order(4);
      // Field dimension first for AOS
      dim_order[0] = DIM_F;
      if (column_major)
      {
        dim_order[1] = DIM_X;
        dim_order[2] = DIM_Y;
        dim_order[3] = DIM_Z;
      }
      else
      {
        dim_order[1] = DIM_Z;
        dim_order[2] = DIM_Y;
        dim_order[3] = DIM_X;
      }
      constraints.add_constraint(
          OrderingConstraint(dim_order, false/*contiguous*/));
      for (std::vector<FieldID>::const_iterator it = fields.begin();
            it != fields.end(); it++)
        constraints.add_constraint(AlignmentConstraint(*it, GE_EK, alignment));
      privilege_fields.insert(fields.begin(), fields.end());
    }
    
    //--------------------------------------------------------------------------
    inline void AttachLauncher::attach_array_soa(void *base, bool column_major,
                                            const std::vector<FieldID> &fields,
                                            Memory mem, size_t alignment)
    //--------------------------------------------------------------------------
    {
#ifdef DEBUG_LEGION
      assert(resource == EXTERNAL_INSTANCE);
#endif
      constraints.add_constraint(PointerConstraint(mem, uintptr_t(base)));
      constraints.add_constraint(MemoryConstraint(mem.kind()));
      constraints.add_constraint(
          FieldConstraint(fields, true/*contiugous*/, true/*inorder*/));
      std::vector<DimensionKind> dim_order(4);
      if (column_major)
      {
        dim_order[0] = DIM_X;
        dim_order[1] = DIM_Y;
        dim_order[2] = DIM_Z;
      }
      else
      {
        dim_order[0] = DIM_Z;
        dim_order[1] = DIM_Y;
        dim_order[2] = DIM_X;
      }
      // Field dimension last for SOA 
      dim_order[3] = DIM_F;
      constraints.add_constraint(
          OrderingConstraint(dim_order, false/*contiguous*/));
      for (std::vector<FieldID>::const_iterator it = fields.begin();
            it != fields.end(); it++)
        constraints.add_constraint(AlignmentConstraint(*it, GE_EK, alignment));
      privilege_fields.insert(fields.begin(), fields.end());
    }

    //--------------------------------------------------------------------------
    inline void PredicateLauncher::add_predicate(const Predicate &pred)
    //--------------------------------------------------------------------------
    {
      predicates.push_back(pred);
    }

    //--------------------------------------------------------------------------
    inline void TimingLauncher::add_precondition(const Future &f)
    //--------------------------------------------------------------------------
    {
      preconditions.insert(f);
    }

    //--------------------------------------------------------------------------
    inline void MustEpochLauncher::add_single_task(const DomainPoint &point,
                                                   const TaskLauncher &launcher)
    //--------------------------------------------------------------------------
    {
      single_tasks.push_back(launcher);
      single_tasks.back().point = point;
    }

    //--------------------------------------------------------------------------
    inline void MustEpochLauncher::add_index_task(
                                              const IndexTaskLauncher &launcher)
    //--------------------------------------------------------------------------
    {
      index_tasks.push_back(launcher);
    }

    //--------------------------------------------------------------------------
    inline LayoutConstraintRegistrar& LayoutConstraintRegistrar::
                         add_constraint(const SpecializedConstraint &constraint)
    //--------------------------------------------------------------------------
    {
      layout_constraints.add_constraint(constraint);
      return *this;
    }

    //--------------------------------------------------------------------------
    inline LayoutConstraintRegistrar& LayoutConstraintRegistrar::
                              add_constraint(const MemoryConstraint &constraint)
    //--------------------------------------------------------------------------
    {
      layout_constraints.add_constraint(constraint);
      return *this;
    }

    //--------------------------------------------------------------------------
    inline LayoutConstraintRegistrar& LayoutConstraintRegistrar::
                            add_constraint(const OrderingConstraint &constraint)
    //--------------------------------------------------------------------------
    {
      layout_constraints.add_constraint(constraint);
      return *this;
    }

    //--------------------------------------------------------------------------
    inline LayoutConstraintRegistrar& LayoutConstraintRegistrar::
                           add_constraint(const SplittingConstraint &constraint)
    //--------------------------------------------------------------------------
    {
      layout_constraints.add_constraint(constraint);
      return *this;
    }

    //--------------------------------------------------------------------------
    inline LayoutConstraintRegistrar& LayoutConstraintRegistrar::
                               add_constraint(const FieldConstraint &constraint)
    //--------------------------------------------------------------------------
    {
      layout_constraints.add_constraint(constraint);
      return *this;
    }

    //--------------------------------------------------------------------------
    inline LayoutConstraintRegistrar& LayoutConstraintRegistrar::
                           add_constraint(const DimensionConstraint &constraint)
    //--------------------------------------------------------------------------
    {
      layout_constraints.add_constraint(constraint);
      return *this;
    }

    //--------------------------------------------------------------------------
    inline LayoutConstraintRegistrar& LayoutConstraintRegistrar::
                           add_constraint(const AlignmentConstraint &constraint)
    //--------------------------------------------------------------------------
    {
      layout_constraints.add_constraint(constraint);
      return *this;
    }

    //--------------------------------------------------------------------------
    inline LayoutConstraintRegistrar& LayoutConstraintRegistrar::
                              add_constraint(const OffsetConstraint &constraint)
    //--------------------------------------------------------------------------
    {
      layout_constraints.add_constraint(constraint);
      return *this;
    }

    //--------------------------------------------------------------------------
    inline LayoutConstraintRegistrar& LayoutConstraintRegistrar::
                             add_constraint(const PointerConstraint &constraint)
    //--------------------------------------------------------------------------
    {
      layout_constraints.add_constraint(constraint);
      return *this;
    }

    //--------------------------------------------------------------------------
    inline TaskVariantRegistrar& TaskVariantRegistrar::
                                 add_constraint(const ISAConstraint &constraint)
    //--------------------------------------------------------------------------
    {
      execution_constraints.add_constraint(constraint);
      return *this;
    }

    //--------------------------------------------------------------------------
    inline TaskVariantRegistrar& TaskVariantRegistrar::
                           add_constraint(const ProcessorConstraint &constraint)
    //--------------------------------------------------------------------------
    {
      execution_constraints.add_constraint(constraint);
      return *this;
    }

    //--------------------------------------------------------------------------
    inline TaskVariantRegistrar& TaskVariantRegistrar::
                            add_constraint(const ResourceConstraint &constraint)
    //--------------------------------------------------------------------------
    {
      execution_constraints.add_constraint(constraint);
      return *this;
    }

    //--------------------------------------------------------------------------
    inline TaskVariantRegistrar& TaskVariantRegistrar::
                              add_constraint(const LaunchConstraint &constraint)
    //--------------------------------------------------------------------------
    {
      execution_constraints.add_constraint(constraint);
      return *this;
    }

    //--------------------------------------------------------------------------
    inline TaskVariantRegistrar& TaskVariantRegistrar::
                          add_constraint(const ColocationConstraint &constraint)
    //--------------------------------------------------------------------------
    {
      execution_constraints.add_constraint(constraint);
      return *this;
    }

    //--------------------------------------------------------------------------
    inline TaskVariantRegistrar& TaskVariantRegistrar::
             add_layout_constraint_set(unsigned index, LayoutConstraintID desc)
    //--------------------------------------------------------------------------
    {
      layout_constraints.add_layout_constraint(index, desc);
      return *this;
    }

    //--------------------------------------------------------------------------
    inline void TaskVariantRegistrar::set_leaf(bool is_leaf /*= true*/)
    //--------------------------------------------------------------------------
    {
      leaf_variant = is_leaf;
    }

    //--------------------------------------------------------------------------
    inline void TaskVariantRegistrar::set_inner(bool is_inner /*= true*/)
    //--------------------------------------------------------------------------
    {
      inner_variant = is_inner;
    }

    //--------------------------------------------------------------------------
    inline void TaskVariantRegistrar::set_idempotent(bool is_idemp/*= true*/)
    //--------------------------------------------------------------------------
    {
      idempotent_variant = is_idemp;
    }

    //--------------------------------------------------------------------------
<<<<<<< HEAD
    inline void TaskVariantRegistrar::set_replicable(bool is_rep/*= true*/)
    //--------------------------------------------------------------------------
    {
      replicable_variant = is_rep;
=======
    inline void TaskVariantRegistrar::set_replicable(bool is_repl/*= true*/)
    //--------------------------------------------------------------------------
    {
      replicable_variant = is_repl;
>>>>>>> b717c2f5
    }

    //--------------------------------------------------------------------------
    template<typename T>
    inline T Future::get_result(bool silence_warnings) const
    //--------------------------------------------------------------------------
    {
      // Unpack the value using LegionSerialization in case
      // the type has an alternative method of unpacking
      return 
        LegionSerialization::unpack<T>(get_untyped_result(silence_warnings));
    }

    //--------------------------------------------------------------------------
    template<typename T>
    inline const T& Future::get_reference(bool silence_warnings)
    //--------------------------------------------------------------------------
    {
      return *((const T*)get_untyped_result(silence_warnings));
    }

    //--------------------------------------------------------------------------
    inline const void* Future::get_untyped_pointer(bool silence_warnings)
    //--------------------------------------------------------------------------
    {
      return get_untyped_result(silence_warnings);
    }

    //--------------------------------------------------------------------------
    template<typename T>
    inline T Future::get(void)
    //--------------------------------------------------------------------------
    {
      return get_result<T>();
    }

    //--------------------------------------------------------------------------
    inline bool Future::valid(void) const
    //--------------------------------------------------------------------------
    {
      return (impl != NULL);
    }

    //--------------------------------------------------------------------------
    inline void Future::wait(void) const
    //--------------------------------------------------------------------------
    {
      get_void_result();
    }

    //--------------------------------------------------------------------------
    template<typename T>
    /*static*/ inline Future Future::from_value(Runtime *rt, const T &value)
    //--------------------------------------------------------------------------
    {
      return LegionSerialization::from_value(rt, &value);
    }

    //--------------------------------------------------------------------------
    /*static*/ inline Future Future::from_untyped_pointer(Runtime *rt,
							  const void *buffer,
							  size_t bytes)
    //--------------------------------------------------------------------------
    {
      return LegionSerialization::from_value_helper(rt, buffer, bytes,
						    false /*!owned*/);
    }

    //--------------------------------------------------------------------------
    template<typename T>
    inline T FutureMap::get_result(const DomainPoint &dp, bool silence_warnings)
    //--------------------------------------------------------------------------
    {
      Future f = get_future(dp);
      return f.get_result<T>(silence_warnings);
    }

    //--------------------------------------------------------------------------
    template<typename RT, typename PT, unsigned DIM>
    inline RT FutureMap::get_result(const PT point[DIM])
    //--------------------------------------------------------------------------
    {
      LEGION_STATIC_ASSERT(DIM <= DomainPoint::MAX_POINT_DIM);
      DomainPoint dp;
      dp.dim = DIM;
      for (unsigned idx = 0; idx < DIM; idx++)
        dp.point_data[idx] = point[idx];
      Future f = get_future(dp);
      return f.get_result<RT>();
    }

    //--------------------------------------------------------------------------
    template<typename PT, unsigned DIM>
    inline Future FutureMap::get_future(const PT point[DIM])
    //--------------------------------------------------------------------------
    {
      LEGION_STATIC_ASSERT(DIM <= DomainPoint::MAX_POINT_DIM);
      DomainPoint dp;
      dp.dim = DIM;
      for (unsigned idx = 0; idx < DIM; idx++)
        dp.point_data[idx] = point[idx];
      return get_future(dp);
    }

    //--------------------------------------------------------------------------
    template<typename PT, unsigned DIM>
    inline void FutureMap::get_void_result(const PT point[DIM])
    //--------------------------------------------------------------------------
    {
      LEGION_STATIC_ASSERT(DIM <= DomainPoint::MAX_POINT_DIM);
      DomainPoint dp;
      dp.dim = DIM;
      for (unsigned idx = 0; idx < DIM; idx++)
        dp.point_data[idx] = point[idx];
      Future f = get_future(dp);
      return f.get_void_result();
    }

    //--------------------------------------------------------------------------
    template<int DIM, typename T>
    DomainT<DIM,T> PhysicalRegion::get_bounds(void) const
    //--------------------------------------------------------------------------
    {
      DomainT<DIM,T> result;
      get_bounds(&result, Internal::NT_TemplateHelper::encode_tag<DIM,T>());
      return result;
    }

    //--------------------------------------------------------------------------
    template<int DIM, typename T>
    PhysicalRegion::operator DomainT<DIM,T>(void) const
    //--------------------------------------------------------------------------
    {
      DomainT<DIM,T> result;
      get_bounds(&result, Internal::NT_TemplateHelper::encode_tag<DIM,T>());
      return result;
    }

    //--------------------------------------------------------------------------
    template<int DIM, typename T>
    PhysicalRegion::operator Rect<DIM,T>(void) const
    //--------------------------------------------------------------------------
    {
      DomainT<DIM,T> result;
      get_bounds(&result, Internal::NT_TemplateHelper::encode_tag<DIM,T>());
#ifdef DEBUG_LEGION
      assert(result.dense());
#endif
      return result.bounds;
    }

#ifdef __GNUC__
#pragma GCC diagnostic push
#pragma GCC diagnostic ignored "-Wdeprecated-declarations"
#endif
#ifdef __clang__
#pragma clang diagnostic push
#pragma clang diagnostic ignored "-Wdeprecated-declarations"
#endif
    //--------------------------------------------------------------------------
    inline bool IndexIterator::has_next(void) const
    //--------------------------------------------------------------------------
    {
      return is_iterator.valid;
    }
    
    //--------------------------------------------------------------------------
    inline ptr_t IndexIterator::next(void)
    //--------------------------------------------------------------------------
    {
      if (!rect_iterator.valid)
        rect_iterator = 
          Realm::PointInRectIterator<1,coord_t>(is_iterator.rect);
      const ptr_t result = rect_iterator.p[0];
      rect_iterator.step();
      if (!rect_iterator.valid)
        is_iterator.step();
      return result;
    }

    //--------------------------------------------------------------------------
    inline ptr_t IndexIterator::next_span(size_t& act_count, size_t req_count)
    //--------------------------------------------------------------------------
    {
      if (rect_iterator.valid)
      {
        // If we have a rect iterator we just go to the end of the rectangle
        const ptr_t result = rect_iterator.p[0];
        const ptr_t last = is_iterator.rect.hi[0];
        act_count = (last.value - result.value) + 1;
        if (act_count <= req_count)
        {
          rect_iterator.valid = false;
          is_iterator.step();
        }
        else
	{
          rect_iterator.p[0] = result.value + req_count;
	  act_count = req_count;
	}
        return result;
      }
      else
      {
        // Consume the whole rectangle
        const ptr_t result = is_iterator.rect.lo[0];
        const ptr_t last = is_iterator.rect.hi[0];
        act_count = (last.value - result.value) + 1;
        if (act_count > req_count)
        {
          rect_iterator = 
            Realm::PointInRectIterator<1,coord_t>(is_iterator.rect);
          rect_iterator.p[0] = result.value + req_count;
	  act_count = req_count;
        }
        else
        {
          rect_iterator.valid = false;
          is_iterator.step();
        }
        return result;
      }
    }
#ifdef __GNUC__
#pragma GCC diagnostic pop
#endif
#ifdef __clang__
#pragma clang diagnostic pop
#endif

    //--------------------------------------------------------------------------
    template<int DIM, typename T>
    IndexSpaceT<DIM,T> Runtime::create_index_space(Context ctx, 
                                                   Rect<DIM,T> bounds)
    //--------------------------------------------------------------------------
    {
      // Make a Realm index space
      DomainT<DIM,T> realm_is(bounds);
      return IndexSpaceT<DIM,T>(create_index_space_internal(ctx, &realm_is,
                Internal::NT_TemplateHelper::template encode_tag<DIM,T>()));
    }

    //--------------------------------------------------------------------------
    template<int DIM, typename T>
    IndexSpaceT<DIM,T> Runtime::create_index_space(Context ctx,
                                       const std::vector<Point<DIM,T> > &points)
    //--------------------------------------------------------------------------
    {
      // C++ type system is dumb
      std::vector<Realm::Point<DIM,T> > realm_points(points.size());
      for (unsigned idx = 0; idx < points.size(); idx++)
        realm_points[idx] = points[idx];
      DomainT<DIM,T> realm_is((Realm::IndexSpace<DIM,T>(realm_points)));
      return IndexSpaceT<DIM,T>(create_index_space_internal(ctx, &realm_is,
                Internal::NT_TemplateHelper::template encode_tag<DIM,T>()));
    }

    //--------------------------------------------------------------------------
    template<int DIM, typename T>
    IndexSpaceT<DIM,T> Runtime::create_index_space(Context ctx,
                                         const std::vector<Rect<DIM,T> > &rects)
    //--------------------------------------------------------------------------
    {
      // C++ type system is dumb
      std::vector<Realm::Rect<DIM,T> > realm_rects(rects.size());
      for (unsigned idx = 0; idx < rects.size(); idx++)
        realm_rects[idx] = rects[idx];
      DomainT<DIM,T> realm_is((Realm::IndexSpace<DIM,T>(realm_rects)));
      return IndexSpaceT<DIM,T>(create_index_space_internal(ctx, &realm_is,
                Internal::NT_TemplateHelper::template encode_tag<DIM,T>()));
    }

    //--------------------------------------------------------------------------
    template<int DIM, typename T>
    IndexSpaceT<DIM,T> Runtime::union_index_spaces(Context ctx,
                                 const std::vector<IndexSpaceT<DIM,T> > &spaces)
    //--------------------------------------------------------------------------
    {
      std::vector<IndexSpace> handles(spaces.size());
      for (unsigned idx = 0; idx < spaces.size(); idx++)
        handles[idx] = spaces[idx];
      return IndexSpaceT<DIM,T>(union_index_spaces(ctx, handles));
    }

    //--------------------------------------------------------------------------
    template<int DIM, typename T>
    IndexSpaceT<DIM,T> Runtime::intersect_index_spaces(Context ctx,
                                 const std::vector<IndexSpaceT<DIM,T> > &spaces)
    //--------------------------------------------------------------------------
    {
      std::vector<IndexSpace> handles(spaces.size());
      for (unsigned idx = 0; idx < spaces.size(); idx++)
        handles[idx] = spaces[idx];
      return IndexSpaceT<DIM,T>(intersect_index_spaces(ctx, handles));
    }

    //--------------------------------------------------------------------------
    template<int DIM, typename T>
    IndexSpaceT<DIM,T> Runtime::subtract_index_spaces(Context ctx,
                              IndexSpaceT<DIM,T> left, IndexSpaceT<DIM,T> right)
    //--------------------------------------------------------------------------
    {
      return IndexSpaceT<DIM,T>(subtract_index_spaces(ctx, 
                                        IndexSpace(left), IndexSpace(right)));
    }

    //--------------------------------------------------------------------------
    template<typename T>
    IndexPartition Runtime::create_index_partition(Context ctx,
      IndexSpace parent, const T& mapping, Color part_color /*= AUTO_GENERATE*/)
    //--------------------------------------------------------------------------
    {
      LegionRuntime::Arrays::Rect<T::IDIM> parent_rect = 
        get_index_space_domain(ctx, parent).get_rect<T::IDIM>();
      LegionRuntime::Arrays::Rect<T::ODIM> color_space = 
        mapping.image_convex(parent_rect);
      DomainPointColoring c;
      for (typename T::PointInOutputRectIterator pir(color_space); 
          pir; pir++) 
      {
        LegionRuntime::Arrays::Rect<T::IDIM> preimage = mapping.preimage(pir.p);
#ifdef DEBUG_LEGION
        assert(mapping.preimage_is_dense(pir.p));
#endif
        c[DomainPoint::from_point<T::IDIM>(pir.p)] =
          Domain::from_rect<T::IDIM>(preimage.intersection(parent_rect));
      }
      IndexPartition result = create_index_partition(ctx, parent, 
              Domain::from_rect<T::ODIM>(color_space), c, 
              DISJOINT_KIND, part_color);
#ifdef DEBUG_LEGION
      // We don't actually know if we're supposed to check disjointness
      // so if we're in debug mode then just do it.
      {
        std::set<DomainPoint> current_colors;  
        for (DomainPointColoring::const_iterator it1 = c.begin();
              it1 != c.end(); it1++)
        {
          current_colors.insert(it1->first);
          for (DomainPointColoring::const_iterator it2 = c.begin();
                it2 != c.end(); it2++)
          {
            if (current_colors.find(it2->first) != current_colors.end())
              continue;
            LegionRuntime::Arrays::Rect<T::IDIM> rect1 = 
              it1->second.get_rect<T::IDIM>();
            LegionRuntime::Arrays::Rect<T::IDIM> rect2 = 
              it2->second.get_rect<T::IDIM>();
            if (rect1.overlaps(rect2))
            {
              switch (it1->first.dim)
              {
                case 1:
                  fprintf(stderr, "ERROR: colors %d and %d of partition %d are "
                                  "not disjoint rectangles as they should be!",
                                   (int)(it1->first)[0],
                                   (int)(it2->first)[0], result.id);
                  break;
                case 2:
                  fprintf(stderr, "ERROR: colors (%d, %d) and (%d, %d) of "
                                  "partition %d are not disjoint rectangles "
                                  "as they should be!",
                                  (int)(it1->first)[0], (int)(it1->first)[1],
                                  (int)(it2->first)[0], (int)(it2->first)[1],
                                  result.id);
                  break;
                case 3:
                  fprintf(stderr, "ERROR: colors (%d, %d, %d) and (%d, %d, %d) "
                                  "of partition %d are not disjoint rectangles "
                                  "as they should be!",
                                  (int)(it1->first)[0], (int)(it1->first)[1],
                                  (int)(it1->first)[2], (int)(it2->first)[0],
                                  (int)(it2->first)[1], (int)(it2->first)[2],
                                  result.id);
                  break;
                default:
                  assert(false);
              }
              assert(false);
              exit(ERROR_DISJOINTNESS_TEST_FAILURE);
            }
          }
        }
      }
#endif
      return result;
    }

    //--------------------------------------------------------------------------
    template<int DIM, typename T, int COLOR_DIM, typename COLOR_T>
    IndexPartitionT<DIM,T> Runtime::create_equal_partition(Context ctx,
                              IndexSpaceT<DIM,T> parent,
                              IndexSpaceT<COLOR_DIM,COLOR_T> color_space,
                              size_t granularity, Color color)
    //--------------------------------------------------------------------------
    {
      return IndexPartitionT<DIM,T>(create_equal_partition(ctx,
                                    IndexSpace(parent), IndexSpace(color_space),
                                    granularity, color));
    }

    //--------------------------------------------------------------------------
    template<int DIM, typename T, int COLOR_DIM, typename COLOR_T>
    IndexPartitionT<DIM,T> Runtime::create_partition_by_union(Context ctx,
                              IndexSpaceT<DIM,T> parent,
                              IndexPartitionT<DIM,T> handle1,
                              IndexPartitionT<DIM,T> handle2,
                              IndexSpaceT<COLOR_DIM,COLOR_T> color_space,
                              PartitionKind part_kind, Color color)
    //--------------------------------------------------------------------------
    {
      return IndexPartitionT<DIM,T>(create_partition_by_union(ctx,
           IndexSpace(parent), IndexPartition(handle1),
           IndexPartition(handle2), IndexSpace(color_space), part_kind, color));
    }

    //--------------------------------------------------------------------------
    template<int DIM, typename T, int COLOR_DIM, typename COLOR_T>
    IndexPartitionT<DIM,T> Runtime::create_partition_by_intersection(
                              Context ctx,
                              IndexSpaceT<DIM,T> parent,
                              IndexPartitionT<DIM,T> handle1,
                              IndexPartitionT<DIM,T> handle2,
                              IndexSpaceT<COLOR_DIM,COLOR_T> color_space,
                              PartitionKind part_kind, Color color)
    //--------------------------------------------------------------------------
    {
      return IndexPartitionT<DIM,T>(create_partition_by_intersection(ctx,
           IndexSpace(parent), IndexPartition(handle1),
           IndexPartition(handle2), IndexSpace(color_space), part_kind, color));
    }

    //--------------------------------------------------------------------------
    template<int DIM, typename T, int COLOR_DIM, typename COLOR_T>
    IndexPartitionT<DIM,T> Runtime::create_partition_by_difference(Context ctx,
                              IndexSpaceT<DIM,T> parent,
                              IndexPartitionT<DIM,T> handle1,
                              IndexPartitionT<DIM,T> handle2,
                              IndexSpaceT<COLOR_DIM,COLOR_T> color_space,
                              PartitionKind part_kind, Color color)
    //--------------------------------------------------------------------------
    {
      return IndexPartitionT<DIM,T>(create_partition_by_difference(ctx,
           IndexSpace(parent), IndexPartition(handle1),
           IndexPartition(handle2), IndexSpace(color_space), part_kind, color));
    }

    //--------------------------------------------------------------------------
    template<int DIM, typename T, int COLOR_DIM, typename COLOR_T>
    Color Runtime::create_cross_product_partitions(Context ctx,
                                      IndexPartitionT<DIM,T> handle1,
                                      IndexPartitionT<DIM,T> handle2,
                                      typename std::map<
                                        IndexSpaceT<DIM,T>,
                                        IndexPartitionT<DIM,T> > &handles,
                                      PartitionKind part_kind, Color color)
    //--------------------------------------------------------------------------
    {
      std::map<IndexSpace,IndexPartition> untyped_handles;
      for (typename std::map<IndexSpaceT<DIM,T>,
                             IndexPartitionT<DIM,T> >::const_iterator it =
            handles.begin(); it != handles.end(); it++)
        untyped_handles[it->first] = IndexPartition::NO_PART;
      Color result = create_cross_product_partitions(ctx, handle1, handle2, 
                                        untyped_handles, part_kind, color);
      for (typename std::map<IndexSpaceT<DIM,T>,
                             IndexPartitionT<DIM,T> >::iterator it =
            handles.begin(); it != handles.end(); it++)
      {
        std::map<IndexSpace,IndexPartition>::const_iterator finder = 
          untyped_handles.find(it->first);
#ifdef DEBUG_LEGION
        assert(finder != untyped_handles.end());
#endif
        it->second = IndexPartitionT<DIM,T>(finder->second);
      }
      return result;
    }

    //--------------------------------------------------------------------------
    template<int DIM1, typename T1, int DIM2, typename T2>
    void Runtime::create_association(Context ctx,
                                     LogicalRegionT<DIM1,T1> domain,
                                     LogicalRegionT<DIM1,T1> domain_parent,
                                     FieldID domain_fid,
                                     IndexSpaceT<DIM2,T2> range,
                                     MapperID id, MappingTagID tag)
    //--------------------------------------------------------------------------
    {
      create_association(ctx, LogicalRegion(domain), 
          LogicalRegion(domain_parent), domain_fid, IndexSpace(range), id, tag);
    }

    //--------------------------------------------------------------------------
    template<int DIM1, typename T1, int DIM2, typename T2>
    void Runtime::create_bidirectional_association(Context ctx,
                                      LogicalRegionT<DIM1,T1> domain,
                                      LogicalRegionT<DIM1,T1> domain_parent,
                                      FieldID domain_fid,
                                      LogicalRegionT<DIM2,T2> range,
                                      LogicalRegionT<DIM2,T2> range_parent,
                                      FieldID range_fid,
                                      MapperID id, MappingTagID tag)
    //--------------------------------------------------------------------------
    {
      create_bidirectional_association(ctx, LogicalRegion(domain),
                                       LogicalRegion(domain_parent), domain_fid,
                                       LogicalRegion(range),
                                       LogicalRegion(range_parent), 
                                       range_fid, id, tag);
    }

    //--------------------------------------------------------------------------
    template<int DIM, int COLOR_DIM, typename T>
    IndexPartitionT<DIM,T> Runtime::create_partition_by_restriction(Context ctx,
                                      IndexSpaceT<DIM,T> parent,
                                      IndexSpaceT<COLOR_DIM,T> color_space,
                                      Transform<DIM,COLOR_DIM,T> transform,
                                      Rect<DIM,T> extent,
                                      PartitionKind part_kind, Color color)
    //--------------------------------------------------------------------------
    {
      return IndexPartitionT<DIM,T>(create_restricted_partition(ctx,
        parent, color_space, &transform, sizeof(transform), 
        &extent, sizeof(extent), part_kind, color));
    }

    //--------------------------------------------------------------------------
    template<int DIM, typename T>
    IndexPartitionT<DIM,T> Runtime::create_partition_by_blockify(Context ctx,
                                      IndexSpaceT<DIM,T> parent,
                                      Point<DIM,T> blocking_factor,
                                      Color color)
    //--------------------------------------------------------------------------
    {
      Point<DIM,T> origin; 
      for (int i = 0; i < DIM; i++)
        origin[i] = 0;
      return create_partition_by_blockify<DIM,T>(ctx, parent, blocking_factor,
                                                 origin, color);
    }

    //--------------------------------------------------------------------------
    template<int DIM, typename T>
    IndexPartitionT<DIM,T> Runtime::create_partition_by_blockify(Context ctx,
                                      IndexSpaceT<DIM,T> parent,
                                      Point<DIM,T> blocking_factor,
                                      Point<DIM,T> origin,
                                      Color color)
    //--------------------------------------------------------------------------
    {
      // Get the domain of the color space to partition
      const DomainT<DIM,T> parent_is = get_index_space_domain(parent);
      const Rect<DIM,T> &bounds = parent_is.bounds;
      if (bounds.empty())
        return IndexPartitionT<DIM,T>();
      // Compute the intended color space bounds
      Point<DIM,T> colors;
      for (int i = 0; i < DIM; i++)
        colors[i] = (((bounds.hi[i] - bounds.lo[i]) + // -1 and +1 cancel out
            blocking_factor[i]) / blocking_factor[i]) - 1; 
      Point<DIM,T> zeroes; 
      for (int i = 0; i < DIM; i++)
        zeroes[i] = 0;
      // Make the color space
      IndexSpaceT<DIM,T> color_space = create_index_space(ctx, 
                                    Rect<DIM,T>(zeroes, colors));
      // Now make the transform matrix
      Transform<DIM,DIM,T> transform;
      for (int i = 0; i < DIM; i++)
        for (int j = 0; j < DIM; j++)
          if (i == j)
            transform[i][j] = blocking_factor[i];
          else
            transform[i][j] = 0;
      // And the extent
      Point<DIM,T> ones;
      for (int i = 0; i < DIM; i++)
        ones[i] = 1;
      const Rect<DIM,T> extent(origin, origin + blocking_factor - ones);
      // Then do the create partition by restriction call
      return create_partition_by_restriction(ctx, parent, color_space,
                                             transform, extent,
                                             DISJOINT_KIND, color);
    }

    //--------------------------------------------------------------------------
    template<int DIM, typename T, int COLOR_DIM, typename COLOR_T>
    IndexPartitionT<DIM,T> Runtime::create_partition_by_field(Context ctx,
                                    LogicalRegionT<DIM,T> handle,
                                    LogicalRegionT<DIM,T> parent,
                                    FieldID fid,
                                    IndexSpaceT<COLOR_DIM,COLOR_T> color_space,
                                    Color color, MapperID id, MappingTagID tag)
    //--------------------------------------------------------------------------
    {
      return IndexPartitionT<DIM,T>(create_partition_by_field(ctx,
            LogicalRegion(handle), LogicalRegion(parent), fid, 
            IndexSpace(color_space), color, id, tag));
    }

    //--------------------------------------------------------------------------
    template<int DIM1, typename T1, int DIM2, typename T2,
             int COLOR_DIM, typename COLOR_T>
    IndexPartitionT<DIM2,T2> Runtime::create_partition_by_image(Context ctx,
                              IndexSpaceT<DIM2,T2> handle,
                              LogicalPartitionT<DIM1,T1> projection,
                              LogicalRegionT<DIM1,T1> parent,
                              FieldID fid, // type: Point<DIM2,COORD_T2>
                              IndexSpaceT<COLOR_DIM,COLOR_T> color_space,
                              PartitionKind part_kind, Color color,
                              MapperID id, MappingTagID tag)
    //--------------------------------------------------------------------------
    {
      return IndexPartitionT<DIM2,T2>(create_partition_by_image(ctx,
        IndexSpace(handle), LogicalPartition(projection),
        LogicalRegion(parent), fid, IndexSpace(color_space), part_kind, 
        color, id, tag));
    }

    //--------------------------------------------------------------------------
    template<int DIM1, typename T1, int DIM2, typename T2,
             int COLOR_DIM, typename COLOR_T>
    IndexPartitionT<DIM2,T2> Runtime::create_partition_by_image_range(
                              Context ctx,
                              IndexSpaceT<DIM2,T2> handle,
                              LogicalPartitionT<DIM1,T1> projection,
                              LogicalRegionT<DIM1,T1> parent,
                              FieldID fid, // type: Point<DIM2,COORD_T2>
                              IndexSpaceT<COLOR_DIM,COLOR_T> color_space,
                              PartitionKind part_kind, Color color,
                              MapperID id, MappingTagID tag)
    //--------------------------------------------------------------------------
    {
      return IndexPartitionT<DIM2,T2>(create_partition_by_image_range(ctx,
        IndexSpace(handle), LogicalPartition(projection),
        LogicalRegion(parent), fid, IndexSpace(color_space), part_kind, 
        color, id, tag));
    }

    //--------------------------------------------------------------------------
    template<int DIM1, typename T1, int DIM2, typename T2,
             int COLOR_DIM, typename COLOR_T>
    IndexPartitionT<DIM1,T1> Runtime::create_partition_by_preimage(Context ctx,
                              IndexPartitionT<DIM2,T2> projection,
                              LogicalRegionT<DIM1,T1> handle,
                              LogicalRegionT<DIM1,T1> parent,
                              FieldID fid, // type: Point<DIM2,COORD_T2>
                              IndexSpaceT<COLOR_DIM,COLOR_T> color_space,
                              PartitionKind part_kind, Color color,
                              MapperID id, MappingTagID tag)
    //--------------------------------------------------------------------------
    {
      return IndexPartitionT<DIM1,T1>(create_partition_by_preimage(ctx, 
        IndexPartition(projection), LogicalRegion(handle),
        LogicalRegion(parent), fid, IndexSpace(color_space), part_kind, 
        color, id, tag));
    }

    //--------------------------------------------------------------------------
    template<int DIM1, typename T1, int DIM2, typename T2,
             int COLOR_DIM, typename COLOR_T>
    IndexPartitionT<DIM1,T1> Runtime::create_partition_by_preimage_range(
                              Context ctx,
                              IndexPartitionT<DIM2,T2> projection,
                              LogicalRegionT<DIM1,T1> handle,
                              LogicalRegionT<DIM1,T1> parent,
                              FieldID fid, // type: Rect<DIM2,COORD_T2>
                              IndexSpaceT<COLOR_DIM,COLOR_T> color_space,
                              PartitionKind part_kind, Color color,
                              MapperID id, MappingTagID tag)
    //--------------------------------------------------------------------------
    {
      return IndexPartitionT<DIM1,T1>(create_partition_by_preimage_range(ctx,
        IndexPartition(projection), LogicalRegion(handle), 
        LogicalRegion(parent), fid, IndexSpace(color_space), part_kind, 
        color, id, tag));
    }

    //--------------------------------------------------------------------------
    template<int DIM, typename T, int COLOR_DIM, typename COLOR_T>
    IndexPartitionT<DIM,T> Runtime::create_pending_partition(Context ctx,
                              IndexSpaceT<DIM,T> parent,
                              IndexSpaceT<COLOR_DIM,COLOR_T> color_space,
                              PartitionKind part_kind, Color color)
    //--------------------------------------------------------------------------
    {
      return IndexPartitionT<DIM,T>(create_pending_partition(ctx,
            IndexSpace(parent), IndexSpace(color_space), part_kind, color));
    }

    //--------------------------------------------------------------------------
    template<int DIM, typename T, int COLOR_DIM, typename COLOR_T>
    IndexSpaceT<DIM,T> Runtime::create_index_space_union(Context ctx,
                                IndexPartitionT<DIM,T> parent,
                                Point<COLOR_DIM,COLOR_T> color,
                                const typename std::vector<
                                  IndexSpaceT<DIM,T> > &handles)
    //--------------------------------------------------------------------------
    {
      std::vector<IndexSpace> untyped_handles(handles.size());
      for (unsigned idx = 0; idx < handles.size(); idx++)
        untyped_handles[idx] = handles[idx];
      return IndexSpaceT<DIM,T>(create_index_space_union_internal(ctx, 
            IndexPartition(parent), &color, 
            Internal::NT_TemplateHelper::encode_tag<COLOR_DIM,COLOR_T>(),
            untyped_handles));
    }

    //--------------------------------------------------------------------------
    template<int DIM, typename T, int COLOR_DIM, typename COLOR_T>
    IndexSpaceT<DIM,T> Runtime::create_index_space_union(Context ctx,
                                IndexPartitionT<DIM,T> parent,
                                Point<COLOR_DIM,COLOR_T> color,
                                IndexPartitionT<DIM,T> handle)
    //--------------------------------------------------------------------------
    {
      return IndexSpaceT<DIM,T>(create_index_space_union_internal(ctx,
          IndexPartition(parent), &color, 
          Internal::NT_TemplateHelper::encode_tag<COLOR_DIM,COLOR_T>(),
          IndexPartition(handle)));
    }

    //--------------------------------------------------------------------------
    template<int DIM, typename T, int COLOR_DIM, typename COLOR_T>
    IndexSpaceT<DIM,T> Runtime::create_index_space_intersection(Context ctx,
                                IndexPartitionT<DIM,T> parent,
                                Point<COLOR_DIM,COLOR_T> color,
                                const typename std::vector<
                                  IndexSpaceT<DIM,T> > &handles)
    //--------------------------------------------------------------------------
    {
      std::vector<IndexSpace> untyped_handles(handles.size());
      for (unsigned idx = 0; idx < handles.size(); idx++)
        untyped_handles[idx] = handles[idx];
      return IndexSpaceT<DIM,T>(create_index_space_intersection_internal(ctx,
            IndexPartition(parent), &color,
            Internal::NT_TemplateHelper::encode_tag<COLOR_DIM,COLOR_T>(), 
            untyped_handles));
    }

    //--------------------------------------------------------------------------
    template<int DIM, typename T, int COLOR_DIM, typename COLOR_T>
    IndexSpaceT<DIM,T> Runtime::create_index_space_intersection(Context ctx,
                                IndexPartitionT<DIM,T> parent,
                                Point<COLOR_DIM,COLOR_T> color,
                                IndexPartitionT<DIM,T> handle)
    //--------------------------------------------------------------------------
    {
      return IndexSpaceT<DIM,T>(create_index_space_intersection_internal(ctx,
          IndexPartition(parent), &color, 
          Internal::NT_TemplateHelper::encode_tag<COLOR_DIM,COLOR_T>(),
          IndexPartition(handle)));
    }

    //--------------------------------------------------------------------------
    template<int DIM, typename T, int COLOR_DIM, typename COLOR_T>
    IndexSpaceT<DIM,T> Runtime::create_index_space_difference(Context ctx,
                                IndexPartitionT<DIM,T> parent,
                                Point<COLOR_DIM,COLOR_T> color,
                                IndexSpaceT<DIM,T> initial,
                                const typename std::vector<
                                  IndexSpaceT<DIM,T> > &handles)
    //--------------------------------------------------------------------------
    {
      std::vector<IndexSpace> untyped_handles(handles.size());
      for (unsigned idx = 0; idx < handles.size(); idx++)
        untyped_handles[idx] = handles[idx];
      return IndexSpaceT<DIM,T>(create_index_space_difference_internal(ctx,
            IndexPartition(parent), &color,
            Internal::NT_TemplateHelper::encode_tag<COLOR_DIM,COLOR_T>(), 
            IndexSpace(initial), untyped_handles));
    }

    //--------------------------------------------------------------------------
    template<int DIM, typename T>
    IndexPartitionT<DIM,T> Runtime::get_index_partition(
                                         IndexSpaceT<DIM,T> parent, Color color)
    //--------------------------------------------------------------------------
    {
      return IndexPartitionT<DIM,T>(
                          get_index_partition(IndexSpace(parent), color));
    }

    //--------------------------------------------------------------------------
    template<int DIM, typename T>
    bool Runtime::has_index_partition(IndexSpaceT<DIM,T> parent, Color color)
    //--------------------------------------------------------------------------
    {
      return has_index_partition(IndexSpace(parent), color);
    }

    //--------------------------------------------------------------------------
    template<int DIM, typename T, int COLOR_DIM, typename COLOR_T>
    IndexSpaceT<DIM,T> Runtime::get_index_subspace(IndexPartitionT<DIM,T> p,
                                         Point<COLOR_DIM,COLOR_T> color)
    //--------------------------------------------------------------------------
    {
      return IndexSpaceT<DIM,T>(get_index_subspace_internal(IndexPartition(p), 
        &color, Internal::NT_TemplateHelper::encode_tag<COLOR_DIM,COLOR_T>()));
    }

    //--------------------------------------------------------------------------
    template<int DIM, typename T, int COLOR_DIM, typename COLOR_T>
    bool Runtime::has_index_subspace(IndexPartitionT<DIM,T> p, 
                                     Point<COLOR_DIM,COLOR_T> color)
    //--------------------------------------------------------------------------
    {
      return has_index_subspace_internal(IndexPartition(p), &color,
          Internal::NT_TemplateHelper::encode_tag<COLOR_DIM,COLOR_T>());
    }

    //--------------------------------------------------------------------------
    template<int DIM, typename T>
    DomainT<DIM,T> Runtime::get_index_space_domain(IndexSpaceT<DIM,T> handle)
    //--------------------------------------------------------------------------
    {
      DomainT<DIM,T> realm_is;
      get_index_space_domain_internal(handle, &realm_is, 
          Internal::NT_TemplateHelper::encode_tag<DIM,T>());
      return realm_is;
    }

    //--------------------------------------------------------------------------
    template<int DIM, typename T, int COLOR_DIM, typename COLOR_T>
    DomainT<COLOR_DIM,COLOR_T> 
              Runtime::get_index_partition_color_space(IndexPartitionT<DIM,T> p)
    //--------------------------------------------------------------------------
    {
      DomainT<COLOR_DIM, COLOR_T> realm_is;
      get_index_partition_color_space_internal(p, &realm_is, 
          Internal::NT_TemplateHelper::encode_tag<COLOR_DIM,COLOR_T>());
      return realm_is;
    }

    //--------------------------------------------------------------------------
    template<int DIM, typename T, int COLOR_DIM, typename COLOR_T>
    IndexSpaceT<COLOR_DIM,COLOR_T> 
         Runtime::get_index_partition_color_space_name(IndexPartitionT<DIM,T> p)
    //--------------------------------------------------------------------------
    {
      return IndexSpaceT<COLOR_DIM,COLOR_T>(
                              get_index_partition_color_space_name(p));
    }

    //--------------------------------------------------------------------------
    template<unsigned DIM>
    IndexSpace Runtime::get_index_subspace(Context ctx, 
                IndexPartition p, LegionRuntime::Arrays::Point<DIM> color_point)
    //--------------------------------------------------------------------------
    {
      DomainPoint dom_point = DomainPoint::from_point<DIM>(color_point);
      return get_index_subspace(ctx, p, dom_point);
    }

    //--------------------------------------------------------------------------
    template<int DIM, typename T, int COLOR_DIM, typename COLOR_T>
    Point<COLOR_DIM,COLOR_T> Runtime::get_index_space_color(
                                                      IndexSpaceT<DIM,T> handle)
    //--------------------------------------------------------------------------
    {
      Point<COLOR_DIM,COLOR_T> point;
      return get_index_space_color_internal(IndexSpace(handle), &point,
          Internal::NT_TemplateHelper::encode_tag<COLOR_DIM,COLOR_T>());
    }

    //--------------------------------------------------------------------------
    template<int DIM, typename T>
    IndexSpaceT<DIM,T> Runtime::get_parent_index_space(
                                                  IndexPartitionT<DIM,T> handle)
    //--------------------------------------------------------------------------
    {
      return IndexSpaceT<DIM,T>(get_parent_index_space(IndexPartiiton(handle)));
    }

    //--------------------------------------------------------------------------
    template<int DIM, typename T>
    IndexPartitionT<DIM,T> Runtime::get_parent_index_partition(
                                                      IndexSpaceT<DIM,T> handle)
    //--------------------------------------------------------------------------
    {
      return IndexPartitionT<DIM,T>(get_parent_index_partition(
                                              IndexSpace(handle)));
    }

    //--------------------------------------------------------------------------
    template<int DIM, typename T>
    bool Runtime::safe_cast(Context ctx, Point<DIM,T> point, 
                            LogicalRegionT<DIM,T> region)
    //--------------------------------------------------------------------------
    {
      return safe_cast_internal(ctx, LogicalRegion(region), &point,
          Internal::NT_TemplateHelper::encode_tag<DIM,T>());
    }

    //--------------------------------------------------------------------------
    template<int DIM, typename T>
    LogicalRegionT<DIM,T> Runtime::create_logical_region(Context ctx,
                                    IndexSpaceT<DIM,T> index, FieldSpace fields)
    //--------------------------------------------------------------------------
    {
      return LogicalRegionT<DIM,T>(create_logical_region(ctx, 
                                  IndexSpace(index), fields));
    }

    //--------------------------------------------------------------------------
    template<int DIM, typename T>
    LogicalPartitionT<DIM,T> Runtime::get_logical_partition(
                    LogicalRegionT<DIM,T> parent, IndexPartitionT<DIM,T> handle)
    //--------------------------------------------------------------------------
    {
      return LogicalPartitionT<DIM,T>(get_logical_partition(
                LogicalRegion(parent), IndexPartition(handle)));
    }

    //--------------------------------------------------------------------------
    template<int DIM, typename T>
    LogicalPartitionT<DIM,T> Runtime::get_logical_partition_by_color(
                                      LogicalRegionT<DIM,T> parent, Color color)
    //--------------------------------------------------------------------------
    {
      return LogicalPartitionT<DIM,T>(get_logical_partition_by_color(
                                        LogicalRegion(parent), color));
    }

    //--------------------------------------------------------------------------
    template<int DIM, typename T>
    LogicalPartitionT<DIM,T> Runtime::get_logical_partition_by_tree(
              IndexPartitionT<DIM,T> handle, FieldSpace space, RegionTreeID tid)
    //--------------------------------------------------------------------------
    {
      return LogicalPartitionT<DIM,T>(get_logical_partition_by_tree(
                                  IndexPartition(handle), space, tid));
    }

    //--------------------------------------------------------------------------
    template<int DIM, typename T>
    LogicalRegionT<DIM,T> Runtime::get_logical_subregion(
                     LogicalPartitionT<DIM,T> parent, IndexSpaceT<DIM,T> handle)
    //--------------------------------------------------------------------------
    {
      return LogicalRegionT<DIM,T>(get_logical_subregion(
                LogicalPartition(parent), IndexSpace(handle)));
    }

    //--------------------------------------------------------------------------
    template<int DIM, typename T, int COLOR_DIM, typename COLOR_T>
    LogicalRegionT<DIM,T> Runtime::get_logical_subregion_by_color(
        LogicalPartitionT<DIM,T> parent, Point<COLOR_DIM,COLOR_T> color)
    //--------------------------------------------------------------------------
    {
      return LogicalRegionT<DIM,T>(get_logical_subregion_by_color_internal(
            LogicalPartition(parent), &color,
            Internal::NT_TemplateHelper::encode_tag<COLOR_DIM,COLOR_T>()));
    }

    //--------------------------------------------------------------------------
    template<int DIM, typename T, int COLOR_DIM, typename COLOR_T>
    bool Runtime::has_logical_subregion_by_color(
        LogicalPartitionT<DIM,T> parent, Point<COLOR_DIM,COLOR_T> color)
    //--------------------------------------------------------------------------
    {
      return has_logical_subregion_by_color_internal(
          LogicalPartition(parent), &color,
          Internal::NT_TemplateHelper::encode_tag<COLOR_DIM,COLOR_T>());
    }

    //--------------------------------------------------------------------------
    template<int DIM, typename T>
    LogicalRegionT<DIM,T> Runtime::get_logical_subregion_by_tree(
                  IndexSpaceT<DIM,T> handle, FieldSpace space, RegionTreeID tid)
    //--------------------------------------------------------------------------
    {
      return LogicalRegionT<DIM,T>(get_logical_subregion_by_tree(
                                    IndexSpace(handle), space, tid));
    }

    //--------------------------------------------------------------------------
    template<int DIM, typename T, int COLOR_DIM, typename COLOR_T>
    Point<COLOR_DIM,COLOR_T> Runtime::get_logical_region_color_point(
                                                   LogicalRegionT<DIM,T> handle)
    //--------------------------------------------------------------------------
    {
      return get_logical_region_color_point(LogicalRegion(handle));
    }

    //--------------------------------------------------------------------------
    template<int DIM, typename T>
    LogicalRegionT<DIM,T> Runtime::get_parent_logical_region(
                                                LogicalPartitionT<DIM,T> handle)
    //--------------------------------------------------------------------------
    {
      return LogicalRegionT<DIM,T>(get_parent_logical_region(
                                    LogicalPartition(handle)));
    }

    //--------------------------------------------------------------------------
    template<int DIM, typename T>
    LogicalPartitionT<DIM,T> Runtime::get_parent_logical_partition(
                                                   LogicalRegionT<DIM,T> handle)
    //--------------------------------------------------------------------------
    {
      return LogicalPartitionT<DIM,T>(get_parent_logical_partition(
                                            LogicalRegion(handle)));
    }

    //--------------------------------------------------------------------------
    template<typename T>
    void Runtime::fill_field(Context ctx, LogicalRegion handle,
                                      LogicalRegion parent, FieldID fid,
                                      const T &value, Predicate pred)
    //--------------------------------------------------------------------------
    {
      fill_field(ctx, handle, parent, fid, &value, sizeof(T), pred);
    }

    //--------------------------------------------------------------------------
    template<typename T>
    void Runtime::fill_fields(Context ctx, LogicalRegion handle,
                                       LogicalRegion parent, 
                                       const std::set<FieldID> &fields,
                                       const T &value, Predicate pred)
    //--------------------------------------------------------------------------
    {
      fill_fields(ctx, handle, parent, fields, &value, sizeof(T), pred);
    }

    //--------------------------------------------------------------------------
    template<typename T>
    T* Runtime::get_local_task_variable(Context ctx, LocalVariableID id)
    //--------------------------------------------------------------------------
    {
      return static_cast<T*>(get_local_task_variable_untyped(ctx, id));
    }

    //--------------------------------------------------------------------------
    template<typename T>
    void Runtime::set_local_task_variable(Context ctx, LocalVariableID id,
                                      const T* value, void (*destructor)(void*))
    //--------------------------------------------------------------------------
    {
      set_local_task_variable_untyped(ctx, id, value, destructor);
    }

    //--------------------------------------------------------------------------
    template<typename REDOP>
    /*static*/ void Runtime::register_reduction_op(ReductionOpID redop_id)
    //--------------------------------------------------------------------------
    {
      if (redop_id == 0)
      {
        fprintf(stderr,"ERROR: ReductionOpID zero is reserved.\n");
#ifdef DEBUG_LEGION
        assert(false);
#endif
        exit(ERROR_RESERVED_REDOP_ID);
      }
      if (redop_id >= MAX_APPLICATION_REDUCTION_ID)
      {
        fprintf(stderr,"ERROR: ReductionOpID %d is greater than or equal "
                       "tothe MAX_APPLICATION_REDUCTION_ID of %d set in "
                       "legion_config.h.", redop_id, 
                       MAX_APPLICATION_REDUCTION_ID); 
#ifdef DEBUG_LEGION
        assert(false);
#endif
        exit(ERROR_RESERVED_REDOP_ID);
      }
      ReductionOpTable &red_table = Runtime::get_reduction_table(); 
      // Check to make sure we're not overwriting a prior reduction op 
      if (red_table.find(redop_id) != red_table.end())
      {
        fprintf(stderr,"ERROR: ReductionOpID %d has already been used " 
                       "in the reduction table\n",redop_id);
#ifdef DEBUG_LEGION
        assert(false);
#endif
        exit(ERROR_DUPLICATE_REDOP_ID);
      }
      red_table[redop_id] = 
        Realm::ReductionOpUntyped::create_reduction_op<REDOP>(); 
      // We also have to check to see if there are explicit serialization
      // and deserialization methods on the RHS type for doing fold reductions
      SerdezRedopTable &serdez_red_table = Runtime::get_serdez_redop_table();
      LegionSerialization::register_reduction<REDOP>(serdez_red_table,redop_id);
    }

    //--------------------------------------------------------------------------
    template<typename SERDEZ>
    /*static*/ void Runtime::register_custom_serdez_op(CustomSerdezID serdez_id)
    //--------------------------------------------------------------------------
    {
      if (serdez_id == 0)
      {
        fprintf(stderr,"ERROR: Custom Serdez ID zero is reserved.\n");
#ifdef DEBUG_LEGION
        assert(false);
#endif
        exit(ERROR_RESERVED_SERDEZ_ID);
      }
      SerdezOpTable &serdez_table = Runtime::get_serdez_table();
      // Check to make sure we're not overwriting a prior serdez op
      if (serdez_table.find(serdez_id) != serdez_table.end())
      {
        fprintf(stderr,"ERROR: CustomSerdezID %d has already been used "
                       "in the serdez operation table\n", serdez_id);
#ifdef DEBUG_LEGION
        assert(false);
#endif
        exit(ERROR_DUPLICATE_SERDEZ_ID);
      }
      serdez_table[serdez_id] =
        Realm::CustomSerdezUntyped::create_custom_serdez<SERDEZ>();
    }

    namespace Internal {
      // Wrapper class for old projection functions
      template<RegionProjectionFnptr FNPTR>
      class RegionProjectionWrapper : public ProjectionFunctor {
      public:
        RegionProjectionWrapper(void) 
          : ProjectionFunctor() { }
        virtual ~RegionProjectionWrapper(void) { }
      public:
        virtual LogicalRegion project(Context ctx, Task *task,
                                      unsigned index,
                                      LogicalRegion upper_bound,
                                      const DomainPoint &point)
        {
          return (*FNPTR)(upper_bound, point, runtime); 
        }
        virtual LogicalRegion project(Context ctx, Task *task,
                                      unsigned index,
                                      LogicalPartition upper_bound,
                                      const DomainPoint &point)
        {
          assert(false);
          return LogicalRegion::NO_REGION;
        }
        virtual bool is_exclusive(void) const { return false; }
      };
    };

    //--------------------------------------------------------------------------
    template<LogicalRegion (*PROJ_PTR)(LogicalRegion, const DomainPoint&,
                                       Runtime*)>
    /*static*/ ProjectionID Runtime::register_region_function(
                                                            ProjectionID handle)
    //--------------------------------------------------------------------------
    {
      Runtime::preregister_projection_functor(handle,
          new Internal::RegionProjectionWrapper<PROJ_PTR>());
      return handle;
    }

    namespace Internal {
      // Wrapper class for old projection functions
      template<PartitionProjectionFnptr FNPTR>
      class PartitionProjectionWrapper : public ProjectionFunctor {
      public:
        PartitionProjectionWrapper(void)
          : ProjectionFunctor() { }
        virtual ~PartitionProjectionWrapper(void) { }
      public:
        virtual LogicalRegion project(Context ctx, Task *task,
                                      unsigned index,
                                      LogicalRegion upper_bound,
                                      const DomainPoint &point)
        {
          assert(false);
          return LogicalRegion::NO_REGION;
        }
        virtual LogicalRegion project(Context ctx, Task *task,
                                      unsigned index,
                                      LogicalPartition upper_bound,
                                      const DomainPoint &point)
        {
          return (*FNPTR)(upper_bound, point, runtime);
        }
        virtual bool is_exclusive(void) const { return false; }
      };
    };

    //--------------------------------------------------------------------------
    template<LogicalRegion (*PROJ_PTR)(LogicalPartition, const DomainPoint&,
                                       Runtime*)>
    /*static*/ ProjectionID Runtime::register_partition_function(
                                                    ProjectionID handle)
    //--------------------------------------------------------------------------
    {
      Runtime::preregister_projection_functor(handle,
          new Internal::PartitionProjectionWrapper<PROJ_PTR>());
      return handle;
    }

    //--------------------------------------------------------------------------
    // Wrapper functions for high-level tasks
    //--------------------------------------------------------------------------

    /**
     * \class LegionTaskWrapper
     * This is a helper class that has static template methods for 
     * wrapping Legion application tasks.  For all tasks we can make
     * wrappers both for normal execution and also for inline execution.
     */
    class LegionTaskWrapper {
    public: 
      // Non-void return type for new legion task types
      template<typename T,
        T (*TASK_PTR)(const Task*, const std::vector<PhysicalRegion>&,
                      Context, Runtime*)>
      static void legion_task_wrapper(const void*, size_t, 
                                      const void*, size_t, Processor);
      template<typename T, typename UDT,
        T (*TASK_PTR)(const Task*, const std::vector<PhysicalRegion>&,
                      Context, Runtime*, const UDT&)>
      static void legion_udt_task_wrapper(const void*, size_t, 
                                          const void*, size_t, Processor);
    public:
      // Void return type for new legion task types
      template<
        void (*TASK_PTR)(const Task*, const std::vector<PhysicalRegion>&,
                         Context, Runtime*)>
      static void legion_task_wrapper(const void*, size_t, 
                                      const void*, size_t, Processor);
      template<typename UDT,
        void (*TASK_PTR)(const Task*, const std::vector<PhysicalRegion>&,
                         Context, Runtime*, const UDT&)>
      static void legion_udt_task_wrapper(const void*, size_t, 
                                          const void*, size_t, Processor);

    public:
      // Do-it-yourself pre/post-ambles for code generators
      static void legion_task_preamble(const void *data,
				       size_t datalen,
				       Processor p,
				       const Task *& task,
				       const std::vector<PhysicalRegion> *& regionsptr,
				       Context& ctx,
				       Runtime *& runtime);
      static void legion_task_postamble(Runtime *runtime, Context ctx,
					const void *retvalptr = NULL,
					size_t retvalsize = 0);
    };
    
    //--------------------------------------------------------------------------
    template<typename T,
      T (*TASK_PTR)(const Task*, const std::vector<PhysicalRegion>&,
                    Context, Runtime*)>
    void LegionTaskWrapper::legion_task_wrapper(const void *args, 
                                                size_t arglen, 
                                                const void *userdata,
                                                size_t userlen,
                                                Processor p)
    //--------------------------------------------------------------------------
    {
      // Assert that we are returning Futures or FutureMaps
      LEGION_STATIC_ASSERT((LegionTypeInequality<T,Future>::value));
      LEGION_STATIC_ASSERT((LegionTypeInequality<T,FutureMap>::value));
      // Assert that the return type size is within the required size
      LEGION_STATIC_ASSERT(sizeof(T) <= MAX_RETURN_SIZE);
      // Get the high level runtime
      Runtime *runtime = Runtime::get_runtime(p);
      // Read the context out of the buffer
#ifdef DEBUG_LEGION
      assert(arglen == sizeof(InternalContext));
#endif
      InternalContext ctx = *((const InternalContext*)args);

      const std::vector<PhysicalRegion> &regions = ctx->begin_task();

      // Invoke the task with the given context
      T return_value = 
        (*TASK_PTR)(ctx->get_task(), regions, ctx->as_context(), runtime);

      // Send the return value back
      LegionSerialization::end_task<T>(runtime, ctx, &return_value);
    }

    //--------------------------------------------------------------------------
    template<
      void (*TASK_PTR)(const Task*, const std::vector<PhysicalRegion>&,
                       Context, Runtime*)>
    void LegionTaskWrapper::legion_task_wrapper(const void *args, 
                                                size_t arglen, 
                                                const void *userdata,
                                                size_t userlen,
                                                Processor p)
    //--------------------------------------------------------------------------
    {
      // Get the high level runtime
      Runtime *runtime = Runtime::get_runtime(p);

      // Read the context out of the buffer
#ifdef DEBUG_LEGION
      assert(arglen == sizeof(InternalContext));
#endif
      InternalContext ctx = *((const InternalContext*)args);

      const std::vector<PhysicalRegion> &regions = ctx->begin_task(); 

      (*TASK_PTR)(ctx->get_task(), regions, ctx->as_context(), runtime);

      // Send an empty return value back
      ctx->end_task(NULL, 0, false);
    }

    //--------------------------------------------------------------------------
    template<typename T, typename UDT,
      T (*TASK_PTR)(const Task*, const std::vector<PhysicalRegion>&,
                    Context, Runtime*, const UDT&)>
    void LegionTaskWrapper::legion_udt_task_wrapper(const void *args,
                                                    size_t arglen, 
                                                    const void *userdata,
                                                    size_t userlen,
                                                    Processor p)
    //--------------------------------------------------------------------------
    {
      // Assert that we are returning Futures or FutureMaps
      LEGION_STATIC_ASSERT((LegionTypeInequality<T,Future>::value));
      LEGION_STATIC_ASSERT((LegionTypeInequality<T,FutureMap>::value));
      // Assert that the return type size is within the required size
      LEGION_STATIC_ASSERT(sizeof(T) <= MAX_RETURN_SIZE);
      // Get the high level runtime
      Runtime *runtime = Runtime::get_runtime(p);

      // Read the context out of the buffer
#ifdef DEBUG_LEGION
      assert(arglen == sizeof(InternalContext));
#endif
      InternalContext ctx = *((const InternalContext*)args);

      const UDT *user_data = reinterpret_cast<const UDT*>(userdata);

      const std::vector<PhysicalRegion> &regions = ctx->begin_task(); 

      // Invoke the task with the given context
      T return_value = (*TASK_PTR)(ctx->get_task(), regions, 
                                   ctx->as_context(), runtime, *user_data);

      // Send the return value back
      LegionSerialization::end_task<T>(runtime, ctx, &return_value);
    }

    //--------------------------------------------------------------------------
    template<typename UDT,
      void (*TASK_PTR)(const Task*, const std::vector<PhysicalRegion>&,
                       Context, Runtime*, const UDT&)>
    void LegionTaskWrapper::legion_udt_task_wrapper(const void *args,
                                                    size_t arglen, 
                                                    const void *userdata,
                                                    size_t userlen,
                                                    Processor p)
    //--------------------------------------------------------------------------
    {
      // Get the high level runtime
      Runtime *runtime = Runtime::get_runtime(p);

      // Read the context out of the buffer
#ifdef DEBUG_LEGION
      assert(arglen == sizeof(InternalContext));
#endif
      InternalContext ctx = *((const InternalContext*)args);

      const UDT *user_data = reinterpret_cast<const UDT*>(userdata);

      const std::vector<PhysicalRegion> &regions = ctx->begin_task(); 

      (*TASK_PTR)(ctx->get_task(), regions, 
                  ctx->as_context(), runtime, *user_data);

      // Send an empty return value back
      ctx->end_task(NULL, 0, false);
    }

    //--------------------------------------------------------------------------
    template<typename T,
      T (*TASK_PTR)(const Task*, const std::vector<PhysicalRegion>&,
                    Context, Runtime*)>
    VariantID Runtime::register_task_variant(
                                          const TaskVariantRegistrar &registrar)
    //--------------------------------------------------------------------------
    {
      CodeDescriptor *realm_desc = new CodeDescriptor(
           LegionTaskWrapper::legion_task_wrapper<T,TASK_PTR>);
      return register_variant(registrar, true, NULL/*UDT*/, 0/*sizeof(UDT)*/,
                              realm_desc);
    }

    //--------------------------------------------------------------------------
    template<typename T, typename UDT,
      T (*TASK_PTR)(const Task*, const std::vector<PhysicalRegion>&,
                    Context, Runtime*, const UDT&)>
    VariantID Runtime::register_task_variant(
                    const TaskVariantRegistrar &registrar, const UDT &user_data)
    //--------------------------------------------------------------------------
    {
      CodeDescriptor *realm_desc = new CodeDescriptor(
           LegionTaskWrapper::legion_udt_task_wrapper<T,UDT,TASK_PTR>);
      return register_variant(registrar, true, &user_data, sizeof(UDT),
                              realm_desc);
    }

    //--------------------------------------------------------------------------
    template<
      void (*TASK_PTR)(const Task*, const std::vector<PhysicalRegion>&,
                       Context, Runtime*)>
    VariantID Runtime::register_task_variant(
                                          const TaskVariantRegistrar &registrar)
    //--------------------------------------------------------------------------
    {
      CodeDescriptor *realm_desc = new CodeDescriptor(
            LegionTaskWrapper::legion_task_wrapper<TASK_PTR>);
      return register_variant(registrar, false, NULL/*UDT*/, 0/*sizeof(UDT)*/,
                              realm_desc);
    }

    //--------------------------------------------------------------------------
    template<typename UDT,
      void (*TASK_PTR)(const Task*, const std::vector<PhysicalRegion>&,
                       Context, Runtime*, const UDT&)>
    VariantID Runtime::register_task_variant(
                    const TaskVariantRegistrar &registrar, const UDT &user_data)
    //--------------------------------------------------------------------------
    {
      CodeDescriptor *realm_desc = new CodeDescriptor(
            LegionTaskWrapper::legion_udt_task_wrapper<UDT,TASK_PTR>);
      return register_variant(registrar, false, &user_data, sizeof(UDT),
                              realm_desc);
    }

    //--------------------------------------------------------------------------
    template<typename T,
      T (*TASK_PTR)(const Task*, const std::vector<PhysicalRegion>&,
                    Context, Runtime*)>
    /*static*/ VariantID Runtime::preregister_task_variant(
        const TaskVariantRegistrar &registrar, 
        const char *task_name /*= NULL*/, VariantID vid /*=AUTO_GENERATE_ID*/)
    //--------------------------------------------------------------------------
    {
      CodeDescriptor *realm_desc = new CodeDescriptor(
          LegionTaskWrapper::legion_task_wrapper<T,TASK_PTR>);
      return preregister_variant(registrar, NULL/*UDT*/, 0/*sizeof(UDT)*/,
                                 realm_desc, true/*ret*/, task_name, vid);
    }

    //--------------------------------------------------------------------------
    template<typename T, typename UDT,
      T (*TASK_PTR)(const Task*, const std::vector<PhysicalRegion>&,
                    Context, Runtime*, const UDT&)>
    /*static*/ VariantID Runtime::preregister_task_variant(
                    const TaskVariantRegistrar &registrar, 
                    const UDT &user_data, const char *task_name /*= NULL*/,
                    VariantID vid /*=AUTO_GENERATE_ID*/)
    //--------------------------------------------------------------------------
    {
      CodeDescriptor *realm_desc = new CodeDescriptor(
          LegionTaskWrapper::legion_udt_task_wrapper<T,UDT,TASK_PTR>);
      return preregister_variant(registrar, &user_data, sizeof(UDT),
                               realm_desc, true/*ret*/, task_name, vid);
    }

    //--------------------------------------------------------------------------
    template<
      void (*TASK_PTR)(const Task*, const std::vector<PhysicalRegion>&,
                       Context, Runtime*)>
    /*static*/ VariantID Runtime::preregister_task_variant(
        const TaskVariantRegistrar &registrar, const char *task_name /*= NULL*/,
        const VariantID vid /*=AUTO_GENERATE_ID*/)
    //--------------------------------------------------------------------------
    {
      CodeDescriptor *realm_desc = new CodeDescriptor(
            LegionTaskWrapper::legion_task_wrapper<TASK_PTR>);
      return preregister_variant(registrar, NULL/*UDT*/,0/*sizeof(UDT)*/,
                             realm_desc, false/*ret*/, task_name, vid);
    }

    //--------------------------------------------------------------------------
    template<typename UDT,
      void (*TASK_PTR)(const Task*, const std::vector<PhysicalRegion>&,
                       Context, Runtime*, const UDT&)>
    /*static*/ VariantID Runtime::preregister_task_variant(
                    const TaskVariantRegistrar &registrar, 
                    const UDT &user_data, const char *task_name /*= NULL*/,
                    VariantID vid /*=AUTO_GENERATE_ID*/)
    //--------------------------------------------------------------------------
    {
      CodeDescriptor *realm_desc = new CodeDescriptor(
            LegionTaskWrapper::legion_udt_task_wrapper<UDT,TASK_PTR>);
      return preregister_variant(registrar, &user_data, sizeof(UDT),
                             realm_desc, false/*ret*/, task_name, vid);
    }

    //--------------------------------------------------------------------------
    template<typename T,
      T (*TASK_PTR)(const Task*, const std::vector<PhysicalRegion>&,
                    Context, Runtime*)>
    /*static*/ TaskID Runtime::register_legion_task(TaskID id,
                                                    Processor::Kind proc_kind,
                                                    bool single, bool index,
                                                    VariantID vid,
                                                    TaskConfigOptions options,
                                                    const char *task_name)
    //--------------------------------------------------------------------------
    {
      bool check_task_id = true;
      if (id == AUTO_GENERATE_ID)
      {
        id = generate_static_task_id();
        check_task_id = false;
      }
      TaskVariantRegistrar registrar(id, task_name);
      registrar.set_leaf(options.leaf);
      registrar.set_inner(options.inner);
      registrar.set_idempotent(options.idempotent);
      registrar.add_constraint(ProcessorConstraint(proc_kind));
      CodeDescriptor *realm_desc = new CodeDescriptor(
          LegionTaskWrapper::legion_task_wrapper<T,TASK_PTR>);
      preregister_variant(registrar, NULL/*UDT*/, 0/*sizeof(UDT)*/,
                        realm_desc, true/*ret*/, task_name, vid, check_task_id);
      return id;
    }

    //--------------------------------------------------------------------------
    template<
      void (*TASK_PTR)(const Task*, const std::vector<PhysicalRegion>&,
                    Context, Runtime*)>
    /*static*/ TaskID Runtime::register_legion_task(TaskID id,
                                                    Processor::Kind proc_kind,
                                                    bool single, bool index,
                                                    VariantID vid,
                                                    TaskConfigOptions options,
                                                    const char *task_name)
    //--------------------------------------------------------------------------
    {
      bool check_task_id = true;
      if (id == AUTO_GENERATE_ID)
      {
        id = generate_static_task_id();
        check_task_id = false;
      }
      TaskVariantRegistrar registrar(id, task_name);
      registrar.set_leaf(options.leaf);
      registrar.set_inner(options.inner);
      registrar.set_idempotent(options.idempotent);
      registrar.add_constraint(ProcessorConstraint(proc_kind));
      CodeDescriptor *realm_desc = new CodeDescriptor(
            LegionTaskWrapper::legion_task_wrapper<TASK_PTR>);
      preregister_variant(registrar, NULL/*UDT*/, 0/*sizeof(UDT)*/,
                      realm_desc, false/*ret*/, task_name, vid, check_task_id);
      return id;
    }

    //--------------------------------------------------------------------------
    template<typename T, typename UDT,
      T (*TASK_PTR)(const Task*, const std::vector<PhysicalRegion>&,
                    Context, Runtime*, const UDT&)>
    /*static*/ TaskID Runtime::register_legion_task(TaskID id,
                                                    Processor::Kind proc_kind,
                                                    bool single, bool index,
                                                    const UDT &user_data,
                                                    VariantID vid,
                                                    TaskConfigOptions options,
                                                    const char *task_name)
    //--------------------------------------------------------------------------
    {
      bool check_task_id = true;
      if (id == AUTO_GENERATE_ID)
      {
        id = generate_static_task_id();
        check_task_id = false;
      }
      TaskVariantRegistrar registrar(id, task_name);
      registrar.set_leaf(options.leaf);
      registrar.set_inner(options.inner);
      registrar.set_idempotent(options.idempotent);
      registrar.add_constraint(ProcessorConstraint(proc_kind));
      CodeDescriptor *realm_desc = new CodeDescriptor(
            LegionTaskWrapper::legion_udt_task_wrapper<T,UDT,TASK_PTR>);
      preregister_variant(registrar, &user_data, sizeof(UDT),
                        realm_desc, true/*ret*/, task_name, vid, check_task_id);
      return id;
    }

    //--------------------------------------------------------------------------
    template<typename UDT,
      void (*TASK_PTR)(const Task*, const std::vector<PhysicalRegion>&,
                       Context, Runtime*, const UDT&)>
    /*static*/ TaskID Runtime::register_legion_task(TaskID id,
                                                    Processor::Kind proc_kind,
                                                    bool single, bool index,
                                                    const UDT &user_data,
                                                    VariantID vid,
                                                    TaskConfigOptions options,
                                                    const char *task_name)
    //--------------------------------------------------------------------------
    {
      bool check_task_id = true;
      if (id == AUTO_GENERATE_ID)
      {
        id = generate_static_task_id();
        check_task_id = false;
      }
      TaskVariantRegistrar registrar(id, task_name);
      registrar.set_leaf(options.leaf);
      registrar.set_inner(options.inner);
      registrar.set_idempotent(options.idempotent);
      registrar.add_constraint(ProcessorConstraint(proc_kind));
      CodeDescriptor *realm_desc = new CodeDescriptor(
            LegionTaskWrapper::legion_udt_task_wrapper<UDT,TASK_PTR>);
      preregister_variant(registrar, &user_data, sizeof(UDT),
                      realm_desc, false/*ret*/, task_name, vid, check_task_id);
      return id;
    }

    //--------------------------------------------------------------------------
    inline PrivilegeMode operator~(PrivilegeMode p)
    //--------------------------------------------------------------------------
    {
      return static_cast<PrivilegeMode>(~unsigned(p));
    }

    //--------------------------------------------------------------------------
    inline PrivilegeMode operator|(PrivilegeMode left, PrivilegeMode right)
    //--------------------------------------------------------------------------
    {
      return static_cast<PrivilegeMode>(unsigned(left) | unsigned(right));
    }

    //--------------------------------------------------------------------------
    inline PrivilegeMode operator&(PrivilegeMode left, PrivilegeMode right)
    //--------------------------------------------------------------------------
    {
      return static_cast<PrivilegeMode>(unsigned(left) & unsigned(right));
    }

    //--------------------------------------------------------------------------
    inline PrivilegeMode operator^(PrivilegeMode left, PrivilegeMode right)
    //--------------------------------------------------------------------------
    {
      return static_cast<PrivilegeMode>(unsigned(left) ^ unsigned(right));
    }

    //--------------------------------------------------------------------------
    inline PrivilegeMode operator|=(PrivilegeMode &left, PrivilegeMode right)
    //--------------------------------------------------------------------------
    {
      unsigned l = static_cast<unsigned>(left);
      unsigned r = static_cast<unsigned>(right);
      l |= r;
      return left = static_cast<PrivilegeMode>(l);
    }

    //--------------------------------------------------------------------------
    inline PrivilegeMode operator&=(PrivilegeMode &left, PrivilegeMode right)
    //--------------------------------------------------------------------------
    {
      unsigned l = static_cast<unsigned>(left);
      unsigned r = static_cast<unsigned>(right);
      l &= r;
      return left = static_cast<PrivilegeMode>(l);
    }

    //--------------------------------------------------------------------------
    inline PrivilegeMode operator^=(PrivilegeMode &left, PrivilegeMode right)
    //--------------------------------------------------------------------------
    {
      unsigned l = static_cast<unsigned>(left);
      unsigned r = static_cast<unsigned>(right);
      l ^= r;
      return left = static_cast<PrivilegeMode>(l);
    }

    //--------------------------------------------------------------------------
    inline AllocateMode operator~(AllocateMode a)
    //--------------------------------------------------------------------------
    {
      return static_cast<AllocateMode>(~unsigned(a));
    }

    //--------------------------------------------------------------------------
    inline AllocateMode operator|(AllocateMode left, AllocateMode right)
    //--------------------------------------------------------------------------
    {
      return static_cast<AllocateMode>(unsigned(left) | unsigned(right));
    }

    //--------------------------------------------------------------------------
    inline AllocateMode operator&(AllocateMode left, AllocateMode right)
    //--------------------------------------------------------------------------
    {
      return static_cast<AllocateMode>(unsigned(left) & unsigned(right));
    }

    //--------------------------------------------------------------------------
    inline AllocateMode operator^(AllocateMode left, AllocateMode right)
    //--------------------------------------------------------------------------
    {
      return static_cast<AllocateMode>(unsigned(left) ^ unsigned(right));
    }

    //--------------------------------------------------------------------------
    inline AllocateMode operator|=(AllocateMode &left, AllocateMode right)
    //--------------------------------------------------------------------------
    {
      unsigned l = static_cast<unsigned>(left);
      unsigned r = static_cast<unsigned>(right);
      l |= r;
      return left = static_cast<AllocateMode>(l);
    }

    //--------------------------------------------------------------------------
    inline AllocateMode operator&=(AllocateMode &left, AllocateMode right)
    //--------------------------------------------------------------------------
    {
      unsigned l = static_cast<unsigned>(left);
      unsigned r = static_cast<unsigned>(right);
      l &= r;
      return left = static_cast<AllocateMode>(l);
    }

    //--------------------------------------------------------------------------
    inline AllocateMode operator^=(AllocateMode &left, AllocateMode right)
    //--------------------------------------------------------------------------
    {
      unsigned l = static_cast<unsigned>(left);
      unsigned r = static_cast<unsigned>(right);
      l ^= r;
      return left = static_cast<AllocateMode>(l);
    }

    //--------------------------------------------------------------------------
    inline std::ostream& operator<<(std::ostream& os, const LogicalRegion& lr)
    //--------------------------------------------------------------------------
    {
      os << "LogicalRegion(" << lr.tree_id << "," 
         << lr.index_space << "," << lr.field_space << ")";
      return os;
    }

    //--------------------------------------------------------------------------
    inline std::ostream& operator<<(std::ostream& os,const LogicalPartition& lp)
    //--------------------------------------------------------------------------
    {
      os << "LogicalPartition(" << lp.tree_id << "," 
         << lp.index_partition << "," << lp.field_space << ")";
      return os;
    }

    //--------------------------------------------------------------------------
    inline std::ostream& operator<<(std::ostream& os, const IndexSpace& is)
    //--------------------------------------------------------------------------
    {
      os << "IndexSpace(" << is.id << "," << is.tid << ")";
      return os;
    }

    //--------------------------------------------------------------------------
    inline std::ostream& operator<<(std::ostream& os, const IndexPartition& ip)
    //--------------------------------------------------------------------------
    {
      os << "IndexPartition(" << ip.id << "," << ip.tid << ")";
      return os;
    }

    //--------------------------------------------------------------------------
    inline std::ostream& operator<<(std::ostream& os, const FieldSpace& fs)
    //--------------------------------------------------------------------------
    {
      os << "FieldSpace(" << fs.id << ")";
      return os;
    }

    //--------------------------------------------------------------------------
    inline std::ostream& operator<<(std::ostream& os, const PhaseBarrier& pb)
    //--------------------------------------------------------------------------
    {
      os << "PhaseBarrier(" << pb.phase_barrier << ")";
      return os;
    }

    //--------------------------------------------------------------------------
    template<typename T>
    inline size_t Unserializable<T>::legion_buffer_size(void)
    //--------------------------------------------------------------------------
    {
      const std::type_info &info = typeid(T);
      fprintf(stderr,"ERROR: Illegal attempt to serialize Legion type %s. "
          "Objects of type %s are not allowed to be passed by value into or "
          "out of tasks.\n", info.name(), info.name());
      assert(false);
      return 0;
    }

    //--------------------------------------------------------------------------
    template<typename T>
    inline size_t Unserializable<T>::legion_serialize(void *buffer)
    //--------------------------------------------------------------------------
    {
      const std::type_info &info = typeid(T);
      fprintf(stderr,"ERROR: Illegal attempt to serialize Legion type %s. "
          "Objects of type %s are not allowed to be passed by value into or "
          "out of tasks.\n", info.name(), info.name());
      assert(false);
      return 0;
    }

    //--------------------------------------------------------------------------
    template<typename T>
    inline size_t Unserializable<T>::legion_deserialize(const void *buffer)
    //--------------------------------------------------------------------------
    {
      const std::type_info &info = typeid(T);
      fprintf(stderr,"ERROR: Illegal attempt to deserialize Legion type %s. "
          "Objects of type %s are not allowed to be passed by value into or "
          "out of tasks.\n", info.name(), info.name());
      assert(false);
      return 0;
    }

}; // namespace Legion

// This is for backwards compatibility with the old namespace scheme
namespace LegionRuntime {
  namespace HighLevel {
    using namespace LegionRuntime::Arrays;

    LEGION_DEPRECATED("Use the Legion namespace instance instead.")
    typedef Legion::IndexSpace IndexSpace;
    LEGION_DEPRECATED("Use the Legion namespace instance instead.")
    typedef Legion::IndexPartition IndexPartition;
    LEGION_DEPRECATED("Use the Legion namespace instance instead.")
    typedef Legion::FieldSpace FieldSpace;
    LEGION_DEPRECATED("Use the Legion namespace instance instead.")
    typedef Legion::LogicalRegion LogicalRegion;
    LEGION_DEPRECATED("Use the Legion namespace instance instead.")
    typedef Legion::LogicalPartition LogicalPartition;
    LEGION_DEPRECATED("Use the Legion namespace instance instead.")
    typedef Legion::FieldAllocator FieldAllocator;
    LEGION_DEPRECATED("Use the Legion namespace instance instead.")
    typedef Legion::TaskArgument TaskArgument;
    LEGION_DEPRECATED("Use the Legion namespace instance instead.")
    typedef Legion::ArgumentMap ArgumentMap;
    LEGION_DEPRECATED("Use the Legion namespace instance instead.")
    typedef Legion::Predicate Predicate;
    LEGION_DEPRECATED("Use the Legion namespace instance instead.")
    typedef Legion::Lock Lock;
    LEGION_DEPRECATED("Use the Legion namespace instance instead.")
    typedef Legion::LockRequest LockRequest;
    LEGION_DEPRECATED("Use the Legion namespace instance instead.")
    typedef Legion::Grant Grant;
    LEGION_DEPRECATED("Use the Legion namespace instance instead.")
    typedef Legion::PhaseBarrier PhaseBarrier;
    LEGION_DEPRECATED("Use the Legion namespace instance instead.")
    typedef Legion::DynamicCollective DynamicCollective;
    LEGION_DEPRECATED("Use the Legion namespace instance instead.")
    typedef Legion::RegionRequirement RegionRequirement;
    LEGION_DEPRECATED("Use the Legion namespace instance instead.")
    typedef Legion::IndexSpaceRequirement IndexSpaceRequirement;
    LEGION_DEPRECATED("Use the Legion namespace instance instead.")
    typedef Legion::FieldSpaceRequirement FieldSpaceRequirement;
    LEGION_DEPRECATED("Use the Legion namespace instance instead.")
    typedef Legion::Future Future;
    LEGION_DEPRECATED("Use the Legion namespace instance instead.")
    typedef Legion::FutureMap FutureMap;
    LEGION_DEPRECATED("Use the Legion namespace instance instead.")
    typedef Legion::TaskLauncher TaskLauncher;
    LEGION_DEPRECATED("Use the Legion namespace instance instead.")
    typedef Legion::IndexLauncher IndexLauncher;
    LEGION_DEPRECATED("Use the Legion namespace instance instead.")
    typedef Legion::InlineLauncher InlineLauncher;
    LEGION_DEPRECATED("Use the Legion namespace instance instead.")
    typedef Legion::CopyLauncher CopyLauncher;
    LEGION_DEPRECATED("Use the Legion namespace instance instead.")
    typedef Legion::PhysicalRegion PhysicalRegion;
#ifdef __GNUC__
#pragma GCC diagnostic push
#pragma GCC diagnostic ignored "-Wdeprecated-declarations"
#endif
#ifdef __clang__
#pragma clang diagnostic push
#pragma clang diagnostic ignored "-Wdeprecated-declarations"
#endif
    LEGION_DEPRECATED("Use the Legion namespace instance instead.")
    typedef Legion::IndexIterator IndexIterator;
    LEGION_DEPRECATED("Use the Legion namespace instance instead.")
    typedef Legion::IndexAllocator IndexAllocator;
#ifdef __GNUC__
#pragma GCC diagnostic pop
#endif
#ifdef __clang__
#pragma clang diagnostic pop
#endif
    LEGION_DEPRECATED("Use the Legion namespace instance instead.")
    typedef Legion::AcquireLauncher AcquireLauncher;
    LEGION_DEPRECATED("Use the Legion namespace instance instead.")
    typedef Legion::ReleaseLauncher ReleaseLauncher;
    LEGION_DEPRECATED("Use the Legion namespace instance instead.")
    typedef Legion::TaskVariantRegistrar TaskVariantRegistrar;
    LEGION_DEPRECATED("Use the Legion namespace instance instead.")
    typedef Legion::MustEpochLauncher MustEpochLauncher;
    LEGION_DEPRECATED("Use the Legion namespace instance instead.")
    typedef Legion::MPILegionHandshake MPILegionHandshake;
    LEGION_DEPRECATED("Use the Legion namespace instance instead.")
    typedef Legion::Mappable Mappable;
    LEGION_DEPRECATED("Use the Legion namespace instance instead.")
    typedef Legion::Task Task;
    LEGION_DEPRECATED("Use the Legion namespace instance instead.")
    typedef Legion::Copy Copy;
    LEGION_DEPRECATED("Use the Legion namespace instance instead.")
    typedef Legion::InlineMapping Inline;
    LEGION_DEPRECATED("Use the Legion namespace instance instead.")
    typedef Legion::Acquire Acquire;
    LEGION_DEPRECATED("Use the Legion namespace instance instead.")
    typedef Legion::Release Release;
    LEGION_DEPRECATED("Use the Legion namespace instance instead.")
    typedef Legion::Mapping::Mapper Mapper;
    LEGION_DEPRECATED("Use the Legion namespace instance instead.")
    typedef Legion::InputArgs InputArgs;
    LEGION_DEPRECATED("Use the Legion namespace instance instead.")
    typedef Legion::TaskConfigOptions TaskConfigOptions;
    LEGION_DEPRECATED("Use the Legion namespace instance instead.")
    typedef Legion::ProjectionFunctor ProjectionFunctor;
    LEGION_DEPRECATED("Use the Legion namespace instance instead.")
    typedef Legion::Runtime Runtime;
    LEGION_DEPRECATED("Use the Legion namespace instance instead.")
    typedef Legion::Runtime HighLevelRuntime; // for backwards compatibility
    LEGION_DEPRECATED("Use the Legion namespace instance instead.")
    typedef Legion::ColoringSerializer ColoringSerializer;
    LEGION_DEPRECATED("Use the Legion namespace instance instead.")
    typedef Legion::DomainColoringSerializer DomainColoringSerializer;
    LEGION_DEPRECATED("Use the Legion namespace instance instead.")
    typedef Legion::Serializer Serializer;
    LEGION_DEPRECATED("Use the Legion namespace instance instead.")
    typedef Legion::Deserializer Deserializer;
    LEGION_DEPRECATED("Use the Legion namespace instance instead.")
    typedef Legion::TaskResult TaskResult;
    LEGION_DEPRECATED("Use the Legion namespace instance instead.")
    typedef Legion::CObjectWrapper CObjectWrapper;
    LEGION_DEPRECATED("Use the Legion namespace instance instead.")
    typedef Legion::ImmovableAutoLock AutoLock;
    LEGION_DEPRECATED("Use the Legion namespace instance instead.")
    typedef Legion::ISAConstraint ISAConstraint;
    LEGION_DEPRECATED("Use the Legion namespace instance instead.")
    typedef Legion::ProcessorConstraint ProcessorConstraint;
    LEGION_DEPRECATED("Use the Legion namespace instance instead.")
    typedef Legion::ResourceConstraint ResourceConstraint;
    LEGION_DEPRECATED("Use the Legion namespace instance instead.")
    typedef Legion::LaunchConstraint LaunchConstraint;
    LEGION_DEPRECATED("Use the Legion namespace instance instead.")
    typedef Legion::ColocationConstraint ColocationConstraint;
    LEGION_DEPRECATED("Use the Legion namespace instance instead.")
    typedef Legion::ExecutionConstraintSet ExecutionConstraintSet;
    LEGION_DEPRECATED("Use the Legion namespace instance instead.")
    typedef Legion::SpecializedConstraint SpecializedConstraint;
    LEGION_DEPRECATED("Use the Legion namespace instance instead.")
    typedef Legion::MemoryConstraint MemoryConstraint;
    LEGION_DEPRECATED("Use the Legion namespace instance instead.")
    typedef Legion::FieldConstraint FieldConstraint;
    LEGION_DEPRECATED("Use the Legion namespace instance instead.")
    typedef Legion::OrderingConstraint OrderingConstraint;
    LEGION_DEPRECATED("Use the Legion namespace instance instead.")
    typedef Legion::SplittingConstraint SplittingConstraint;
    LEGION_DEPRECATED("Use the Legion namespace instance instead.")
    typedef Legion::DimensionConstraint DimensionConstraint;
    LEGION_DEPRECATED("Use the Legion namespace instance instead.")
    typedef Legion::AlignmentConstraint AlignmentConstraint;
    LEGION_DEPRECATED("Use the Legion namespace instance instead.")
    typedef Legion::OffsetConstraint OffsetConstraint;
    LEGION_DEPRECATED("Use the Legion namespace instance instead.")
    typedef Legion::PointerConstraint PointerConstraint;
    LEGION_DEPRECATED("Use the Legion namespace instance instead.")
    typedef Legion::LayoutConstraintSet LayoutConstraintSet;
    LEGION_DEPRECATED("Use the Legion namespace instance instead.")
    typedef Legion::TaskLayoutConstraintSet TaskLayoutConstraintSet;
    LEGION_DEPRECATED("Use the Legion namespace instance instead.")
    typedef Realm::Runtime RealmRuntime;
    LEGION_DEPRECATED("Use the Legion namespace instance instead.")
    typedef Realm::Machine Machine;
    LEGION_DEPRECATED("Use the Legion namespace instance instead.")
    typedef Legion::Domain Domain;
    LEGION_DEPRECATED("Use the Legion namespace instance instead.")
    typedef Legion::DomainPoint DomainPoint;
    LEGION_DEPRECATED("Use the Legion namespace instance instead.")
    typedef Realm::RegionInstance PhysicalInstance;
    LEGION_DEPRECATED("Use the Legion namespace instance instead.")
    typedef Realm::Memory Memory;
    LEGION_DEPRECATED("Use the Legion namespace instance instead.")
    typedef Realm::Processor Processor;
    LEGION_DEPRECATED("Use the Legion namespace instance instead.")
    typedef Realm::CodeDescriptor CodeDescriptor;
    LEGION_DEPRECATED("Use the Legion namespace instance instead.")
    typedef Realm::Event Event;
    LEGION_DEPRECATED("Use the Legion namespace instance instead.")
    typedef Realm::Event MapperEvent;
    LEGION_DEPRECATED("Use the Legion namespace instance instead.")
    typedef Realm::UserEvent UserEvent;
    LEGION_DEPRECATED("Use the Legion namespace instance instead.")
    typedef Realm::Reservation Reservation;
    LEGION_DEPRECATED("Use the Legion namespace instance instead.")
    typedef Realm::Barrier Barrier;
    LEGION_DEPRECATED("Use the Legion namespace instance instead.")
    typedef ::legion_reduction_op_id_t ReductionOpID;
    LEGION_DEPRECATED("Use the Legion namespace instance instead.")
    typedef Realm::ReductionOpUntyped ReductionOp;
    LEGION_DEPRECATED("Use the Legion namespace instance instead.")
    typedef ::legion_custom_serdez_id_t CustomSerdezID;
    LEGION_DEPRECATED("Use the Legion namespace instance instead.")
    typedef Realm::CustomSerdezUntyped SerdezOp;
    LEGION_DEPRECATED("Use the Legion namespace instance instead.")
    typedef Realm::Machine::ProcessorMemoryAffinity ProcessorMemoryAffinity;
    LEGION_DEPRECATED("Use the Legion namespace instance instead.")
    typedef Realm::Machine::MemoryMemoryAffinity MemoryMemoryAffinity;
    LEGION_DEPRECATED("Use the Legion namespace instance instead.")
    typedef std::map<Legion::CustomSerdezID, 
                     const Realm::CustomSerdezUntyped *> SerdezOpTable;
    LEGION_DEPRECATED("Use the Legion namespace instance instead.")
    typedef std::map<Realm::ReductionOpID, 
            const Realm::ReductionOpUntyped *> ReductionOpTable;
    LEGION_DEPRECATED("Use the Legion namespace instance instead.")
    typedef void (*SerdezInitFnptr)(const Legion::ReductionOp*, 
                                    void *&, size_t&);
    LEGION_DEPRECATED("Use the Legion namespace instance instead.")
    typedef void (*SerdezFoldFnptr)(const Legion::ReductionOp*, void *&, 
                                    size_t&, const void*, bool);
    LEGION_DEPRECATED("Use the Legion namespace instance instead.")
    typedef std::map<Realm::ReductionOpID, 
                     Legion::SerdezRedopFns> SerdezRedopTable;
    LEGION_DEPRECATED("Use the Legion namespace instance instead.")
    typedef ::legion_address_space_t AddressSpace;
    LEGION_DEPRECATED("Use the Legion namespace instance instead.")
    typedef ::legion_task_priority_t TaskPriority;
    LEGION_DEPRECATED("Use the Legion namespace instance instead.")
    typedef ::legion_color_t Color;
    LEGION_DEPRECATED("Use the Legion namespace instance instead.")
    typedef ::legion_field_id_t FieldID;
    LEGION_DEPRECATED("Use the Legion namespace instance instead.")
    typedef ::legion_trace_id_t TraceID;
    LEGION_DEPRECATED("Use the Legion namespace instance instead.")
    typedef ::legion_mapper_id_t MapperID;
    LEGION_DEPRECATED("Use the Legion namespace instance instead.")
    typedef ::legion_context_id_t ContextID;
    LEGION_DEPRECATED("Use the Legion namespace instance instead.")
    typedef ::legion_instance_id_t InstanceID;
    LEGION_DEPRECATED("Use the Legion namespace instance instead.")
    typedef ::legion_index_space_id_t IndexSpaceID;
    LEGION_DEPRECATED("Use the Legion namespace instance instead.")
    typedef ::legion_index_partition_id_t IndexPartitionID;
    LEGION_DEPRECATED("Use the Legion namespace instance instead.")
    typedef ::legion_index_tree_id_t IndexTreeID;
    LEGION_DEPRECATED("Use the Legion namespace instance instead.")
    typedef ::legion_field_space_id_t FieldSpaceID;
    LEGION_DEPRECATED("Use the Legion namespace instance instead.")
    typedef ::legion_generation_id_t GenerationID;
    LEGION_DEPRECATED("Use the Legion namespace instance instead.")
    typedef ::legion_type_handle TypeHandle;
    LEGION_DEPRECATED("Use the Legion namespace instance instead.")
    typedef ::legion_projection_id_t ProjectionID;
    LEGION_DEPRECATED("Use the Legion namespace instance instead.")
    typedef ::legion_region_tree_id_t RegionTreeID;
    LEGION_DEPRECATED("Use the Legion namespace instance instead.")
    typedef ::legion_distributed_id_t DistributedID;
    LEGION_DEPRECATED("Use the Legion namespace instance instead.")
    typedef ::legion_address_space_id_t AddressSpaceID;
    LEGION_DEPRECATED("Use the Legion namespace instance instead.")
    typedef ::legion_tunable_id_t TunableID;
    LEGION_DEPRECATED("Use the Legion namespace instance instead.")
    typedef ::legion_mapping_tag_id_t MappingTagID;
    LEGION_DEPRECATED("Use the Legion namespace instance instead.")
    typedef ::legion_semantic_tag_t SemanticTag;
    LEGION_DEPRECATED("Use the Legion namespace instance instead.")
    typedef ::legion_variant_id_t VariantID;
    LEGION_DEPRECATED("Use the Legion namespace instance instead.")
    typedef ::legion_unique_id_t UniqueID;
    LEGION_DEPRECATED("Use the Legion namespace instance instead.")
    typedef ::legion_version_id_t VersionID;
    LEGION_DEPRECATED("Use the Legion namespace instance instead.")
    typedef ::legion_task_id_t TaskID;
    LEGION_DEPRECATED("Use the Legion namespace instance instead.")
    typedef ::legion_layout_constraint_id_t LayoutConstraintID;
    LEGION_DEPRECATED("Use the Legion namespace instance instead.")
    typedef std::map<Legion::Color,Legion::ColoredPoints<ptr_t> > Coloring;
    LEGION_DEPRECATED("Use the Legion namespace instance instead.")
    typedef std::map<Legion::Color,Legion::Domain> DomainColoring;
    LEGION_DEPRECATED("Use the Legion namespace instance instead.")
    typedef std::map<Legion::Color,
                     std::set<Legion::Domain> > MultiDomainColoring;
    LEGION_DEPRECATED("Use the Legion namespace instance instead.")
    typedef std::map<Legion::DomainPoint,
                     Legion::ColoredPoints<ptr_t> > PointColoring;
    LEGION_DEPRECATED("Use the Legion namespace instance instead.")
    typedef std::map<Legion::DomainPoint,Legion::Domain> DomainPointColoring;
    LEGION_DEPRECATED("Use the Legion namespace instance instead.")
    typedef std::map<Legion::DomainPoint,
                     std::set<Legion::Domain> > MultiDomainPointColoring;
    LEGION_DEPRECATED("Use the Legion namespace instance instead.")
    typedef void (*RegistrationCallbackFnptr)(Realm::Machine machine, 
        Legion::Runtime *rt, const std::set<Legion::Processor> &local_procs);
    LEGION_DEPRECATED("Use the Legion namespace instance instead.")
    typedef Legion::LogicalRegion (*RegionProjectionFnptr)(
        Legion::LogicalRegion parent,
        const Legion::DomainPoint&, Legion::Runtime *rt);
    LEGION_DEPRECATED("Use the Legion namespace instance instead.")
    typedef Legion::LogicalRegion (*PartitionProjectionFnptr)(
        Legion::LogicalPartition parent, 
        const Legion::DomainPoint&, Legion::Runtime *rt);
    LEGION_DEPRECATED("Use the Legion namespace instance instead.")
    typedef bool (*PredicateFnptr)(const void*, size_t, 
        const std::vector<Legion::Future> futures);
    LEGION_DEPRECATED("Use the Legion namespace instance instead.")
    typedef std::map<Legion::ProjectionID,Legion::RegionProjectionFnptr> 
      RegionProjectionTable;
    LEGION_DEPRECATED("Use the Legion namespace instance instead.")
    typedef std::map<Legion::ProjectionID,Legion::PartitionProjectionFnptr> 
      PartitionProjectionTable;
    LEGION_DEPRECATED("Use the Legion namespace instance instead.")
    typedef void (*RealmFnptr)(const void*,size_t,
                               const void*,size_t,Legion::Processor);
    LEGION_DEPRECATED("Use the Legion namespace instance instead.")
    typedef Legion::Internal::TaskContext* Context; 
  };

  // map old Logger::Category to new Realm::Logger
  namespace Logger {
    typedef Realm::Logger Category;
  };
};
<|MERGE_RESOLUTION|>--- conflicted
+++ resolved
@@ -4140,17 +4140,10 @@
     }
 
     //--------------------------------------------------------------------------
-<<<<<<< HEAD
-    inline void TaskVariantRegistrar::set_replicable(bool is_rep/*= true*/)
-    //--------------------------------------------------------------------------
-    {
-      replicable_variant = is_rep;
-=======
     inline void TaskVariantRegistrar::set_replicable(bool is_repl/*= true*/)
     //--------------------------------------------------------------------------
     {
       replicable_variant = is_repl;
->>>>>>> b717c2f5
     }
 
     //--------------------------------------------------------------------------
