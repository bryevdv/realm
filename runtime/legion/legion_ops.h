/* Copyright 2022 Stanford University, NVIDIA Corporation
 *
 * Licensed under the Apache License, Version 2.0 (the "License");
 * you may not use this file except in compliance with the License.
 * You may obtain a copy of the License at
 *
 *     http://www.apache.org/licenses/LICENSE-2.0
 *
 * Unless required by applicable law or agreed to in writing, software
 * distributed under the License is distributed on an "AS IS" BASIS,
 * WITHOUT WARRANTIES OR CONDITIONS OF ANY KIND, either express or implied.
 * See the License for the specific language governing permissions and
 * limitations under the License.
 */


#ifndef __LEGION_OPERATIONS_H__
#define __LEGION_OPERATIONS_H__

#include "legion.h"
#include "legion/runtime.h"
#include "legion/region_tree.h"
#include "legion/legion_mapping.h"
#include "legion/legion_utilities.h"
#include "legion/legion_allocation.h"
#include "legion/legion_instances.h"
#include "legion/legion_analysis.h"
#include "legion/mapper_manager.h"

namespace Legion {
  namespace Internal {

    // Special typedef for predicates
    typedef PredicateImpl PredicateOp;  

    /**
     * \class Provenance
     */
    class Provenance : public Collectable {
    public:
      Provenance(const char *prov);
      Provenance(const void *buffer, size_t size);
      Provenance(const std::string &prov);
      Provenance(const Provenance &rhs) = delete;
      ~Provenance(void) { }
    public:
      Provenance& operator=(const Provenance &rhs) = delete;
    public:
      void initialize(const char *prov, size_t size);
      char* clone(void) const;
      void serialize(Serializer &rez) const;
      static void serialize_null(Serializer &rez);
      static Provenance* deserialize(Deserializer &derez);
    public:
      inline const char* human_str(void) const { return human.c_str(); }
      inline const char* machine_str(void) const { return machine.c_str(); }
    public:
      // Keep the human and machine parts of the provenance string
      std::string human, machine;
      // Useful for cases where interfaces want a string
      static const std::string no_provenance;
      // Delimiter for the machine readable part of the string
      static constexpr char delimeter = '$';
    };

    /**
     * \class AutoProvenance
     * Make a provenance from a string if it exists
     * Reclaim references on the provenance at the end
     * of the scope so it will be cleaned up if needed
     */
    class AutoProvenance {
    public:
      AutoProvenance(const char *prov)
        : provenance((prov == NULL) ? NULL : new Provenance(prov))
        { if (provenance != NULL) provenance->add_reference(); }
      AutoProvenance(const std::string &prov)
        : provenance(prov.empty() ? NULL : new Provenance(prov))
        { if (provenance != NULL) provenance->add_reference(); }
      AutoProvenance(Provenance *prov)
        : provenance(prov)
        { if (provenance != NULL) provenance->add_reference(); }
      AutoProvenance(AutoProvenance &&rhs) = delete;
      AutoProvenance(const AutoProvenance &rhs) = delete;
      ~AutoProvenance(void)
        { if ((provenance != NULL) && provenance->remove_reference()) 
            delete provenance; }
    public:
      AutoProvenance& operator=(AutoProvenance &&rhs) = delete;
      AutoProvenance& operator=(const AutoProvenance &rhs) = delete;
    public:
      inline operator Provenance*(void) const { return provenance; }
    private:
      Provenance *const provenance;
    };

    /**
     * \class ResourceTracker
     * A helper class for tracking which privileges an
     * operation owns. This is inherited by multi-tasks
     * for aggregating the privilege results of their
     * children as well as task contexts for tracking
     * which privileges have been accrued or deleted
     * as part of the execution of the task.
     */
    class ResourceTracker {
    public:
      struct DeletedRegion {
      public:
        DeletedRegion(void);
        DeletedRegion(LogicalRegion r, Provenance *provenance = NULL);
        DeletedRegion(const DeletedRegion &rhs);
        DeletedRegion(DeletedRegion &&rhs);
        ~DeletedRegion(void);
      public:
        DeletedRegion& operator=(const DeletedRegion &rhs);
        DeletedRegion& operator=(DeletedRegion &&rhs);
      public:
        void serialize(Serializer &rez) const;
        void deserialize(Deserializer &derez);
      public:
        LogicalRegion region;
        Provenance *provenance;
      };
      struct DeletedField {
      public:
        DeletedField(void);
        DeletedField(FieldSpace sp, FieldID f, Provenance *provenance = NULL);
        DeletedField(const DeletedField &rhs);
        DeletedField(DeletedField &&rhs);
        ~DeletedField(void);
      public:
        DeletedField& operator=(const DeletedField &rhs);
        DeletedField& operator=(DeletedField &&rhs);
      public:
        void serialize(Serializer &rez) const;
        void deserialize(Deserializer &derez);
      public:
        FieldSpace space;
        FieldID fid;
        Provenance *provenance;
      };
      struct DeletedFieldSpace {
      public:
        DeletedFieldSpace(void);
        DeletedFieldSpace(FieldSpace sp, Provenance *provenance = NULL);
        DeletedFieldSpace(const DeletedFieldSpace &rhs);
        DeletedFieldSpace(DeletedFieldSpace &&rhs);
        ~DeletedFieldSpace(void);
      public:
        DeletedFieldSpace& operator=(const DeletedFieldSpace &rhs);
        DeletedFieldSpace& operator=(DeletedFieldSpace &&rhs);
      public:
        void serialize(Serializer &rez) const;
        void deserialize(Deserializer &derez);
      public:
        FieldSpace space;
        Provenance *provenance;
      };
      struct DeletedIndexSpace {
      public:
        DeletedIndexSpace(void);
        DeletedIndexSpace(IndexSpace sp, bool recurse, 
                          Provenance *provenance = NULL);
        DeletedIndexSpace(const DeletedIndexSpace &rhs);
        DeletedIndexSpace(DeletedIndexSpace &&rhs);
        ~DeletedIndexSpace(void);
      public:
        DeletedIndexSpace& operator=(const DeletedIndexSpace &rhs);
        DeletedIndexSpace& operator=(DeletedIndexSpace &&rhs);
      public:
        void serialize(Serializer &rez) const;
        void deserialize(Deserializer &derez);
      public:
        IndexSpace space;
        Provenance *provenance;
        bool recurse;
      };
      struct DeletedPartition {
      public:
        DeletedPartition(void);
        DeletedPartition(IndexPartition p, bool recurse,
                         Provenance *provenance = NULL);
        DeletedPartition(const DeletedPartition &rhs);
        DeletedPartition(DeletedPartition &&rhs);
        ~DeletedPartition(void);
      public:
        DeletedPartition& operator=(const DeletedPartition &rhs);
        DeletedPartition& operator=(DeletedPartition &&rhs);
      public:
        void serialize(Serializer &rez) const;
        void deserialize(Deserializer &derez);
      public:
        IndexPartition partition;
        Provenance *provenance;
        bool recurse;
      };
    public:
      ResourceTracker(void);
      ResourceTracker(const ResourceTracker &rhs);
      virtual ~ResourceTracker(void);
    public:
      ResourceTracker& operator=(const ResourceTracker &rhs);
    public:
      bool has_return_resources(void) const;
      void return_resources(ResourceTracker *target, size_t return_index,
                            std::set<RtEvent> &preconditions);
      virtual void receive_resources(size_t return_index,
              std::map<LogicalRegion,unsigned> &created_regions,
              std::vector<DeletedRegion> &deleted_regions,
              std::set<std::pair<FieldSpace,FieldID> > &created_fields,
              std::vector<DeletedField> &deleted_fields,
              std::map<FieldSpace,unsigned> &created_field_spaces,
              std::map<FieldSpace,std::set<LogicalRegion> > &latent_spaces,
              std::vector<DeletedFieldSpace> &deleted_field_spaces,
              std::map<IndexSpace,unsigned> &created_index_spaces,
              std::vector<DeletedIndexSpace> &deleted_index_spaces,
              std::map<IndexPartition,unsigned> &created_partitions,
              std::vector<DeletedPartition> &deleted_partitions,
              std::set<RtEvent> &preconditions) = 0;
      void pack_resources_return(Serializer &rez, size_t return_index);
      static RtEvent unpack_resources_return(Deserializer &derez,
                                             ResourceTracker *target);
    protected:
      void merge_received_resources(
              std::map<LogicalRegion,unsigned> &created_regions,
              std::vector<DeletedRegion> &deleted_regions,
              std::set<std::pair<FieldSpace,FieldID> > &created_fields,
              std::vector<DeletedField> &deleted_fields,
              std::map<FieldSpace,unsigned> &created_field_spaces,
              std::map<FieldSpace,std::set<LogicalRegion> > &latent_spaces,
              std::vector<DeletedFieldSpace> &deleted_field_spaces,
              std::map<IndexSpace,unsigned> &created_index_spaces,
              std::vector<DeletedIndexSpace> &deleted_index_spaces,
              std::map<IndexPartition,unsigned> &created_partitions,
              std::vector<DeletedPartition> &deleted_partitions);
    protected:
      std::map<LogicalRegion,unsigned>                 created_regions;
      std::map<LogicalRegion,bool>                     local_regions;
      std::set<std::pair<FieldSpace,FieldID> >         created_fields;
      std::map<std::pair<FieldSpace,FieldID>,bool>     local_fields;
      std::map<FieldSpace,unsigned>                    created_field_spaces;
      std::map<IndexSpace,unsigned>                    created_index_spaces;
      std::map<IndexPartition,unsigned>                created_index_partitions;
    protected:
      std::vector<DeletedRegion>                       deleted_regions;
      std::vector<DeletedField>                        deleted_fields;
      std::vector<DeletedFieldSpace>                   deleted_field_spaces;
      std::map<FieldSpace,std::set<LogicalRegion> >    latent_field_spaces;
      std::vector<DeletedIndexSpace>                   deleted_index_spaces;
      std::vector<DeletedPartition>                    deleted_index_partitions;
    };

    /**
     * \class Operation
     * The operation class serves as the root of the tree
     * of all operations that can be performed in a Legion
     * program.
     */
    class Operation : public ProfilingResponseHandler {
    public:
      enum OpKind {
        MAP_OP_KIND,
        COPY_OP_KIND,
        FENCE_OP_KIND,
        FRAME_OP_KIND,
        CREATION_OP_KIND,
        DELETION_OP_KIND,
        MERGE_CLOSE_OP_KIND,
        POST_CLOSE_OP_KIND,
        VIRTUAL_CLOSE_OP_KIND,
        RETURN_CLOSE_OP_KIND,
        REFINEMENT_OP_KIND,
        ADVISEMENT_OP_KIND,
        ACQUIRE_OP_KIND,
        RELEASE_OP_KIND,
        DYNAMIC_COLLECTIVE_OP_KIND,
        FUTURE_PRED_OP_KIND,
        NOT_PRED_OP_KIND,
        AND_PRED_OP_KIND,
        OR_PRED_OP_KIND,
        MUST_EPOCH_OP_KIND,
        PENDING_PARTITION_OP_KIND,
        DEPENDENT_PARTITION_OP_KIND,
        FILL_OP_KIND,
        ATTACH_OP_KIND,
        DETACH_OP_KIND,
        TIMING_OP_KIND,
        TUNABLE_OP_KIND,
        ALL_REDUCE_OP_KIND,
        TRACE_CAPTURE_OP_KIND,
        TRACE_COMPLETE_OP_KIND,
        TRACE_REPLAY_OP_KIND,
        TRACE_BEGIN_OP_KIND,
        TRACE_SUMMARY_OP_KIND,
        TASK_OP_KIND,
        LAST_OP_KIND,
      };
      static const char *const op_names[LAST_OP_KIND];
#define OPERATION_NAMES {           \
        "Mapping",                  \
        "Copy",                     \
        "Fence",                    \
        "Frame",                    \
        "Creation",                 \
        "Deletion",                 \
        "Merge Close",              \
        "Post Close",               \
        "Virtual Close",            \
        "Return Close",             \
        "Refinement",               \
        "Advisement",               \
        "Acquire",                  \
        "Release",                  \
        "Dynamic Collective",       \
        "Future Predicate",         \
        "Not Predicate",            \
        "And Predicate",            \
        "Or Predicate",             \
        "Must Epoch",               \
        "Pending Partition",        \
        "Dependent Partition",      \
        "Fill",                     \
        "Attach",                   \
        "Detach",                   \
        "Timing",                   \
        "Tunable",                  \
        "All Reduce Op",            \
        "Trace Capture",            \
        "Trace Complete",           \
        "Trace Replay",             \
        "Trace Begin",              \
        "Trace Summary",            \
        "Task",                     \
      } 
    public:
      struct TriggerOpArgs : public LgTaskArgs<TriggerOpArgs> {
      public:
        static const LgTaskID TASK_ID = LG_TRIGGER_OP_ID;
      public:
        TriggerOpArgs(Operation *o)
          : LgTaskArgs<TriggerOpArgs>(o->get_unique_op_id()), op(o) { }
      public:
        Operation *const op;
      };
      struct DeferReleaseAcquiredArgs : 
        public LgTaskArgs<DeferReleaseAcquiredArgs> {
      public:
        static const LgTaskID TASK_ID = LG_DEFER_RELEASE_ACQUIRED_TASK_ID;
      public:
        DeferReleaseAcquiredArgs(Operation *op, 
            std::vector<std::pair<PhysicalManager*,unsigned> > *insts)
          : LgTaskArgs<DeferReleaseAcquiredArgs>(op->get_unique_op_id()),
            instances(insts) { }
      public:
        std::vector<std::pair<PhysicalManager*,unsigned> > *const instances;
      };
    public:
      class MappingDependenceTracker {
      public:
        inline void add_mapping_dependence(RtEvent dependence)
          { mapping_dependences.insert(dependence); }
        void issue_stage_triggers(Operation *op, Runtime *runtime, 
                                  MustEpochOp *must_epoch);
      private:
        std::set<RtEvent> mapping_dependences;
      };
      class CommitDependenceTracker {
      public:
        inline void add_commit_dependence(RtEvent dependence)
          { commit_dependences.insert(dependence); }
        bool issue_commit_trigger(Operation *op, Runtime *runtime);
      private:
        std::set<RtEvent> commit_dependences;
      };
      struct OpProfilingResponse : public ProfilingResponseBase {
      public:
        OpProfilingResponse(ProfilingResponseHandler *h, 
                            unsigned s, unsigned d, bool f, bool t = false)
          : ProfilingResponseBase(h), src(s), dst(d), fill(f), task(t) { }
      public:
        unsigned src, dst;
        bool fill;
        bool task;
      };
    
    public:
      Operation(Runtime *rt);
      virtual ~Operation(void);
    public:
      static const char* get_string_rep(OpKind kind);
    public:
      virtual void activate(void) = 0;
      virtual void deactivate(bool free = true) = 0; 
      virtual const char* get_logging_name(void) const = 0;
      virtual OpKind get_operation_kind(void) const = 0;
      virtual size_t get_region_count(void) const;
      virtual Mappable* get_mappable(void);
      virtual MemoizableOp* get_memoizable(void) { return NULL; }
      virtual bool invalidates_physical_trace_template(bool &exec_fence) const
        { exec_fence = false; return true; }
      virtual Operation* get_origin_operation(void) { return this; }
    public:
      inline GenerationID get_generation(void) const { return gen; }
      inline RtEvent get_mapped_event(void) const { return mapped_event; }
      inline RtEvent get_resolved_event(void) const { return resolved_event; }
      inline RtEvent get_commit_event(void) const { return commit_event; }
      inline ApEvent get_execution_fence_event(void) const 
        { return execution_fence_event; }
      inline bool has_execution_fence_event(void) const 
        { return execution_fence_event.exists(); }
      inline void set_execution_fence_event(ApEvent fence_event)
        { execution_fence_event = fence_event; }
      inline InnerContext* get_context(void) const { return parent_ctx; }
      inline UniqueID get_unique_op_id(void) const { return unique_op_id; } 
      inline bool is_tracing(void) const { return tracing; }
      inline bool is_tracking_parent(void) const { return track_parent; } 
      inline LegionTrace* get_trace(void) const { return trace; }
      inline size_t get_ctx_index(void) const { return context_index; }
      inline MustEpochOp* get_must_epoch_op(void) const { return must_epoch; } 
      inline Provenance* get_provenance(void) const 
        { return provenance; }
    public:
      // Be careful using this call as it is only valid when the operation
      // actually has a parent task.  Right now the only place it is used
      // is in putting the operation in the right dependence queue which
      // we know happens on the home node and therefore the operations is
      // guaranteed to have a parent task.
      unsigned get_operation_depth(void) const; 
    public:
      void initialize_privilege_path(RegionTreePath &path,
                                     const RegionRequirement &req);
      void initialize_mapping_path(RegionTreePath &path,
                                   const RegionRequirement &req,
                                   LogicalRegion start_node);
      void initialize_mapping_path(RegionTreePath &path,
                                   const RegionRequirement &req,
                                   LogicalPartition start_node);
      void set_tracking_parent(size_t index);
      void set_trace(LegionTrace *trace,
                     const std::vector<StaticDependence> *dependences,
                     const LogicalTraceInfo *trace_info = NULL);
      void set_must_epoch(MustEpochOp *epoch, bool do_registration);
    public:
      // Localize a region requirement to its parent context
      // This means that region == parent and the
      // coherence mode is exclusive
      static void localize_region_requirement(RegionRequirement &req);
      // We want to release our valid references for mapping as soon as
      // possible after mapping is done so the garbage collector can do
      // deferred collection ASAP if it needs to. However, there is a catch:
      // instances which are empty have no GC references from the physical
      // analysis to protect them from collection. That's not a problem for
      // the GC, but it is for keeping their meta-data structures alive.
      // Our solution is just to keep the valid references on the emtpy
      // acquired instances until the very end of the operation as they
      // will not hurt anything.
      RtEvent release_nonempty_acquired_instances(RtEvent precondition,
          std::map<PhysicalManager*,unsigned> &acquired_insts);
      static void release_acquired_instances(
          std::map<PhysicalManager*,unsigned> &acquired_insts);
      static void handle_deferred_release(const void *args);
    public:
      // Initialize this operation in a new parent context
      // along with the number of regions this task has
      void initialize_operation(InnerContext *ctx, bool track,
                                unsigned num_regions = 0,
                                Provenance *provenance = NULL,
          const std::vector<StaticDependence> *dependences = NULL);
      void set_provenance(Provenance *provenance);
    public:
      RtEvent execute_prepipeline_stage(GenerationID gen,
                                        bool from_logical_analysis);
      void execute_dependence_analysis(void);
    public:
      // The following calls may be implemented
      // differently depending on the operation, but we
      // provide base versions of them so that operations
      // only have to overload the stages that they care
      // about modifying.
      // See if we have a preprocessing stage
      virtual bool has_prepipeline_stage(void) const;
      // The function call for made for all operations 
      // prior to entering the pipeline 
      virtual void trigger_prepipeline_stage(void);
      // The function to call for depence analysis
      virtual void trigger_dependence_analysis(void);
      // The function to call when the operation has all its
      // mapping depenedences satisfied
      // In general put this on the ready queue so the runtime
      // can invoke the trigger mapping call.
      virtual void trigger_ready(void);
      // The function to call for executing an operation
      // Note that this one is not invoked by the Operation class
      // but by the runtime, therefore any operations must be
      // placed on the ready queue in order for the runtime to
      // perform this mapping
      virtual void trigger_mapping(void);
      // Helper function for trigger execution 
      // (only used in a limited set of operations and not
      // part of the default pipeline)
      virtual void trigger_execution(void);
      // The function to trigger once speculation is
      // ready to be resolved
      virtual void trigger_resolution(void);
      // The function to call once the operation is ready to complete
      virtual void trigger_complete(void);
      // The function to call when commit the operation is
      // ready to commit
      virtual void trigger_commit(void);
      // A helper method for deciding what to do when we have
      // aliased region requirements for an operation
      virtual void report_interfering_requirements(unsigned idx1,unsigned idx2);
      // A method for finding the parent index of a region
      // requirement for an operation which is necessary for
      // issuing close operation on behalf of the operation.
      virtual unsigned find_parent_index(unsigned idx);
      // Determine if this operation is an internal operation
      virtual bool is_internal_op(void) const { return false; }
      // Determine if this operation is a partition operation
      virtual bool is_partition_op(void) const { return false; }
      // Determine if this is a predicated operation
      virtual bool is_predicated_op(void) const { return false; }
      // Determine if this operation is a tracing fence
      virtual bool is_tracing_fence(void) const { return false; }
    public: // virtual methods for mapping
      // Pick the sources for a copy operations
      virtual void select_sources(const unsigned index, PhysicalManager *target,
                                  const std::vector<InstanceView*> &sources,
                                  std::vector<unsigned> &ranking,
                                  std::map<unsigned,PhysicalManager*> &points);
    public:
      // Methods for help in performing collective analysis/view creation
      virtual size_t get_collective_points(void) const;
      virtual bool perform_collective_analysis(CollectiveMapping *&mapping,
                                               bool &first_local);
      virtual bool find_shard_participants(std::vector<ShardID> &shards);
      virtual RtEvent convert_collective_views(unsigned requirement_index,
                       unsigned analysis_index, LogicalRegion region,
                       const InstanceSet &targets, InnerContext *physical_ctx,
                       CollectiveMapping *&analysis_mapping, bool &first_local,
                       LegionVector<FieldMaskSet<InstanceView> > &target_views,
                       std::map<InstanceView*,size_t> &collective_arrivals);
#ifdef NO_EXPLICIT_COLLECTIVES
    public:
      // Collective instance support
      virtual DomainPoint get_collective_instance_point(void) const;
      virtual size_t get_collective_local_arrivals(void) const;
      virtual RtEvent acquire_collective_allocation_privileges(
                                  MappingCallKind mapper_call, unsigned index,
                                  Memory target);
      virtual void release_collective_allocation_privileges(
                                  MappingCallKind mapper_call, unsigned index,
                                  size_t points = 1);
      virtual PendingCollectiveManager* create_pending_collective_manager(
                                  MappingCallKind mapper_call,
                                  unsigned index, size_t collective_tag,
                                  const LayoutConstraintSet &constraints,
                                  const std::vector<LogicalRegion> &regions,
                                  AddressSpaceID memory_space,
                                  LayoutConstraintKind &bad_constraint,
                                  size_t &bad_index, bool &bad_regions);
      virtual void match_collective_instances(
                                  MappingCallKind mapper_call,
                                  unsigned index, size_t collective_tag,
                                  std::vector<MappingInstance> &instances);
      virtual bool finalize_pending_collective_instance(
                                  MappingCallKind mapper_call, unsigned index,
                                  bool success, size_t points = 1);
      virtual unsigned verify_total_collective_instance_calls(
                                  MappingCallKind call,
                                  unsigned total_calls, size_t points = 1);
      virtual size_t count_collective_region_occurrences(
                                  unsigned index, LogicalRegion region,
                                  DistributedID inst_did);
#endif
    public:
      virtual void report_uninitialized_usage(const unsigned index,
                                              LogicalRegion handle,
                                              const RegionUsage usage,
                                              const char *field_string,
                                              RtUserEvent reported);
      // Get a reference to our data structure for tracking acquired instances
      virtual std::map<PhysicalManager*,unsigned>*
                                       get_acquired_instances_ref(void);
      // Update the set of atomic locks for this operation
      virtual void update_atomic_locks(const unsigned index, 
                                       Reservation lock, bool exclusive);
      // Get the restrict precondition for this operation
      static ApEvent merge_sync_preconditions(const TraceInfo &info,
                                const std::vector<Grant> &grants,
                                const std::vector<PhaseBarrier> &wait_barriers);
      virtual int add_copy_profiling_request(const PhysicalTraceInfo &info,
                               Realm::ProfilingRequestSet &requests, 
                               bool fill, unsigned count = 1);
      // Report a profiling result for this operation
      virtual void handle_profiling_response(const ProfilingResponseBase *base,
                                        const Realm::ProfilingResponse &result,
                                        const void *orig, size_t orig_length);
      virtual void handle_profiling_update(int count);
      // Return the event to use for waiting for program order execution
      virtual ApEvent get_program_order_event(void)
        { return get_completion_event(); }
      // Record an application event that needs to trigger before this
      // operation can be considered completed
      virtual ApEvent get_completion_event(void);
      virtual void record_completion_effect(ApEvent effect);
      virtual void record_completion_effect(ApEvent effect,
          std::set<RtEvent> &map_applied_events);
      virtual void record_completion_effects(const std::set<ApEvent> &effects);
      // Allow the parent context to sample any outstanding effects 
      virtual void find_completion_effects(std::set<ApEvent> &effects);
    protected:
      void filter_copy_request_kinds(MapperManager *mapper,
          const std::set<ProfilingMeasurementID> &requests,
          std::vector<ProfilingMeasurementID> &results, bool warn_if_not_copy);
    public:
      // The following are sets of calls that we can use to 
      // indicate mapping, execution, resolution, completion, and commit
      //
      // Add this to the list of ready operations
      void enqueue_ready_operation(RtEvent wait_on = RtEvent::NO_RT_EVENT,
                            LgPriority priority = LG_THROUGHPUT_WORK_PRIORITY);
      // Indicate that we are done mapping this operation
      void complete_mapping(RtEvent wait_on = RtEvent::NO_RT_EVENT); 
      // Indicate when this operation has finished executing
      void complete_execution(RtEvent wait_on = RtEvent::NO_RT_EVENT);
      // Indicate when we have resolved the speculation for
      // this operation
      void resolve_speculation(RtEvent wait_on = RtEvent::NO_RT_EVENT);
      // Indicate that we are completing this operation
      // which will also verify any regions for our producers
      void complete_operation(RtEvent wait_on = RtEvent::NO_RT_EVENT);
      // Indicate that we are committing this operation
      void commit_operation(bool do_deactivate,
                            RtEvent wait_on = RtEvent::NO_RT_EVENT);
      // Indicate that this operation is hardened against failure
      void harden_operation(void);
      // Quash this task and do what is necessary to the
      // rest of the operations in the graph
      void quash_operation(GenerationID gen, bool restart);
      // For operations that need to trigger commit early,
      // then they should use this call to avoid races
      // which could result in trigger commit being
      // called twice.
      void request_early_commit(void);
    public:
      // Everything below here is implementation
      //
      // Call these two functions before and after
      // dependence analysis, they place a temporary
      // dependence on the operation so that it doesn't
      // prematurely trigger before the analysis is
      // complete.  The end call will trigger the
      // operation if it is complete.
      void begin_dependence_analysis(void);
      void end_dependence_analysis(void);
      // Operations for registering dependences and
      // then notifying them when being woken up
      // This call will attempt to register a dependence
      // from the operation on which it is called to the target
      // Return true if the operation has committed and can be 
      // pruned out of the list of mapping dependences.
      bool register_dependence(Operation *target, GenerationID target_gen);
      // This function call does everything that the previous one does, but
      // it also records information about the regions involved and how
      // whether or not they will be validated by the consuming operation.
      // Return true if the operation has committed and can be pruned
      // out of the list of dependences.
      bool register_region_dependence(unsigned idx, Operation *target,
                              GenerationID target_gen, unsigned target_idx,
                              DependenceType dtype, bool validates,
                              const FieldMask &dependent_mask);
      // This function should only be called when we are tracing.
      // We record other possible interferences with prior operations
      // that are only not-interfering for privileges in case we make
      // an internal operation that we did not have before.
      void register_no_dependence(unsigned idx, Operation *target,
                              GenerationID target_gen, unsigned target_idx,
                              const FieldMask &dependent_mask);
      // This method is invoked by one of the two above to perform
      // the registration.  Returns true if we have not yet commited
      // and should therefore be notified once the dependent operation
      // has committed or verified its regions.
      bool perform_registration(GenerationID our_gen, 
                                Operation *op, GenerationID op_gen,
                                bool &registered_dependence,
                                MappingDependenceTracker *tracker,
                                RtEvent other_commit_event);
      // Check to see if the operation is still valid
      // for the given GenerationID.  This method is not precise
      // and may return false when the operation has committed.
      // However, the converse will never be occur.
      bool is_operation_committed(GenerationID gen);
      // Add and remove mapping references to tell an operation
      // how many places additional dependences can come from.
      // Once the mapping reference count goes to zero, no
      // additional dependences can be registered.
      bool add_mapping_reference(GenerationID gen);
      void remove_mapping_reference(GenerationID gen);
    public:
      // Some extra support for tracking dependences that we've 
      // registered as part of our logical traversal
      void record_logical_dependence(const LogicalUser &user);
      inline LegionList<LogicalUser,LOGICAL_REC_ALLOC>&
          get_logical_records(void) { return logical_records; }
      void clear_logical_records(void);
    public:
      // Notify when a region from a dependent task has 
      // been verified (flows up edges)
      void notify_regions_verified(const std::set<unsigned> &regions,
                                   GenerationID gen);
    public:
      // Help for seeing if the parent region is non-exclusively virtual mapped
      bool is_parent_nonexclusive_virtual_mapping(unsigned index);
      // Help for finding the contexts for an operation
      InnerContext* find_physical_context(unsigned index);
    public:
      // Support for operations that compute futures
      void compute_task_tree_coordinates(TaskTreeCoordinates &coordinates);
    public: // Support for mapping operations
      static void prepare_for_mapping(PhysicalManager *manager,
                                      MappingInstance &instance);
      static void prepare_for_mapping(const std::vector<InstanceView*> &views,
                           std::vector<MappingInstance> &input_valid,
                           std::vector<MappingCollective> &collective_valid);
      static void prepare_for_mapping(const InstanceSet &valid,
                           const FieldMaskSet<ReplicatedView> &collectives,
                           std::vector<MappingInstance> &input_valid,
                           std::vector<MappingCollective> &collective_valid);
      static void prepare_for_mapping(const InstanceSet &valid,
                           const FieldMaskSet<ReplicatedView> &collectives,
                           const std::set<Memory> &filter_memories,
                           std::vector<MappingInstance> &input_valid,
                           std::vector<MappingCollective> &collective_valid);
      void compute_ranking(MapperManager            *mapper,
          const std::deque<MappingInstance>         &output,
<<<<<<< HEAD
          const std::vector<InstanceView*>          &sources,
          std::vector<unsigned>                     &ranking,
          std::map<unsigned,PhysicalManager*>       &collective_insts) const;
=======
          const InstanceSet                         &sources,
          std::vector<unsigned>                     &ranking) const;
      void log_mapping_decision(unsigned index, const RegionRequirement &req,
                                const InstanceSet &targets,
                                bool postmapping = false) const;
      void log_virtual_mapping(unsigned index, 
                               const RegionRequirement &req) const;
>>>>>>> 63c96b84
#ifdef DEBUG_LEGION
    protected:
      virtual void dump_physical_state(RegionRequirement *req, unsigned idx,
                                       bool before = false,
                                       bool closing = false);
#endif
    public:
      // Pack the needed parts of this operation for a remote operation
      virtual void pack_remote_operation(Serializer &rez, AddressSpaceID target,
                                         std::set<RtEvent> &applied) const;
      void pack_local_remote_operation(Serializer &rez) const;
    protected:
      static inline void add_launch_space_reference(IndexSpaceNode *node)
      {
        node->add_base_valid_ref(CONTEXT_REF);
      }
      static inline bool remove_launch_space_reference(IndexSpaceNode *node)
      {
        return (node != NULL) && node->remove_base_valid_ref(CONTEXT_REF);
      }
    public:
      Runtime *const runtime;
    protected:
      mutable LocalLock op_lock;
      GenerationID gen;
      UniqueID unique_op_id;
      // The issue index of this operation in the context
      size_t context_index;
      // Operations on which this operation depends
      std::map<Operation*,GenerationID> incoming;
      // Operations which depend on this operation
      std::map<Operation*,GenerationID> outgoing;
      // Number of outstanding mapping references, once this goes to 
      // zero then the set of outgoing edges is fixed
      unsigned outstanding_mapping_references;
      // The set of unverified regions
      std::set<unsigned> unverified_regions;
      // For each of our regions, a map of operations to the regions
      // which we can verify for each operation
      std::map<Operation*,std::set<unsigned> > verify_regions;
      // Whether this operation is active or not
      bool activated;
      // Whether this operation has executed its prepipeline stage yet
      bool prepipelined;
      // Whether this operation has mapped, once it has mapped then
      // the set of incoming dependences is fixed
      bool mapped;
      // Whether this task has executed or not
      bool executed;
      // Whether speculation for this operation has been resolved
      bool resolved;
      // Whether this operation has completed, cannot commit until
      // both completed is set, and outstanding mapping references
      // has been gone to zero.
      bool completed;
      // Some operations commit out of order and if they do then
      // commited is set to prevent any additional dependences from
      // begin registered.
      bool committed;
      // Whether the physical instances for this region have been
      // hardened by copying them into reslient memories
      bool hardened;
      // Track whether trigger_commit has already been invoked
      bool trigger_commit_invoked;
      // Keep track of whether an eary commit was requested
      bool early_commit_request;
      // Are we tracking this operation in the parent's context
      bool track_parent;
      // Track whether we are tracing this operation
      bool tracing;
      // The id local to a trace
      size_t trace_local_id;
      // The trace for this operation if any
      LegionTrace *trace;
      // The enclosing context for this operation
      InnerContext *parent_ctx;
      // The prepipeline event for this operation
      RtUserEvent prepipelined_event;
      // The mapped event for this operation
      RtUserEvent mapped_event;
      // The resolved event for this operation
      RtUserEvent resolved_event;
      // The commit event for this operation
      RtUserEvent commit_event;
      // Previous execution fence if there was one
      ApEvent execution_fence_event;
      // Our must epoch if we have one
      MustEpochOp *must_epoch;
      // A set list or recorded dependences during logical traversal
      LegionList<LogicalUser,LOGICAL_REC_ALLOC> logical_records;
      // Dependence trackers for detecting when it is safe to map and commit
      // We allocate and free these every time to ensure that their memory
      // is always cleaned up after each operation
      MappingDependenceTracker *mapping_tracker;
      CommitDependenceTracker  *commit_tracker;
    private:
      // The completion event for this operation
      ApUserEvent completion_event;
      // Track the completion events for this operation in case someone
      // decides that they are going to ask for it later
      std::set<ApEvent> completion_effects;
      // Provenance information for this operation
      Provenance *provenance;
    };

    /**
     * \class CollectiveViewCreatorBase
     * The base class that has most of the implementations for 
     * collective views creation, modulo the parts that hook in
     * to the operation class.
     */
    class CollectiveViewCreatorBase {
    public: // Data structures for collective view rendezvous
      struct RendezvousKey {
      public:
        RendezvousKey(void) : region_index(0), analysis(0) { }
        RendezvousKey(unsigned index, unsigned ana)
          : region_index(index), analysis(ana) { }
      public:
        inline bool operator<(const RendezvousKey &rhs) const
        {
          if (region_index < rhs.region_index) return true;
          if (region_index > rhs.region_index) return false;
          return (analysis < rhs.analysis);
        }
        inline bool operator==(const RendezvousKey &rhs) const
        {
          if (region_index != rhs.region_index) return false;
          return (analysis == rhs.analysis);
        }
      public:
        unsigned region_index;
        unsigned analysis;
      };
      struct PendingRendezvousKey : public RendezvousKey {
      public:
        PendingRendezvousKey(void) 
          : RendezvousKey(), region(LogicalRegion::NO_REGION) { }
        PendingRendezvousKey(unsigned index, unsigned ana, LogicalRegion r)
          : RendezvousKey(index, ana), region(r) { }
      public:
        inline bool operator<(const PendingRendezvousKey &rhs) const
        {
          if (region_index < rhs.region_index) return true;
          if (region_index > rhs.region_index) return false;
          if (analysis < rhs.analysis) return true;
          if (analysis > rhs.analysis) return false;
          return (region < rhs.region);
        }
        inline bool operator==(const PendingRendezvousKey &rhs) const
        {
          if (region_index != rhs.region_index) return false;
          if (analysis != rhs.analysis) return false;
          return (region == rhs.region);
        }
      public:
        LogicalRegion region;
      };
      struct CollectiveResult : public Collectable {
      public:
        CollectiveResult(const std::vector<DistributedID> &dids,
                         DistributedID collective_did, RtEvent ready);
        CollectiveResult(std::vector<DistributedID> &&dids,
                         DistributedID collective_did, RtEvent ready);
        // No-collective instance result
        CollectiveResult(DistributedID instance_did);
        // Temporary result pending response message
        CollectiveResult(const std::vector<DistributedID> &dids);
      public:
        bool matches(const std::vector<DistributedID> &dids) const;
      public:
        const std::vector<DistributedID> individual_dids;
        // Not const so they can be updated by response messages
        DistributedID collective_did;
        RtEvent ready_event;
      };
      struct RendezvousResult : public Collectable {
      public:
        RendezvousResult(CollectiveViewCreatorBase *owner,
                         const PendingRendezvousKey &key,
                         const InstanceSet &insts, InnerContext *physical_ctx);
        ~RendezvousResult(void);
      public:
        bool matches(const InstanceSet &insts) const;
        static LegionVector<std::pair<DistributedID,FieldMask> >
                                  init_instances(const InstanceSet &insts);
        bool finalize_rendezvous(CollectiveMapping *mapping,
                                 const FieldMaskSet<CollectiveResult> &views,
                                 const std::map<DistributedID,size_t> &counts,
                                 Runtime *runtime, bool first, size_t local);
      public:
        CollectiveViewCreatorBase *const owner;
        InnerContext *const physical_ctx;
        const PendingRendezvousKey key;
        // These are the instances represented for this particular result
        const LegionVector<std::pair<DistributedID,FieldMask> > instances;
        const RtUserEvent ready;
      public:
        // These are the places to put the results when ready
        std::vector<CollectiveMapping**> target_mappings;
        std::vector<bool*> target_first_locals;
        std::vector<LegionVector<FieldMaskSet<InstanceView> >*> target_views;
        std::vector<std::map<InstanceView*,size_t>*> target_arrivals;
      };
      struct CollectiveRendezvous {
      public:
        std::vector<std::pair<AddressSpaceID,RendezvousResult*> > results;
        LegionMap<DistributedID,FieldMask> groups;
        std::map<DistributedID,size_t> counts;
      };
      struct PendingCollective {
      public:
        PendingCollective(size_t arrivals) : remaining_arrivals(arrivals) { }
      public:
        // Note you can't count the rendezvous results because you can
        // get duplicate arrivals from multiple operations
        std::map<LogicalRegion,CollectiveRendezvous> rendezvous;
        size_t remaining_arrivals;
      };
    public:
      RendezvousResult* find_or_create_rendezvous(unsigned index,
                        unsigned analysis, LogicalRegion region, 
                        const InstanceSet &targets, InnerContext *physical_ctx,
                        CollectiveMapping *&analysis_mapping, bool &first_local,
                        LegionVector<FieldMaskSet<InstanceView> > &target_views,
                        std::map<InstanceView*,size_t> &collective_arrivals);
      bool remove_pending_rendezvous(RendezvousResult *result);
      static void finalize_collective_mapping(Runtime *runtime,
          CollectiveMapping *mapping, AddressSpaceID owner_space,
          // Can assume that the results are sorted
          std::vector<std::pair<AddressSpaceID,RendezvousResult*> > &results,
          // Instance DID to counts of users
          const std::map<DistributedID,size_t> &counts,
          // The collective views that describes the results for this region
          const FieldMaskSet<CollectiveResult> &views);
      static void handle_finalize_collective_mapping(Deserializer &derez,
                                                     Runtime *runtime);
    protected:
      // Collective instance rendezvous data structures
      mutable LocalLock                                 collective_lock;
      std::map<PendingRendezvousKey,
               std::vector<RendezvousResult*> >         pending_rendezvous;
      std::map<RendezvousKey,PendingCollective>         pending_collectives;
    };

    /**
     * \class CollectiveViewCreator
     * This class provides common functionality for all index space 
     * operations that are going to need to perform rendezvous between
     * point ops/tasks that need to create collective views 
     */
    template<typename OP>
    class CollectiveViewCreator : public OP, public CollectiveViewCreatorBase {
    public:
      CollectiveViewCreator(Runtime *rt);
      CollectiveViewCreator(const CollectiveViewCreator<OP> &rhs); 
    public:
      virtual void activate(void);
      virtual void deactivate(bool free = true);
    public:
      virtual RtEvent convert_collective_views(unsigned requirement_index,
                       unsigned analysis_index, LogicalRegion region,
                       const InstanceSet &targets, InnerContext *physical_ctx,
                       CollectiveMapping *&analysis_mapping, bool &first_local,
                       LegionVector<FieldMaskSet<InstanceView> > &target_views,
                       std::map<InstanceView*,size_t> &collective_arrivals);
      // This always needs to happen on the origin node for the operation
      // so we override it in the case of slice task to handle the remote case
      virtual void rendezvous_collective_mapping(unsigned requirement_index,
                                  unsigned analysis_index,
                                  LogicalRegion region,
                                  RendezvousResult *result,
                                  AddressSpaceID source,
                                  const LegionVector<
                                   std::pair<DistributedID,FieldMask> > &insts);
      // In the case of control replication we need to perform additional 
      // rendezvous steps across the shards so we override for those cases
      virtual void construct_collective_mapping(const RendezvousKey &key,
                      std::map<LogicalRegion,CollectiveRendezvous> &rendezvous);
    };

#ifdef NO_EXPLICIT_COLLECTIVES
    /**
     * \class CollectiveInstanceCreator
     * This class provides a common base class for operations that
     * perform parallel rendezvous operations for the creation of 
     * collective instances.
     */
    template<typename OP>
    class CollectiveInstanceCreator : public OP {
    public:
      typedef std::map<
        std::pair<LogicalRegion,DistributedID>,size_t> RegionInstanceCounts;
    protected:
      struct PendingCollective {
      public:
        PendingCollective(const LayoutConstraintSet &cons,
                          const std::vector<LogicalRegion> &regs,
                          size_t points)
          : constraints(&cons), regions(regs), total_points(points),
            collective(NULL) { }
      public:
        const LayoutConstraintSet *constraints;
        std::vector<LogicalRegion> regions;
        std::map<AddressSpaceID,unsigned> memory_spaces;
        size_t total_points;
        PendingCollectiveManager *collective;
      };
    public:
      CollectiveInstanceCreator(Runtime *rt);
      CollectiveInstanceCreator(const CollectiveInstanceCreator<OP> &rhs);
    protected:
      void activate_collective_instance_creator(void);
      void deactivate_collective_instance_creator(void);
    public:
      virtual Domain get_collective_dense_points(void) const = 0;
      // In theory this should be a pure virtual method that is overridden by
      // all derived classes, but there is the special case of ReplMapOp where
      // the base MapOp class does not inherit from this class so we provide
      // the default implementation to return a single point, which is the
      // case for ReplMapOp. All other classes override this method and 
      // therefore will never actually hit this implementation
      virtual size_t get_total_collective_instance_points(void) { return 1; }
    public:
      // For collective instances
      virtual RtEvent acquire_collective_allocation_privileges(
                                  MappingCallKind mapper_call, unsigned index,
                                  Memory target);
      virtual RtEvent acquire_collective_allocation_privileges(
                                  MappingCallKind mapper_call, unsigned index,
                                  const std::set<Memory> &targets,
                                  size_t points = 1);
      virtual void release_collective_allocation_privileges(
                                  MappingCallKind mapper_call, unsigned index,
                                  size_t points = 1);
      virtual PendingCollectiveManager* create_pending_collective_manager(
                                  MappingCallKind mapper_call,
                                  unsigned index, size_t collective_tag,
                                  const LayoutConstraintSet &constraints,
                                  const std::vector<LogicalRegion> &regions,
                                  AddressSpaceID memory_space,
                                  LayoutConstraintKind &bad_constraint,
                                  size_t &bad_index, bool &bad_regions);
      virtual void create_pending_collective_managers(
                                  MappingCallKind mapper_call, unsigned index,
                                  const std::map<size_t,
                                                 PendingCollective> &instances,
                                  std::map<size_t,PendingCollectiveManager*> 
                                    &collectives, size_t points,
                                  LayoutConstraintKind &bad_constraint,
                                  size_t &bad_index, bool &bad_regions);
      virtual void match_collective_instances(
                                  MappingCallKind mapper_call,
                                  unsigned index, size_t collective_tag,
                                  std::vector<MappingInstance> &instances);
      virtual void match_collective_instances(
                                  MappingCallKind mapper_call, unsigned index,
                                  std::map<size_t,
                                     std::vector<DistributedID> > &instances,
                                  size_t points);
      virtual bool finalize_pending_collective_instance(
                                  MappingCallKind mapper_call, unsigned index,
                                  bool success, size_t points = 1);
      virtual unsigned verify_total_collective_instance_calls(
                                  MappingCallKind call, unsigned total_calls,
                                  size_t points = 1);
      virtual size_t count_collective_region_occurrences(
                                  unsigned index, LogicalRegion region,
                                  DistributedID inst_did);
      virtual void count_collective_region_occurrences(unsigned index,
                                  RegionInstanceCounts &counts,
                                  size_t points);
    public:
      // invoked when all the points have been seen
      virtual void perform_acquire_collective_allocation_privileges(
                                  MappingCallKind mapper_call, unsigned index,
                                  const std::set<Memory> &targets,
                                  RtUserEvent to_trigger);
      virtual void perform_release_collective_allocation_privileges(
                                  MappingCallKind mapper_call, unsigned index,
                                  const std::set<Memory> &targets);
      virtual void perform_create_pending_collective_managers(
                                  MappingCallKind mapper_call, unsigned index, 
                                  const std::map<size_t,
                                                 PendingCollective> &instances,
                                  LayoutConstraintKind bad_kind,
                                  size_t bad_index, bool bad_regions);
      virtual void perform_match_collective_instances(
                                  MappingCallKind mapper_call, unsigned index,
                                  std::map<size_t,
                                    std::vector<DistributedID> > &instances);
      virtual void perform_finalize_pending_collective_instance(
                                  MappingCallKind mapper_call, unsigned index,
                                  bool success);
      virtual void perform_verify_total_collective_instance_calls(
                                  MappingCallKind mapper_call,
                                  unsigned total_calls);
      virtual void perform_count_collective_region_occurrences(unsigned index,
                                  RegionInstanceCounts &counts);
    public:
      // Called to return the result of the actions
      void return_create_pending_collective_managers(
                                  MappingCallKind mapper_call, unsigned index,
                                  std::map<size_t,
                                           PendingCollectiveManager*> &managers,
                                  LayoutConstraintKind bad_kind,
                                  size_t bad_index, bool bad_regions);
      void return_match_collective_instances(
                                  MappingCallKind mapper_call, unsigned index,
                                  std::map<size_t,
                                    std::vector<DistributedID> > &instances);
      void return_finalize_pending_collective_instance(
                                  MappingCallKind mapper_call, unsigned index,
                                  bool success);
      void return_verify_total_collective_instance_calls(
                                  MappingCallKind mapper_call, unsigned count); 
      void return_count_collective_region_occurrences(unsigned index,
                                  RegionInstanceCounts &counts);
    protected:
      typedef std::pair<MappingCallKind,unsigned> InstanceKey;
      struct PendingPrivilege {
      public:
        PendingPrivilege(size_t points, RtUserEvent trigger)
          : remaining_points(points), to_trigger(trigger) { }
        PendingPrivilege(const std::set<Memory> &memories, size_t points,
                         RtUserEvent trigger)
          : targets(memories), remaining_points(points), to_trigger(trigger) { }
      public:
        std::set<Memory> targets;
        size_t remaining_points;
        RtUserEvent to_trigger;
      };
      std::map<InstanceKey,PendingPrivilege> pending_privileges; 
    protected:
      struct PendingCollectives {
      public:
        PendingCollectives(size_t points, RtUserEvent ready)
          : remaining_points(points), ready_event(ready),
            bad_kind(LEGION_SPECIALIZED_CONSTRAINT),
            bad_index(SIZE_MAX), bad_regions(false) { }
      public:
        std::map<size_t/*tag*/,PendingCollective> collectives; 
        size_t remaining_points;
        RtUserEvent ready_event;
        LayoutConstraintKind bad_kind;
        size_t bad_index;
        bool bad_regions;
      };
      std::map<InstanceKey,PendingCollectives> pending_collectives;
    protected:
      struct PendingMatch {
      public:
        PendingMatch(size_t points, RtUserEvent ready)
          : remaining_points(points), ready_event(ready) { }
      public:
        std::map<size_t/*tag*/,std::vector<DistributedID> > instances;
        size_t remaining_points;
        RtUserEvent ready_event;
      };
      std::map<InstanceKey,PendingMatch> pending_matches;
    protected:
      struct PendingFinalize {
      public:
        PendingFinalize(bool succeeded, size_t points, RtUserEvent ready)
          : remaining_points(points), ready_event(ready), success(succeeded) { }
      public:
        size_t remaining_points;
        RtUserEvent ready_event;
        bool success;
      };
      std::map<InstanceKey,PendingFinalize> pending_finalizes;
    protected:
      struct PendingVerification {
      public:
        PendingVerification(size_t calls, size_t points, RtUserEvent ready)
          : total_calls(calls), remaining_points(points), ready_event(ready) { }
      public:
        size_t total_calls;
        size_t remaining_points;
        RtUserEvent ready_event;
      };
      std::map<MappingCallKind,PendingVerification> pending_verifications;
    protected:
      struct PendingCounts {
      public:
        PendingCounts(size_t points, RtUserEvent ready)
          : remaining_points(points), ready_event(ready) { }
      public:
        RegionInstanceCounts counts;
        size_t remaining_points;
        RtUserEvent ready_event;
      };
      std::map<unsigned,PendingCounts> pending_counts;
    private:
      // Use this for tracking the upper bound on the number of collective
      // instance calls we've seen. We can use this to detect when there
      // are mismatches between the points
      unsigned upper_bound_index;
    };
#endif // NO_EXPLICIT_COLLECTIVES

    /**
     * \class ExternalMappable
     * This is class that provides some basic functionality for
     * packing and unpacking the data structures used by 
     * external facing operations
     */
    class ExternalMappable {
    public:
      virtual void set_context_index(size_t index) = 0;
    public:
      static void pack_mappable(const Mappable &mappable, Serializer &rez);
      static void pack_index_space_requirement(
          const IndexSpaceRequirement &req, Serializer &rez);
      static void pack_region_requirement(
          const RegionRequirement &req, Serializer &rez);
      static void pack_grant(
          const Grant &grant, Serializer &rez);
      static void pack_phase_barrier(
          const PhaseBarrier &barrier, Serializer &rez);
    public:
      static void unpack_mappable(Mappable &mappable, Deserializer &derez);
      static void unpack_index_space_requirement(
          IndexSpaceRequirement &req, Deserializer &derez);
      static void unpack_region_requirement(
          RegionRequirement &req, Deserializer &derez);
      static void unpack_grant(
          Grant &grant, Deserializer &derez);
      static void unpack_phase_barrier(
          PhaseBarrier &barrier, Deserializer &derez);
    };

    /**
     * \class PredicateWaiter
     * An interface class for speculative operations
     * and compound predicates that allows them to
     * be notified when their constituent predicates
     * have been resolved.
     */
    class PredicateWaiter {
    public:
      virtual void notify_predicate_value(GenerationID gen, bool value) = 0;
    };

    /**
     * \class Predicate 
     * A predicate operation is an abstract class that
     * contains a method that allows other operations to
     * sample their values and see if they are resolved
     * or whether they are speculated values.
     */
    class PredicateImpl : public Operation {
    public:
      PredicateImpl(Runtime *rt);
    public:
      virtual void activate(void);
      virtual void deactivate(bool free);
    public:
      void add_predicate_reference(void);
      void remove_predicate_reference(void);
      virtual void trigger_complete(void);
      virtual void trigger_commit(void);
      virtual bool invalidates_physical_trace_template(bool &exec_fence) const
        { return false; }
    public:
      bool register_waiter(PredicateWaiter *waiter, 
                           GenerationID gen, bool &value);
      PredEvent get_true_guard(void);
      PredEvent get_false_guard(void);
      void get_predicate_guards(PredEvent &true_guard, PredEvent &false_guard);
      Future get_future_result(void);
    protected:
      void set_resolved_value(GenerationID pred_gen, bool value);
    protected:
      bool predicate_resolved;
      bool predicate_value;
      std::map<PredicateWaiter*,GenerationID> waiters;
    protected:
      RtUserEvent collect_predicate;
      unsigned predicate_references;
      PredUserEvent true_guard, false_guard;
    protected:
      Future result_future;
      bool can_result_future_complete;
    };

    /**
     * \class MemoizableOp
     * A memoizable operation is an abstract class
     * that serves as the basis for operation whose
     * physical analysis can be memoized.  Memoizable
     * operations go through an extra step in the mapper
     * to determine whether to memoize their physical analysis.
     */
    class MemoizableOp : public Operation {
    public:
      enum MemoizableState {
        NO_MEMO,   // The operation is not subject to memoization
        MEMO_REQ,  // The mapper requested memoization on this operation
        MEMO_RECORD,    // The runtime is recording analysis for this operation
        MEMO_REPLAY,    // The runtime is replaying analysis for this opeartion
      };
    public:
      struct DeferRecordCompleteReplay : 
        public LgTaskArgs<DeferRecordCompleteReplay> {
      public:
        static const LgTaskID TASK_ID = LG_DEFER_RECORD_COMPLETE_REPLAY_TASK_ID;
      public:
        DeferRecordCompleteReplay(MemoizableOp *memo, ApEvent precondition,
            const TraceInfo &trace_info, UniqueID provenance);
      public:
        MemoizableOp *const memo;
        const ApEvent precondition;
        TraceInfo *const trace_info;
        const RtUserEvent done;
      };
    public:
      MemoizableOp(Runtime *rt);
      virtual ~MemoizableOp(void);
    public:
      virtual void activate(void);
      virtual void deactivate(bool free = true);
    public:
      inline PhysicalTemplate* get_template(void) const { return tpl; }
      inline bool is_memoizing(void) const { return memo_state != NO_MEMO; }
      inline bool is_recording(void) const { return memo_state == MEMO_RECORD;}
      inline bool is_replaying(void) const { return memo_state == MEMO_REPLAY; }
      inline MemoizableState get_memoizable_state(void) const 
        { return memo_state; }
    public:
      virtual void trigger_replay(void) = 0;
      virtual TraceLocalID get_trace_local_id(void) const
        { return TraceLocalID(trace_local_id, DomainPoint()); }
      virtual ApEvent compute_sync_precondition(const TraceInfo &info) const
        { assert(false); return ApEvent::NO_AP_EVENT; }
      virtual void complete_replay(ApEvent precondition,
                                   ApEvent postcondition) 
        { assert(false); }
      virtual ApEvent replay_mapping(void)
        { assert(false); return ApEvent::NO_AP_EVENT; }
      virtual MemoizableOp* get_memoizable(void) { return this; }
    protected:
      void invoke_memoize_operation(MapperID mapper_id);
      RtEvent record_complete_replay(const TraceInfo &trace_info,
                    RtEvent ready = RtEvent::NO_RT_EVENT,
                    ApEvent precondition = ApEvent::NO_AP_EVENT);
    public:
      static void handle_record_complete_replay(const void *args);
    protected:
      // The physical trace for this operation if any
      PhysicalTemplate *tpl;
      // Track whether we are memoizing physical analysis for this operation
      MemoizableState memo_state;
    };

    /**
     * \class Memoizable
     * The memoizable class overrides certain pipeline stages to help
     * with making decisions about what to memoize
     */
    template<typename OP>
    class Memoizable : public OP {
    public:
      Memoizable(Runtime *rt) : OP(rt) { }
      virtual ~Memoizable(void) { }
    public:
      virtual void trigger_dependence_analysis(void) override;
      virtual void trigger_ready(void) override;
      virtual ApEvent compute_sync_precondition(
                        const TraceInfo &info) const override;
    protected:
      void initialize_memoizable(void);
    };

    /**
     * \class PredicatedOp
     * A predicated operation is an abstract class
     * that serves as the basis for operation which
     * will be executed with a predicate value. 
     * Note that all speculative operations are also memoizable operations.
     */
    class PredicatedOp : public MemoizableOp, public PredicateWaiter {
    public:
      enum PredState {
        PENDING_ANALYSIS_STATE,
        WAITING_MAPPING_STATE,
        SPECULATIVE_MAPPING_STATE,
        RESOLVE_TRUE_STATE,
        RESOLVE_FALSE_STATE,
      };
    public:
      PredicatedOp(Runtime *rt);
    public:
      virtual void activate(void);
      virtual void deactivate(bool free = true);
    public:
      void initialize_predication(InnerContext *ctx,bool track,unsigned regions,
          const std::vector<StaticDependence> *dependences, const Predicate &p,
          Provenance *provenance);
      virtual bool is_predicated_op(void) const;
      // Wait until the predicate is valid and then return
      // its value.  Give it the current processor in case it
      // needs to wait for the value
      bool get_predicate_value(void);
    public:
      // Call this method for inheriting classes 
      // to determine whether they should speculate 
      virtual bool query_speculate(void) = 0;
    public:
      // Every speculative operation will always get exactly one
      // call back to one of these methods after the predicate has
      // resolved. The 'speculated' parameter indicates whether the
      // operation was speculated by the mapper. The 'launch' parameter
      // indicates whether the operation has been issued into the 
      // pipeline for execution yet
      virtual void resolve_true(bool speculated, bool launched) = 0;
      virtual void resolve_false(bool speculated, bool launched) = 0;
    public:
      virtual void notify_predicate_value(GenerationID gen, bool value);
    protected:
      PredState    predication_state;
      PredicateOp *predicate;
    public:
      // For managing predication
      PredEvent true_guard;
      PredEvent false_guard;
    protected:
      RtUserEvent predicate_waiter; // used only when needed
    };

    /**
     * \class Predicated 
     * Override the logical dependence analysis to handle any kind
     * of predicated analysis or speculation
     */
    template<typename OP>
    class Predicated : public Memoizable<OP> {
    public:
      Predicated(Runtime *rt) : Memoizable<OP>(rt) {}
      virtual ~Predicated(void) { }
    public:
      virtual void trigger_prepipeline_stage(void) override;
      virtual void trigger_dependence_analysis(void) override;
      virtual void trigger_ready(void) override;
    };

    /**
     * \class ExternalMapping
     * An extension of the external-facing InlineMapping to help 
     * with packing and unpacking them
     */
    class ExternalMapping : public InlineMapping, public ExternalMappable {
    public:
      ExternalMapping(void);
    public:
      virtual void set_context_index(size_t index) = 0;
    public:
      void pack_external_mapping(Serializer &rez, AddressSpaceID target) const;
      void unpack_external_mapping(Deserializer &derez, Runtime *runtime);
    };

    /**
     * \class MapOp
     * Mapping operations are used for computing inline mapping
     * operations.  Mapping operations will always update a
     * physical region once they have finished mapping.  They
     * then complete and commit immediately, possibly even
     * before the physical region is ready to be used.  This
     * also reflects that mapping operations cannot be rolled
     * back because once they have mapped, then information
     * has the ability to escape back to the application's
     * domain and can no longer be tracked by Legion.  Any
     * attempt to roll back an inline mapping operation
     * will result in the entire enclosing task context
     * being restarted.
     */
    class MapOp : public ExternalMapping, public Operation {
    public:
      static const AllocationType alloc_type = MAP_OP_ALLOC;
    public:
      MapOp(Runtime *rt);
      MapOp(const MapOp &rhs);
      virtual ~MapOp(void);
    public:
      MapOp& operator=(const MapOp &rhs);
    public:
      PhysicalRegion initialize(InnerContext *ctx,
                                const InlineLauncher &launcher,
                                Provenance *provenance);
      void initialize(InnerContext *ctx, const PhysicalRegion &region,
                      Provenance *provenance);
      inline const RegionRequirement& get_requirement(void) const
        { return requirement; }
    public:
      virtual void activate(void);
      virtual void deactivate(bool free = true);
      virtual const char* get_logging_name(void) const;
      virtual OpKind get_operation_kind(void) const;
      virtual size_t get_region_count(void) const;
      virtual Mappable* get_mappable(void);
    public:
      virtual bool has_prepipeline_stage(void) const { return true; }
      virtual void trigger_prepipeline_stage(void);
      virtual void trigger_dependence_analysis(void);
      virtual void trigger_ready(void);
      virtual void trigger_mapping(void);
      virtual void trigger_commit(void);
      virtual unsigned find_parent_index(unsigned idx);
      virtual void select_sources(const unsigned index, PhysicalManager *target,
                                  const std::vector<InstanceView*> &sources,
                                  std::vector<unsigned> &ranking,
                                  std::map<unsigned,PhysicalManager*> &points);
      virtual std::map<PhysicalManager*,unsigned>*
                   get_acquired_instances_ref(void);
      virtual void update_atomic_locks(const unsigned index,
                                       Reservation lock, bool exclusive);
      virtual ApEvent get_program_order_event(void);
    public:
      virtual UniqueID get_unique_id(void) const;
      virtual size_t get_context_index(void) const;
      virtual void set_context_index(size_t index);
      virtual int get_depth(void) const;
      virtual const Task* get_parent_task(void) const;
      virtual const std::string& get_provenance_string(bool human = true) const;
    protected:
      void check_privilege(void);
      void compute_parent_index(void);
      virtual bool invoke_mapper(InstanceSet &mapped_instances,
                               std::vector<PhysicalManager*> &source_instances);
      virtual int add_copy_profiling_request(const PhysicalTraceInfo &info,
                               Realm::ProfilingRequestSet &requests,
                               bool fill, unsigned count = 1);
      virtual void handle_profiling_response(const ProfilingResponseBase *base,
                                      const Realm::ProfilingResponse &response,
                                      const void *orig, size_t orig_length);
      virtual void handle_profiling_update(int count);
      virtual void pack_remote_operation(Serializer &rez, AddressSpaceID target,
                                         std::set<RtEvent> &applied) const;
      virtual RtEvent finalize_complete_mapping(RtEvent event) { return event; }
    protected:
      bool remap_region;
      ApUserEvent ready_event;
      ApEvent termination_event;
      PhysicalRegion region;
      RegionTreePath privilege_path;
      unsigned parent_req_index;
      VersionInfo version_info;
      std::map<PhysicalManager*,unsigned> acquired_instances;
      std::map<Reservation,bool> atomic_locks;
      std::set<RtEvent> map_applied_conditions;
    protected:
      MapperManager *mapper;
    protected:
      struct MapProfilingInfo : public Mapping::Mapper::InlineProfilingInfo {
      public:
        void *buffer;
        size_t buffer_size;
      };
      std::vector<ProfilingMeasurementID>           profiling_requests;
      std::vector<MapProfilingInfo>                     profiling_info;
      RtUserEvent                                   profiling_reported;
      int                                           profiling_priority;
      int                                           copy_fill_priority;
      std::atomic<int>                  outstanding_profiling_requests;
      std::atomic<int>                  outstanding_profiling_reported;
    };

    /**
     * \class ExternalCopy
     * An extension of the external-facing Copy to help 
     * with packing and unpacking them
     */
    class ExternalCopy : public Copy, public ExternalMappable {
    public:
      ExternalCopy(void);
    public:
      virtual void set_context_index(size_t index) = 0;
    public:
      void pack_external_copy(Serializer &rez, AddressSpaceID target) const;
      void unpack_external_copy(Deserializer &derez, Runtime *runtime);
    };

    /**
     * \class CopyOp
     * The copy operation provides a mechanism for applications
     * to directly copy data between pairs of fields possibly
     * from different region trees in an efficient way by
     * using the low-level runtime copy facilities. 
     */
    class CopyOp : public ExternalCopy, public PredicatedOp {
    public:
      static const AllocationType alloc_type = COPY_OP_ALLOC;
    public:
      enum ReqType {
        SRC_REQ = 0,
        DST_REQ = 1,
        GATHER_REQ = 2,
        SCATTER_REQ = 3,
      };
    public:
      struct DeferredCopyAcross : public LgTaskArgs<DeferredCopyAcross>,
                                  public PhysicalTraceInfo {
      public:
        static const LgTaskID TASK_ID = LG_DEFERRED_COPY_ACROSS_TASK_ID;
      public:
        DeferredCopyAcross(CopyOp *op, const PhysicalTraceInfo &info,
                           unsigned idx, ApEvent init, ApEvent sready,
                           ApEvent dready, ApEvent gready,
                           ApEvent cready, ApUserEvent local_pre,
                           ApUserEvent local_post, ApEvent collective_pre, 
                           ApEvent collective_post, PredEvent g, RtUserEvent a,
                           InstanceSet *src, InstanceSet *dst,
                           InstanceSet *gather, InstanceSet *scatter,
                           const bool preimages)
          : LgTaskArgs<DeferredCopyAcross>(op->get_unique_op_id()), 
            PhysicalTraceInfo(info), copy(op), index(idx),
            init_precondition(init), src_ready(sready), dst_ready(dready),
            gather_ready(gready), scatter_ready(cready),
            local_precondition(local_pre), local_postcondition(local_post),
            collective_precondition(collective_pre), 
            collective_postcondition(collective_post), guard(g), applied(a),
            src_targets(src), dst_targets(dst), gather_targets(gather),
            scatter_targets(scatter), compute_preimages(preimages)
          // This is kind of scary, Realm is about to make a copy of this
          // without our knowledge, but we need to preserve the correctness
          // of reference counting on PhysicalTraceRecorders, so just add
          // an extra reference here that we will remove when we're handled.
          { if (rec != NULL) rec->add_recorder_reference(); }
      public:
        inline void remove_recorder_reference(void) const
          { if ((rec != NULL) && rec->remove_recorder_reference()) delete rec; }
      public:
        CopyOp *const copy;
        const unsigned index;
        const ApEvent init_precondition;
        const ApEvent src_ready;
        const ApEvent dst_ready;
        const ApEvent gather_ready;
        const ApEvent scatter_ready;
        const ApUserEvent local_precondition;
        const ApUserEvent local_postcondition;
        const ApEvent collective_precondition;
        const ApEvent collective_postcondition;
        const PredEvent guard;
        const RtUserEvent applied;
        InstanceSet *const src_targets;
        InstanceSet *const dst_targets;
        InstanceSet *const gather_targets;
        InstanceSet *const scatter_targets;
        const bool compute_preimages;
      };
    public:
      CopyOp(Runtime *rt);
      CopyOp(const CopyOp &rhs);
      virtual ~CopyOp(void);
    public:
      CopyOp& operator=(const CopyOp &rhs);
    public:
      void initialize(InnerContext *ctx,
                      const CopyLauncher &launcher, Provenance *provenance);
      void log_copy_requirements(void) const;
      void perform_base_dependence_analysis(bool permit_projection);
    public:
      virtual void activate(void);
      virtual void deactivate(bool free = true);
      virtual const char* get_logging_name(void) const;
      virtual OpKind get_operation_kind(void) const;
      virtual size_t get_region_count(void) const;
      virtual Mappable* get_mappable(void);
    public:
      virtual bool has_prepipeline_stage(void) const { return true; }
      virtual void trigger_prepipeline_stage(void);
      virtual void trigger_dependence_analysis(void);
      virtual void trigger_ready(void);
      virtual void trigger_mapping(void);
      virtual void trigger_commit(void);
      virtual void report_interfering_requirements(unsigned idx1,unsigned idx2);
      virtual RtEvent exchange_indirect_records(
          const unsigned index, const ApEvent local_pre, 
          const ApEvent local_post, ApEvent &collective_pre,
          ApEvent &collective_post, const TraceInfo &trace_info,
          const InstanceSet &instances, const RegionRequirement &req,
          std::vector<IndirectRecord> &records, const bool sources);
    public:
      virtual bool query_speculate(void);
      virtual void resolve_true(bool speculated, bool launched);
      virtual void resolve_false(bool speculated, bool launched);
    public:
      virtual unsigned find_parent_index(unsigned idx);
      virtual void select_sources(const unsigned index, PhysicalManager *target,
                                  const std::vector<InstanceView*> &sources,
                                  std::vector<unsigned> &ranking,
                                  std::map<unsigned,PhysicalManager*> &points);
      virtual std::map<PhysicalManager*,unsigned>*
                   get_acquired_instances_ref(void);
      virtual void update_atomic_locks(const unsigned index,
                                       Reservation lock, bool exclusive);
    public:
      virtual UniqueID get_unique_id(void) const;
      virtual size_t get_context_index(void) const;
      virtual void set_context_index(size_t index);
      virtual int get_depth(void) const;
      virtual const Task* get_parent_task(void) const;
      virtual const std::string& get_provenance_string(bool human = true) const;
    protected:
      void check_copy_privileges(const bool permit_projection) const;
      void check_copy_privilege(const RegionRequirement &req, unsigned idx,
                                const bool permit_projection) const;
      void perform_type_checking(void) const;
      void compute_parent_indexes(void);
      void perform_copy_across(const unsigned index, 
                               const ApEvent init_precondition,
                               const ApEvent src_ready,
                               const ApEvent dst_ready,
                               const ApEvent gather_ready,
                               const ApEvent scatter_ready,
                               const ApUserEvent local_precondition,
                               const ApUserEvent local_postcondition,
                               const ApEvent collective_precondition,
                               const ApEvent collective_postcondition,
                               const PredEvent predication_guard,
                               const InstanceSet &src_targets,
                               const InstanceSet &dst_targets,
                               const InstanceSet *gather_targets,
                               const InstanceSet *scatter_targets,
                               const PhysicalTraceInfo &trace_info,
                               std::set<RtEvent> &applied_conditions,
                               const bool compute_preimages);
      void finalize_copy_profiling(void);
    public:
      static void handle_deferred_across(const void *args);
    public:
      // From MemoizableOp
      virtual void trigger_replay(void);
    public:
      // From Memoizable
      virtual ApEvent compute_sync_precondition(const TraceInfo &info) const;
      virtual void complete_replay(ApEvent pre, ApEvent copy_complete_event);
      virtual const VersionInfo& get_version_info(unsigned idx) const;
      virtual const RegionRequirement& get_requirement(unsigned idx) const;
    protected:
      template<ReqType REQ_TYPE>
      static const char* get_req_type_name(void);
      template<ReqType REQ_TYPE>
      int perform_conversion(unsigned idx, const RegionRequirement &req,
                             std::vector<MappingInstance> &output,
                             std::vector<MappingInstance> &input,
                             std::vector<PhysicalManager*> &sources,
                             InstanceSet &targets, bool is_reduce = false);
      virtual int add_copy_profiling_request(const PhysicalTraceInfo &info,
                               Realm::ProfilingRequestSet &requests,
                               bool fill, unsigned count = 1);
      virtual void handle_profiling_response(const ProfilingResponseBase *base,
                                      const Realm::ProfilingResponse &response,
                                      const void *orig, size_t orig_length);
      virtual void handle_profiling_update(int count);
      virtual void pack_remote_operation(Serializer &rez, AddressSpaceID target,
                                         std::set<RtEvent> &applied) const;
      // Separate function for this so it can be called by derived classes
      RtEvent perform_local_versioning_analysis(void);
    public:
      std::vector<RegionTreePath>           src_privilege_paths;
      std::vector<RegionTreePath>           dst_privilege_paths;
      std::vector<unsigned>                 src_parent_indexes;
      std::vector<unsigned>                 dst_parent_indexes;
      LegionVector<VersionInfo>             src_versions;
      LegionVector<VersionInfo>             dst_versions;
      std::vector<IndexSpaceExpression*>    copy_expressions;
    public: // These are only used for indirect copies
      std::vector<RegionTreePath>           gather_privilege_paths;
      std::vector<RegionTreePath>           scatter_privilege_paths;
      std::vector<unsigned>                 gather_parent_indexes;
      std::vector<unsigned>                 scatter_parent_indexes;
      std::vector<bool>                     gather_is_range;
      std::vector<bool>                     scatter_is_range;
      LegionVector<VersionInfo>             gather_versions;
      LegionVector<VersionInfo>             scatter_versions;
      std::vector<std::vector<IndirectRecord> > src_indirect_records;
      std::vector<std::vector<IndirectRecord> > dst_indirect_records;
    protected: // for support with mapping
      MapperManager*              mapper;
    protected:
      std::vector<PhysicalManager*>         across_sources;
      std::map<PhysicalManager*,unsigned> acquired_instances;
      std::vector<std::map<Reservation,bool> > atomic_locks;
      std::set<RtEvent> map_applied_conditions;
    protected:
      struct CopyProfilingInfo : public Mapping::Mapper::CopyProfilingInfo {
      public:
        void *buffer;
        size_t buffer_size;
      };
      std::vector<ProfilingMeasurementID>         profiling_requests;
      std::vector<CopyProfilingInfo>                  profiling_info;
      RtUserEvent                                 profiling_reported;
      int                                         profiling_priority;
      int                                         copy_fill_priority;
      std::atomic<int>                outstanding_profiling_requests;
      std::atomic<int>                outstanding_profiling_reported;
    public:
      bool                            possible_src_indirect_out_of_range;
      bool                            possible_dst_indirect_out_of_range;
      bool                            possible_dst_indirect_aliasing; 
    };

    /**
     * \class IndexCopyOp
     * An index copy operation is the same as a copy operation
     * except it is an index space operation for performing
     * multiple copies with projection functions
     */
    class IndexCopyOp : public CopyOp {
    public:
      IndexCopyOp(Runtime *rt);
      IndexCopyOp(const IndexCopyOp &rhs);
      virtual ~IndexCopyOp(void);
    public:
      IndexCopyOp& operator=(const IndexCopyOp &rhs);
    public:
      void initialize(InnerContext *ctx,
                      const IndexCopyLauncher &launcher,
                      IndexSpace launch_space,
                      Provenance *provenance);
    public:
      virtual void activate(void);
      virtual void deactivate(bool free = true); 
    public:
      virtual void trigger_prepipeline_stage(void);
      virtual void trigger_dependence_analysis(void);
      virtual void trigger_ready(void);
      virtual void trigger_mapping(void);
      virtual void trigger_commit(void);
      virtual void report_interfering_requirements(unsigned idx1,unsigned idx2);
      virtual RtEvent exchange_indirect_records(
          const unsigned index, const ApEvent local_pre,
          const ApEvent local_post, ApEvent &collective_pre,
          ApEvent &collective_post, const TraceInfo &trace_info,
          const InstanceSet &instances, const RegionRequirement &req,
          std::vector<IndirectRecord> &records, const bool sources); 
      virtual RtEvent finalize_exchange(const unsigned index,const bool source);
    public:
      virtual RtEvent find_intra_space_dependence(const DomainPoint &point);
      virtual void record_intra_space_dependence(const DomainPoint &point,
                                                 const DomainPoint &next,
                                                 RtEvent point_mapped);
    public:
      // From MemoizableOp
      virtual void trigger_replay(void);
    public:
      virtual size_t get_collective_points(void) const;
    public:
      virtual IndexSpaceNode* get_shard_points(void) const 
        { return launch_space; }
      void enumerate_points(bool replaying);
      void handle_point_commit(RtEvent point_committed);
      void check_point_requirements(void);
    protected:
      void log_index_copy_requirements(void);
    public:
      IndexSpaceNode*                                    launch_space;
    protected:
      std::vector<PointCopyOp*>                          points;
      struct IndirectionExchange {
        std::set<ApEvent> local_preconditions;
        std::set<ApEvent> local_postconditions;
        std::vector<std::vector<IndirectRecord>*> src_records;
        std::vector<std::vector<IndirectRecord>*> dst_records;
        ApUserEvent collective_pre;
        ApUserEvent collective_post;
        RtUserEvent src_ready;
        RtUserEvent dst_ready;
      };
      std::vector<IndirectionExchange>                   collective_exchanges;
      unsigned                                           points_committed;
      bool                                       collective_src_indirect_points;
      bool                                       collective_dst_indirect_points;
      bool                                               commit_request;
      std::set<RtEvent>                                  commit_preconditions;
    protected:
      // For checking aliasing of points in debug mode only
      std::set<std::pair<unsigned,unsigned> > interfering_requirements; 
      std::map<DomainPoint,RtEvent> intra_space_dependences;
      std::map<DomainPoint,RtUserEvent> pending_intra_space_dependences;
    };

    /**
     * \class PointCopyOp
     * A point copy operation is used for executing the
     * physical part of the analysis for an index copy
     * operation.
     */
    class PointCopyOp : public CopyOp, public ProjectionPoint {
    public:
      friend class IndexCopyOp;
      PointCopyOp(Runtime *rt);
      PointCopyOp(const PointCopyOp &rhs);
      virtual ~PointCopyOp(void);
    public:
      PointCopyOp& operator=(const PointCopyOp &rhs);
    public:
      void initialize(IndexCopyOp *owner, const DomainPoint &point);
      void launch(void);
    public:
      virtual void activate(void);
      virtual void deactivate(bool free = true);
      virtual void trigger_prepipeline_stage(void);
      virtual void trigger_dependence_analysis(void);
      virtual void trigger_ready(void);
      // trigger_mapping same as base class
      virtual void trigger_commit(void);
      virtual RtEvent exchange_indirect_records(
          const unsigned index, const ApEvent local_pre,
          const ApEvent local_post, ApEvent &collective_pre,
          ApEvent &collective_post, const TraceInfo &trace_info,
          const InstanceSet &instances, const RegionRequirement &req,
          std::vector<IndirectRecord> &records, const bool sources);
      virtual void record_completion_effect(ApEvent effect);
      virtual void record_completion_effect(ApEvent effect,
          std::set<RtEvent> &map_applied_events);
      virtual void record_completion_effects(const std::set<ApEvent> &effects);
    public:
      virtual size_t get_collective_points(void) const;
      virtual bool find_shard_participants(std::vector<ShardID> &shards);
#ifdef NO_EXPLICIT_COLLECTIVES
    public:
      // For collective instances
      virtual bool supports_collective_instances(void) const;
      virtual DomainPoint get_collective_instance_point(void) const;
      virtual RtEvent acquire_collective_allocation_privileges(
                                  MappingCallKind mapper_call, unsigned index,
                                  Memory target);
      virtual void release_collective_allocation_privileges(
                                  MappingCallKind mapper_call, unsigned index,
                                  size_t points = 1);
      virtual PendingCollectiveManager* create_pending_collective_manager(
                                  MappingCallKind mapper_call,
                                  unsigned index, size_t collective_tag,
                                  const LayoutConstraintSet &constraints,
                                  const std::vector<LogicalRegion> &regions,
                                  AddressSpaceID memory_space,
                                  LayoutConstraintKind &bad_constraint,
                                  size_t &bad_index, bool &bad_regions);
      virtual void match_collective_instances(
                                  MappingCallKind mapper_call,
                                  unsigned index, size_t collective_tag,
                                  std::vector<MappingInstance> &instances);
      virtual bool finalize_pending_collective_instance(
                                  MappingCallKind mapper_call, unsigned index,
                                  bool success, size_t points = 1);
      virtual unsigned verify_total_collective_instance_calls(
                                  MappingCallKind call,
                                  unsigned total_calls, size_t points = 1);
      virtual size_t count_collective_region_occurrences(
                                  unsigned index, LogicalRegion region,
                                  DistributedID inst_did);
#endif
    public:
      // From ProjectionPoint
      virtual const DomainPoint& get_domain_point(void) const;
      virtual void set_projection_result(unsigned idx, LogicalRegion result);
      virtual void record_intra_space_dependences(unsigned idx,
                               const std::vector<DomainPoint> &region_deps);
      virtual const Mappable* as_mappable(void) const { return this; }
    public:
      // From Memoizable
      virtual TraceLocalID get_trace_local_id(void) const;
    protected:
      IndexCopyOp*                          owner;
      std::set<RtEvent>                     intra_space_mapping_dependences;
    };

    /**
     * \class FenceOp
     * Fence operations give the application the ability to
     * enforce ordering guarantees between different tasks
     * in the same context which may become important when
     * certain updates to the region tree are desired to be
     * observed before a later operation either maps or 
     * runs. All fences are mapping fences for correctness.
     * Fences all support the optional ability to be an 
     * execution fence.
     */
    class FenceOp : public MemoizableOp {
    public:
      enum FenceKind {
        MAPPING_FENCE,
        EXECUTION_FENCE,
      };
    public:
      static const AllocationType alloc_type = FENCE_OP_ALLOC;
    public:
      FenceOp(Runtime *rt);
      FenceOp(const FenceOp &rhs);
      virtual ~FenceOp(void);
    public:
      FenceOp& operator=(const FenceOp &rhs);
    public:
      Future initialize(InnerContext *ctx, FenceKind kind, bool need_future,
                        Provenance *provenance, bool track = true);
      inline void add_mapping_applied_condition(RtEvent precondition)
        { map_applied_conditions.insert(precondition); }
      inline void record_execution_precondition(ApEvent precondition)
        { execution_preconditions.insert(precondition); }
    public:
      virtual void activate(void);
      virtual void deactivate(bool free = true);
      virtual const char* get_logging_name(void) const;
      virtual OpKind get_operation_kind(void) const;
      virtual bool invalidates_physical_trace_template(bool &exec_fence) const
        { exec_fence = (fence_kind == EXECUTION_FENCE); return exec_fence; }
    public:
      virtual void trigger_dependence_analysis(void);
      virtual void trigger_mapping(void);
      virtual void trigger_replay(void);
      virtual void complete_replay(ApEvent pre, ApEvent complete_event);
      virtual const VersionInfo& get_version_info(unsigned idx) const;
    protected:
      void perform_fence_analysis(bool update_fence = false);
      void update_current_fence(void);
    protected:
      FenceKind fence_kind;
      std::set<RtEvent> map_applied_conditions;
      std::set<ApEvent> execution_preconditions;
      Future result;
    };

    /**
     * \class FrameOp
     * Frame operations provide a mechanism for grouping 
     * operations within the same context into frames. Frames
     * provide an application directed way of controlling the
     * number of outstanding operations in flight in a context
     * at any given time through the mapper interface.
     */
    class FrameOp : public FenceOp {
    public:
      static const AllocationType alloc_type = FRAME_OP_ALLOC;
    public:
      FrameOp(Runtime *rt);
      FrameOp(const FrameOp &rhs);
      virtual ~FrameOp(void);
    public:
      FrameOp& operator=(const FrameOp &rhs);
    public:
      void initialize(InnerContext *ctx, Provenance *provenance);
      void set_previous(ApEvent previous);
    public:
      virtual void activate(void);
      virtual void deactivate(bool free = true);
      virtual const char* get_logging_name(void) const;
      virtual OpKind get_operation_kind(void) const;
    public:
      virtual void trigger_mapping(void);
      virtual void trigger_complete(void);
    protected:
      ApEvent previous_completion;
    };

    /**
     * \class CreationOp
     * A creation operation is used for deferring the creation of
     * an particular resource until some event has transpired such
     * as the resolution of a future.
     */
    class CreationOp : public Operation {
    public:
      static const AllocationType alloc_type = CREATION_OP_ALLOC;
    public:
      enum CreationKind {
        FENCE_CREATION,
        INDEX_SPACE_CREATION,
        FIELD_ALLOCATION,
        FUTURE_MAP_CREATION,
      };
    public:
      CreationOp(Runtime *rt);
      CreationOp(const CreationOp &rhs);
      virtual ~CreationOp(void);
    public:
      CreationOp& operator=(const CreationOp &rhs);
    public:
      void initialize_fence(InnerContext *ctx, RtEvent precondition,
                            Provenance *provenance);
      void initialize_index_space(InnerContext *ctx, IndexSpaceNode *node, 
                            const Future &future, Provenance *provenance,
                            bool owner = true, 
                            const CollectiveMapping *mapping = NULL);
      void initialize_field(InnerContext *ctx, FieldSpaceNode *node,
                            FieldID fid, const Future &field_size,
                            RtEvent precondition, Provenance *provenance,
                            bool owner = true);
      void initialize_fields(InnerContext *ctx, FieldSpaceNode *node,
                             const std::vector<FieldID> &fids,
                             const std::vector<Future> &field_sizes,
                             RtEvent precondition, Provenance *provenance,
                             bool owner = true);
      void initialize_map(InnerContext *ctx, Provenance *provenance,
                          const std::map<DomainPoint,Future> &futures);
    public:
      virtual void activate(void);
      virtual void deactivate(bool free = true);
      virtual const char* get_logging_name(void) const;
      virtual OpKind get_operation_kind(void) const;
    public:
      virtual void trigger_dependence_analysis(void);
      virtual void trigger_mapping(void);
      virtual void trigger_execution(void);
    protected:
      CreationKind kind; 
      IndexSpaceNode *index_space_node;
      FieldSpaceNode *field_space_node;
      std::vector<Future> futures;
      std::vector<FieldID> fields;
      RtEvent mapping_precondition;
      const CollectiveMapping *mapping;
      bool owner;
    };

    /**
     * \class DeletionOp
     * In keeping with the deferred execution model, deletions
     * must be deferred until all other operations that were
     * issued earlier are done using the regions that are
     * going to be deleted.  Deletion operations defer deletions
     * until they are safe to be committed.
     */
    class DeletionOp : public Operation {
    public:
      static const AllocationType alloc_type = DELETION_OP_ALLOC;
    public:
      enum DeletionKind {
        INDEX_SPACE_DELETION,
        INDEX_PARTITION_DELETION,
        FIELD_SPACE_DELETION,
        FIELD_DELETION,
        LOGICAL_REGION_DELETION,
      };
    public:
      DeletionOp(Runtime *rt);
      DeletionOp(const DeletionOp &rhs);
      virtual ~DeletionOp(void);
    public:
      DeletionOp& operator=(const DeletionOp &rhs);
    public:
      void set_deletion_preconditions(ApEvent precondition,
          const std::map<Operation*,GenerationID> &dependences);
    public:
      void initialize_index_space_deletion(InnerContext *ctx, IndexSpace handle,
                                   std::vector<IndexPartition> &sub_partitions,
                                   const bool unordered,Provenance *provenance);
      void initialize_index_part_deletion(InnerContext *ctx,IndexPartition part,
                                   std::vector<IndexPartition> &sub_partitions,
                                   const bool unordered,Provenance *provenance);
      void initialize_field_space_deletion(InnerContext *ctx,
                                           FieldSpace handle,
                                           const bool unordered,
                                           Provenance *provenance);
      void initialize_field_deletion(InnerContext *ctx, FieldSpace handle,
                                     FieldID fid, const bool unordered,
                                     FieldAllocatorImpl *allocator,
                                     Provenance *provenance,
                                     const bool non_owner_shard);
      void initialize_field_deletions(InnerContext *ctx, FieldSpace handle,
                                      const std::set<FieldID> &to_free,
                                      const bool unordered,
                                      FieldAllocatorImpl *allocator,
                                      Provenance *provenance,
                                      const bool non_owner_shard,
                                      const bool skip_dep_analysis = false);
      void initialize_logical_region_deletion(InnerContext *ctx, 
                                      LogicalRegion handle, 
                                      const bool unordered,
                                      Provenance *provenance,
                                      const bool skip_dep_analysis = false);
    public:
      virtual void activate(void);
      virtual void deactivate(bool free = true);
      virtual const char* get_logging_name(void) const;
      virtual OpKind get_operation_kind(void) const;
    protected:
      void log_deletion_requirements(void);
    public:
      virtual void trigger_dependence_analysis(void);
      virtual void trigger_ready(void);
      virtual void trigger_mapping(void); 
      virtual void trigger_complete(void);
      virtual unsigned find_parent_index(unsigned idx);
      virtual void pack_remote_operation(Serializer &rez, AddressSpaceID target,
                                         std::set<RtEvent> &applied) const;
    protected:
      DeletionKind kind;
      ApEvent execution_precondition;
      IndexSpace index_space;
      IndexPartition index_part;
      std::vector<IndexPartition> sub_partitions;
      FieldSpace field_space;
      FieldAllocatorImpl *allocator;
      LogicalRegion logical_region;
      std::set<FieldID> free_fields;
      std::vector<FieldID> local_fields;
      std::vector<FieldID> global_fields;
      std::vector<unsigned> local_field_indexes;
      std::vector<unsigned> parent_req_indexes;
      std::vector<unsigned> deletion_req_indexes;
      std::vector<bool> returnable_privileges;
      std::vector<RegionRequirement> deletion_requirements;
      LegionVector<VersionInfo> version_infos;
      std::set<RtEvent> map_applied_conditions;
      std::vector<EquivalenceSet*> to_release;
      std::map<Operation*,GenerationID> dependences;
      bool has_preconditions;
    }; 

    /**
     * \class InternalOp
     * The InternalOp class is an abstract intermediate class
     * for detecting when an operation is generated by the 
     * runtime and not one created by the runtime. This
     * distinction is primarily emplyed by the tracing 
     * infrastructure which can memoize analysis overheads
     * for application operations, but must still handle
     * internal operations correctly.
     */
    class InternalOp : public Operation {
    public:
      InternalOp(Runtime *rt);
      virtual ~InternalOp(void);
    public:
      void initialize_internal(Operation *creator, int creator_req_idx,
                               const LogicalTraceInfo &trace_info);
      virtual void activate(void);
      virtual void deactivate(bool free = true);
    public:
      virtual bool is_internal_op(void) const { return true; }
      virtual const FieldMask& get_internal_mask(void) const = 0;
    public:
      inline Operation* get_creator_op(void) const { return create_op; }
      inline GenerationID get_creator_gen(void) const { return create_gen; }
      inline int get_internal_index(void) const { return creator_req_idx; }
      void record_trace_dependence(Operation *target, GenerationID target_gen,
                                   int target_idx, int source_idx,
                                   DependenceType dtype,
                                   const FieldMask &dependent_mask);
      virtual unsigned find_parent_index(unsigned idx);
    protected:
      // These things are really only needed for tracing
      // Information about the operation that generated
      // this close operation so we don't register dependences on it
      Operation *create_op;
      GenerationID create_gen;
      // The source index of the region requirement from the original 
      // operation that generated this internal operation
      int creator_req_idx;
    };

    /**
     * \class ExternalClose
     * An extension of the external-facing Close to help 
     * with packing and unpacking them
     */
    class ExternalClose : public Close, public ExternalMappable {
    public:
      ExternalClose(void);
    public:
      virtual void set_context_index(size_t index) = 0;
    public:
      void pack_external_close(Serializer &rez, AddressSpaceID target) const;
      void unpack_external_close(Deserializer &derez, Runtime *runtime);
    };

    /**
     * \class CloseOp
     * Close operations are only visible internally inside
     * the runtime and are issued to help close up the 
     * physical region tree. There are two types of close
     * operations that both inherit from this class:
     * InterCloseOp and PostCloseOp.
     */
    class CloseOp : public ExternalClose, public InternalOp {
    public:
      static const AllocationType alloc_type = CLOSE_OP_ALLOC;
    public:
      CloseOp(Runtime *rt);
      CloseOp(const CloseOp &rhs);
      virtual ~CloseOp(void);
    public:
      CloseOp& operator=(const CloseOp &rhs);
    public:
      virtual UniqueID get_unique_id(void) const;
      virtual size_t get_context_index(void) const;
      virtual void set_context_index(size_t index);
      virtual int get_depth(void) const;
      virtual const Task* get_parent_task(void) const;
      virtual const std::string& get_provenance_string(bool human = true) const;
      virtual Mappable* get_mappable(void);
    public:
      // This is for post and virtual close ops
      void initialize_close(InnerContext *ctx,
                            const RegionRequirement &req, bool track);
      // These is for internal close ops
      void initialize_close(Operation *creator, unsigned idx,
                            unsigned parent_req_index,
                            const RegionRequirement &req,
                            const LogicalTraceInfo &trace_info);
      void perform_logging(void);
    public:
      virtual void activate(void);
      virtual void deactivate(bool free = true);
      virtual const char* get_logging_name(void) const = 0;
      virtual OpKind get_operation_kind(void) const = 0;
      virtual size_t get_region_count(void) const;
      virtual const FieldMask& get_internal_mask(void) const;
    public:
      virtual void trigger_commit(void);
    protected:
      RegionTreePath privilege_path;
      VersionInfo    version_info;
    };

    /**
     * \class MergeCloseOp
     * merge close operations are issued by the runtime
     * for closing up region trees as part of the normal execution
     * of an application.
     */
    class MergeCloseOp : public CloseOp {
    public:
      MergeCloseOp(Runtime *runtime);
      MergeCloseOp(const MergeCloseOp &rhs);
      virtual ~MergeCloseOp(void);
    public:
      MergeCloseOp& operator=(const MergeCloseOp &rhs);
    public:
      void initialize(InnerContext *ctx, const RegionRequirement &req,
                      const LogicalTraceInfo &trace_info, int close_idx,
                      const FieldMask &close_mask, Operation *create_op);
      // Make this virtual so we can override for ReplMergeCloseOp
      virtual void record_refinements(const FieldMask &refinement_mask, 
                                      const bool overwrite);
    public:
      virtual void activate(void);
      virtual void deactivate(bool free = true);
      virtual const char* get_logging_name(void) const;
      virtual OpKind get_operation_kind(void) const;
      virtual const FieldMask& get_internal_mask(void) const;
    public:
      virtual unsigned find_parent_index(unsigned idx);
      virtual void trigger_ready(void);
      virtual void trigger_mapping(void);
      virtual void trigger_complete(void);
    protected:
      unsigned parent_req_index; 
    protected:
      FieldMask close_mask;
      VersionInfo version_info;
      std::vector<EquivalenceSet*> to_release;
      FieldMask refinement_mask;
      bool refinement_overwrite;
    };

    /**
     * \class PostCloseOp
     * Post close operations are issued by the runtime after a
     * task has finished executing and the region tree contexts
     * need to be closed up to the original physical instance
     * that was mapped by the parent task.
     */
    class PostCloseOp : public CloseOp {
    public:
      PostCloseOp(Runtime *runtime);
      PostCloseOp(const PostCloseOp &rhs);
      virtual ~PostCloseOp(void);
    public:
      PostCloseOp& operator=(const PostCloseOp &rhs);
    public:
      void initialize(InnerContext *ctx, unsigned index, 
                      const InstanceSet &target_instances); 
    public:
      virtual void activate(void);
      virtual void deactivate(bool free = true);
      virtual const char* get_logging_name(void) const;
      virtual OpKind get_operation_kind(void) const;
    public:
      virtual void trigger_dependence_analysis(void);
      virtual void trigger_ready(void);
      virtual void trigger_mapping(void);
      virtual void trigger_commit(void);
      virtual unsigned find_parent_index(unsigned idx);
      virtual void select_sources(const unsigned index, PhysicalManager *target,
                                  const std::vector<InstanceView*> &sources,
                                  std::vector<unsigned> &ranking,
                                  std::map<unsigned,PhysicalManager*> &points);
      virtual std::map<PhysicalManager*,unsigned>*
                   get_acquired_instances_ref(void);
    protected:
      virtual int add_copy_profiling_request(const PhysicalTraceInfo &info,
                               Realm::ProfilingRequestSet &requests,
                               bool fill, unsigned count = 1);
      virtual void handle_profiling_response(const ProfilingResponseBase *base,
                                      const Realm::ProfilingResponse &response,
                                      const void *orig, size_t orig_length);
      virtual void handle_profiling_update(int count);
      virtual void pack_remote_operation(Serializer &rez, AddressSpaceID target,
                                         std::set<RtEvent> &applied) const;
    protected:
      unsigned parent_idx;
      InstanceSet target_instances;
      std::map<PhysicalManager*,unsigned> acquired_instances;
      std::set<RtEvent> map_applied_conditions;
    protected:
      MapperManager *mapper;
    protected:
      struct CloseProfilingInfo : public Mapping::Mapper::CloseProfilingInfo {
      public:
        void *buffer;
        size_t buffer_size;
      };
      std::vector<ProfilingMeasurementID>          profiling_requests;
      std::vector<CloseProfilingInfo>                  profiling_info;
      RtUserEvent                                  profiling_reported;
      int                                          profiling_priority;
      std::atomic<int>                 outstanding_profiling_requests;
      std::atomic<int>                 outstanding_profiling_reported;
    };

    /**
     * \class VirtualCloseOp
     * Virtual close operations are issued by the runtime for
     * closing up virtual mappings to a composite instance
     * that can then be propagated back to the enclosing
     * parent task.
     */
    class VirtualCloseOp : public CloseOp {
    public:
      VirtualCloseOp(Runtime *runtime);
      VirtualCloseOp(const VirtualCloseOp &rhs);
      virtual ~VirtualCloseOp(void);
    public:
      VirtualCloseOp& operator=(const VirtualCloseOp &rhs);
    public:
      void initialize(InnerContext *ctx, unsigned index,
                      const RegionRequirement &req,
                      const VersionInfo *targets);
    public:
      virtual void activate(void);
      virtual void deactivate(bool free = true);
      virtual const char* get_logging_name(void) const;
      virtual OpKind get_operation_kind(void) const;
    public:
      virtual void trigger_dependence_analysis(void);
      virtual void trigger_ready(void);
      virtual void trigger_mapping(void);
      virtual unsigned find_parent_index(unsigned idx);
    protected:
      VersionInfo source_version_info;
      const VersionInfo *target_version_info;
      std::set<RtEvent> map_applied_conditions;
      unsigned parent_idx;
    };

    /**
     * \class RefinementOp
     * A refinement operation is an internal operation that 
     * is used to update the equivalence sets being used to
     * represent logical regions.
     */
    class RefinementOp : public InternalOp {
    public:
      static const AllocationType alloc_type = REFINEMENT_OP_ALLOC;
    public:
      RefinementOp(Runtime *runtime);
      RefinementOp(const RefinementOp &rhs);
      virtual ~RefinementOp(void);
    public:
      RefinementOp& operator=(const RefinementOp &rhs);
    public:
      void initialize(Operation *creator, unsigned idx, 
                      const LogicalTraceInfo &trace_info,
                      RegionNode *to_refine, const FieldMask &mask);
      void record_refinement(RegionTreeNode *node, const FieldMask &mask,
                             RefProjectionSummary *summary = NULL);
      void record_refinements(FieldMaskSet<RegionTreeNode> &nodes);
      void record_uninitialized(const FieldMask &mask);
#ifdef DEBUG_LEGION
      void verify_refinement_mask(const FieldMask &refinement_mask);
#endif
    protected:
      void initialize_region(RegionNode *node, const FieldMask &mask,
                             InnerContext *context,
         std::map<PartitionNode*,std::vector<RegionNode*> > &refinement_regions,
                            FieldMaskSet<PartitionNode> &refinement_partitions);
      void initialize_partition(PartitionNode *node, const FieldMask &mask,
                            InnerContext *context,
         std::map<PartitionNode*,std::vector<RegionNode*> > &refinement_regions,
                            FieldMaskSet<PartitionNode> &refinement_partitions);
      void initialize_pending(PendingEquivalenceSet *set, const FieldMask &mask);
    public:
      virtual void activate(void);
      virtual void deactivate(bool free = true);
      virtual const char* get_logging_name(void) const;
      virtual OpKind get_operation_kind(void) const;
      virtual const FieldMask& get_internal_mask(void) const;
    public:
      virtual void trigger_dependence_analysis(void);
      virtual void trigger_ready(void);
      virtual void trigger_mapping(void);
      virtual void trigger_complete(void);
    protected:
      void activate_refinement(void);
      void deactivate_refinement(void);
    protected:
      // Upper bound node where this refinement is occuring
      RegionNode *to_refine;
      // The current equivalence sets for the node to be refined
      VersionInfo version_info;
      // Region tree nodes from which to make refinements
      FieldMaskSet<RegionTreeNode> make_from;
      // Projection summaries for non-trivial projections from nodes
      LegionMap<RegionTreeNode*,
                FieldMaskSet<RefProjectionSummary> > projections;
      // Equivalence sets that need to be released at completion
      std::vector<EquivalenceSet*> to_release;
      // Fields which do not have initialized equivalence sets
      FieldMask uninitialized_fields;
    };

    /**
     * \class AdvisementOp
     * An advisement operation is an operation that goes through
     * the execution pipeline for the sole purpose of generating
     * refinement operations to alter the equivalence sets of a
     * region tree.
     */
    class AdvisementOp : public Operation {
    public:
      AdvisementOp(Runtime *runtime);
      AdvisementOp(const AdvisementOp &rhs);
      virtual ~AdvisementOp(void);
    public:
      AdvisementOp& operator=(const AdvisementOp &rhs);
    public:
      void initialize(InnerContext *ctx, LogicalRegion parent,
                      const std::set<LogicalRegion> &regions,
                      const std::set<LogicalPartition> &partitions,
                      const std::set<FieldID> &fields, 
                      ShardingFunction *function = NULL);
    public:
      virtual void activate(void);
      virtual void deactivate(bool free = true);
      virtual const char* get_logging_name(void) const;
      virtual OpKind get_operation_kind(void) const;
      virtual size_t get_region_count(void) const;
    public:
      virtual bool has_prepipeline_stage(void) const { return true; }
      virtual void trigger_prepipeline_stage(void);
      virtual void trigger_dependence_analysis(void);
      virtual void trigger_mapping(void);
      virtual unsigned find_parent_index(unsigned idx);
    protected:
      LogicalRegion parent;
      std::vector<LogicalRegion> regions;
      std::vector<LogicalPartition> partitions;
      std::vector<FieldID> fields;
      std::vector<unsigned> parent_indexes;
      std::vector<RegionRequirement> requirements;
      std::vector<RegionTreePath> privilege_paths;
      std::set<RtEvent> map_applied_conditions;
      ShardingFunction *sharding_function;
    };

    /**
     * \class ExternalAcquire
     * An extension of the external-facing Acquire to help 
     * with packing and unpacking them
     */
    class ExternalAcquire : public Acquire, public ExternalMappable {
    public:
      ExternalAcquire(void);
    public:
      virtual void set_context_index(size_t index) = 0;
    public:
      void pack_external_acquire(Serializer &rez, AddressSpaceID target) const;
      void unpack_external_acquire(Deserializer &derez, Runtime *runtime);
    };

    /**
     * \class AcquireOp
     * Acquire operations are used for performing
     * user-level software coherence when tasks own
     * regions with simultaneous coherence.
     */
    class AcquireOp : public ExternalAcquire, public PredicatedOp {
    public:
      static const AllocationType alloc_type = ACQUIRE_OP_ALLOC;
    public:
      AcquireOp(Runtime *rt);
      AcquireOp(const AcquireOp &rhs);
      virtual ~AcquireOp(void);
    public:
      AcquireOp& operator=(const AcquireOp &rhs);
    public:
      void initialize(InnerContext *ctx, const AcquireLauncher &launcher,
                      Provenance *provenance);
    public:
      virtual void activate(void);
      virtual void deactivate(bool free = true);
      virtual const char* get_logging_name(void) const; 
      virtual OpKind get_operation_kind(void) const;
      virtual size_t get_region_count(void) const;
      virtual Mappable* get_mappable(void);
    public:
      virtual bool has_prepipeline_stage(void) const { return true; }
      virtual void trigger_prepipeline_stage(void);
      virtual void trigger_dependence_analysis(void);
      virtual void trigger_ready(void);
      virtual void trigger_mapping(void);
    public:
      virtual bool query_speculate(void);
      virtual void resolve_true(bool speculated, bool launched);
      virtual void resolve_false(bool speculated, bool launched);
    public:
      virtual void trigger_commit(void);
      virtual unsigned find_parent_index(unsigned idx);
      virtual std::map<PhysicalManager*,unsigned>*
                   get_acquired_instances_ref(void);
    public: 
      virtual UniqueID get_unique_id(void) const;
      virtual size_t get_context_index(void) const;
      virtual void set_context_index(size_t index);
      virtual int get_depth(void) const;
      virtual const Task* get_parent_task(void) const;
      virtual const std::string& get_provenance_string(bool human = true) const;
    public:
      const RegionRequirement& get_requirement(void) const;
    public:
      // From MemoizableOp
      virtual void trigger_replay(void);
    public:
      // From Memoizable
      virtual ApEvent compute_sync_precondition(
                                             const TraceInfo &trace_info) const;
      virtual void complete_replay(ApEvent pre, ApEvent acquire_complete_event);
      virtual const VersionInfo& get_version_info(unsigned idx) const;
      virtual const RegionRequirement& get_requirement(unsigned idx) const;
    public:
      // These are helper methods for ReplAcquireOp
      virtual RtEvent finalize_complete_mapping(RtEvent event) { return event; }
    protected:
      void check_acquire_privilege(void);
      void compute_parent_index(void);
      void invoke_mapper(void);
      void log_acquire_requirement(void);
      virtual int add_copy_profiling_request(const PhysicalTraceInfo &info,
                               Realm::ProfilingRequestSet &requests,
                               bool fill, unsigned count = 1);
      virtual void handle_profiling_response(const ProfilingResponseBase *base,
                                      const Realm::ProfilingResponse &response,
                                      const void *orig, size_t orig_length);
      virtual void handle_profiling_update(int count);
      virtual void pack_remote_operation(Serializer &rez, AddressSpaceID target,
                                         std::set<RtEvent> &applied) const;
    protected:
      RegionRequirement requirement;
      PhysicalRegion    restricted_region;
      RegionTreePath    privilege_path;
      VersionInfo       version_info;
      unsigned          parent_req_index;
      std::map<PhysicalManager*,unsigned> acquired_instances;
      std::set<RtEvent> map_applied_conditions;
    protected:
      MapperManager*    mapper;
    protected:
      struct AcquireProfilingInfo : 
        public Mapping::Mapper::AcquireProfilingInfo {
      public:
        void *buffer;
        size_t buffer_size;
      };
      std::vector<ProfilingMeasurementID>            profiling_requests;
      std::vector<AcquireProfilingInfo>                  profiling_info;
      RtUserEvent                                    profiling_reported;
      int                                            profiling_priority;
      int                                            copy_fill_priority;
      std::atomic<int>                   outstanding_profiling_requests;
      std::atomic<int>                   outstanding_profiling_reported;
    };

    /**
     * \class ExternalRelease
     * An extension of the external-facing Release to help 
     * with packing and unpacking them
     */
    class ExternalRelease: public Release, public ExternalMappable {
    public:
      ExternalRelease(void);
    public:
      virtual void set_context_index(size_t index) = 0;
    public:
      void pack_external_release(Serializer &rez, AddressSpaceID target) const;
      void unpack_external_release(Deserializer &derez, Runtime *runtime);
    };

    /**
     * \class ReleaseOp
     * Release operations are used for performing
     * user-level software coherence when tasks own
     * regions with simultaneous coherence.
     */
    class ReleaseOp : public ExternalRelease, public PredicatedOp {
    public:
      static const AllocationType alloc_type = RELEASE_OP_ALLOC;
    public:
      ReleaseOp(Runtime *rt);
      ReleaseOp(const ReleaseOp &rhs);
      virtual ~ReleaseOp(void);
    public:
      ReleaseOp& operator=(const ReleaseOp &rhs);
    public:
      void initialize(InnerContext *ctx, const ReleaseLauncher &launcher,
                      Provenance *provenance);
    public:
      virtual void activate(void);
      virtual void deactivate(bool free = true);
      virtual const char* get_logging_name(void) const;
      virtual OpKind get_operation_kind(void) const;
      virtual size_t get_region_count(void) const;
      virtual Mappable* get_mappable(void);
    public:
      virtual bool has_prepipeline_stage(void) const { return true; }
      virtual void trigger_prepipeline_stage(void);
      virtual void trigger_dependence_analysis(void);
      virtual void trigger_ready(void);
      virtual void trigger_mapping(void);
    public:
      virtual bool query_speculate(void);
      virtual void resolve_true(bool speculated, bool launched);
      virtual void resolve_false(bool speculated, bool launched);
    public:
      virtual void trigger_commit(void);
      virtual unsigned find_parent_index(unsigned idx);
      virtual void select_sources(const unsigned index, PhysicalManager *target,
                                  const std::vector<InstanceView*> &sources,
                                  std::vector<unsigned> &ranking,
                                  std::map<unsigned,PhysicalManager*> &points);
      virtual std::map<PhysicalManager*,unsigned>*
                   get_acquired_instances_ref(void);
    public:
      virtual UniqueID get_unique_id(void) const;
      virtual size_t get_context_index(void) const;
      virtual void set_context_index(size_t index);
      virtual int get_depth(void) const;
      virtual const Task* get_parent_task(void) const;
      virtual const std::string& get_provenance_string(bool human = true) const;
    public:
      const RegionRequirement& get_requirement(void) const;
    public:
      // From MemoizableOp
      virtual void trigger_replay(void);
    public:
      // From Memoizable
      virtual ApEvent compute_sync_precondition(const TraceInfo &info) const;
      virtual void complete_replay(ApEvent pre, ApEvent release_complete_event);
      virtual const VersionInfo& get_version_info(unsigned idx) const;
      virtual const RegionRequirement& get_requirement(unsigned idx) const;
    public:
      // These are helper methods for ReplReleaseOp
      virtual RtEvent finalize_complete_mapping(RtEvent event) { return event; }
      virtual void invoke_mapper(std::vector<PhysicalManager*> &src_instances);
    protected:
      void check_release_privilege(void);
      void compute_parent_index(void);
      void log_release_requirement(void);
      virtual int add_copy_profiling_request(const PhysicalTraceInfo &info,
                               Realm::ProfilingRequestSet &requests,
                               bool fill, unsigned count = 1);
      virtual void handle_profiling_response(const ProfilingResponseBase *base,
                                      const Realm::ProfilingResponse &response,
                                      const void *orig, size_t orig_length);
      virtual void handle_profiling_update(int count);
      virtual void pack_remote_operation(Serializer &rez, AddressSpaceID target,
                                         std::set<RtEvent> &applied) const;
    protected:
      RegionRequirement requirement;
      PhysicalRegion    restricted_region;
      RegionTreePath    privilege_path;
      VersionInfo       version_info;
      unsigned          parent_req_index;
      std::map<PhysicalManager*,unsigned> acquired_instances;
      std::set<RtEvent> map_applied_conditions;
    protected:
      MapperManager*    mapper;
    protected:
      struct ReleaseProfilingInfo : 
        public Mapping::Mapper::ReleaseProfilingInfo {
      public:
        void *buffer;
        size_t buffer_size;
      };
      std::vector<ProfilingMeasurementID>            profiling_requests;
      std::vector<ReleaseProfilingInfo>                  profiling_info;
      RtUserEvent                                    profiling_reported;
      int                                            profiling_priority;
      int                                            copy_fill_priority;
      std::atomic<int>                   outstanding_profiling_requests;
      std::atomic<int>                   outstanding_profiling_reported;
    };

    /**
     * \class DynamicCollectiveOp
     * A class for getting values from a collective operation
     * and writing them into a future. This will also give
     * us the framework necessary to handle roll backs on 
     * collectives so we can memoize their results.
     */
    class DynamicCollectiveOp : public MemoizableOp {
    public:
      static const AllocationType alloc_type = DYNAMIC_COLLECTIVE_OP_ALLOC;
    public:
      DynamicCollectiveOp(Runtime *rt);
      DynamicCollectiveOp(const DynamicCollectiveOp &rhs);
      virtual ~DynamicCollectiveOp(void);
    public:
      DynamicCollectiveOp& operator=(const DynamicCollectiveOp &rhs);
    public:
      Future initialize(InnerContext *ctx, const DynamicCollective &dc,
                        Provenance *provenance);
    public:
      virtual const VersionInfo& get_version_info(unsigned idx) const
        { assert(false); return *(new VersionInfo()); }
      virtual const RegionRequirement& get_requirement(unsigned idx) const
        { assert(false); return *(new RegionRequirement()); }
    public:
      // From MemoizableOp
      virtual void trigger_replay(void);
    public:
      virtual void activate(void);
      virtual void deactivate(bool free = true);
      virtual const char* get_logging_name(void) const;
      virtual OpKind get_operation_kind(void) const;
    public:
      virtual void trigger_dependence_analysis(void);
      virtual void trigger_mapping(void);
      virtual void trigger_execution(void);
    protected:
      Future future;
      DynamicCollective collective;
    };

    /**
     * \class FuturePredOp
     * A class for making predicates out of futures.
     */
    class FuturePredOp : public PredicateOp {
    public:
      static const AllocationType alloc_type = FUTURE_PRED_OP_ALLOC;
    public:
      FuturePredOp(Runtime *rt);
      FuturePredOp(const FuturePredOp &rhs);
      virtual ~FuturePredOp(void);
    public:
      FuturePredOp& operator=(const FuturePredOp &rhs);
    public:
      void initialize(InnerContext *ctx, Future f, Provenance *provenance);
    public:
      virtual void activate(void);
      virtual void deactivate(bool free = true);
      const char* get_logging_name(void) const;
      OpKind get_operation_kind(void) const;
    public:
      virtual void trigger_dependence_analysis(void);
      virtual void trigger_mapping(void);
      virtual void trigger_execution(void);
    protected:
      Future future;
    };

    /**
     * \class NotPredOp
     * A class for negating other predicates
     */
    class NotPredOp : public PredicateOp, PredicateWaiter {
    public:
      static const AllocationType alloc_type = NOT_PRED_OP_ALLOC;
    public:
      NotPredOp(Runtime *rt);
      NotPredOp(const NotPredOp &rhs);
      virtual ~NotPredOp(void);
    public:
      NotPredOp& operator=(const NotPredOp &rhs);
    public:
      void initialize(InnerContext *task, const Predicate &p,
                      Provenance *provenance);
    public:
      virtual void activate(void);
      virtual void deactivate(bool free = true);
      virtual const char* get_logging_name(void) const;
      virtual OpKind get_operation_kind(void) const;
    public:
      virtual void trigger_dependence_analysis(void);
      virtual void trigger_ready(void);
      virtual void notify_predicate_value(GenerationID gen, bool value);
    protected:
      PredicateOp *pred_op;
    };

    /**
     * \class AndPredOp
     * A class for and-ing other predicates
     */
    class AndPredOp : public PredicateOp, PredicateWaiter {
    public:
      static const AllocationType alloc_type = AND_PRED_OP_ALLOC;
    public:
      AndPredOp(Runtime *rt);
      AndPredOp(const AndPredOp &rhs);
      virtual ~AndPredOp(void);
    public:
      AndPredOp& operator=(const AndPredOp &rhs);
    public:
      void initialize(InnerContext *task, 
                      const std::vector<Predicate> &predicates,
                      Provenance *provenance);
    public:
      virtual void activate(void);
      virtual void deactivate(bool free = true);
      virtual const char* get_logging_name(void) const;
      virtual OpKind get_operation_kind(void) const;
    public:
      virtual void trigger_dependence_analysis(void);
      virtual void trigger_ready(void);
      virtual void notify_predicate_value(GenerationID pred_gen, bool value);
    protected:
      std::vector<PredicateOp*> previous;
      unsigned                  true_count;
      bool                      false_short;
    };

    /**
     * \class OrPredOp
     * A class for or-ing other predicates
     */
    class OrPredOp : public PredicateOp, PredicateWaiter {
    public:
      static const AllocationType alloc_type = OR_PRED_OP_ALLOC;
    public:
      OrPredOp(Runtime *rt);
      OrPredOp(const OrPredOp &rhs);
      virtual ~OrPredOp(void);
    public:
      OrPredOp& operator=(const OrPredOp &rhs);
    public:
      void initialize(InnerContext *task, 
                      const std::vector<Predicate> &predicates,
                      Provenance *provenance);
    public:
      virtual void activate(void);
      virtual void deactivate(bool free = true);
      virtual const char* get_logging_name(void) const;
      virtual OpKind get_operation_kind(void) const;
    public:
      virtual void trigger_dependence_analysis(void);
      virtual void trigger_ready(void);
      virtual void notify_predicate_value(GenerationID pred_gen, bool value);
    protected:
      std::vector<PredicateOp*> previous;
      unsigned                  false_count;
      bool                      true_short;
    };

    /**
     * \class MustEpochOp
     * This operation is actually a meta-operation that
     * represents a collection of operations which all
     * must be guaranteed to be run in parallel.  It
     * mediates all the various stages of performing
     * these operations and ensures that they can all
     * be run in parallel or it reports an error.
     */
    class MustEpochOp : public Operation, public MustEpoch, 
                        public ResourceTracker {
    public:
      static const AllocationType alloc_type = MUST_EPOCH_OP_ALLOC;
    public:
      struct DependenceRecord {
      public:
        inline void add_entry(unsigned op_idx, unsigned req_idx)
          { op_indexes.push_back(op_idx); req_indexes.push_back(req_idx); }
      public:
        std::vector<unsigned> op_indexes;
        std::vector<unsigned> req_indexes;
      };
    public:
      struct MustEpochIndivArgs : public LgTaskArgs<MustEpochIndivArgs> {
      public:
        static const LgTaskID TASK_ID = LG_MUST_INDIV_ID;
      public:
        MustEpochIndivArgs(Processor p, IndividualTask *t, MustEpochOp *o)
          : LgTaskArgs<MustEpochIndivArgs>(o->get_unique_op_id()),
            current_proc(p), task(t) { }
      public:
        const Processor current_proc;
        IndividualTask *const task;
      };
      struct MustEpochIndexArgs : public LgTaskArgs<MustEpochIndexArgs> {
      public:
        static const LgTaskID TASK_ID = LG_MUST_INDEX_ID;
      public:
        MustEpochIndexArgs(Processor p, IndexTask *t, MustEpochOp *o)
          : LgTaskArgs<MustEpochIndexArgs>(o->get_unique_op_id()),
            current_proc(p), task(t) { }
      public:
        const Processor current_proc;
        IndexTask *const task;
      };
      struct MustEpochMapArgs : public LgTaskArgs<MustEpochMapArgs> {
      public:
        static const LgTaskID TASK_ID = LG_MUST_MAP_ID;
      public:
        MustEpochMapArgs(MustEpochOp *o)
          : LgTaskArgs<MustEpochMapArgs>(o->get_unique_op_id()),
            owner(o), task(NULL) { }
      public:
        MustEpochOp *const owner;
        SingleTask *task;
      };
      struct MustEpochDistributorArgs : 
        public LgTaskArgs<MustEpochDistributorArgs> {
      public:
        static const LgTaskID TASK_ID = LG_MUST_DIST_ID;
      public:
        MustEpochDistributorArgs(MustEpochOp *o)
          : LgTaskArgs<MustEpochDistributorArgs>(o->get_unique_op_id()),
            task(NULL) { }
      public:
        TaskOp *task;
      };
      struct MustEpochLauncherArgs : 
        public LgTaskArgs<MustEpochLauncherArgs> {
      public:
        static const LgTaskID TASK_ID = LG_MUST_LAUNCH_ID;
      public:
        MustEpochLauncherArgs(MustEpochOp *o)
          : LgTaskArgs<MustEpochLauncherArgs>(o->get_unique_op_id()),
            task(NULL) { }
      public:
        TaskOp *task;
      };
    public:
      MustEpochOp(Runtime *rt);
      MustEpochOp(const MustEpochOp &rhs);
      virtual ~MustEpochOp(void);
    public:
      MustEpochOp& operator=(const MustEpochOp &rhs);
    public:
      inline FutureMap get_future_map(void) const { return result_map; }
    public:
      // From MustEpoch
      virtual UniqueID get_unique_id(void) const;
      virtual size_t get_context_index(void) const;
      virtual int get_depth(void) const;
      virtual const Task* get_parent_task(void) const;
      virtual const std::string& get_provenance_string(bool human = true) const;
    public:
      FutureMap initialize(InnerContext *ctx,const MustEpochLauncher &launcher,
                           Provenance *provenance);
      // Make this a virtual method so it can be overridden for
      // control replicated version of must epoch op
      virtual FutureMap create_future_map(TaskContext *ctx,
                      IndexSpace domain, IndexSpace shard_space); 
      // Another virtual method to override for control replication
      virtual void instantiate_tasks(InnerContext *ctx,
                                     const MustEpochLauncher &launcher);
      // Also virtual for control replication override
      virtual RtEvent get_concurrent_analysis_precondition(void);
      void find_conflicted_regions(
          std::vector<PhysicalRegion> &unmapped); 
    public:
      virtual void activate(void);
      virtual void deactivate(bool free = true);
    public:
      virtual const char* get_logging_name(void) const;
      virtual size_t get_region_count(void) const;
      virtual OpKind get_operation_kind(void) const;
    public:
      virtual void trigger_dependence_analysis(void);
      virtual void trigger_mapping(void);
      virtual void trigger_complete(void);
      virtual void trigger_commit(void);
    public:
      void verify_dependence(Operation *source_op, GenerationID source_gen,
                             Operation *target_op, GenerationID target_gen);
      bool record_dependence(Operation *source_op, GenerationID source_gen,
                             Operation *target_op, GenerationID target_gen,
                             unsigned source_idx, unsigned target_idx,
                             DependenceType dtype);
      bool record_intra_must_epoch_dependence(
                             unsigned src_index, unsigned src_idx,
                             unsigned dst_index, unsigned dst_idx,
                             DependenceType dtype);
      void must_epoch_map_task_callback(SingleTask *task, 
                                        Mapper::MapTaskInput &input,
                                        Mapper::MapTaskOutput &output);
      // Get a reference to our data structure for tracking acquired instances
      virtual std::map<PhysicalManager*,unsigned>*
                                       get_acquired_instances_ref(void);
    public:
      // Make this a virtual method to override it for control replication
      virtual MapperManager* invoke_mapper(void);
    public:
      // From ResourceTracker
      virtual void receive_resources(size_t return_index,
              std::map<LogicalRegion,unsigned> &created_regions,
              std::vector<DeletedRegion> &deleted_regions,
              std::set<std::pair<FieldSpace,FieldID> > &created_fields,
              std::vector<DeletedField> &deleted_fields,
              std::map<FieldSpace,unsigned> &created_field_spaces,
              std::map<FieldSpace,std::set<LogicalRegion> > &latent_spaces,
              std::vector<DeletedFieldSpace> &deleted_field_spaces,
              std::map<IndexSpace,unsigned> &created_index_spaces,
              std::vector<DeletedIndexSpace> &deleted_index_spaces,
              std::map<IndexPartition,unsigned> &created_partitions,
              std::vector<DeletedPartition> &deleted_partitions,
              std::set<RtEvent> &preconditions);
    public:
      void add_mapping_dependence(RtEvent precondition);
      void register_single_task(SingleTask *single, unsigned index);
      void register_slice_task(SliceTask *slice);
    public:
      // Methods for keeping track of when we can complete and commit
      void register_subop(Operation *op);
      void notify_subop_complete(Operation *op, RtEvent precondition);
      void notify_subop_commit(Operation *op, RtEvent precondition);
    public:
      RtUserEvent find_slice_versioning_event(UniqueID slice_id, bool &first);
    protected:
      int find_operation_index(Operation *op, GenerationID generation);
      TaskOp* find_task_by_index(int index);
    protected:
      static bool single_task_sorter(const Task *t1, const Task *t2);
    public:
      static void trigger_tasks(MustEpochOp *owner,
                         const std::vector<IndividualTask*> &indiv_tasks,
                         std::vector<bool> &indiv_triggered,
                         const std::vector<IndexTask*> &index_tasks,
                         std::vector<bool> &index_triggered);
      static void handle_trigger_individual(const void *args);
      static void handle_trigger_index(const void *args);
    protected:
      // Have a virtual function that we can override to for doing the
      // mapping and distribution of the point tasks, we'll override
      // this for control replication
      virtual void map_and_distribute(std::set<RtEvent> &tasks_mapped,
                                      std::set<ApEvent> &tasks_complete);
      // Make this virtual so we can override it for control replication
      void map_tasks(void) const;
      void map_single_task(SingleTask *task);
    public:
      static void handle_map_task(const void *args);
    protected:
      void distribute_tasks(void);
      void compute_launch_space(const MustEpochLauncher &launcher);
    public:
      static void handle_distribute_task(const void *args);
      static void handle_launch_task(const void *args);
    protected:
      std::vector<IndividualTask*>        indiv_tasks;
      std::vector<bool>                   indiv_triggered;
      std::vector<IndexTask*>             index_tasks;
      std::vector<bool>                   index_triggered;
    protected:
      // The component slices for distribution
      std::set<SliceTask*>         slice_tasks;
      // The actual base operations
      // Use a deque to keep everything in order
      std::vector<SingleTask*>     single_tasks;
    protected:
      Mapper::MapMustEpochInput    input;
      Mapper::MapMustEpochOutput   output;
    protected:
      FutureMap result_map;
      unsigned remaining_resource_returns;
      unsigned remaining_subop_completes;
      unsigned remaining_subop_commits;
    protected:
      // Used to know if we successfully triggered everything
      // and therefore have all of the single tasks and a
      // valid set of constraints.
      bool triggering_complete;
      // Used for computing the constraints
      std::vector<std::set<SingleTask*> > task_sets;
      // Track the physical instances that we've acquired
      std::map<PhysicalManager*,unsigned> acquired_instances;
    protected:
      std::map<std::pair<unsigned/*task index*/,unsigned/*req index*/>,
               unsigned/*dependence index*/> dependence_map;
      std::vector<DependenceRecord*> dependences;
      std::map<std::pair<Operation*,GenerationID>,std::vector<std::pair<
        unsigned/*op idx*/,unsigned/*req idx*/> > > internal_dependences;
      std::map<SingleTask*,unsigned/*single task index*/> single_task_map;
      std::vector<std::set<unsigned/*single task index*/> > mapping_dependences;
    protected:
      std::map<UniqueID,RtUserEvent> slice_version_events;
    protected:
      std::set<RtEvent> completion_preconditions, commit_preconditions;
      std::set<ApEvent> completion_effects;
    };

    /**
     * \class PendingPartitionOp
     * Pending partition operations are ones that must be deferred
     * in order to move the overhead of computing them off the 
     * application cores. In many cases deferring them is also
     * necessary to avoid possible application deadlock with
     * other pending partitions.
     */
    class PendingPartitionOp : public Operation {
    public:
      static const AllocationType alloc_type = PENDING_PARTITION_OP_ALLOC;
    protected:
      enum PendingPartitionKind
      {
        EQUAL_PARTITION = 0,
        WEIGHT_PARTITION,
        UNION_PARTITION,
        INTERSECTION_PARTITION,
        INTERSECTION_WITH_REGION,
        DIFFERENCE_PARTITION,
        RESTRICTED_PARTITION,
        BY_DOMAIN_PARTITION,
      };
      // Track pending partition operations as thunks
      class PendingPartitionThunk {
      public:
        virtual ~PendingPartitionThunk(void) { }
      public:
        virtual ApEvent perform(PendingPartitionOp *op,
                                RegionTreeForest *forest) = 0;
        virtual ApEvent perform_shard(PendingPartitionOp *op,
                                      RegionTreeForest *forest,
                                      ShardID shard, size_t total_shards) = 0;
        virtual void perform_logging(PendingPartitionOp* op) = 0;
        virtual bool need_all_futures(void) const { return false; }
      };
      class EqualPartitionThunk : public PendingPartitionThunk {
      public:
        EqualPartitionThunk(IndexPartition id, size_t g)
          : pid(id), granularity(g) { }
        virtual ~EqualPartitionThunk(void) { }
      public:
        virtual ApEvent perform(PendingPartitionOp *op,
                                RegionTreeForest *forest)
        { return forest->create_equal_partition(op, pid, granularity); }
        virtual ApEvent perform_shard(PendingPartitionOp *op,
                                      RegionTreeForest *forest,
                                      ShardID shard, size_t total_shards)
        { return forest->create_equal_partition(op, pid, granularity,
                                                shard, total_shards); }
        virtual void perform_logging(PendingPartitionOp* op);
      protected:
        IndexPartition pid;
        size_t granularity;
      };
      class WeightPartitionThunk : public PendingPartitionThunk {
      public:
        WeightPartitionThunk(IndexPartition id, const FutureMap &w, size_t g)
          : pid(id), weights(w), granularity(g) { }
        virtual ~WeightPartitionThunk(void) { }
      public:
        virtual ApEvent perform(PendingPartitionOp *op,
                                RegionTreeForest *forest)
        { return forest->create_partition_by_weights(op, pid, 
                                        weights, granularity); }
        virtual ApEvent perform_shard(PendingPartitionOp *op,
                                      RegionTreeForest *forest,
                                      ShardID shard, size_t total_shards)
        { return forest->create_partition_by_weights(op, pid, weights,
                                      granularity, shard, total_shards); }
        virtual void perform_logging(PendingPartitionOp *op);
        virtual bool need_all_futures(void) const { return true; }
      protected:
        IndexPartition pid;
        FutureMap weights;
        size_t granularity;
      };
      class UnionPartitionThunk : public PendingPartitionThunk {
      public:
        UnionPartitionThunk(IndexPartition id, 
                            IndexPartition h1, IndexPartition h2)
          : pid(id), handle1(h1), handle2(h2) { }
        virtual ~UnionPartitionThunk(void) { }
      public:
        virtual ApEvent perform(PendingPartitionOp *op,
                                RegionTreeForest *forest)
        { return forest->create_partition_by_union(op, pid, handle1, handle2); }
        virtual ApEvent perform_shard(PendingPartitionOp *op,
                                      RegionTreeForest *forest,
                                      ShardID shard, size_t total_shards)
        { return forest->create_partition_by_union(op, pid, handle1, handle2,
                                                   shard, total_shards); }
        virtual void perform_logging(PendingPartitionOp* op);
      protected:
        IndexPartition pid;
        IndexPartition handle1;
        IndexPartition handle2;
      };
      class IntersectionPartitionThunk : public PendingPartitionThunk {
      public:
        IntersectionPartitionThunk(IndexPartition id, 
                            IndexPartition h1, IndexPartition h2)
          : pid(id), handle1(h1), handle2(h2) { }
        virtual ~IntersectionPartitionThunk(void) { }
      public:
        virtual ApEvent perform(PendingPartitionOp *op,
                                RegionTreeForest *forest)
        { return forest->create_partition_by_intersection(op, pid, handle1,
                                                          handle2); }
        virtual ApEvent perform_shard(PendingPartitionOp *op,
                                      RegionTreeForest *forest,
                                      ShardID shard, size_t total_shards)
        { return forest->create_partition_by_intersection(op, pid, handle1,
                                              handle2, shard, total_shards); }
        virtual void perform_logging(PendingPartitionOp* op);
      protected:
        IndexPartition pid;
        IndexPartition handle1;
        IndexPartition handle2;
      };
      class IntersectionWithRegionThunk: public PendingPartitionThunk {
      public:
        IntersectionWithRegionThunk(IndexPartition id, IndexPartition p, bool d)
          : pid(id), part(p), dominates(d) { }
        virtual ~IntersectionWithRegionThunk(void) { }
      public:
        virtual ApEvent perform(PendingPartitionOp *op,
                                RegionTreeForest *forest)
        { return forest->create_partition_by_intersection(op, pid, 
                                                          part, dominates); }
        virtual ApEvent perform_shard(PendingPartitionOp *op,
                                      RegionTreeForest *forest,
                                      ShardID shard, size_t total_shards)
        { return forest->create_partition_by_intersection(op, pid, part,
                                              dominates, shard, total_shards); }
        virtual void perform_logging(PendingPartitionOp* op);
      protected:
        IndexPartition pid;
        IndexPartition part;
        const bool dominates;
      };
      class DifferencePartitionThunk : public PendingPartitionThunk {
      public:
        DifferencePartitionThunk(IndexPartition id, 
                            IndexPartition h1, IndexPartition h2)
          : pid(id), handle1(h1), handle2(h2) { }
        virtual ~DifferencePartitionThunk(void) { }
      public:
        virtual ApEvent perform(PendingPartitionOp *op,
                                RegionTreeForest *forest)
        { return forest->create_partition_by_difference(op, pid, handle1,
                                                        handle2); }
        virtual ApEvent perform_shard(PendingPartitionOp *op,
                                      RegionTreeForest *forest,
                                      ShardID shard, size_t total_shards)
        { return forest->create_partition_by_difference(op, pid, handle1, 
                                          handle2, shard, total_shards); }
        virtual void perform_logging(PendingPartitionOp* op);
      protected:
        IndexPartition pid;
        IndexPartition handle1;
        IndexPartition handle2;
      };
      class RestrictedPartitionThunk : public PendingPartitionThunk {
      public:
        RestrictedPartitionThunk(IndexPartition id, const void *tran,
                  size_t tran_size, const void *ext, size_t ext_size)
          : pid(id), transform(malloc(tran_size)), extent(malloc(ext_size))
        { memcpy(transform, tran, tran_size); memcpy(extent, ext, ext_size); }
        virtual ~RestrictedPartitionThunk(void)
          { free(transform); free(extent); }
      public:
        virtual ApEvent perform(PendingPartitionOp *op,
                                RegionTreeForest *forest)
        { return forest->create_partition_by_restriction(pid, 
                                              transform, extent); }
        virtual ApEvent perform_shard(PendingPartitionOp *op,
                                      RegionTreeForest *forest,
                                      ShardID shard, size_t total_shards)
        { return forest->create_partition_by_restriction(pid, transform,
                                            extent, shard, total_shards); }
        virtual void perform_logging(PendingPartitionOp *op);
      protected:
        IndexPartition pid;
        void *const transform;
        void *const extent;
      };
      class FutureMapThunk : public PendingPartitionThunk {
      public:
        FutureMapThunk(IndexPartition id, const FutureMap &fm, bool inter)
          : pid(id), future_map(fm), perform_intersections(inter) { }
        virtual ~FutureMapThunk(void) { }
      public:
        virtual ApEvent perform(PendingPartitionOp *op,
                                RegionTreeForest *forest)
        { return forest->create_partition_by_domain(op, pid, future_map,
                                              perform_intersections); }
        virtual ApEvent perform_shard(PendingPartitionOp *op,
                                      RegionTreeForest *forest,
                                      ShardID shard, size_t total_shards)
        { return forest->create_partition_by_domain(op, pid, future_map,
                            perform_intersections, shard, total_shards); }
        virtual void perform_logging(PendingPartitionOp *op);
      protected:
        IndexPartition pid;
        FutureMap future_map;
        bool perform_intersections;
      };
      class CrossProductThunk : public PendingPartitionThunk {
      public:
        CrossProductThunk(IndexPartition b, IndexPartition s, LegionColor c)
          : base(b), source(s), part_color(c) { }
        virtual ~CrossProductThunk(void) { }
      public:
        virtual ApEvent perform(PendingPartitionOp *op,
                                RegionTreeForest *forest)
        { return forest->create_cross_product_partitions(op, base, source, 
                                                         part_color); }
        virtual ApEvent perform_shard(PendingPartitionOp *op,
                                      RegionTreeForest *forest,
                                      ShardID shard, size_t total_shards)
        { return forest->create_cross_product_partitions(op, base, source,
                                        part_color, shard, total_shards); }
        virtual void perform_logging(PendingPartitionOp* op);
      protected:
        IndexPartition base;
        IndexPartition source;
        LegionColor part_color;
      };
      class ComputePendingSpace : public PendingPartitionThunk {
      public:
        ComputePendingSpace(IndexSpace t, bool is,
                            const std::vector<IndexSpace> &h)
          : is_union(is), is_partition(false), target(t), handles(h) { }
        ComputePendingSpace(IndexSpace t, bool is, IndexPartition h)
          : is_union(is), is_partition(true), target(t), handle(h) { }
        virtual ~ComputePendingSpace(void) { }
      public:
        virtual ApEvent perform(PendingPartitionOp *op,
                                RegionTreeForest *forest)
        { if (is_partition)
            return forest->compute_pending_space(op, target, handle, is_union);
          else
            return forest->compute_pending_space(op, target, 
                                                 handles, is_union); }
        virtual ApEvent perform_shard(PendingPartitionOp *op,
                                      RegionTreeForest *forest,
                                      ShardID shard, size_t total_shards)
        { if (is_partition)
            return forest->compute_pending_space(op, target, handle, is_union,
                                                 shard, total_shards);
          else
            return forest->compute_pending_space(op, target, handles, 
                                               is_union, shard, total_shards); }
        virtual void perform_logging(PendingPartitionOp* op);
      protected:
        bool is_union, is_partition;
        IndexSpace target;
        IndexPartition handle;
        std::vector<IndexSpace> handles;
      };
      class ComputePendingDifference : public PendingPartitionThunk {
      public:
        ComputePendingDifference(IndexSpace t, IndexSpace i,
                                 const std::vector<IndexSpace> &h)
          : target(t), initial(i), handles(h) { }
        virtual ~ComputePendingDifference(void) { }
      public:
        virtual ApEvent perform(PendingPartitionOp *op,
                                RegionTreeForest *forest)
        { return forest->compute_pending_space(op, target, initial, handles); }
        virtual ApEvent perform_shard(PendingPartitionOp *op,
                                      RegionTreeForest *forest,
                                      ShardID shard, size_t total_shards)
        { return forest->compute_pending_space(op, target, initial, handles,
                                               shard, total_shards); }
        virtual void perform_logging(PendingPartitionOp* op);
      protected:
        IndexSpace target, initial;
        std::vector<IndexSpace> handles;
      };
    public:
      PendingPartitionOp(Runtime *rt);
      PendingPartitionOp(const PendingPartitionOp &rhs);
      virtual ~PendingPartitionOp(void);
    public:
      PendingPartitionOp& operator=(const PendingPartitionOp &rhs);
    public:
      void initialize_equal_partition(InnerContext *ctx, IndexPartition pid,
                                      size_t granularity, Provenance *prov);
      void initialize_weight_partition(InnerContext *ctx, IndexPartition pid,
                                const FutureMap &weights, size_t granularity,
                                Provenance *provenance);
      void initialize_union_partition(InnerContext *ctx,
                                      IndexPartition pid, 
                                      IndexPartition handle1,
                                      IndexPartition handle2,
                                      Provenance *provenance);
      void initialize_intersection_partition(InnerContext *ctx,
                                             IndexPartition pid, 
                                             IndexPartition handle1,
                                             IndexPartition handle2,
                                             Provenance *provenance);
      void initialize_intersection_partition(InnerContext *ctx,
                                             IndexPartition pid, 
                                             IndexPartition part,
                                             const bool dominates,
                                             Provenance *provenance);
      void initialize_difference_partition(InnerContext *ctx,
                                           IndexPartition pid, 
                                           IndexPartition handle1,
                                           IndexPartition handle2,
                                           Provenance *provenance);
      void initialize_restricted_partition(InnerContext *ctx,
                                           IndexPartition pid,
                                           const void *transform,
                                           size_t transform_size,
                                           const void *extent,
                                           size_t extent_size,
                                           Provenance *provenance);
      void initialize_by_domain(InnerContext *ctx, IndexPartition pid,
                                const FutureMap &future_map,
                                bool perform_intersections,
                                Provenance *provenance);
      void initialize_cross_product(InnerContext *ctx, IndexPartition base, 
                                    IndexPartition source, LegionColor color,
                                    Provenance *provenance);
      void initialize_index_space_union(InnerContext *ctx, IndexSpace target, 
                                        const std::vector<IndexSpace> &handles,
                                        Provenance *provenance);
      void initialize_index_space_union(InnerContext *ctx, IndexSpace target, 
                                        IndexPartition handle,
                                        Provenance *provenance);
      void initialize_index_space_intersection(InnerContext *ctx, 
                                               IndexSpace target,
                                        const std::vector<IndexSpace> &handles,
                                               Provenance *provenance);
      void initialize_index_space_intersection(InnerContext *ctx,
                                              IndexSpace target,
                                              IndexPartition handle,
                                              Provenance *provenance);
      void initialize_index_space_difference(InnerContext *ctx, 
                                             IndexSpace target, 
                                             IndexSpace initial,
                                        const std::vector<IndexSpace> &handles,
                                        Provenance *provenance);
      void perform_logging(void);
    public:
      virtual void trigger_dependence_analysis(void);
      virtual void trigger_ready(void);
      virtual void trigger_mapping(void);
      virtual void trigger_execution(void);
      virtual bool is_partition_op(void) const { return true; } 
    public:
      virtual void activate(void);
      virtual void deactivate(bool free = true);
      virtual const char* get_logging_name(void) const;
      virtual OpKind get_operation_kind(void) const;
    protected:
      virtual void populate_sources(const FutureMap &fm);
      void request_future_buffers(std::set<RtEvent> &mapped_events,
                                  std::set<RtEvent> &ready_events);
    protected:
      PendingPartitionThunk *thunk;
      FutureMap future_map;
      std::map<DomainPoint,FutureImpl*> sources;
    };

    /**
     * \class ExternalPartition
     * An extension of the external-facing Partition to help 
     * with packing and unpacking them
     */
    class ExternalPartition: public Partition, public ExternalMappable {
    public:
      ExternalPartition(void);
    public:
      virtual void set_context_index(size_t index) = 0;
    public:
      void pack_external_partition(Serializer &rez,AddressSpaceID target) const;
      void unpack_external_partition(Deserializer &derez, Runtime *runtime);
    };

    /**
     * \class DependentPartitionOp
     * An operation for creating different kinds of partitions
     * which are dependent on mapping a region in order to compute
     * the resulting partition.
     */
    class DependentPartitionOp : public ExternalPartition, public Operation {
    public:
      static const AllocationType alloc_type = DEPENDENT_PARTITION_OP_ALLOC;
    protected:
      // Track dependent partition operations as thunks
      class DepPartThunk {
      public:
        virtual ~DepPartThunk(void) { }
      public:
        virtual ApEvent perform(DependentPartitionOp *op,
            RegionTreeForest *forest, ApEvent instances_ready,
            const std::vector<FieldDataDescriptor> &instances) = 0;
        virtual PartitionKind get_kind(void) const = 0;
        virtual IndexPartition get_partition(void) const = 0;
        virtual bool safe_projection(IndexPartition p) const { return false; }
        // This method should only be used by control replication thunks
        virtual void elide_collectives(void) { assert(false); }
      };
      class ByFieldThunk : public DepPartThunk {
      public:
        ByFieldThunk(IndexPartition p)
          : pid(p) { }
      public:
        virtual ApEvent perform(DependentPartitionOp *op,
            RegionTreeForest *forest, ApEvent instances_ready,
            const std::vector<FieldDataDescriptor> &instances);
        virtual PartitionKind get_kind(void) const { return BY_FIELD; }
        virtual IndexPartition get_partition(void) const { return pid; }
      protected:
        IndexPartition pid;
      };
      class ByImageThunk : public DepPartThunk {
      public:
        ByImageThunk(IndexPartition p, IndexPartition proj)
          : pid(p), projection(proj) { }
      public:
        virtual ApEvent perform(DependentPartitionOp *op,
            RegionTreeForest *forest, ApEvent instances_ready,
            const std::vector<FieldDataDescriptor> &instances);
        virtual PartitionKind get_kind(void) const { return BY_IMAGE; }
        virtual IndexPartition get_partition(void) const { return pid; }
        virtual bool safe_projection(IndexPartition p) const 
          { return (p == projection); }
      protected:
        IndexPartition pid;
        IndexPartition projection;
      };
      class ByImageRangeThunk : public DepPartThunk {
      public:
        ByImageRangeThunk(IndexPartition p, IndexPartition proj)
          : pid(p), projection(proj) { }
      public:
        virtual ApEvent perform(DependentPartitionOp *op,
            RegionTreeForest *forest, ApEvent instances_ready,
            const std::vector<FieldDataDescriptor> &instances);
        virtual PartitionKind get_kind(void) const { return BY_IMAGE_RANGE; }
        virtual IndexPartition get_partition(void) const { return pid; }
        virtual bool safe_projection(IndexPartition p) const
          { return (p == projection); }
      protected:
        IndexPartition pid;
        IndexPartition projection;
      };
      class ByPreimageThunk : public DepPartThunk {
      public:
        ByPreimageThunk(IndexPartition p, IndexPartition proj)
          : pid(p), projection(proj) { }
      public:
        virtual ApEvent perform(DependentPartitionOp *op,
            RegionTreeForest *forest, ApEvent instances_ready,
            const std::vector<FieldDataDescriptor> &instances);
        virtual PartitionKind get_kind(void) const { return BY_PREIMAGE; }
        virtual IndexPartition get_partition(void) const { return pid; }
      protected:
        IndexPartition pid;
        IndexPartition projection;
      };
      class ByPreimageRangeThunk : public DepPartThunk {
      public:
        ByPreimageRangeThunk(IndexPartition p, IndexPartition proj)
          : pid(p), projection(proj) { }
      public:
        virtual ApEvent perform(DependentPartitionOp *op,
            RegionTreeForest *forest, ApEvent instances_ready,
            const std::vector<FieldDataDescriptor> &instances);
        virtual PartitionKind get_kind(void) const { return BY_PREIMAGE_RANGE; }
        virtual IndexPartition get_partition(void) const { return pid; }
      protected:
        IndexPartition pid;
        IndexPartition projection;
      };
      class AssociationThunk : public DepPartThunk {
      public:
        AssociationThunk(IndexSpace d, IndexSpace r)
          : domain(d), range(r) { }
      public:
        virtual ApEvent perform(DependentPartitionOp *op,
            RegionTreeForest *forest, ApEvent instances_ready,
            const std::vector<FieldDataDescriptor> &instances);
        virtual PartitionKind get_kind(void) const { return BY_ASSOCIATION; }
        virtual IndexPartition get_partition(void) const
          { return IndexPartition::NO_PART; }
      protected:
        IndexSpace domain;
        IndexSpace range;
      };
    public:
      DependentPartitionOp(Runtime *rt);
      DependentPartitionOp(const DependentPartitionOp &rhs);
      virtual ~DependentPartitionOp(void);
    public:
      DependentPartitionOp& operator=(const DependentPartitionOp &rhs);
    public:
      void initialize_by_field(InnerContext *ctx, IndexPartition pid,
                               LogicalRegion handle, LogicalRegion parent,
                               IndexSpace color_space, FieldID fid, 
                               MapperID id, MappingTagID tag,
                               const UntypedBuffer &marg,
                               Provenance *provenance); 
      void initialize_by_image(InnerContext *ctx, IndexPartition pid,
                               IndexSpace handle, LogicalPartition projection,
                               LogicalRegion parent, FieldID fid,
                               MapperID id, MappingTagID tag,
                               const UntypedBuffer &marg,
                               Provenance *provenance);
      void initialize_by_image_range(InnerContext *ctx, IndexPartition pid,
                               IndexSpace handle, LogicalPartition projection,
                               LogicalRegion parent, FieldID fid,
                               MapperID id, MappingTagID tag,
                               const UntypedBuffer &marg,
                               Provenance *provenance);
      void initialize_by_preimage(InnerContext *ctx, IndexPartition pid,
                               IndexPartition projection, LogicalRegion handle,
                               LogicalRegion parent, FieldID fid,
                               MapperID id, MappingTagID tag,
                               const UntypedBuffer &marg,
                               Provenance *provenance);
      void initialize_by_preimage_range(InnerContext *ctx, IndexPartition pid,
                               IndexPartition projection, LogicalRegion handle,
                               LogicalRegion parent, FieldID fid,
                               MapperID id, MappingTagID tag,
                               const UntypedBuffer &marg,
                               Provenance *provenance);
      void initialize_by_association(InnerContext *ctx, LogicalRegion domain,
                               LogicalRegion domain_parent, FieldID fid,
                               IndexSpace range, MapperID id, MappingTagID tag,
                               const UntypedBuffer &marg,
                               Provenance *provenance);
      void perform_logging(void) const;
      void log_requirement(void) const;
      const RegionRequirement& get_requirement(void) const;
    protected:
      void check_by_field(IndexPartition pid, IndexSpace color_space,
          LogicalRegion handle, LogicalRegion parent, FieldID fid) const;
      void check_by_image(IndexPartition pid, IndexSpace pid_parent,
          LogicalPartition projection, LogicalRegion parent, FieldID fid) const;
      void check_by_image_range(IndexPartition pid, IndexSpace pid_parent,
          LogicalPartition projection, LogicalRegion parent, FieldID fid) const;
      void check_by_preimage(IndexPartition pid, IndexPartition proj,
                             LogicalRegion handle, LogicalRegion parent,
                             FieldID fid) const;
      void check_by_preimage_range(IndexPartition pid, IndexPartition proj,
                             LogicalRegion handle, LogicalRegion parent,
                             FieldID fid) const;
      void check_by_association(LogicalRegion domain,
          LogicalRegion domain_parent, FieldID fid, IndexSpace range) const;
    public:
      virtual bool has_prepipeline_stage(void) const { return true; }
      virtual void trigger_prepipeline_stage(void);
      virtual void trigger_dependence_analysis(void);
      virtual void trigger_ready(void);
      virtual void trigger_mapping(void);
      // A method for override with control replication
      virtual void finalize_mapping(void);
      virtual ApEvent trigger_thunk(IndexSpace handle, ApEvent insts_ready,
                                    const InstanceSet &mapped_instances,
                                    const PhysicalTraceInfo &info);
      virtual unsigned find_parent_index(unsigned idx);
      virtual bool is_partition_op(void) const { return true; }
      virtual void select_partition_projection(void);
    public:
      virtual PartitionKind get_partition_kind(void) const;
      virtual UniqueID get_unique_id(void) const;
      virtual size_t get_context_index(void) const;
      virtual void set_context_index(size_t index);
      virtual int get_depth(void) const;
      virtual const Task* get_parent_task(void) const;
      virtual const std::string& get_provenance_string(bool human = true) const;
      virtual Mappable* get_mappable(void);
    public:
      virtual void activate(void);
      virtual void deactivate(bool free = true);
      virtual const char* get_logging_name(void) const;
      virtual OpKind get_operation_kind(void) const;
      virtual size_t get_region_count(void) const;
      virtual void trigger_commit(void);
      virtual IndexSpaceNode* get_shard_points(void) const 
        { return launch_space; }
    public:
      void activate_dependent(void);
      void deactivate_dependent(void);
    public:
      virtual void select_sources(const unsigned index, PhysicalManager *target,
                                  const std::vector<InstanceView*> &sources,
                                  std::vector<unsigned> &ranking,
                                  std::map<unsigned,PhysicalManager*> &points);
      virtual std::map<PhysicalManager*,unsigned>*
                   get_acquired_instances_ref(void);
      virtual int add_copy_profiling_request(const PhysicalTraceInfo &info,
                               Realm::ProfilingRequestSet &requests,
                               bool fill, unsigned count = 1);
      // Report a profiling result for this operation
      virtual void handle_profiling_response(const ProfilingResponseBase *base,
                                        const Realm::ProfilingResponse &result,
                                        const void *orig, size_t orig_length);
      virtual void handle_profiling_update(int count);
      virtual void pack_remote_operation(Serializer &rez, AddressSpaceID target,
                                         std::set<RtEvent> &applied) const;
    public:
      virtual size_t get_collective_points(void) const;
#ifdef NO_EXPLICIT_COLLECTIVES
    public:
      // For collective instances
      virtual bool supports_collective_instances(void) const
        { return !points.empty(); }
      virtual RtEvent acquire_collective_allocation_privileges(
                                  MappingCallKind mapper_call, unsigned index,
                                  Memory target);
      virtual RtEvent acquire_collective_allocation_privileges(
                                  MappingCallKind mapper_call, unsigned index,
                                  const std::set<Memory> &targets,
                                  size_t points = 1);
      virtual void release_collective_allocation_privileges(
                                  MappingCallKind mapper_call, unsigned index,
                                  size_t points = 1);
      virtual PendingCollectiveManager* create_pending_collective_manager(
                                  MappingCallKind mapper_call,
                                  unsigned index, size_t collective_tag,
                                  const LayoutConstraintSet &constraints,
                                  const std::vector<LogicalRegion> &regions,
                                  AddressSpaceID memory_space,
                                  LayoutConstraintKind &bad_constraint,
                                  size_t &bad_index, bool &bad_regions);
      virtual void match_collective_instances(
                                  MappingCallKind mapper_call,
                                  unsigned index, size_t collective_tag,
                                  std::vector<MappingInstance> &instances);
      virtual void match_collective_instances(
                                  MappingCallKind mapper_call, unsigned index,
                                  std::map<size_t,
                                     std::vector<DistributedID> > &instances,
                                  size_t points);
      virtual bool finalize_pending_collective_instance(
                                  MappingCallKind mapper_call, unsigned index,
                                  bool success, size_t points = 1);
      virtual unsigned verify_total_collective_instance_calls(
                                  MappingCallKind call,
                                  unsigned total_calls, size_t points = 1);
      virtual size_t count_collective_region_occurrences(
                                  unsigned index, LogicalRegion region,
                                  DistributedID inst_did);
      virtual void count_collective_region_occurrences(unsigned index,
                                  RegionInstanceCounts &counts, size_t points);
#endif
    protected:
      void check_privilege(void);
      void compute_parent_index(void);
      bool invoke_mapper(InstanceSet &mapped_instances,
                         std::vector<PhysicalManager*> &source_instances);
      void activate_dependent_op(void);
      void deactivate_dependent_op(void);
      void finalize_partition_profiling(void);
    public:
      void handle_point_commit(RtEvent point_committed);
    public:
      VersionInfo version_info;
      RegionTreePath privilege_path;
      unsigned parent_req_index;
      std::map<PhysicalManager*,unsigned> acquired_instances;
      std::set<RtEvent> map_applied_conditions;
      DepPartThunk *thunk;
      ApEvent partition_ready;
    protected:
      MapperManager *mapper;
    protected:
      // For index versions of this operation
      IndexSpaceNode*                   launch_space;
      std::vector<FieldDataDescriptor>  instances;
      std::set<ApEvent>                 index_preconditions;
      std::vector<PointDepPartOp*>      points; 
      unsigned                          points_committed;
      bool                              commit_request;
      std::set<RtEvent>                 commit_preconditions;
#ifdef LEGION_SPY
      // Special helper event to make things look right for Legion Spy
      ApUserEvent                       intermediate_index_event;
#endif
    protected:
      struct PartitionProfilingInfo :
        public Mapping::Mapper::PartitionProfilingInfo {
      public:
        void *buffer;
        size_t buffer_size;
      };
      std::vector<ProfilingMeasurementID>              profiling_requests;
      std::vector<PartitionProfilingInfo>                  profiling_info;
      RtUserEvent                                      profiling_reported;
      int                                              profiling_priority;
      int                                              copy_fill_priority;
      std::atomic<int>                     outstanding_profiling_requests;
      std::atomic<int>                     outstanding_profiling_reported;
    };

    /**
     * \class PointDepPartOp
     * This is a point class for mapping a particular 
     * subregion of a partition for a dependent partitioning
     * operation.
     */
    class PointDepPartOp : public DependentPartitionOp, public ProjectionPoint {
    public:
      PointDepPartOp(Runtime *rt);
      PointDepPartOp(const PointDepPartOp &rhs);
      virtual ~PointDepPartOp(void);
    public:
      PointDepPartOp& operator=(const PointDepPartOp &rhs);
    public:
      void initialize(DependentPartitionOp *owner, const DomainPoint &point);
      void launch(void);
    public:
      virtual void activate(void);
      virtual void deactivate(bool free = true);
      virtual void trigger_prepipeline_stage(void);
      virtual void trigger_dependence_analysis(void);
      virtual ApEvent trigger_thunk(IndexSpace handle, ApEvent insts_ready,
                                    const InstanceSet &mapped_instances,
                                    const PhysicalTraceInfo &trace_info);
      virtual void trigger_commit(void);
      virtual PartitionKind get_partition_kind(void) const;
      virtual void record_completion_effect(ApEvent effect);
      virtual void record_completion_effect(ApEvent effect,
          std::set<RtEvent> &map_applied_events);
      virtual void record_completion_effects(const std::set<ApEvent> &effects);
    public:
      virtual size_t get_collective_points(void) const;
      virtual bool find_shard_participants(std::vector<ShardID> &shards);
#ifdef NO_EXPLICIT_COLLECTIVES
    public:
      // For collective instances
      virtual bool supports_collective_instances(void) const { return true; }
      virtual DomainPoint get_collective_instance_point(void) const;
      virtual RtEvent acquire_collective_allocation_privileges(
                                  MappingCallKind mapper_call, unsigned index,
                                  Memory target);
      virtual RtEvent acquire_collective_allocation_privileges(
                                  MappingCallKind mapper_call, unsigned index,
                                  const std::set<Memory> &targets,
                                  size_t points = 1);
      virtual void release_collective_allocation_privileges(
                                  MappingCallKind mapper_call, unsigned index,
                                  size_t points = 1);
      virtual PendingCollectiveManager* create_pending_collective_manager(
                                  MappingCallKind mapper_call,
                                  unsigned index, size_t collective_tag,
                                  const LayoutConstraintSet &constraints,
                                  const std::vector<LogicalRegion> &regions,
                                  AddressSpaceID memory_space,
                                  LayoutConstraintKind &bad_constraint,
                                  size_t &bad_index, bool &bad_regions);
      virtual void match_collective_instances(
                                  MappingCallKind mapper_call,
                                  unsigned index, size_t collective_tag,
                                  std::vector<MappingInstance> &instances);
      virtual void match_collective_instances(
                                  MappingCallKind mapper_call, unsigned index,
                                  std::map<size_t,
                                     std::vector<DistributedID> > &instances,
                                  size_t points);
      virtual bool finalize_pending_collective_instance(
                                  MappingCallKind mapper_call, unsigned index,
                                  bool success, size_t points = 1);
      virtual unsigned verify_total_collective_instance_calls(
                                  MappingCallKind call,
                                  unsigned total_calls, size_t points = 1);
      virtual size_t count_collective_region_occurrences(
                                  unsigned index, LogicalRegion region,
                                  DistributedID inst_did);
      virtual void count_collective_region_occurrences(unsigned index,
                                  RegionInstanceCounts &counts, size_t points);
#endif
    public:
      // From ProjectionPoint
      virtual const DomainPoint& get_domain_point(void) const;
      virtual void set_projection_result(unsigned idx, LogicalRegion result);
      virtual void record_intra_space_dependences(unsigned idx,
                               const std::vector<DomainPoint> &region_deps);
      virtual const Mappable* as_mappable(void) const { return this; }
    public:
      DependentPartitionOp *owner;
    };

    /**
     * \class ExternalFill
     * An extension of the external-facing Fill to help 
     * with packing and unpacking them
     */
    class ExternalFill : public Fill, public ExternalMappable {
    public:
      ExternalFill(void);
    public:
      virtual void set_context_index(size_t index) = 0;
    public:
      void pack_external_fill(Serializer &rez, AddressSpaceID target) const;
      void unpack_external_fill(Deserializer &derez, Runtime *runtime);
    };

    /**
     * \class FillOp
     * Fill operations are used to initialize a field to a
     * specific value for a particular logical region.
     */
    class FillOp : public PredicatedOp, public ExternalFill {
    public:
      static const AllocationType alloc_type = FILL_OP_ALLOC;
    public:
      FillOp(Runtime *rt);
      FillOp(const FillOp &rhs);
      virtual ~FillOp(void);
    public:
      FillOp& operator=(const FillOp &rhs);
    public:
      void initialize(InnerContext *ctx, const FillLauncher &launcher,
                      Provenance *provenance);
      void perform_base_dependence_analysis(void);
      inline const RegionRequirement& get_requirement(void) const 
        { return requirement; }
    public:
      virtual void activate(void);
      virtual void deactivate(bool free = true);
      virtual const char* get_logging_name(void) const;
      virtual size_t get_region_count(void) const;
      virtual OpKind get_operation_kind(void) const;
      virtual Mappable* get_mappable(void);
      virtual UniqueID get_unique_id(void) const;
      virtual size_t get_context_index(void) const;
      virtual void set_context_index(size_t index);
      virtual int get_depth(void) const;
      virtual const Task* get_parent_task(void) const;
      virtual const std::string& get_provenance_string(bool human = true) const;
      virtual std::map<PhysicalManager*,unsigned>*
                                       get_acquired_instances_ref(void);
      virtual int add_copy_profiling_request(const PhysicalTraceInfo &info,
                               Realm::ProfilingRequestSet &requests,
                               bool fill, unsigned count = 1);
      virtual RtEvent initialize_fill_view(void);
      virtual FillView* get_fill_view(void) const;
    public:
      virtual bool has_prepipeline_stage(void) const { return true; }
      virtual void trigger_prepipeline_stage(void);
      virtual void trigger_dependence_analysis(void);
      virtual void trigger_ready(void);
      virtual void trigger_mapping(void);
      virtual void trigger_execution(void);
      virtual void trigger_complete(void);
    public:
      // This is a helper method for ReplFillOp
      virtual RtEvent finalize_complete_mapping(RtEvent event) { return event; }
    public:
      virtual bool query_speculate(void);
      virtual void resolve_true(bool speculated, bool launched);
      virtual void resolve_false(bool speculated, bool launched);
    public:
      virtual unsigned find_parent_index(unsigned idx);
      virtual void trigger_commit(void);
    public:
      void check_fill_privilege(void);
      void compute_parent_index(void);
      ApEvent compute_sync_precondition(const TraceInfo &trace_info) const;
      void log_fill_requirement(void) const;
      // This call only happens from control replication when we had to 
      // make a new view because not everyone agreed on which view to use
      void register_fill_view_creation(FillView *view, bool set);
    public:
      // From Memoizable
      virtual const VersionInfo& get_version_info(unsigned idx) const
        { return version_info; }
      virtual const RegionRequirement& get_requirement(unsigned idx) const
        { return get_requirement(); }
    public:
      // From MemoizableOp
      virtual void trigger_replay(void);
      virtual void complete_replay(ApEvent pre, ApEvent fill_complete_event);
    public:
      virtual void pack_remote_operation(Serializer &rez, AddressSpaceID target,
                                         std::set<RtEvent> &applied) const;
    public:
      RegionTreePath privilege_path;
      VersionInfo version_info;
      unsigned parent_req_index;
      FillView *fill_view;
      Future future;
      void *value;
      size_t value_size;
      bool set_view;
      std::set<RtEvent> map_applied_conditions;
    };
    
    /**
     * \class IndexFillOp
     * This is the same as a fill operation except for
     * applying a number of fill operations over an 
     * index space of points with projection functions.
     */
    class IndexFillOp : public FillOp {
    public:
      IndexFillOp(Runtime *rt);
      IndexFillOp(const IndexFillOp &rhs);
      virtual ~IndexFillOp(void);
    public:
      IndexFillOp& operator=(const IndexFillOp &rhs);
    public:
      void initialize(InnerContext *ctx,
                      const IndexFillLauncher &launcher,
                      IndexSpace launch_space, Provenance *provenance);
    public:
      virtual void activate(void);
      virtual void deactivate(bool free = true);
    protected:
      void activate_index_fill(void);
      void deactivate_index_fill(void);
    public:
      virtual void trigger_prepipeline_stage(void);
      virtual void trigger_dependence_analysis(void);
      virtual void trigger_ready(void);
      virtual void trigger_commit(void);
    public:
      // From MemoizableOp
      virtual void trigger_replay(void);
    public:
      virtual size_t get_collective_points(void) const;
      virtual IndexSpaceNode* get_shard_points(void) const 
        { return launch_space; }
      void enumerate_points(bool replaying);
      void handle_point_commit(void);
      void check_point_requirements(void);
    protected:
      void log_index_fill_requirement(void);
    public:
      IndexSpaceNode*               launch_space;
    protected:
      std::vector<PointFillOp*>     points;
      unsigned                      points_committed;
      bool                          commit_request;
    };

    /**
     * \class PointFillOp
     * A point fill op is used for executing the
     * physical part of the analysis for an index
     * fill operation.
     */
    class PointFillOp : public FillOp, public ProjectionPoint {
    public:
      PointFillOp(Runtime *rt);
      PointFillOp(const PointFillOp &rhs);
      virtual ~PointFillOp(void);
    public:
      PointFillOp& operator=(const PointFillOp &rhs);
    public:
      void initialize(IndexFillOp *owner, const DomainPoint &point);
      void launch(RtEvent view_ready);
    public:
      virtual void activate(void);
      virtual void deactivate(bool free = true);
      virtual void trigger_prepipeline_stage(void);
      virtual void trigger_dependence_analysis(void);
      virtual void trigger_ready(void);
      // trigger_mapping same as base class
      virtual void trigger_commit(void);
      virtual void record_completion_effect(ApEvent effect);
      virtual void record_completion_effect(ApEvent effect,
          std::set<RtEvent> &map_applied_events);
      virtual void record_completion_effects(const std::set<ApEvent> &effects);
      virtual FillView* get_fill_view(void) const;
    public:
      virtual size_t get_collective_points(void) const;
      virtual bool find_shard_participants(std::vector<ShardID> &shards);
#ifdef NO_EXPLICIT_COLLECTIVES
    public:
      // For collective instances
      virtual bool supports_collective_instances(void) const { return true; }
      virtual DomainPoint get_collective_instance_point(void) const;
      virtual RtEvent acquire_collective_allocation_privileges(
                                  MappingCallKind mapper_call, unsigned index,
                                  Memory target);
      virtual void release_collective_allocation_privileges(
                                  MappingCallKind mapper_call, unsigned index,
                                  size_t points = 1);
      virtual PendingCollectiveManager* create_pending_collective_manager(
                                  MappingCallKind mapper_call,
                                  unsigned index, size_t collective_tag,
                                  const LayoutConstraintSet &constraints,
                                  const std::vector<LogicalRegion> &regions,
                                  AddressSpaceID memory_space,
                                  LayoutConstraintKind &bad_constraint,
                                  size_t &bad_index, bool &bad_regions);
      virtual void match_collective_instances(
                                  MappingCallKind mapper_call,
                                  unsigned index, size_t collective_tag,
                                  std::vector<MappingInstance> &instances);
      virtual bool finalize_pending_collective_instance(
                                  MappingCallKind mapper_call, unsigned index,
                                  bool success, size_t points = 1);
      virtual unsigned verify_total_collective_instance_calls(
                                  MappingCallKind call,
                                  unsigned total_calls, size_t points = 1);
      virtual size_t count_collective_region_occurrences(
                                  unsigned index, LogicalRegion region,
                                  DistributedID inst_did);
#endif
    public:
      // From ProjectionPoint
      virtual const DomainPoint& get_domain_point(void) const;
      virtual void set_projection_result(unsigned idx, LogicalRegion result);
      virtual void record_intra_space_dependences(unsigned idx,
                               const std::vector<DomainPoint> &region_deps);
      virtual const Mappable* as_mappable(void) const { return this; }
    public:
      // From Memoizable
      virtual TraceLocalID get_trace_local_id(void) const;
    protected:
      IndexFillOp*              owner;
    };

    /**
     * \class AttachOp
     * Operation for attaching a file to a physical instance
     */
    class AttachOp : public Operation {
    public:
      static const AllocationType alloc_type = ATTACH_OP_ALLOC;
    public:
      AttachOp(Runtime *rt);
      AttachOp(const AttachOp &rhs);
      virtual ~AttachOp(void);
    public:
      AttachOp& operator=(const AttachOp &rhs);
    public:
      PhysicalRegion initialize(InnerContext *ctx,
                                const AttachLauncher &launcher,
                                Provenance *provenance);
      inline const RegionRequirement& get_requirement(void) const 
        { return requirement; }
    public:
      virtual void activate(void);
      virtual void deactivate(bool free = true);
      virtual const char* get_logging_name(void) const;
      virtual size_t get_region_count(void) const;
      virtual OpKind get_operation_kind(void) const;
    public:
      virtual bool has_prepipeline_stage(void) const { return true; }
      virtual void trigger_prepipeline_stage(void);
      virtual void trigger_dependence_analysis(void);
      virtual void trigger_ready(void);
      virtual void trigger_mapping(void);
      virtual unsigned find_parent_index(unsigned idx);
      virtual void trigger_commit(void);
      virtual void pack_remote_operation(Serializer &rez, AddressSpaceID target,
                                         std::set<RtEvent> &applied) const;
<<<<<<< HEAD
      virtual bool is_point_attach(void) const { return false; }
    public:
      void create_external_instance(void);
      virtual PhysicalManager* create_manager(RegionNode *node,
                                   const std::vector<FieldID> &field_set,
                                   const std::vector<size_t> &field_sizes,
                                   const std::vector<unsigned> &mask_index_map,
                                   const std::vector<CustomSerdezID> &serez,
                                              const FieldMask &external_mask);
      virtual RtEvent finalize_complete_mapping(RtEvent event) { return event; }
=======
      virtual RtEvent check_for_coregions(void);
    public:
      LogicalRegion create_external_instance(void);
      PhysicalInstance create_instance(IndexSpaceNode *node,
                                       const std::vector<FieldID> &field_set,
                                       const std::vector<size_t> &field_sizes,
                                             LayoutConstraintSet &cons,
                                             ApEvent &ready_event,
                                             LgEvent &unique_event,
                                             size_t &instance_footprint);
>>>>>>> 63c96b84
    protected:
      void check_privilege(void);
      void compute_parent_index(void);
      void log_requirement(void);
      ApEvent create_realm_instance(IndexSpaceNode *node,
                                    const PointerConstraint &pointer,
                                    const std::vector<FieldID> &set,
                                    const std::vector<size_t> &sizes,
                                    PhysicalInstance &instance) const;
    public:
      ExternalResource resource;
      RegionRequirement requirement;
      RegionTreePath privilege_path;
      VersionInfo version_info;
      const char *file_name;
      std::map<FieldID,const char*> field_map;
      std::map<FieldID,void*> field_pointers_map;
      LegionFileMode file_mode;
      PhysicalRegion region;
      unsigned parent_req_index;
      InstanceSet external_instances;
      std::set<RtEvent> map_applied_conditions;
      LayoutConstraintSet layout_constraint_set;
      size_t footprint;
      bool restricted;
    };

    /**
     * \class IndexAttachOp
     * This provides support for doing index space attach
     * operations where we are attaching external resources
     * to many subregions of a region tree with a single operation
     */
    class IndexAttachOp : public CollectiveViewCreator<Operation> {
    public:
      static const AllocationType alloc_type = ATTACH_OP_ALLOC;
    public:
      IndexAttachOp(Runtime *rt);
      IndexAttachOp(const IndexAttachOp &rhs);
      virtual ~IndexAttachOp(void);
    public:
      IndexAttachOp& operator=(const IndexAttachOp &rhs);
    public:
      ExternalResources initialize(InnerContext *ctx,
                                   RegionTreeNode *upper_bound,
                                   IndexSpaceNode *launch_bounds,
                                   const IndexAttachLauncher &launcher,
                                   const std::vector<unsigned> &indexes,
                                   Provenance *provenance,
                                   const bool replicated);
      inline const RegionRequirement& get_requirement(void) const
        { return requirement; }
    public:
      virtual void activate(void);
      virtual void deactivate(bool free = true);
      virtual const char* get_logging_name(void) const;
      virtual size_t get_region_count(void) const;
      virtual OpKind get_operation_kind(void) const;
    public:
      virtual bool has_prepipeline_stage(void) const { return true; }
      virtual void trigger_prepipeline_stage(void);
      virtual void trigger_dependence_analysis(void);
      virtual void trigger_ready(void);
      virtual void trigger_complete(void);
      virtual void trigger_commit(void);
      virtual unsigned find_parent_index(unsigned idx);
      virtual void check_point_requirements(
                    const std::vector<IndexSpace> &spaces);
      virtual bool are_all_direct_children(bool local) { return local; }
      virtual size_t get_collective_points(void) const;
    public:
      void handle_point_commit(void);
    protected:
      void compute_parent_index(void);
      void check_privilege(void);
      void log_requirement(void);
    protected:
      RegionRequirement                             requirement;
      ExternalResources                             resources;
      RegionTreePath                                privilege_path;
      IndexSpaceNode*                               launch_space;
      std::vector<PointAttachOp*>                   points;
      std::set<RtEvent>                             map_applied_conditions;
      unsigned                                      parent_req_index;
      unsigned                                      points_committed;
      bool                                          commit_request;
    };
    
    /**
     * \class PointAttachOp
     * An individual attach operation inside of an index attach operation
     */
    class PointAttachOp : public AttachOp {
    public:
      PointAttachOp(Runtime *rt);
      PointAttachOp(const PointAttachOp &rhs);
      virtual ~PointAttachOp(void);
    public:
      PointAttachOp& operator=(const PointAttachOp &rhs);
    public:
      virtual void activate(void);
      virtual void deactivate(bool free = true);
    public:
      PhysicalRegionImpl* initialize(IndexAttachOp *owner, InnerContext *ctx,
        const IndexAttachLauncher &launcher, const OrderingConstraint &ordering,
        const DomainPoint &point, unsigned index);
    public:
      virtual void trigger_ready(void);
      virtual void trigger_commit(void);
      virtual void record_completion_effect(ApEvent effect);
      virtual void record_completion_effect(ApEvent effect,
          std::set<RtEvent> &map_applied_events);
      virtual void record_completion_effects(const std::set<ApEvent> &effects);
      virtual size_t get_collective_points(void) const;
      virtual bool find_shard_participants(std::vector<ShardID> &shards);
      virtual RtEvent convert_collective_views(unsigned requirement_index,
                       unsigned analysis_index, LogicalRegion region,
                       const InstanceSet &targets, InnerContext *physical_ctx,
                       CollectiveMapping *&analysis_mapping, bool &first_local,
                       LegionVector<FieldMaskSet<InstanceView> > &target_views,
                       std::map<InstanceView*,size_t> &collective_arrivals);
      virtual bool perform_collective_analysis(CollectiveMapping *&mapping,
                                               bool &first_local);
    protected:
      IndexAttachOp *owner;
      DomainPoint index_point;
    };

    /**
     * \class DetachOp
     * Operation for detaching a file from a physical instance
     */
    class DetachOp : public Operation {
    public:
      static const AllocationType alloc_type = DETACH_OP_ALLOC;
    public:
      DetachOp(Runtime *rt);
      DetachOp(const DetachOp &rhs);
      virtual ~DetachOp(void);
    public:
      DetachOp& operator=(const DetachOp &rhs);
    public:
      Future initialize_detach(InnerContext *ctx, PhysicalRegion region,
                               const bool flush, const bool unordered,
                               Provenance *provenance);
    public:
      virtual void activate(void);
      virtual void deactivate(bool free = true);
      virtual const char* get_logging_name(void) const;
      virtual size_t get_region_count(void) const;
      virtual OpKind get_operation_kind(void) const;
    public:
      virtual bool has_prepipeline_stage(void) const { return true; }
      virtual void trigger_prepipeline_stage(void);
      virtual void trigger_dependence_analysis(void);
      virtual void trigger_ready(void);
      virtual void trigger_mapping(void);
      virtual unsigned find_parent_index(unsigned idx);
      virtual void trigger_complete(void);
      virtual void trigger_commit(void);
      virtual void select_sources(const unsigned index, PhysicalManager *target,
                                  const std::vector<InstanceView*> &sources,
                                  std::vector<unsigned> &ranking,
                                  std::map<unsigned,PhysicalManager*> &points);
      virtual int add_copy_profiling_request(const PhysicalTraceInfo &info,
                               Realm::ProfilingRequestSet &requests,
                               bool fill, unsigned count = 1);
      virtual void pack_remote_operation(Serializer &rez, AddressSpaceID target,
                                         std::set<RtEvent> &applied) const;
      virtual RtEvent finalize_complete_mapping(RtEvent event) { return event; }
      virtual bool is_point_detach(void) const { return false; }
    protected:
      void compute_parent_index(void);
      void log_requirement(void);
    public:
      PhysicalRegion region;
      RegionRequirement requirement;
      RegionTreePath privilege_path;
      VersionInfo version_info;
      unsigned parent_req_index;
      std::set<RtEvent> map_applied_conditions;
      ApEvent detach_event;
      Future result;
      bool flush;
    };

    /**
     * \class IndexDetachOp
     * This is an index space detach operation for performing many detaches
     */
    class IndexDetachOp : public CollectiveViewCreator<Operation> {
    public:
      static const AllocationType alloc_type = DETACH_OP_ALLOC;
    public:
      IndexDetachOp(Runtime *rt);
      IndexDetachOp(const IndexDetachOp &rhs);
      virtual ~IndexDetachOp(void);
    public:
      IndexDetachOp& operator=(const IndexDetachOp &rhs);
    public:
      Future initialize_detach(InnerContext *ctx, LogicalRegion parent,
                               RegionTreeNode *upper_bound,
                               IndexSpaceNode *launch_bounds,
                               ExternalResourcesImpl *external,
                               const std::vector<FieldID> &privilege_fields,
                               const std::vector<PhysicalRegion> &regions,
                               bool flush, bool unordered,
                               Provenance *provenance);
    public:
      virtual void activate(void);
      virtual void deactivate(bool free = true);
      virtual const char* get_logging_name(void) const;
      virtual size_t get_region_count(void) const;
      virtual OpKind get_operation_kind(void) const;
    public:
      virtual bool has_prepipeline_stage(void) const { return true; }
      virtual void trigger_prepipeline_stage(void);
      virtual void trigger_dependence_analysis(void);
      virtual void trigger_ready(void);
      virtual void trigger_complete(void);
      virtual void trigger_commit(void);
      virtual unsigned find_parent_index(unsigned idx);
      virtual size_t get_collective_points(void) const;
    public:
      // Override for control replication
      virtual ApEvent get_complete_effects(void);
      void complete_detach(void);
      void handle_point_complete(ApEvent point_effects);
      void handle_point_commit(void);
    protected:
      void compute_parent_index(void);
      void log_requirement(void);
    protected:
      RegionRequirement                             requirement;
      ExternalResources                             resources;
      RegionTreePath                                privilege_path;
      IndexSpaceNode*                               launch_space;
      std::vector<PointDetachOp*>                   points;
      std::set<RtEvent>                             map_applied_conditions;
      std::vector<ApEvent>                          point_effects;
      Future                                        result;
      unsigned                                      parent_req_index;
      unsigned                                      points_completed;
      unsigned                                      points_committed;
      bool                                          complete_request;
      bool                                          commit_request;
      bool                                          flush;
    };

    /**
     * \class PointDetachOp
     * Indvidiual detach operations for an index space detach
     */
    class PointDetachOp : public DetachOp {
    public:
      PointDetachOp(Runtime *rt);
      PointDetachOp(const PointDetachOp &rhs);
      virtual ~PointDetachOp(void);
    public:
      PointDetachOp& operator=(const PointDetachOp &rhs);
    public:
      virtual void activate(void);
      virtual void deactivate(bool free = true);
    public:
      void initialize_detach(IndexDetachOp *owner, InnerContext *ctx,
            const PhysicalRegion &region, const DomainPoint &point, bool flush);
    public:
      virtual void trigger_ready(void);
      virtual void trigger_complete(void);
      virtual void trigger_commit(void);
      virtual void record_completion_effect(ApEvent effect);
      virtual void record_completion_effect(ApEvent effect,
          std::set<RtEvent> &map_applied_events);
      virtual void record_completion_effects(const std::set<ApEvent> &effects);
      virtual size_t get_collective_points(void) const;
      virtual bool find_shard_participants(std::vector<ShardID> &shards);
      virtual RtEvent convert_collective_views(unsigned requirement_index,
                       unsigned analysis_index, LogicalRegion region,
                       const InstanceSet &targets, InnerContext *physical_ctx,
                       CollectiveMapping *&analysis_mapping, bool &first_local,
                       LegionVector<FieldMaskSet<InstanceView> > &target_views,
                       std::map<InstanceView*,size_t> &collective_arrivals);
      virtual bool perform_collective_analysis(CollectiveMapping *&mapping,
                                               bool &first_local);
    protected:
      IndexDetachOp *owner;
      DomainPoint index_point;
    };

    /**
     * \class TimingOp
     * Operation for performing timing measurements
     */
    class TimingOp : public Operation {
    public:
      TimingOp(Runtime *rt);
      TimingOp(const TimingOp &rhs);
      virtual ~TimingOp(void);
    public:
      TimingOp& operator=(const TimingOp &rhs);
    public:
      Future initialize(InnerContext *ctx, const TimingLauncher &launcher,
                        Provenance *provenance);
    public:
      virtual void activate(void);
      virtual void deactivate(bool free = true);
      virtual const char* get_logging_name(void) const;
      virtual OpKind get_operation_kind(void) const;
      virtual bool invalidates_physical_trace_template(bool &exec_fence) const
        { return false; }
    public:
      virtual void trigger_dependence_analysis(void);
      virtual void trigger_mapping(void);
      virtual void trigger_execution(void);
    protected:
      TimingMeasurement measurement;
      std::set<Future> preconditions;
      Future result;
    };

    /**
     * \class TunableOp
     * Operation for performing tunable requests
     */
    class TunableOp : public Operation {
    public:
      TunableOp(Runtime *rt);
      TunableOp(const TunableOp &rhs);
      virtual ~TunableOp(void);
    public:
      TunableOp& operator=(const TunableOp &rhs);
    public:
      Future initialize(InnerContext *ctx, const TunableLauncher &launcher,
                        Provenance *provenance);
    public:
      virtual void activate(void);
      virtual void deactivate(bool free = true);
      virtual const char* get_logging_name(void) const;
      virtual OpKind get_operation_kind(void) const;
      virtual bool invalidates_physical_trace_template(bool &exec_fence) const
        { return false; }
    public:
      virtual void trigger_dependence_analysis(void);
      virtual void trigger_mapping(void);
      virtual void trigger_execution(void);
      // virtual method for control replication
      virtual void process_result(MapperManager *mapper,
                                  void *buffer, size_t size) const { }
    protected:
      TunableID tunable_id;
      MapperID mapper_id;
      MappingTagID tag;
      void *arg;
      size_t argsize;
      size_t tunable_index;
      size_t return_type_size;
      Future result;
      FutureInstance *instance;
      std::vector<Future> futures;
    };

    /**
     * \class AllReduceOp 
     * Operation for reducing future maps down to futures
     */
    class AllReduceOp : public Operation {
    public:
      AllReduceOp(Runtime *rt);
      AllReduceOp(const AllReduceOp &rhs);
      virtual ~AllReduceOp(void);
    public:
      AllReduceOp& operator=(const AllReduceOp &rhs);
    public:
      Future initialize(InnerContext *ctx, const FutureMap &future_map,
                        ReductionOpID redop, bool deterministic,
                        MapperID mapper_id, MappingTagID tag,
                        Provenance *provenance);
    public:
      virtual void activate(void);
      virtual void deactivate(bool free = true);
      virtual const char* get_logging_name(void) const;
      virtual OpKind get_operation_kind(void) const;
      virtual bool invalidates_physical_trace_template(bool &exec_fence) const
        { return false; }
      // AllReduceOps should never actually need this but it might get
      // called in the process of doing a mapping call
      virtual std::map<PhysicalManager*,unsigned>*
                   get_acquired_instances_ref(void) { return NULL; }
    protected:
      void invoke_mapper(std::vector<Memory> &targets);
      ApEvent finalize_serdez_targets(RtEvent &protect);
    public:
      virtual void trigger_dependence_analysis(void);
      virtual void trigger_ready(void);
      virtual void trigger_mapping(void);
      virtual void trigger_execution(void);
    protected:
      // These are virtual methods to override for control replication
      virtual void populate_sources(void);
      virtual void create_future_instances(std::vector<Memory> &target_mems);
      virtual void all_reduce_serdez(void);
      virtual RtEvent all_reduce_redop(void);
    protected:
      FutureMap future_map;
      ReductionOpID redop_id;
      const ReductionOp *redop; 
      const SerdezRedopFns *serdez_redop_fns;
      Future result;
      std::map<DomainPoint,FutureImpl*> sources;
      std::vector<FutureInstance*> targets;
      size_t future_result_size;
      void *serdez_redop_buffer;
      size_t serdez_upper_bound;
      MapperID mapper_id;
      MappingTagID tag;
      bool deterministic;
    };

    /**
     * \class RemoteOp
     * This operation is a shim for operations on remote nodes
     * and is used by remote physical analysis traversals to handle
     * any requests they might have of the original operation.
     */
    class RemoteOp : public Operation {
    public:
      struct DeferRemoteOpDeletionArgs : 
        public LgTaskArgs<DeferRemoteOpDeletionArgs> {
      public:
        static const LgTaskID TASK_ID = LG_DEFER_REMOTE_OP_DELETION_TASK_ID;
      public:
        DeferRemoteOpDeletionArgs(Operation *o)
          : LgTaskArgs<DeferRemoteOpDeletionArgs>(o->get_unique_op_id()), 
            op(o) { }
      public:
        Operation *const op;
      };
    public:
      RemoteOp(Runtime *rt, Operation *ptr, AddressSpaceID src);
      RemoteOp(const RemoteOp &rhs);
      virtual ~RemoteOp(void);
    public:
      RemoteOp& operator=(const RemoteOp &rhs);
    public:
      virtual void unpack(Deserializer &derez) = 0;
    public:
      virtual void activate(void);
      virtual void deactivate(bool free = true);
      virtual const char* get_logging_name(void) const = 0;
      virtual OpKind get_operation_kind(void) const = 0;
      virtual Operation* get_origin_operation(void) 
        { assert(false); return NULL; } // should never be called on remote ops
      virtual std::map<PhysicalManager*,unsigned>*
                                       get_acquired_instances_ref(void);
      virtual int add_copy_profiling_request(const PhysicalTraceInfo &info,
                               Realm::ProfilingRequestSet &requests,
                               bool fill, unsigned count = 1);
      virtual void report_uninitialized_usage(const unsigned index,
                                              LogicalRegion handle,
                                              const RegionUsage usage,
                                              const char *field_string,
                                              RtUserEvent reported);
      virtual void pack_remote_operation(Serializer &rez, AddressSpaceID target,
                                         std::set<RtEvent> &applied) const = 0;
      virtual void record_completion_effect(ApEvent effect);
      virtual void record_completion_effect(ApEvent effect,
          std::set<RtEvent> &map_applied_events);
      virtual void record_completion_effects(const std::set<ApEvent> &effects);
    public:
      void defer_deletion(RtEvent precondition);
      void pack_remote_base(Serializer &rez) const;
      void unpack_remote_base(Deserializer &derez, Runtime *runtime,
                              std::set<RtEvent> &ready_events);
      void pack_profiling_requests(Serializer &rez, 
                                   std::set<RtEvent> &applied) const;
      void unpack_profiling_requests(Deserializer &derez);
      static void handle_deferred_deletion(const void *args);
      // Caller takes ownership of this object and must delete it when done
      static RemoteOp* unpack_remote_operation(Deserializer &derez,
                         Runtime *runtime, std::set<RtEvent> &ready_events);
      static void handle_report_uninitialized(Deserializer &derez);
      static void handle_report_profiling_count_update(Deserializer &derez);
      static void handle_completion_effect(Deserializer &derez);
    public:
      // This is a pointer to an operation on a remote node
      // it should never be dereferenced
      Operation *const remote_ptr;
      const AddressSpaceID source;
    protected:
      MapperManager *mapper;
    protected:
      std::vector<ProfilingMeasurementID> profiling_requests;
      int                                 profiling_priority;
      int                                 copy_fill_priority;
      Processor                           profiling_target;
      RtUserEvent                         profiling_response;
      std::atomic<int>                    profiling_reports;
    };

    /**
     * \class RemoteMapOp
     * This is a remote copy of a MapOp to be used
     * for mapper calls and other operations
     */
    class RemoteMapOp : public ExternalMapping, public RemoteOp,
                        public LegionHeapify<RemoteMapOp> {
    public:
      RemoteMapOp(Runtime *rt, Operation *ptr, AddressSpaceID src);
      RemoteMapOp(const RemoteMapOp &rhs);
      virtual ~RemoteMapOp(void);
    public:
      RemoteMapOp& operator=(const RemoteMapOp &rhs); 
    public:
      virtual UniqueID get_unique_id(void) const;
      virtual size_t get_context_index(void) const;
      virtual void set_context_index(size_t index);
      virtual int get_depth(void) const;
      virtual const Task* get_parent_task(void) const;
      virtual const std::string& get_provenance_string(bool human = true) const;
    public:
      virtual const char* get_logging_name(void) const;
      virtual OpKind get_operation_kind(void) const;
      virtual void select_sources(const unsigned index, PhysicalManager *target,
                                  const std::vector<InstanceView*> &sources,
                                  std::vector<unsigned> &ranking,
                                  std::map<unsigned,PhysicalManager*> &points);
      virtual void pack_remote_operation(Serializer &rez, AddressSpaceID target,
                                         std::set<RtEvent> &applied) const;
      virtual void unpack(Deserializer &derez);
    };

    /**
     * \class RemoteCopyOp
     * This is a remote copy of a CopyOp to be used
     * for mapper calls and other operations
     */
    class RemoteCopyOp : public ExternalCopy, public RemoteOp,
                         public LegionHeapify<RemoteCopyOp> {
    public:
      RemoteCopyOp(Runtime *rt, Operation *ptr, AddressSpaceID src);
      RemoteCopyOp(const RemoteCopyOp &rhs);
      virtual ~RemoteCopyOp(void);
    public:
      RemoteCopyOp& operator=(const RemoteCopyOp &rhs);
    public:
      virtual UniqueID get_unique_id(void) const;
      virtual size_t get_context_index(void) const;
      virtual void set_context_index(size_t index);
      virtual int get_depth(void) const;
      virtual const Task* get_parent_task(void) const;
      virtual const std::string& get_provenance_string(bool human = true) const;
    public:
      virtual const char* get_logging_name(void) const;
      virtual OpKind get_operation_kind(void) const;
      virtual void select_sources(const unsigned index, PhysicalManager *target,
                                  const std::vector<InstanceView*> &sources,
                                  std::vector<unsigned> &ranking,
                                  std::map<unsigned,PhysicalManager*> &points);
      virtual void pack_remote_operation(Serializer &rez, AddressSpaceID target,
                                         std::set<RtEvent> &applied) const;
      virtual void unpack(Deserializer &derez);
    };

    /**
     * \class RemoteCloseOp
     * This is a remote copy of a CloseOp to be used
     * for mapper calls and other operations
     */
    class RemoteCloseOp : public ExternalClose, public RemoteOp,
                          public LegionHeapify<RemoteCloseOp> {
    public:
      RemoteCloseOp(Runtime *rt, Operation *ptr, AddressSpaceID src);
      RemoteCloseOp(const RemoteCloseOp &rhs);
      virtual ~RemoteCloseOp(void);
    public:
      RemoteCloseOp& operator=(const RemoteCloseOp &rhs);
    public:
      virtual UniqueID get_unique_id(void) const;
      virtual size_t get_context_index(void) const;
      virtual void set_context_index(size_t index);
      virtual int get_depth(void) const;
      virtual const Task* get_parent_task(void) const;
      virtual const std::string& get_provenance_string(bool human = true) const;
    public:
      virtual const char* get_logging_name(void) const;
      virtual OpKind get_operation_kind(void) const;
      virtual void select_sources(const unsigned index, PhysicalManager *target,
                                  const std::vector<InstanceView*> &sources,
                                  std::vector<unsigned> &ranking,
                                  std::map<unsigned,PhysicalManager*> &points);
      virtual void pack_remote_operation(Serializer &rez, AddressSpaceID target,
                                         std::set<RtEvent> &applied) const;
      virtual void unpack(Deserializer &derez);
    };

    /**
     * \class RemoteAcquireOp
     * This is a remote copy of a AcquireOp to be used
     * for mapper calls and other operations
     */
    class RemoteAcquireOp : public ExternalAcquire, public RemoteOp,
                            public LegionHeapify<RemoteAcquireOp> {
    public:
      RemoteAcquireOp(Runtime *rt, Operation *ptr, AddressSpaceID src);
      RemoteAcquireOp(const RemoteAcquireOp &rhs);
      virtual ~RemoteAcquireOp(void);
    public:
      RemoteAcquireOp& operator=(const RemoteAcquireOp &rhs);
    public:
      virtual UniqueID get_unique_id(void) const;
      virtual size_t get_context_index(void) const;
      virtual void set_context_index(size_t index);
      virtual int get_depth(void) const;
      virtual const Task* get_parent_task(void) const;
      virtual const std::string& get_provenance_string(bool human = true) const;
    public:
      virtual const char* get_logging_name(void) const;
      virtual OpKind get_operation_kind(void) const;
      virtual void pack_remote_operation(Serializer &rez, AddressSpaceID target,
                                         std::set<RtEvent> &applied) const;
      virtual void unpack(Deserializer &derez);
    };

    /**
     * \class RemoteReleaseOp
     * This is a remote copy of a ReleaseOp to be used
     * for mapper calls and other operations
     */
    class RemoteReleaseOp : public ExternalRelease, public RemoteOp,
                            public LegionHeapify<RemoteReleaseOp> {
    public:
      RemoteReleaseOp(Runtime *rt, Operation *ptr, AddressSpaceID src);
      RemoteReleaseOp(const RemoteReleaseOp &rhs);
      virtual ~RemoteReleaseOp(void);
    public:
      RemoteReleaseOp& operator=(const RemoteReleaseOp &rhs);
    public:
      virtual UniqueID get_unique_id(void) const;
      virtual size_t get_context_index(void) const;
      virtual void set_context_index(size_t index);
      virtual int get_depth(void) const;
      virtual const Task* get_parent_task(void) const;
      virtual const std::string& get_provenance_string(bool human = true) const;
    public:
      virtual const char* get_logging_name(void) const;
      virtual OpKind get_operation_kind(void) const;
      virtual void select_sources(const unsigned index, PhysicalManager *target,
                                  const std::vector<InstanceView*> &sources,
                                  std::vector<unsigned> &ranking,
                                  std::map<unsigned,PhysicalManager*> &points);
      virtual void pack_remote_operation(Serializer &rez, AddressSpaceID target,
                                         std::set<RtEvent> &applied) const;
      virtual void unpack(Deserializer &derez);
    };

    /**
     * \class RemoteFillOp
     * This is a remote copy of a FillOp to be used
     * for mapper calls and other operations
     */
    class RemoteFillOp : public ExternalFill, public RemoteOp,
                         public LegionHeapify<RemoteFillOp> {
    public:
      RemoteFillOp(Runtime *rt, Operation *ptr, AddressSpaceID src);
      RemoteFillOp(const RemoteFillOp &rhs);
      virtual ~RemoteFillOp(void);
    public:
      RemoteFillOp& operator=(const RemoteFillOp &rhs);
    public:
      virtual UniqueID get_unique_id(void) const;
      virtual size_t get_context_index(void) const;
      virtual void set_context_index(size_t index);
      virtual int get_depth(void) const;
      virtual const Task* get_parent_task(void) const;
      virtual const std::string& get_provenance_string(bool human = true) const;
    public:
      virtual const char* get_logging_name(void) const;
      virtual OpKind get_operation_kind(void) const;
      virtual void pack_remote_operation(Serializer &rez, AddressSpaceID target,
                                         std::set<RtEvent> &applied) const;
      virtual void unpack(Deserializer &derez);
    };

    /**
     * \class RemotePartitionOp
     * This is a remote copy of a DependentPartitionOp to be
     * used for mapper calls and other operations
     */
    class RemotePartitionOp : public ExternalPartition, public RemoteOp,
                              public LegionHeapify<RemotePartitionOp> {
    public:
      RemotePartitionOp(Runtime *rt, Operation *ptr, AddressSpaceID src);
      RemotePartitionOp(const RemotePartitionOp &rhs);
      virtual ~RemotePartitionOp(void);
    public:
      RemotePartitionOp& operator=(const RemotePartitionOp &rhs);
    public:
      virtual UniqueID get_unique_id(void) const;
      virtual size_t get_context_index(void) const;
      virtual void set_context_index(size_t index);
      virtual int get_depth(void) const;
      virtual const Task* get_parent_task(void) const;
      virtual const std::string& get_provenance_string(bool human = true) const;
      virtual PartitionKind get_partition_kind(void) const;
    public:
      virtual const char* get_logging_name(void) const;
      virtual OpKind get_operation_kind(void) const;
      virtual void select_sources(const unsigned index, PhysicalManager *target,
                                  const std::vector<InstanceView*> &sources,
                                  std::vector<unsigned> &ranking,
                                  std::map<unsigned,PhysicalManager*> &points);
      virtual void pack_remote_operation(Serializer &rez, AddressSpaceID target,
                                         std::set<RtEvent> &applied) const;
      virtual void unpack(Deserializer &derez);
    protected:
      PartitionKind part_kind;
    };

    /**
     * \class RemoteAttachOp
     * This is a remote copy of a DetachOp to be used for 
     * mapper calls and other operations
     */
    class RemoteAttachOp : public RemoteOp,
                           public LegionHeapify<RemoteAttachOp> {
    public:
      RemoteAttachOp(Runtime *rt, Operation *ptr, AddressSpaceID src);
      RemoteAttachOp(const RemoteAttachOp &rhs);
      virtual ~RemoteAttachOp(void);
    public:
      RemoteAttachOp& operator=(const RemoteAttachOp &rhs);
    public:
      virtual UniqueID get_unique_id(void) const;
      virtual size_t get_context_index(void) const;
      virtual void set_context_index(size_t index);
      virtual int get_depth(void) const;
    public:
      virtual const char* get_logging_name(void) const;
      virtual OpKind get_operation_kind(void) const;
      virtual void pack_remote_operation(Serializer &rez, AddressSpaceID target,
                                         std::set<RtEvent> &applied) const;
      virtual void unpack(Deserializer &derez);
    };

    /**
     * \class RemoteDetachOp
     * This is a remote copy of a DetachOp to be used for 
     * mapper calls and other operations
     */
    class RemoteDetachOp : public RemoteOp,
                           public LegionHeapify<RemoteDetachOp> {
    public:
      RemoteDetachOp(Runtime *rt, Operation *ptr, AddressSpaceID src);
      RemoteDetachOp(const RemoteDetachOp &rhs);
      virtual ~RemoteDetachOp(void);
    public:
      RemoteDetachOp& operator=(const RemoteDetachOp &rhs);
    public:
      virtual UniqueID get_unique_id(void) const;
      virtual size_t get_context_index(void) const;
      virtual void set_context_index(size_t index);
      virtual int get_depth(void) const;
    public:
      virtual const char* get_logging_name(void) const;
      virtual OpKind get_operation_kind(void) const;
      virtual void select_sources(const unsigned index, PhysicalManager *target,
                                  const std::vector<InstanceView*> &sources,
                                  std::vector<unsigned> &ranking,
                                  std::map<unsigned,PhysicalManager*> &points);
      virtual void pack_remote_operation(Serializer &rez, AddressSpaceID target,
                                         std::set<RtEvent> &applied) const;
      virtual void unpack(Deserializer &derez);
    };

    /**
     * \class RemoteDeletionOp
     * This is a remote copy of a DeletionOp to be used for 
     * mapper calls and other operations
     */
    class RemoteDeletionOp : public RemoteOp,
                             public LegionHeapify<RemoteDeletionOp> {
    public:
      RemoteDeletionOp(Runtime *rt, Operation *ptr, AddressSpaceID src);
      RemoteDeletionOp(const RemoteDeletionOp &rhs);
      virtual ~RemoteDeletionOp(void);
    public:
      RemoteDeletionOp& operator=(const RemoteDeletionOp &rhs);
    public:
      virtual UniqueID get_unique_id(void) const;
      virtual size_t get_context_index(void) const;
      virtual void set_context_index(size_t index);
      virtual int get_depth(void) const;
    public:
      virtual const char* get_logging_name(void) const;
      virtual OpKind get_operation_kind(void) const;
      virtual void pack_remote_operation(Serializer &rez, AddressSpaceID target,
                                         std::set<RtEvent> &applied) const;
      virtual void unpack(Deserializer &derez);
    };

    /**
     * \class RemoteReplayOp
     * This is a remote copy of a trace replay op, it really doesn't
     * have to do very much at all other than implement the interface
     * for remote ops as it will only be used for checking equivalence
     * sets for valid physical template replay conditions
     */
    class RemoteReplayOp : public RemoteOp,
                           public LegionHeapify<RemoteReplayOp> {
    public:
      RemoteReplayOp(Runtime *rt, Operation *ptr, AddressSpaceID src);
      RemoteReplayOp(const RemoteReplayOp &rhs);
      virtual ~RemoteReplayOp(void);
    public:
      RemoteReplayOp& operator=(const RemoteReplayOp &rhs);
    public:
      virtual UniqueID get_unique_id(void) const;
      virtual size_t get_context_index(void) const;
      virtual void set_context_index(size_t index);
      virtual int get_depth(void) const;
    public:
      virtual const char* get_logging_name(void) const;
      virtual OpKind get_operation_kind(void) const;
      virtual void pack_remote_operation(Serializer &rez, AddressSpaceID target,
                                         std::set<RtEvent> &applied) const;
      virtual void unpack(Deserializer &derez);
    };

    /**
     * \class RemoteSummaryOp
     * This is a remote copy of a trace summary op, it really doesn't
     * have to do very much at all other than implement the interface
     * for remote ops as it will only be used for updating state for
     * physical template replays
     */
    class RemoteSummaryOp : public RemoteOp,
                            public LegionHeapify<RemoteSummaryOp> {
    public:
      RemoteSummaryOp(Runtime *rt, Operation *ptr, AddressSpaceID src);
      RemoteSummaryOp(const RemoteSummaryOp &rhs);
      virtual ~RemoteSummaryOp(void);
    public:
      RemoteSummaryOp& operator=(const RemoteSummaryOp &rhs);
    public:
      virtual UniqueID get_unique_id(void) const;
      virtual size_t get_context_index(void) const;
      virtual void set_context_index(size_t index);
      virtual int get_depth(void) const;
    public:
      virtual const char* get_logging_name(void) const;
      virtual OpKind get_operation_kind(void) const;
      virtual void pack_remote_operation(Serializer &rez, AddressSpaceID target,
                                         std::set<RtEvent> &applied) const;
      virtual void unpack(Deserializer &derez);
    };

  }; //namespace Internal 
}; // namespace Legion 

#include "legion_ops.inl"

#endif // __LEGION_OPERATIONS_H__<|MERGE_RESOLUTION|>--- conflicted
+++ resolved
@@ -735,19 +735,14 @@
                            std::vector<MappingCollective> &collective_valid);
       void compute_ranking(MapperManager            *mapper,
           const std::deque<MappingInstance>         &output,
-<<<<<<< HEAD
           const std::vector<InstanceView*>          &sources,
           std::vector<unsigned>                     &ranking,
           std::map<unsigned,PhysicalManager*>       &collective_insts) const;
-=======
-          const InstanceSet                         &sources,
-          std::vector<unsigned>                     &ranking) const;
       void log_mapping_decision(unsigned index, const RegionRequirement &req,
                                 const InstanceSet &targets,
                                 bool postmapping = false) const;
       void log_virtual_mapping(unsigned index, 
                                const RegionRequirement &req) const;
->>>>>>> 63c96b84
 #ifdef DEBUG_LEGION
     protected:
       virtual void dump_physical_state(RegionRequirement *req, unsigned idx,
@@ -4313,7 +4308,6 @@
       virtual void trigger_commit(void);
       virtual void pack_remote_operation(Serializer &rez, AddressSpaceID target,
                                          std::set<RtEvent> &applied) const;
-<<<<<<< HEAD
       virtual bool is_point_attach(void) const { return false; }
     public:
       void create_external_instance(void);
@@ -4324,18 +4318,6 @@
                                    const std::vector<CustomSerdezID> &serez,
                                               const FieldMask &external_mask);
       virtual RtEvent finalize_complete_mapping(RtEvent event) { return event; }
-=======
-      virtual RtEvent check_for_coregions(void);
-    public:
-      LogicalRegion create_external_instance(void);
-      PhysicalInstance create_instance(IndexSpaceNode *node,
-                                       const std::vector<FieldID> &field_set,
-                                       const std::vector<size_t> &field_sizes,
-                                             LayoutConstraintSet &cons,
-                                             ApEvent &ready_event,
-                                             LgEvent &unique_event,
-                                             size_t &instance_footprint);
->>>>>>> 63c96b84
     protected:
       void check_privilege(void);
       void compute_parent_index(void);
@@ -4344,6 +4326,7 @@
                                     const PointerConstraint &pointer,
                                     const std::vector<FieldID> &set,
                                     const std::vector<size_t> &sizes,
+                                    const Realm::ProfilingRequestSet &requests,
                                     PhysicalInstance &instance) const;
     public:
       ExternalResource resource;
