--- conflicted
+++ resolved
@@ -1279,14 +1279,11 @@
     public:
       virtual void trigger_dependence_analysis(void);
       virtual void trigger_mapping(void);
-<<<<<<< HEAD
-    public:
-      void deactivate_fence(void);
-=======
 #ifdef LEGION_SPY
       virtual void trigger_complete(void);
 #endif
->>>>>>> aa70d5fc
+    public:
+      void deactivate_fence(void);
     protected:
       void perform_fence_analysis(bool update_fence = false);
       void update_current_fence(void);
