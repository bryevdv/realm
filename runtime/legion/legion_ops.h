--- conflicted
+++ resolved
@@ -4792,24 +4792,20 @@
     };
 
     /**
-<<<<<<< HEAD
      * \class RemoteTraceOp
      * This is a remote copy of a trace op, it really doesn't
-=======
-     * \class RemoteReplayOp
-     * This is a remote copy of a trace replay op, it really doesn't
      * have to do very much at all other than implement the interface
-     * for remote ops as it will only be used for checking equivalence
-     * sets for valid physical template replay conditions
-     */
-    class RemoteReplayOp : public RemoteOp,
-                           public LegionHeapify<RemoteReplayOp> {
-    public:
-      RemoteReplayOp(Runtime *rt, Operation *ptr, AddressSpaceID src);
-      RemoteReplayOp(const RemoteReplayOp &rhs) = delete;
-      virtual ~RemoteReplayOp(void);
-    public:
-      RemoteReplayOp& operator=(const RemoteReplayOp &rhs) = delete;
+     * for remote ops as it will only be used for updating state for
+     * physical template replays
+     */
+    class RemoteTraceOp : public RemoteOp,
+                          public LegionHeapify<RemoteTraceOp> {
+    public:
+      RemoteTraceOp(Runtime *rt, Operation *ptr, AddressSpaceID src, OpKind k);
+      RemoteTraceOp(const RemoteTraceOp &rhs) = delete;
+      virtual ~RemoteTraceOp(void);
+    public:
+      RemoteTraceOp& operator=(const RemoteTraceOp &rhs) = delete;
     public:
       virtual UniqueID get_unique_id(void) const;
       virtual uint64_t get_context_index(void) const;
@@ -4821,43 +4817,6 @@
       virtual void pack_remote_operation(Serializer &rez, AddressSpaceID target,
                                          std::set<RtEvent> &applied) const;
       virtual void unpack(Deserializer &derez);
-    };
-
-    /**
-     * \class RemoteSummaryOp
-     * This is a remote copy of a trace summary op, it really doesn't
->>>>>>> 0a1d71c9
-     * have to do very much at all other than implement the interface
-     * for remote ops as it will only be used for updating state for
-     * physical template replays
-     */
-    class RemoteTraceOp : public RemoteOp,
-                          public LegionHeapify<RemoteTraceOp> {
-    public:
-<<<<<<< HEAD
-      RemoteTraceOp(Runtime *rt, Operation *ptr, AddressSpaceID src, OpKind k);
-      RemoteTraceOp(const RemoteTraceOp &rhs) = delete;
-      virtual ~RemoteTraceOp(void);
-    public:
-      RemoteTraceOp& operator=(const RemoteTraceOp &rhs) = delete;
-=======
-      RemoteSummaryOp(Runtime *rt, Operation *ptr, AddressSpaceID src);
-      RemoteSummaryOp(const RemoteSummaryOp &rhs) = delete;
-      virtual ~RemoteSummaryOp(void);
-    public:
-      RemoteSummaryOp& operator=(const RemoteSummaryOp &rhs) = delete;
->>>>>>> 0a1d71c9
-    public:
-      virtual UniqueID get_unique_id(void) const;
-      virtual uint64_t get_context_index(void) const;
-      virtual void set_context_index(uint64_t index);
-      virtual int get_depth(void) const;
-    public:
-      virtual const char* get_logging_name(void) const;
-      virtual OpKind get_operation_kind(void) const;
-      virtual void pack_remote_operation(Serializer &rez, AddressSpaceID target,
-                                         std::set<RtEvent> &applied) const;
-      virtual void unpack(Deserializer &derez);
     public:
       const OpKind kind;
     };
