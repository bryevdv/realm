--- conflicted
+++ resolved
@@ -1792,19 +1792,7 @@
     bool LayoutConstraintSet::operator==(const LayoutConstraintSet &other) const
     //--------------------------------------------------------------------------
     {
-<<<<<<< HEAD
       return equals(other);
-=======
-      return specialized_constraint == other.specialized_constraint
-             && field_constraint == other.field_constraint
-             && memory_constraint == other.memory_constraint
-             && pointer_constraint == other.pointer_constraint
-             && ordering_constraint == other.ordering_constraint
-             && tiling_constraints == other.tiling_constraints
-             && dimension_constraints == other.dimension_constraints
-             && alignment_constraints == other.alignment_constraints
-             && offset_constraints == other.offset_constraints;
->>>>>>> e4111e1d
     }
 
     //--------------------------------------------------------------------------
@@ -1859,22 +1847,22 @@
           *bad_index = 0;
         return false;
       }
-      if (splitting_constraints.size() != other.splitting_constraints.size())
+      if (tiling_constraints.size() != other.tiling_constraints.size())
       {
         if (bad_kind != NULL)
-          *bad_kind = LEGION_SPLITTING_CONSTRAINT;
+          *bad_kind = LEGION_TILING_CONSTRAINT;
         if (bad_index != NULL)
           *bad_index = 0;
         return false;
       }
-      for (unsigned idx = 0; idx < splitting_constraints.size(); idx++)
+      for (unsigned idx = 0; idx < tiling_constraints.size(); idx++)
       {
         bool found = false;
-        for (std::vector<SplittingConstraint>::const_iterator it =
-              other.splitting_constraints.begin(); it !=
-              other.splitting_constraints.end(); it++)
-        {
-          if (splitting_constraints[idx] != *it)
+        for (std::vector<TilingConstraint>::const_iterator it =
+              other.tiling_constraints.begin(); it !=
+              other.tiling_constraints.end(); it++)
+        {
+          if (tiling_constraints[idx] != *it)
             continue;
           found = true;
           break;
@@ -1882,7 +1870,7 @@
         if (!found)
         {
           if (bad_kind != NULL)
-            *bad_kind = LEGION_SPLITTING_CONSTRAINT;
+            *bad_kind = LEGION_TILING_CONSTRAINT;
           if (bad_index != NULL)
             *bad_index = idx;
           return false;
