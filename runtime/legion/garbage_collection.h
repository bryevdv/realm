--- conflicted
+++ resolved
@@ -85,16 +85,12 @@
       TRACE_REF = 26,
       AGGREGATOR_REF = 27,
       FIELD_STATE_REF = 28,
-<<<<<<< HEAD
-      CANONICAL_REF = 29,
-      DISJOINT_COMPLETE_REF = 30,
-      REPLICATION_REF = 31,
-      PHYSICAL_ANALYSIS_REF = 32,
-      LAST_SOURCE_REF = 33,
-=======
       COPY_ACROSS_REF = 29,
-      LAST_SOURCE_REF = 30,
->>>>>>> be3284b6
+      CANONICAL_REF = 30,
+      DISJOINT_COMPLETE_REF = 31,
+      REPLICATION_REF = 32,
+      PHYSICAL_ANALYSIS_REF = 33,
+      LAST_SOURCE_REF = 34,
     };
 
     enum ReferenceKind {
@@ -134,14 +130,11 @@
       "Physical Trace Reference",                   \
       "Aggregator Reference",                       \
       "Field State Reference",                      \
-<<<<<<< HEAD
+      "Copy Across Executor Reference",             \
       "Canonical Index Space Expression Reference", \
       "Disjoint Complete Reference",                \
       "Replication Reference",                      \
       "Physical Analysis Reference",                \
-=======
-      "Copy Across Executor Reference",             \
->>>>>>> be3284b6
     }
 
     extern Realm::Logger log_garbage;
