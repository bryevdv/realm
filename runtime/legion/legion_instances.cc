/* Copyright 2022 Stanford University, NVIDIA Corporation
 *
 * Licensed under the Apache License, Version 2.0 (the "License");
 * you may not use this file except in compliance with the License.
 * You may obtain a copy of the License at
 *
 *     http://www.apache.org/licenses/LICENSE-2.0
 *
 * Unless required by applicable law or agreed to in writing, software
 * distributed under the License is distributed on an "AS IS" BASIS,
 * WITHOUT WARRANTIES OR CONDITIONS OF ANY KIND, either express or implied.
 * See the License for the specific language governing permissions and
 * limitations under the License.
 */

#include "legion.h"
#include "legion/runtime.h"
#include "legion/legion_ops.h"
#include "legion/legion_tasks.h"
#include "legion/region_tree.h"
#include "legion/legion_spy.h"
#include "legion/legion_context.h"
#include "legion/legion_profiling.h"
#include "legion/legion_instances.h"
#include "legion/legion_views.h"
#include "legion/legion_replication.h"

namespace LegionRuntime {
  namespace Accessor {
    namespace DebugHooks {
      // these are calls that can be implemented by a higher level (e.g. Legion)
      // to perform privilege/bounds checks on accessor reference and produce 
      // more useful information for debug

      /*extern*/ void (*check_bounds_ptr)(void *region, ptr_t ptr) = 0;
      /*extern*/ void (*check_bounds_dpoint)(void *region, 
                                    const Legion::DomainPoint &dp) = 0;

      /*extern*/ const char *(*find_privilege_task_name)(void *region) = 0;
    };
  };
};

namespace Legion {
  namespace Internal {

    LEGION_EXTERN_LOGGER_DECLARATIONS

    // This is the shit right here: super-cool helper function

    //--------------------------------------------------------------------------
    template<unsigned LOG2MAX>
    static inline void compress_mask(FieldMask &x, FieldMask m)
    //--------------------------------------------------------------------------
    {
      FieldMask mk, mp, mv, t;
      // See hacker's delight 7-4
      x = x & m;
      mk = ~m << 1;
      for (unsigned i = 0; i < LOG2MAX; i++)
      {
        mp = mk ^ (mk << 1);
        for (unsigned idx = 1; idx < LOG2MAX; idx++)
          mp = mp ^ (mp << (1 << idx));
        mv = mp & m;
        m = (m ^ mv) | (mv >> (1 << i));
        t = x & mv;
        x = (x ^ t) | (t >> (1 << i));
        mk = mk & ~mp;
      }
    }

    /////////////////////////////////////////////////////////////
    // Copy Across Helper 
    /////////////////////////////////////////////////////////////

    //--------------------------------------------------------------------------
    void CopyAcrossHelper::compute_across_offsets(const FieldMask &src_mask,
                                       std::vector<CopySrcDstField> &dst_fields)
    //--------------------------------------------------------------------------
    {
      FieldMask compressed; 
      bool found_in_cache = false;
      for (LegionDeque<std::pair<FieldMask,FieldMask> >::const_iterator
            it = compressed_cache.begin(); it != compressed_cache.end(); it++)
      {
        if (it->first == src_mask)
        {
          compressed = it->second;
          found_in_cache = true;
          break;
        }
      }
      if (!found_in_cache)
      {
        compressed = src_mask;
        compress_mask<STATIC_LOG2(LEGION_MAX_FIELDS)>(compressed, full_mask);
        compressed_cache.push_back(
            std::pair<FieldMask,FieldMask>(src_mask, compressed));
      }
      const unsigned pop_count = FieldMask::pop_count(compressed);
#ifdef DEBUG_LEGION
      assert(pop_count == FieldMask::pop_count(src_mask));
#endif
      unsigned offset = dst_fields.size();
      dst_fields.resize(offset + pop_count);
      int next_start = 0;
      for (unsigned idx = 0; idx < pop_count; idx++)
      {
        int index = compressed.find_next_set(next_start);
        CopySrcDstField &field = dst_fields[offset+idx];
        field = offsets[index];
        // We'll start looking again at the next index after this one
        next_start = index + 1;
      }
    }

    //--------------------------------------------------------------------------
    FieldMask CopyAcrossHelper::convert_src_to_dst(const FieldMask &src_mask)
    //--------------------------------------------------------------------------
    {
      FieldMask dst_mask;
      if (!src_mask)
        return dst_mask;
      if (forward_map.empty())
      {
#ifdef DEBUG_LEGION
        assert(src_indexes.size() == dst_indexes.size());
#endif
        for (unsigned idx = 0; idx < src_indexes.size(); idx++)
        {
#ifdef DEBUG_LEGION
          assert(forward_map.find(src_indexes[idx]) == forward_map.end());
#endif
          forward_map[src_indexes[idx]] = dst_indexes[idx];
        }
      }
      int index = src_mask.find_first_set();
      while (index >= 0)
      {
#ifdef DEBUG_LEGION
        assert(forward_map.find(index) != forward_map.end());
#endif
        dst_mask.set_bit(forward_map[index]);
        index = src_mask.find_next_set(index+1);
      }
      return dst_mask;
    }

    //--------------------------------------------------------------------------
    FieldMask CopyAcrossHelper::convert_dst_to_src(const FieldMask &dst_mask)
    //--------------------------------------------------------------------------
    {
      FieldMask src_mask;
      if (!dst_mask)
        return src_mask;
      if (backward_map.empty())
      {
#ifdef DEBUG_LEGION
        assert(src_indexes.size() == dst_indexes.size());
#endif
        for (unsigned idx = 0; idx < dst_indexes.size(); idx++)
        {
#ifdef DEBUG_LEGION
          assert(backward_map.find(dst_indexes[idx]) == backward_map.end());
#endif
          backward_map[dst_indexes[idx]] = src_indexes[idx];
        }
      }
      int index = dst_mask.find_first_set();
      while (index >= 0)
      {
#ifdef DEBUG_LEGION
        assert(backward_map.find(index) != backward_map.end());
#endif
        src_mask.set_bit(backward_map[index]);
        index = dst_mask.find_next_set(index+1);
      }
      return src_mask;
    }

    //--------------------------------------------------------------------------
    unsigned CopyAcrossHelper::convert_src_to_dst(unsigned index)
    //--------------------------------------------------------------------------
    {
      if (forward_map.empty())
      {
#ifdef DEBUG_LEGION
        assert(src_indexes.size() == dst_indexes.size());
#endif
        for (unsigned idx = 0; idx < src_indexes.size(); idx++)
        {
#ifdef DEBUG_LEGION
          assert(forward_map.find(src_indexes[idx]) == forward_map.end());
#endif
          forward_map[src_indexes[idx]] = dst_indexes[idx];
        }
      }
#ifdef DEBUG_LEGION
      assert(forward_map.find(index) != forward_map.end());
#endif
      return forward_map[index];
    }

    //--------------------------------------------------------------------------
    unsigned CopyAcrossHelper::convert_dst_to_src(unsigned index)
    //--------------------------------------------------------------------------
    {
      if (backward_map.empty())
      {
#ifdef DEBUG_LEGION
        assert(src_indexes.size() == dst_indexes.size());
#endif
        for (unsigned idx = 0; idx < dst_indexes.size(); idx++)
        {
#ifdef DEBUG_LEGION
          assert(backward_map.find(dst_indexes[idx]) == backward_map.end());
#endif
          backward_map[dst_indexes[idx]] = src_indexes[idx];
        }
      }
#ifdef DEBUG_LEGION
      assert(backward_map.find(index) != backward_map.end());
#endif
      return backward_map[index];
    }

    /////////////////////////////////////////////////////////////
    // Layout Description 
    /////////////////////////////////////////////////////////////

    //--------------------------------------------------------------------------
    LayoutDescription::LayoutDescription(FieldSpaceNode *own,
                                         const FieldMask &mask,
                                         const unsigned dims,
                                         LayoutConstraints *con,
                                   const std::vector<unsigned> &mask_index_map,
                                   const std::vector<FieldID> &field_ids,
                                   const std::vector<size_t> &field_sizes,
                                   const std::vector<CustomSerdezID> &serdez)
      : allocated_fields(mask), constraints(con), owner(own), total_dims(dims)
    //--------------------------------------------------------------------------
    {
      constraints->add_base_gc_ref(LAYOUT_DESC_REF);
      field_infos.resize(field_sizes.size());
      // Switch data structures from layout by field order to order
      // of field locations in the bit mask
#ifdef DEBUG_LEGION
      // Greater than or equal because local fields can alias onto the
      // same index for the allocated instances, note that the fields
      // themselves still get allocated their own space in the instance
      assert(mask_index_map.size() >= 
                size_t(FieldMask::pop_count(allocated_fields)));
#endif
      for (unsigned idx = 0; idx < mask_index_map.size(); idx++)
      {
        // This gives us the index in the field ordered data structures
        unsigned index = mask_index_map[idx];
        FieldID fid = field_ids[index];
        field_indexes[fid] = idx;
        CopySrcDstField &info = field_infos[idx];
        info.size = field_sizes[index];
        info.field_id = fid;
        info.serdez_id = serdez[index];
      }
    }

    //--------------------------------------------------------------------------
    LayoutDescription::LayoutDescription(const FieldMask &mask,
                                         LayoutConstraints *con)
      : allocated_fields(mask), constraints(con), owner(NULL), total_dims(0)
    //--------------------------------------------------------------------------
    {
      constraints->add_base_gc_ref(LAYOUT_DESC_REF);
    }

    //--------------------------------------------------------------------------
    LayoutDescription::LayoutDescription(const LayoutDescription &rhs)
      : allocated_fields(rhs.allocated_fields), constraints(rhs.constraints), 
        owner(rhs.owner), total_dims(rhs.total_dims)
    //--------------------------------------------------------------------------
    {
      // should never be called
      assert(false);
    }

    //--------------------------------------------------------------------------
    LayoutDescription::~LayoutDescription(void)
    //--------------------------------------------------------------------------
    {
      comp_cache.clear();
      if (constraints->remove_base_gc_ref(LAYOUT_DESC_REF))
        delete (constraints);
    }

    //--------------------------------------------------------------------------
    LayoutDescription& LayoutDescription::operator=(
                                                   const LayoutDescription &rhs)
    //--------------------------------------------------------------------------
    {
      // should never be called
      assert(false);
      return *this;
    }

    //--------------------------------------------------------------------------
    void LayoutDescription::log_instance_layout(ApEvent inst_event) const
    //--------------------------------------------------------------------------
    {
#ifdef DEBUG_LEGION
      assert(implicit_runtime->legion_spy_enabled);
#endif
      for (std::map<FieldID,unsigned>::const_iterator it = 
            field_indexes.begin(); it != field_indexes.end(); it++)
        LegionSpy::log_physical_instance_field(inst_event, it->first);
    }

    //--------------------------------------------------------------------------
    void LayoutDescription::compute_copy_offsets(const FieldMask &copy_mask,
                                           const PhysicalInstance instance,
#ifdef LEGION_SPY
                                           const ApEvent inst_event,
#endif
                                           std::vector<CopySrcDstField> &fields)
    //--------------------------------------------------------------------------
    {
      uint64_t hash_key = copy_mask.get_hash_key();
      bool found_in_cache = false;
      FieldMask compressed;
      // First check to see if we've memoized this result 
      {
        AutoLock o_lock(layout_lock,1,false/*exclusive*/);
        std::map<LEGION_FIELD_MASK_FIELD_TYPE,
                 LegionList<std::pair<FieldMask,FieldMask> > >::const_iterator
                   finder = comp_cache.find(hash_key);
        if (finder != comp_cache.end())
        {
          for (LegionList<std::pair<FieldMask,FieldMask> >::const_iterator it =
                finder->second.begin(); it != finder->second.end(); it++)
          {
            if (it->first == copy_mask)
            {
              found_in_cache = true;
              compressed = it->second;
              break;
            }
          }
        }
      }
      if (!found_in_cache)
      {
        compressed = copy_mask;
        compress_mask<STATIC_LOG2(LEGION_MAX_FIELDS)>(compressed, 
                                                      allocated_fields);
        // Save the result in the cache, duplicates from races here are benign
        AutoLock o_lock(layout_lock);
        comp_cache[hash_key].push_back(
            std::pair<FieldMask,FieldMask>(copy_mask,compressed));
      }
      // It is absolutely imperative that these infos be added in
      // the order in which they appear in the field mask so that 
      // they line up in the same order with the source/destination infos
      // (depending on the calling context of this function
      const unsigned pop_count = FieldMask::pop_count(compressed);
#ifdef DEBUG_LEGION
      assert(pop_count == FieldMask::pop_count(copy_mask));
#endif
      unsigned offset = fields.size();
      fields.resize(offset + pop_count);
      int next_start = 0;
      for (unsigned idx = 0; idx < pop_count; idx++)
      {
        int index = compressed.find_next_set(next_start);
        CopySrcDstField &field = fields[offset+idx];
        field = field_infos[index];
        // Our field infos are annonymous so specify the instance now
        field.inst = instance;
        // We'll start looking again at the next index after this one
        next_start = index + 1;
#ifdef LEGION_SPY
        field.inst_event = inst_event;
#endif
      }
    } 

    //--------------------------------------------------------------------------
    void LayoutDescription::compute_copy_offsets(
                                   const std::vector<FieldID> &copy_fields, 
                                   const PhysicalInstance instance,
#ifdef LEGION_SPY
                                   const ApEvent inst_event,
#endif
                                   std::vector<CopySrcDstField> &fields)
    //--------------------------------------------------------------------------
    {
      unsigned offset = fields.size();
      fields.resize(offset + copy_fields.size());
      for (unsigned idx = 0; idx < copy_fields.size(); idx++)
      {
        std::map<FieldID,unsigned>::const_iterator
          finder = field_indexes.find(copy_fields[idx]);
#ifdef DEBUG_LEGION
        assert(finder != field_indexes.end());
#endif
        CopySrcDstField &info = fields[offset+idx];
        info = field_infos[finder->second];
        // Since instances are annonymous in layout descriptions we
        // have to fill them in when we add the field info
        info.inst = instance;
#ifdef LEGION_SPY
        info.inst_event = inst_event;
#endif
      }
    }

    //--------------------------------------------------------------------------
    void LayoutDescription::get_fields(std::set<FieldID> &fields) const
    //--------------------------------------------------------------------------
    {
      for (std::map<FieldID,unsigned>::const_iterator 
	     it = field_indexes.begin(); it != field_indexes.end(); ++it)
	fields.insert(it->first);
    }

    //--------------------------------------------------------------------------
    bool LayoutDescription::has_field(FieldID fid) const
    //--------------------------------------------------------------------------
    {
      return (field_indexes.find(fid) != field_indexes.end());
    }

    //--------------------------------------------------------------------------
    void LayoutDescription::has_fields(std::map<FieldID,bool> &to_test) const
    //--------------------------------------------------------------------------
    {
      for (std::map<FieldID,bool>::iterator it = to_test.begin();
            it != to_test.end(); it++)
      {
        if (field_indexes.find(it->first) != field_indexes.end())
          it->second = true;
        else
          it->second = false;
      }
    }

    //--------------------------------------------------------------------------
    void LayoutDescription::remove_space_fields(std::set<FieldID> &filter) const
    //--------------------------------------------------------------------------
    {
      std::vector<FieldID> to_remove;
      for (std::set<FieldID>::const_iterator it = filter.begin();
            it != filter.end(); it++)
      {
        if (field_indexes.find(*it) != field_indexes.end())
          to_remove.push_back(*it);
      }
      if (!to_remove.empty())
      {
        for (std::vector<FieldID>::const_iterator it = to_remove.begin();
              it != to_remove.end(); it++)
          filter.erase(*it);
      }
    }

    //--------------------------------------------------------------------------
    const CopySrcDstField& LayoutDescription::find_field_info(FieldID fid) const
    //--------------------------------------------------------------------------
    {
      std::map<FieldID,unsigned>::const_iterator finder = 
        field_indexes.find(fid);
#ifdef DEBUG_LEGION
      assert(finder != field_indexes.end());
#endif
      return field_infos[finder->second];
    }

    //--------------------------------------------------------------------------
    size_t LayoutDescription::get_total_field_size(void) const
    //--------------------------------------------------------------------------
    {
      size_t result = 0;
      // Add up all the field sizes
      for (std::vector<CopySrcDstField>::const_iterator it = 
            field_infos.begin(); it != field_infos.end(); it++)
      {
        result += it->size;
      }
      return result;
    }

    //--------------------------------------------------------------------------
    void LayoutDescription::get_fields(std::vector<FieldID>& fields) const
    //--------------------------------------------------------------------------
    {
      fields = constraints->field_constraint.get_field_set();
    }

    //--------------------------------------------------------------------------
    void LayoutDescription::compute_destroyed_fields(
             std::vector<PhysicalInstance::DestroyedField> &serdez_fields) const
    //--------------------------------------------------------------------------
    {
      // See if we have any special fields which need serdez deletion
      for (std::vector<CopySrcDstField>::const_iterator it = 
            field_infos.begin(); it != field_infos.end(); it++)
      {
        if (it->serdez_id > 0)
          serdez_fields.push_back(PhysicalInstance::DestroyedField(it->field_id, 
                                                    it->size, it->serdez_id));
      }
    }

    //--------------------------------------------------------------------------
    bool LayoutDescription::match_layout(
      const LayoutConstraintSet &candidate_constraints, unsigned num_dims) const
    //--------------------------------------------------------------------------
    {
      if (num_dims != total_dims)
        return false;
      // We need to check equality on the entire constraint sets
      return *constraints == candidate_constraints;
    }

    //--------------------------------------------------------------------------
    bool LayoutDescription::match_layout(const LayoutDescription *layout,
                                         unsigned num_dims) const
    //--------------------------------------------------------------------------
    {
      if (num_dims != total_dims)
        return false;
      // This is a sound test, but it doesn't guarantee that the field sets
      // match since fields can be allocated and freed between instance
      // creations, so while this is a necessary precondition, it is not
      // sufficient that the two sets of fields are the same, to guarantee
      // that we actually need to check the FieldIDs which happens next
      if (layout->allocated_fields != allocated_fields)
        return false;

      // Check equality on the entire constraint sets
      return *layout->constraints == *constraints;
    }

    //--------------------------------------------------------------------------
    void LayoutDescription::pack_layout_description(Serializer &rez,
                                                    AddressSpaceID target)
    //--------------------------------------------------------------------------
    {
      rez.serialize(constraints->layout_id);
    }

    //--------------------------------------------------------------------------
    /*static*/ LayoutDescription* LayoutDescription::
      handle_unpack_layout_description(LayoutConstraints *constraints,
                            FieldSpaceNode *field_space_node, size_t total_dims)
    //--------------------------------------------------------------------------
    {
#ifdef DEBUG_LEGION
      assert(constraints != NULL);
#endif
      FieldMask instance_mask;
      const std::vector<FieldID> &field_set = 
        constraints->field_constraint.get_field_set(); 
      std::vector<size_t> field_sizes(field_set.size());
      std::vector<unsigned> mask_index_map(field_set.size());
      std::vector<CustomSerdezID> serdez(field_set.size());
      field_space_node->compute_field_layout(field_set, field_sizes,
                               mask_index_map, serdez, instance_mask);
      LayoutDescription *result = 
        field_space_node->create_layout_description(instance_mask, total_dims,
                  constraints, mask_index_map, field_set, field_sizes, serdez);
#ifdef DEBUG_LEGION
      assert(result != NULL);
#endif
      return result;
    }

    /////////////////////////////////////////////////////////////
    // Collective Mapping
    /////////////////////////////////////////////////////////////

    //--------------------------------------------------------------------------
    CollectiveMapping::CollectiveMapping(
                            const std::vector<AddressSpaceID> &spaces, size_t r)
      : total_spaces(spaces.size()), radix(r)
    //--------------------------------------------------------------------------
    {
      for (std::vector<AddressSpaceID>::const_iterator it =
            spaces.begin(); it != spaces.end(); it++)
        unique_sorted_spaces.add(*it);
    }

    //--------------------------------------------------------------------------
    CollectiveMapping::CollectiveMapping(const ShardMapping &mapping, size_t r)
      : total_spaces(mapping.size()), radix(r)
    //--------------------------------------------------------------------------
    {
      for (unsigned idx = 0; idx < total_spaces; idx++)
        unique_sorted_spaces.add(mapping[idx]);
    }

    //--------------------------------------------------------------------------
    CollectiveMapping::CollectiveMapping(Deserializer &derez, size_t total)
      : total_spaces(total)
    //--------------------------------------------------------------------------
    {
#ifdef DEBUG_LEGION
      assert(total_spaces > 0);
#endif
      derez.deserialize(unique_sorted_spaces);
#ifdef DEBUG_LEGION
      assert(total_spaces == unique_sorted_spaces.size());
#endif
      derez.deserialize(radix);
    }

    //--------------------------------------------------------------------------
    CollectiveMapping::CollectiveMapping(const CollectiveMapping &rhs)
      : Collectable(), unique_sorted_spaces(rhs.unique_sorted_spaces),
        total_spaces(rhs.total_spaces), radix(rhs.radix)
    //--------------------------------------------------------------------------
    {
    }

    //--------------------------------------------------------------------------
    bool CollectiveMapping::operator==(const CollectiveMapping &rhs) const
    //--------------------------------------------------------------------------
    {
      if (radix != rhs.radix)
        return false;
      return unique_sorted_spaces == rhs.unique_sorted_spaces;
    }

    //--------------------------------------------------------------------------
    bool CollectiveMapping::operator!=(const CollectiveMapping &rhs) const
    //--------------------------------------------------------------------------
    {
      return !((*this) == rhs);
    }

    //--------------------------------------------------------------------------
    AddressSpaceID CollectiveMapping::get_parent(const AddressSpaceID origin,
                                               const AddressSpaceID local) const
    //--------------------------------------------------------------------------
    {
      const unsigned local_index = find_index(local);
      const unsigned origin_index = find_index(origin);
#ifdef DEBUG_LEGION
      assert(local_index < total_spaces);
      assert(origin_index < total_spaces);
#endif
      const unsigned offset = convert_to_offset(local_index, origin_index);
      const unsigned index = convert_to_index((offset-1) / radix, origin_index);
      const int result = unique_sorted_spaces.get_index(index);
#ifdef DEBUG_LEGION
      assert(result >= 0);
#endif
      return result;
    }
    
    //--------------------------------------------------------------------------
    size_t CollectiveMapping::count_children(const AddressSpaceID origin,
                                             const AddressSpaceID local) const
    //--------------------------------------------------------------------------
    {
      const unsigned local_index = find_index(local);
      const unsigned origin_index = find_index(origin);
#ifdef DEBUG_LEGION
      assert(local_index < total_spaces);
      assert(origin_index < total_spaces);
#endif
      const unsigned offset = radix *
        convert_to_offset(local_index, origin_index);
      size_t result = 0;
      for (unsigned idx = 1; idx <= radix; idx++)
      {
        const unsigned child_offset = offset + idx;
        if (child_offset < total_spaces)
          result++;
      }
      return result;
    }

    //--------------------------------------------------------------------------
    void CollectiveMapping::get_children(const AddressSpaceID origin,
        const AddressSpaceID local, std::vector<AddressSpaceID> &children) const
    //--------------------------------------------------------------------------
    {
      const unsigned local_index = find_index(local);
      const unsigned origin_index = find_index(origin);
#ifdef DEBUG_LEGION
      assert(local_index < total_spaces);
      assert(origin_index < total_spaces);
#endif
      const unsigned offset = radix *
        convert_to_offset(local_index, origin_index);
      for (unsigned idx = 1; idx <= radix; idx++)
      {
        const unsigned child_offset = offset + idx;
        if (child_offset < total_spaces)
        {
          const unsigned index = convert_to_index(child_offset, origin_index);
          const int child = unique_sorted_spaces.get_index(index);
#ifdef DEBUG_LEGION
          assert(child >= 0);
#endif
          children.push_back(child);
        }
      }
    }

    //--------------------------------------------------------------------------
    AddressSpaceID CollectiveMapping::find_nearest(AddressSpaceID search) const
    //--------------------------------------------------------------------------
    {
      unsigned first = 0;
      unsigned last = size() - 1;
      if (search < (*this)[first])
        return (*this)[first];
      if (search > (*this)[last])
        return (*this)[last];
      // Contained somewhere in the middle so binary
      // search for the two nearest options
      unsigned mid = 0;
      while (first <= last)
      {
        mid = (first + last) / 2;
        const AddressSpaceID midval = (*this)[mid];
#ifdef DEBUG_LEGION
        // Should never actually find it
        assert(search != midval);
#endif
        if (search < midval)
          last = mid - 1;
        else if (midval < search)
          first = mid + 1;
        else
          break;
      }
#ifdef DEBUG_LEGION
      assert(first != last);
#endif
      const unsigned diff_low = search - (*this)[first];
      const unsigned diff_high = (*this)[last] - search;
      if (diff_low < diff_high)
        return (*this)[first];
      else
        return (*this)[last];
    }

    //--------------------------------------------------------------------------
    bool CollectiveMapping::contains(const CollectiveMapping &rhs) const
    //--------------------------------------------------------------------------
    {
      return !(rhs.unique_sorted_spaces - unique_sorted_spaces);
    }

    //--------------------------------------------------------------------------
    CollectiveMapping* CollectiveMapping::clone_with(AddressSpaceID space) const
    //--------------------------------------------------------------------------
    {
      CollectiveMapping *result = new CollectiveMapping(*this);
      result->unique_sorted_spaces.insert(space);
      result->total_spaces = result->unique_sorted_spaces.size();
      return result;
    }

    //--------------------------------------------------------------------------
    void CollectiveMapping::pack(Serializer &rez) const
    //--------------------------------------------------------------------------
    {
#ifdef DEBUG_LEGION
      assert(total_spaces > 0);
#endif
      rez.serialize(total_spaces);
      rez.serialize(unique_sorted_spaces);
      rez.serialize(radix);
    }

    //--------------------------------------------------------------------------
    unsigned CollectiveMapping::convert_to_offset(unsigned index,
                                                  unsigned origin_index) const
    //--------------------------------------------------------------------------
    {
#ifdef DEBUG_LEGION
      assert(index < total_spaces);
      assert(origin_index < total_spaces);
#endif
      if (index < origin_index)
      {
        // Modulus arithmetic here
        return ((index + total_spaces) - origin_index);
      }
      else
        return (index - origin_index);
    }

    //--------------------------------------------------------------------------
    unsigned CollectiveMapping::convert_to_index(unsigned offset,
                                                 unsigned origin_index) const
    //--------------------------------------------------------------------------
    {
#ifdef DEBUG_LEGION
      assert(offset < total_spaces);
      assert(origin_index < total_spaces);
#endif
      unsigned result = origin_index + offset;
      if (result >= total_spaces)
        result -= total_spaces;
      return result;
    }

    /////////////////////////////////////////////////////////////
    // InstanceManager 
    /////////////////////////////////////////////////////////////

    //--------------------------------------------------------------------------
    InstanceManager::InstanceManager(RegionTreeForest *ctx,
                                     AddressSpaceID owner_space,
                                     DistributedID did, LayoutDescription *desc,
                                     FieldSpaceNode *node, 
                                     IndexSpaceExpression *domain,
                                     RegionTreeID tid, bool register_now,
                                     CollectiveMapping *mapping)
      : DistributedCollectable(ctx->runtime, did, owner_space, 
                               register_now, mapping),
        context(ctx), layout(desc), field_space_node(node),
        instance_domain(domain), tree_id(tid)
    //--------------------------------------------------------------------------
    {
      // Add a reference to the layout
      if (layout != NULL)
        layout->add_reference();
      if (field_space_node != NULL)
        field_space_node->add_nested_gc_ref(did);
      if (instance_domain != NULL)
        instance_domain->add_nested_expression_reference(did);
    }

    //--------------------------------------------------------------------------
    InstanceManager::~InstanceManager(void)
    //--------------------------------------------------------------------------
    {
      if ((layout != NULL) && layout->remove_reference())
        delete layout;
      if ((field_space_node != NULL) &&
          field_space_node->remove_nested_gc_ref(did))
        delete field_space_node;
      if ((instance_domain != NULL) && 
          instance_domain->remove_nested_expression_reference(did))
        delete instance_domain;
    }

    //--------------------------------------------------------------------------
    bool InstanceManager::entails(LayoutConstraints *constraints,
                                  const DomainPoint &key,
                               const LayoutConstraint **failed_constraint) const
    //--------------------------------------------------------------------------
    {
      const PointerConstraint &pointer = constraints->pointer_constraint;
      if (pointer.is_valid)
      {
        PointerConstraint pointer_constraint = get_pointer_constraint(key);
        // Always test the pointer constraint locally
        if (!pointer_constraint.entails(constraints->pointer_constraint))
        {
          if (failed_constraint != NULL)
            *failed_constraint = &pointer;
          return false;
        }
      }
      return layout->constraints->entails_without_pointer(constraints,
              (instance_domain != NULL) ? instance_domain->get_num_dims() : 0,
              failed_constraint);
    }

    //--------------------------------------------------------------------------
    bool InstanceManager::entails(const LayoutConstraintSet &constraints,
                                  const DomainPoint &key,
                               const LayoutConstraint **failed_constraint) const
    //--------------------------------------------------------------------------
    {
      const PointerConstraint &pointer = constraints.pointer_constraint;
      if (pointer.is_valid)
      {
        PointerConstraint pointer_constraint = get_pointer_constraint(key);
        // Always test the pointer constraint locally
        if (!pointer_constraint.entails(constraints.pointer_constraint))
        {
          if (failed_constraint != NULL)
            *failed_constraint = &pointer;
          return false;
        }
      }
      return layout->constraints->entails_without_pointer(constraints,
              (instance_domain != NULL) ? instance_domain->get_num_dims() : 0,
              failed_constraint);
    }

    //--------------------------------------------------------------------------
    bool InstanceManager::conflicts(LayoutConstraints *constraints,
                                    const DomainPoint &key,
                             const LayoutConstraint **conflict_constraint) const
    //--------------------------------------------------------------------------
    {
      const PointerConstraint &pointer = constraints->pointer_constraint;
      if (pointer.is_valid)
      {
        PointerConstraint pointer_constraint = get_pointer_constraint(key);
        // Always test the pointer constraint locally
        if (pointer_constraint.conflicts(constraints->pointer_constraint))
        {
          if (conflict_constraint != NULL)
            *conflict_constraint = &pointer;
          return true;
        }
      }
      // We know our layouts don't have a pointer constraint so nothing special
      return layout->constraints->conflicts(constraints,
              (instance_domain != NULL) ? instance_domain->get_num_dims() : 0,
              conflict_constraint);
    }

    //--------------------------------------------------------------------------
    bool InstanceManager::conflicts(const LayoutConstraintSet &constraints,
                                    const DomainPoint &key,
                             const LayoutConstraint **conflict_constraint) const
    //--------------------------------------------------------------------------
    {
      const PointerConstraint &pointer = constraints.pointer_constraint;
      if (pointer.is_valid)
      {
        PointerConstraint pointer_constraint = get_pointer_constraint(key);
        // Always test the pointer constraint locally
        if (pointer_constraint.conflicts(constraints.pointer_constraint))
        {
          if (conflict_constraint != NULL)
            *conflict_constraint = &pointer;
          return true;
        }
      }
      // We know our layouts don't have a pointer constraint so nothing special
      return layout->constraints->conflicts(constraints,
              (instance_domain != NULL) ? instance_domain->get_num_dims() : 0,
              conflict_constraint);
    }

    /////////////////////////////////////////////////////////////
    // PhysicalManager
    /////////////////////////////////////////////////////////////

    //--------------------------------------------------------------------------
    PhysicalManager::PhysicalManager(RegionTreeForest *ctx, 
                                     LayoutDescription *layout, 
                                     DistributedID did, 
                                     AddressSpaceID owner_space, 
                                     const size_t footprint, 
                                     ReductionOpID redop_id, 
                                     const ReductionOp *rop,
                                     FieldSpaceNode *node, 
                                     IndexSpaceExpression *index_domain, 
                                     const void *pl, size_t pl_size,
                                     RegionTreeID tree_id,
                                     bool register_now, bool output, 
                                     CollectiveMapping *mapping)
      : InstanceManager(ctx, owner_space, did, layout, node,
          // If we're on the owner node we need to produce the expression
          // that actually describes this points in this space
          // On remote nodes we'll already have it from the owner
          (owner_space == ctx->runtime->address_space) && !output ?
             index_domain->create_layout_expression(pl, pl_size) : index_domain,
          tree_id, register_now, mapping), 
        instance_footprint(footprint), reduction_op(rop), redop(redop_id),
        piece_list(pl), piece_list_size(pl_size),
        gc_state(COLLECTABLE_GC_STATE), pending_changes(0),
        failed_collection_count(0), currently_active(false),
        min_gc_priority(0)
    //--------------------------------------------------------------------------
    {
    }

    //--------------------------------------------------------------------------
    PhysicalManager::~PhysicalManager(void)
    //--------------------------------------------------------------------------
    {
      if (!gc_events.empty())
      {
        // There's no need to launch a task to do this, if we're being
        // deleted it's because the instance was deleted and therefore
        // all the users are done using it
        for (std::map<CollectableView*,CollectableInfo>::iterator it = 
              gc_events.begin(); it != gc_events.end(); it++)
          CollectableView::handle_deferred_collect(it->first,
                                                   it->second.view_events);
        gc_events.clear();
      }
    }

    //--------------------------------------------------------------------------
    void PhysicalManager::log_instance_creation(UniqueID creator_id,
                                      Processor proc,
                                      const std::vector<LogicalRegion> &regions,
                                      const DomainPoint &collective_point) const
    //--------------------------------------------------------------------------
    {
      const ApEvent inst_event = get_unique_event(collective_point);
      const LayoutConstraints *constraints = layout->constraints;
      LegionSpy::log_physical_instance_creator(inst_event, creator_id, proc.id);
      for (unsigned idx = 0; idx < regions.size(); idx++)
        LegionSpy::log_physical_instance_creation_region(inst_event, 
                                                         regions[idx]);
      LegionSpy::log_instance_specialized_constraint(inst_event,
          constraints->specialized_constraint.kind, 
          constraints->specialized_constraint.redop);
#ifdef DEBUG_HIGH_LEVEL
      assert(constraints->memory_constraint.has_kind);
#endif
      if (constraints->memory_constraint.is_valid())
        LegionSpy::log_instance_memory_constraint(inst_event,
            constraints->memory_constraint.kind);
      LegionSpy::log_instance_field_constraint(inst_event,
          constraints->field_constraint.contiguous, 
          constraints->field_constraint.inorder,
          constraints->field_constraint.field_set.size());
      for (std::vector<FieldID>::const_iterator it = 
            constraints->field_constraint.field_set.begin(); it !=
            constraints->field_constraint.field_set.end(); it++)
        LegionSpy::log_instance_field_constraint_field(inst_event, *it);
      LegionSpy::log_instance_ordering_constraint(inst_event,
          constraints->ordering_constraint.contiguous,
          constraints->ordering_constraint.ordering.size());
      for (std::vector<DimensionKind>::const_iterator it = 
            constraints->ordering_constraint.ordering.begin(); it !=
            constraints->ordering_constraint.ordering.end(); it++)
        LegionSpy::log_instance_ordering_constraint_dimension(inst_event, *it);
      for (std::vector<SplittingConstraint>::const_iterator it = 
            constraints->splitting_constraints.begin(); it !=
            constraints->splitting_constraints.end(); it++)
        LegionSpy::log_instance_splitting_constraint(inst_event,
                                it->kind, it->value, it->chunks);
      for (std::vector<DimensionConstraint>::const_iterator it = 
            constraints->dimension_constraints.begin(); it !=
            constraints->dimension_constraints.end(); it++)
        LegionSpy::log_instance_dimension_constraint(inst_event,
                                    it->kind, it->eqk, it->value);
      for (std::vector<AlignmentConstraint>::const_iterator it = 
            constraints->alignment_constraints.begin(); it !=
            constraints->alignment_constraints.end(); it++)
        LegionSpy::log_instance_alignment_constraint(inst_event,
                                it->fid, it->eqk, it->alignment);
      for (std::vector<OffsetConstraint>::const_iterator it = 
            constraints->offset_constraints.begin(); it != 
            constraints->offset_constraints.end(); it++)
        LegionSpy::log_instance_offset_constraint(inst_event,
                                          it->fid, it->offset);
    }

    //--------------------------------------------------------------------------
    InstanceView* PhysicalManager::construct_top_view(
                                           AddressSpaceID logical_owner,
                                           DistributedID view_did, UniqueID uid,
                                           CollectiveMapping *mapping)
    //--------------------------------------------------------------------------
    {
      if (redop > 0)
      {
        if (mapping != NULL)
        {
          // Handle the case where we already requested this view on this
          // node from an unrelated meta-task execution
          void *location = runtime->find_or_create_pending_collectable_location(
              view_did, sizeof(ReductionView));
          return new (location) ReductionView(context, view_did, owner_space,
              logical_owner, this, uid, true/*register now*/, mapping);
        }
        else
          return new ReductionView(context, view_did, owner_space,
              logical_owner, this, uid, true/*register now*/, mapping);
      }
      else
      {
        if (mapping != NULL)
        {
          // Handle the case where we already requested this view on this
          // node from an unrelated meta-task execution
          void *location = runtime->find_or_create_pending_collectable_location(
              view_did, sizeof(MaterializedView));
          return new (location) MaterializedView(context, view_did, owner_space,
                logical_owner, this, uid, true/*register now*/, mapping);
        }
        else
          return new MaterializedView(context, view_did, owner_space, 
                logical_owner, this, uid, true/*register now*/, mapping);
      }
    }

    //--------------------------------------------------------------------------
    InstanceView* PhysicalManager::find_or_create_instance_top_view(
                                                   InnerContext *own_ctx,
                                                   AddressSpaceID logical_owner,
                                                   CollectiveMapping *mapping)
    //--------------------------------------------------------------------------
    {
      ContextKey key(own_ctx->get_replication_id(), own_ctx->get_context_uid());
      // If we're a replicate context then we want to ignore the specific
      // context UID since there might be several shards on this node
      if (key.first > 0)
        key.second = 0;
      // No matter what we're going to store the context so grab a reference
      own_ctx->add_reference();
      RtEvent wait_for;
      {
        AutoLock i_lock(inst_lock);
#ifdef DEBUG_LEGION
        // All contexts should always be new since they should be deduplicating
        // on their side before calling this method
        assert(active_contexts.find(own_ctx) == active_contexts.end());
#endif
        std::map<ContextKey,ViewEntry>::iterator finder =
          context_views.find(key);
        if (finder != context_views.end())
        {
#ifdef DEBUG_LEGION
          // This should only happen with control replication because normal
          // contexts should be deduplicating on their side
          assert(key.first > 0);
#endif
          // This better be a new context so bump the reference count
          active_contexts.insert(own_ctx);
          finder->second.second++;
          return finder->second.first;
        }
        // Check to see if someone else from this context is making the view 
        if (key.first > 0)
        {
          // Only need to do this for control replication, otherwise the
          // context will have deduplicated for us
          std::map<ReplicationID,RtUserEvent>::iterator pending_finder =
            pending_views.find(key.first);
          if (pending_finder != pending_views.end())
          {
            if (!pending_finder->second.exists())
              pending_finder->second = Runtime::create_rt_user_event();
            wait_for = pending_finder->second;
          }
          else
            pending_views[key.first] = RtUserEvent::NO_RT_USER_EVENT;
        }
      }
      if (wait_for.exists())
      {
        if (!wait_for.has_triggered())
          wait_for.wait();
        AutoLock i_lock(inst_lock);
        std::map<ContextKey,ViewEntry>::iterator finder =
          context_views.find(key);
#ifdef DEBUG_LEGION
        assert(finder != context_views.end());
        assert(key.first > 0);
#endif
        // This better be a new context so bump the reference count
        active_contexts.insert(own_ctx);
        finder->second.second++;
        return finder->second.first;
      }
      // At this point we're repsonsibile for doing the work to make the view 
      InstanceView *result = NULL;
      // Check to see if we're the owner
      if (is_owner())
      {
        // We're going to construct the view no matter what, see which 
        // node is going to be the logical owner
        DistributedID view_did = runtime->get_available_distributed_id(); 
        result = construct_top_view((mapping == NULL) ? logical_owner :
            owner_space, view_did, own_ctx->get_context_uid(), mapping);
      }
      else if ((mapping != NULL) && mapping->contains(local_space))
      {
        // If we're collectively making this view then we're just going to
        // do that and use the owner node as the logical owner for the view
        // We still need to get the distributed ID from the next node down
        // in the collective mapping though
        std::atomic<DistributedID> view_did(0);
        RtUserEvent ready = Runtime::create_rt_user_event();
        Serializer rez;
        {
          RezCheck z(rez);
          rez.serialize(did);
          rez.serialize(key.first);
          rez.serialize(key.second);
          rez.serialize(owner_space);
          mapping->pack(rez);
          rez.serialize(&view_did);
          rez.serialize(ready);
        }
        AddressSpaceID target = mapping->get_parent(owner_space, local_space);
        runtime->send_create_top_view_request(target, rez); 
        ready.wait();
        // For collective instances each node of the instance serves as its
        // own logical owner view
        result = construct_top_view(runtime->address_space, view_did.load(),
                                    own_ctx->get_context_uid(), mapping);
      }
      else
      {
        // We're not collective and not the owner so send the request
        // to the owner to make the logical view and send back the result
        std::atomic<DistributedID> view_did(0);
        RtUserEvent ready = Runtime::create_rt_user_event();
        Serializer rez;
        {
          RezCheck z(rez);
          rez.serialize(did);
          rez.serialize(key.first);
          rez.serialize(key.second);
          rez.serialize(logical_owner);
          rez.serialize<size_t>(0); // no mapping
          rez.serialize(&view_did);
          rez.serialize(ready);
        }
        runtime->send_create_top_view_request(owner_space, rez); 
        ready.wait();
        RtEvent view_ready;
        result = static_cast<InstanceView*>(
            runtime->find_or_request_logical_view(view_did.load(), view_ready));
        if (view_ready.exists() && !view_ready.has_triggered())
          view_ready.wait();
      }
      // Retake the lock, save the view, and signal any other waiters
      AutoLock i_lock(inst_lock);
#ifdef DEBUG_LEGION
      assert(context_views.find(key) == context_views.end());
#endif
      ViewEntry &entry = context_views[key];
      entry.first = result;
      entry.second = 1/*only a single initial reference*/;
      active_contexts.insert(own_ctx);
      if (key.first > 0)
      {
        std::map<ReplicationID,RtUserEvent>::iterator finder =
          pending_views.find(key.first);
#ifdef DEBUG_LEGION
        assert(finder != pending_views.end());
#endif
        if (finder->second.exists())
          Runtime::trigger_event(finder->second);
        pending_views.erase(finder);
      }
      return result;
    }

    //--------------------------------------------------------------------------
    void PhysicalManager::unregister_active_context(InnerContext *own_ctx)
    //--------------------------------------------------------------------------
    {
      ContextKey key(own_ctx->get_replication_id(), own_ctx->get_context_uid());
      // If we're a replicate context then we want to ignore the specific
      // context UID since there might be several shards on this node
      if (key.first > 0)
        key.second = 0;
      std::vector<Reservation> to_delete;
      {
        AutoLock inst(inst_lock);
        std::set<InnerContext*>::iterator finder = 
          active_contexts.find(own_ctx);
        // We could already have removed this context if this
        // physical instance was deleted
        if (finder == active_contexts.end())
          return;
        active_contexts.erase(finder);
        // Remove the reference on the view entry and remove it from our
        // manager if it no longer has anymore active contexts
        std::map<ContextKey,ViewEntry>::iterator view_finder =
          context_views.find(key);
#ifdef DEBUG_LEGION
        assert(view_finder != context_views.end());
        assert(view_finder->second.second > 0);
#endif
        if (--view_finder->second.second == 0)
        {
          reclaim_field_reservations(view_finder->second.first->did, to_delete);
          context_views.erase(view_finder);
        }
      }
      if (!to_delete.empty())
      {
        // Make sure that we don't delete these reservations until after
        // execution has finished for the context
        const RtEvent precondition =
          Runtime::protect_event(own_ctx->owner_task->get_completion_event());
        for (std::vector<Reservation>::iterator it =
              to_delete.begin(); it != to_delete.end(); it++)
          it->destroy_reservation(precondition);
      }
      if (own_ctx->remove_reference())
        delete context;
      
    }

    //--------------------------------------------------------------------------
    PieceIteratorImpl* PhysicalManager::create_piece_iterator(
                                                 IndexSpaceNode *privilege_node)
    //--------------------------------------------------------------------------
    {
      return instance_domain->create_piece_iterator(piece_list, 
                              piece_list_size, privilege_node);
    }

    //--------------------------------------------------------------------------
    void PhysicalManager::defer_collect_user(CollectableView *view,
                                             ApEvent term_event,RtEvent collect,
                                             std::set<ApEvent> &to_collect,
                                             bool &add_ref, bool &remove_ref) 
    //--------------------------------------------------------------------------
    {
      AutoLock inst(inst_lock);
      CollectableInfo &info = gc_events[view]; 
      if (info.view_events.empty())
        add_ref = true;
      info.view_events.insert(term_event);
      info.events_added++;
      if (collect.exists())
        info.collect_event = collect;
      // Skip collections if there is a collection event guarding 
      // collection in the case of tracing
      if (info.collect_event.exists())
      {
        if (!info.collect_event.has_triggered())
          return;
        else
          info.collect_event = RtEvent::NO_RT_EVENT;
      }
      // Only do the pruning for every so many adds
      if (info.events_added >= runtime->gc_epoch_size)
      {
        for (std::set<ApEvent>::iterator it = info.view_events.begin();
              it != info.view_events.end(); /*nothing*/)
        {
          if (it->has_triggered_faultignorant())
          {
            to_collect.insert(*it);
            std::set<ApEvent>::iterator to_delete = it++;
            info.view_events.erase(to_delete);
          }
          else
            it++;
        }
        if (info.view_events.empty())
        {
          gc_events.erase(view);
          if (add_ref)
            add_ref = false;
          else
            remove_ref = true;
        }
        else // Reset the counter for the next time
          info.events_added = 0;
      }
    }

    //--------------------------------------------------------------------------
    void PhysicalManager::find_shutdown_preconditions(
                                               std::set<ApEvent> &preconditions)
    //--------------------------------------------------------------------------
    {
      AutoLock inst(inst_lock,1,false/*exclusive*/);
      for (std::map<CollectableView*,CollectableInfo>::const_iterator git =
            gc_events.begin(); git != gc_events.end(); git++)
      {
        // Make sure to test these for having triggered or risk a shutdown hang
        for (std::set<ApEvent>::const_iterator it = 
              git->second.view_events.begin(); it != 
              git->second.view_events.end(); it++)
          if (!it->has_triggered_faultignorant())
            preconditions.insert(*it);
      }
    }

    //--------------------------------------------------------------------------
    bool PhysicalManager::meets_regions(
      const std::vector<LogicalRegion> &regions, bool tight_region_bounds) const
    //--------------------------------------------------------------------------
    {
#ifdef DEBUG_LEGION
      assert(tree_id > 0); // only happens with VirtualManager
      assert(!regions.empty());
#endif
      std::set<IndexSpaceExpression*> region_exprs;
      for (std::vector<LogicalRegion>::const_iterator it = 
            regions.begin(); it != regions.end(); it++)
      {
        // If the region tree IDs don't match that is bad
        if (it->get_tree_id() != tree_id)
          return false;
        RegionNode *node = context->get_node(*it);
        region_exprs.insert(node->row_source);
      }
      IndexSpaceExpression *space_expr = (region_exprs.size() == 1) ?
        *(region_exprs.begin()) : context->union_index_spaces(region_exprs);
      return meets_expression(space_expr, tight_region_bounds);
    }

    //--------------------------------------------------------------------------
    bool PhysicalManager::meets_expression(IndexSpaceExpression *space_expr,
                                           bool tight_bounds) const
    //--------------------------------------------------------------------------
    {
      return instance_domain->meets_layout_expression(space_expr, tight_bounds,
                                                  piece_list, piece_list_size);
    }


    //--------------------------------------------------------------------------
    void PhysicalManager::notify_active(ReferenceMutator *mutator)
    //--------------------------------------------------------------------------
    {
      AutoLock i_lock(inst_lock);
#ifdef DEBUG_LEGION
      assert(!currently_active);
      assert((gc_state == COLLECTABLE_GC_STATE) ||
              (gc_state == ACQUIRED_GC_STATE));
      assert(!deferred_deletion.exists());
#endif
      currently_active = true;
    }

    //--------------------------------------------------------------------------
    void PhysicalManager::notify_inactive(ReferenceMutator *mutator)
    //--------------------------------------------------------------------------
    {
      AutoLock i_lock(inst_lock);
#ifdef DEBUG_LEGION
      assert(currently_active);
#endif
      currently_active = false;
      if (deferred_deletion.exists())
        Runtime::trigger_event(deferred_deletion);
    }

    //--------------------------------------------------------------------------
    void PhysicalManager::notify_valid(ReferenceMutator *mutator)
    //--------------------------------------------------------------------------
    {
#ifndef DEBUG_LEGION
      // In non-debug mode we can just add the valid reference to the
      // owner without needing to check. While this isn't strictly necessary
      // for correctness, it is an important performance optimization to help
      // the garbage collector quickly detect when instances should not be
      // eligible for collection early in the process before trying to do
      // the whole distributed protocol.
      if (!is_owner())
      {
        if ((collective_mapping != NULL) && 
            collective_mapping->contains(local_space))
        {
          const AddressSpaceID parent =
            collective_mapping->get_parent(owner_space, local_space);
          send_remote_valid_increment(parent, mutator);
        }
        else
          send_remote_valid_increment(owner_space, mutator);
      }
#endif
      AutoLock i_lock(inst_lock);
#ifdef DEBUG_LEGION
      assert(!deferred_deletion.exists());
      assert(gc_state != COLLECTED_GC_STATE);
      // In debug mode we eagerly add valid references such that the owner
      // is valid as long as a copy of the manager on one node is valid
      // This way we can easily check that acquires are being done safely
      // if instance isn't already valid somewhere
      if ((gc_state != ACQUIRED_GC_STATE) && !is_external_instance())
      {
        // Should never be here if we're the owner as it indicates that
        // we tried to add a valid reference without first doing an acquire
        assert(!is_owner());
        // Send a message to check that we can safely do the acquire
        const RtUserEvent done = Runtime::create_rt_user_event();
        std::atomic<bool> result(true);
        Serializer rez;
        {
          RezCheck z(rez);
          rez.serialize(did);
          rez.serialize(&result);
          rez.serialize(done);
          rez.serialize<bool>(false/*acquired*/);
        }
        if ((collective_mapping != NULL) && 
            collective_mapping->contains(local_space))
          runtime->send_gc_debug_request(
              collective_mapping->get_parent(owner_space, local_space), rez);
        else
          runtime->send_gc_debug_request(owner_space, rez);
        if (!done.has_triggered())
          done.wait();
        assert(result.load());
      }
      else if (!is_owner())
      {
        // Send the message to do the acquire on the owner node
        const RtUserEvent done = Runtime::create_rt_user_event();
        std::atomic<bool> result(true);
        Serializer rez;
        {
          RezCheck z(rez);
          rez.serialize(did);
          rez.serialize(&result);
          rez.serialize(done);
          rez.serialize<bool>(true/*acquired*/);
        }
        if ((collective_mapping != NULL) && 
            collective_mapping->contains(local_space))
          runtime->send_gc_debug_request(
              collective_mapping->get_parent(owner_space, local_space), rez);
        else
          runtime->send_gc_debug_request(owner_space, rez);
        if (!done.has_triggered())
          done.wait();
        assert(result.load());
      }
#endif
      gc_state = VALID_GC_STATE;
    }

    //--------------------------------------------------------------------------
    /*static*/ void PhysicalManager::handle_garbage_collection_debug_request(
                   Runtime *runtime, Deserializer &derez, AddressSpaceID source)
    //--------------------------------------------------------------------------
    {
#ifdef DEBUG_LEGION
      DerezCheck z(derez);
      DistributedID did;
      derez.deserialize(did);
      std::atomic<bool> *target;
      derez.deserialize(target);
      RtUserEvent done;
      derez.deserialize(done);
      bool acquired;
      derez.deserialize(acquired);

      PhysicalManager *manager = static_cast<PhysicalManager*>(
          runtime->weak_find_distributed_collectable(did));
      if (manager != NULL)
      {
        if (acquired)
        {
          LocalReferenceMutator mutator;
          // Should be guaranteed to be able to acquire thi
          if (manager->acquire_instance(REMOTE_DID_REF, &mutator))
          {
            Runtime::trigger_event(done, mutator.get_done_event());
            manager->remove_base_resource_ref(RUNTIME_REF);
            return;
          }
        }
        else
        {
          if (manager->check_valid_and_increment(REMOTE_DID_REF))
          {
            // This must already be valid for us to succeed
            Runtime::trigger_event(done);
            manager->remove_base_resource_ref(RUNTIME_REF);
            return;
          }
        }
      }
      // If we get here, we failed so send the response
      Serializer rez;
      {
        RezCheck z2(rez);
        rez.serialize(target);
        rez.serialize(done);
      }
      runtime->send_gc_debug_response(source, rez);
      if ((manager != NULL) && manager->remove_base_resource_ref(RUNTIME_REF))
        delete manager;
#else
      assert(false); // should never get this in release mode
#endif
    }

    //--------------------------------------------------------------------------
    /*static*/ void PhysicalManager::handle_garbage_collection_debug_response(
                                                            Deserializer &derez)
    //--------------------------------------------------------------------------
    {
#ifdef DEBUG_LEGION
      DerezCheck z(derez);
      std::atomic<bool> *target;
      derez.deserialize(target);
      RtUserEvent done;
      derez.deserialize(done);

      target->store(false);
      Runtime::trigger_event(done);
#else
      assert(false); // should never get this in release mode
#endif
    }

    //--------------------------------------------------------------------------
    void PhysicalManager::notify_invalid(ReferenceMutator *mutator)
    //--------------------------------------------------------------------------
    {
      if (!is_owner())
      {
        if ((collective_mapping != NULL) &&
            collective_mapping->contains(local_space))
        {
          const AddressSpaceID parent =
            collective_mapping->get_parent(owner_space, local_space);
          send_remote_valid_decrement(parent, mutator);
        }
        else
          send_remote_valid_decrement(owner_space, mutator);
      }
      AutoLock i_lock(inst_lock);
#ifdef DEBUG_LEGION
      assert(gc_state == VALID_GC_STATE);
#endif
      if (pending_changes == 0)
      {
        gc_state = COLLECTABLE_GC_STATE;
        prune_gc_events();
      }
      else
        gc_state = ACQUIRED_GC_STATE;
    }

    //--------------------------------------------------------------------------
    bool PhysicalManager::acquire_instance(ReferenceSource source,
                                           ReferenceMutator *mutator)
    //--------------------------------------------------------------------------
    {
      // Do an atomic operation to check to see if we are already valid
      // and increment our count if we are, in this case the acquire 
      // has succeeded and we are done, this should be the common case
      // since we are likely already holding valid references elsewhere
      // Note that we cannot do this for external instances as they might
      // have been detached while still holding valid references so they
      // have to go through the full path every time
      if (!is_external_instance() && check_valid_and_increment(source))
        return true;
      bool success = false;
      {
        AutoLock i_lock(inst_lock);
        switch (gc_state)
        {
          case VALID_GC_STATE:
          case ACQUIRED_GC_STATE:
            {
              pending_changes++;
              success = true;
              break;
            }
          case COLLECTABLE_GC_STATE:
            {
              gc_state = ACQUIRED_GC_STATE;
              pending_changes++;
              success = true;
              break;
            }
          case PENDING_COLLECTED_GC_STATE:
            {
              // Hurry the garbage collector is trying to eat it!
              if (is_owner())
              {
                // We're the owner so we can save this
                gc_state = ACQUIRED_GC_STATE;
                // We add the collection counts to the pending
                // changes to ensure we won't try to collect again
                // until all the participants of the previous collection
                // have checked the result of the collection
                pending_changes++;
                success = true;
              }
              // Not the owner so we need to send a message to the
              // owner to have it try to do the acquire
              break;
            }
          case COLLECTED_GC_STATE:
            return false;
          default:
            assert(false);
        }
      }
      if (success)
      {
        add_base_valid_ref(source, mutator);
        AutoLock i_lock(inst_lock);
#ifdef DEBUG_LEGION
        assert(pending_changes > 0);
        assert(gc_state == VALID_GC_STATE);
#endif
        pending_changes--;
        return true;
      }
      else
      {
#ifdef DEBUG_LEGION
        assert(!is_owner()); 
#endif
        std::atomic<bool> result(false);
        const RtUserEvent ready = Runtime::create_rt_user_event();
        Serializer rez;
        {
          RezCheck z(rez);
          rez.serialize(did);
          rez.serialize(this);
          rez.serialize(source);
          rez.serialize(mutator);
          rez.serialize(&result);
          rez.serialize(ready);
        }
        if ((collective_mapping != NULL) && 
            collective_mapping->contains(local_space))
          runtime->send_acquire_request(
              collective_mapping->get_parent(owner_space, local_space), rez);
        else
          runtime->send_acquire_request(owner_space, rez);
        ready.wait();
        if (result.load())
          return true;
        // The only reason we fail is if the instance has been collected
        // so we can update the gc_state
        AutoLock i_lock(inst_lock);
#ifdef DEBUG_LEGION
        assert((gc_state == PENDING_COLLECTED_GC_STATE) || 
                (gc_state == COLLECTED_GC_STATE)); 
#endif
        gc_state = COLLECTED_GC_STATE;
        return false;
      }
    }

    //--------------------------------------------------------------------------
    /*static*/ void PhysicalManager::handle_acquire_request(Runtime *runtime,
                                     Deserializer &derez, AddressSpaceID source) 
    //--------------------------------------------------------------------------
    {
      DerezCheck z(derez);
      DistributedID did;
      derez.deserialize(did);
      PhysicalManager *remote;
      derez.deserialize(remote);
      ReferenceSource ref;
      derez.deserialize(ref);
      ReferenceMutator *remote_mutator;
      derez.deserialize(remote_mutator);
      std::atomic<bool> *result;
      derez.deserialize(result);
      RtUserEvent ready;
      derez.deserialize(ready);

      PhysicalManager *manager = static_cast<PhysicalManager*>(
          runtime->weak_find_distributed_collectable(did));
      if (manager != NULL)
      {
        LocalReferenceMutator mutator;
        if (manager->acquire_instance(REMOTE_DID_REF, &mutator))
        {
          // We succeeded so send the response back with the reference
          Serializer rez;
          {
            RezCheck z(rez);
            rez.serialize(remote);
            rez.serialize(ref);
            rez.serialize(remote_mutator);
            rez.serialize(mutator.get_done_event());
            rez.serialize(result);
            rez.serialize(ready);
          }
          runtime->send_acquire_response(source, rez);
        }
        if (manager->remove_base_resource_ref(RUNTIME_REF))
          delete manager;
      }
      // We failed, so the flag is already set, just trigger the event
      Runtime::trigger_event(ready);
    }

    //--------------------------------------------------------------------------
    /*static*/ void PhysicalManager::handle_acquire_response(
                                     Deserializer &derez, AddressSpaceID source)
    //--------------------------------------------------------------------------
    {
      DerezCheck z(derez);
      PhysicalManager *manager;
      derez.deserialize(manager);
      ReferenceSource ref;
      derez.deserialize(ref);
      ReferenceMutator *local_mutator;
      derez.deserialize(local_mutator);
      RtEvent applied;
      derez.deserialize(applied);
      std::atomic<bool> *result;
      derez.deserialize(result);
      RtUserEvent ready;
      derez.deserialize(ready);

      // Add the local reference with the right kind and then remove the
      // remote distributed reference we added on the owner node
      LocalReferenceMutator mutator;
      manager->add_base_valid_ref(ref, &mutator);
      if (applied.exists())
        mutator.record_reference_mutation_effect(applied);
      manager->send_remote_valid_decrement(source, local_mutator,
          mutator.get_done_event());
      result->store(true);
      Runtime::trigger_event(ready);
    }

    //--------------------------------------------------------------------------
    bool PhysicalManager::can_collect(AddressSpaceID source,
                                      bool &already_collected)
    //--------------------------------------------------------------------------
    {
      // This is a lightweight test that shouldn't involve any communication
      // or commitment to performing a collection. It's just for finding
      // instances that we know are locally collectable
      already_collected = false;
      AutoLock i_lock(inst_lock);
      // Do a quick to check to see if we can do a collection on the local node
      if ((gc_state == ACQUIRED_GC_STATE) || (gc_state == VALID_GC_STATE))
        return false;
      // If it's already collected then we're done
      if (gc_state == COLLECTED_GC_STATE)
      {
#ifdef DEBUG_LEGION
        assert(is_owner());
#endif
        already_collected = true;
        return false;
      }
      if (!is_owner() && (source == owner_space))
        gc_state = PENDING_COLLECTED_GC_STATE;
      return true;
    }

    //--------------------------------------------------------------------------
    /*static*/ void PhysicalManager::handle_garbage_collection_request(
                   Runtime *runtime, Deserializer &derez, AddressSpaceID source)
    //--------------------------------------------------------------------------
    {
      DerezCheck z(derez);
      DistributedID did;
      derez.deserialize(did);
      std::atomic<bool> *result;
      derez.deserialize(result);
      RtEvent *target;
      derez.deserialize(target);
      RtUserEvent done;
      derez.deserialize(done);

      PhysicalManager *manager = static_cast<PhysicalManager*>(
          runtime->weak_find_distributed_collectable(did));
      if (manager == NULL)
      {
        // This was already collected, so indicate that
        Serializer rez;
        {
          RezCheck z2(rez);
          rez.serialize(result);
          rez.serialize(target);
          rez.serialize(RtEvent::NO_RT_EVENT);
          rez.serialize(done);
        }
        runtime->send_gc_response(source, rez);
        return;
      }
      RtEvent ready;
      if (manager->collect(ready))
      {
        Serializer rez;
        {
          RezCheck z2(rez);
          rez.serialize(result);
          rez.serialize(target);
          rez.serialize(ready);
          rez.serialize(done);
        }
        runtime->send_gc_response(source, rez);
      }
      else // Couldn't collect so we are done
        Runtime::trigger_event(done);
      if (manager->remove_base_resource_ref(RUNTIME_REF))
        delete manager;
    }

    //--------------------------------------------------------------------------
    /*static*/ void PhysicalManager::handle_garbage_collection_response(
                                                            Deserializer &derez)
    //--------------------------------------------------------------------------
    {
      DerezCheck z(derez);
      std::atomic<bool> *result;
      derez.deserialize(result);
      RtEvent *target;
      derez.deserialize(target);
      derez.deserialize(*target);
      RtUserEvent done;
      derez.deserialize(done);

      result->store(true);
      Runtime::trigger_event(done);
    }

    //--------------------------------------------------------------------------
    /*static*/ void PhysicalManager::handle_garbage_collection_acquire(
                                          Runtime *runtime, Deserializer &derez)
    //--------------------------------------------------------------------------
    {
      DerezCheck z(derez);
      DistributedID did;
      derez.deserialize(did);
      std::atomic<unsigned> *target;
      derez.deserialize(target);
      RtUserEvent done;
      derez.deserialize(done);

      RtEvent ready;
      PhysicalManager *manager = 
        runtime->find_or_request_instance_manager(did, ready);
      if (ready.exists() && !ready.has_triggered())
        ready.wait();
      bool dummy_collected = false;
      const AddressSpaceID owner = manager->owner_space;
      if (!manager->can_collect(owner, dummy_collected))
      {
        Serializer rez;
        {
          RezCheck z(rez);
          rez.serialize(target);
          rez.serialize(done);
        }
        runtime->send_gc_failed(owner, rez);
      }
      else
      {
        const AddressSpaceID local = manager->local_space;
        // Check to see if we need to broadcast this out to more places
        if ((manager->collective_mapping != NULL) &&
            manager->collective_mapping->contains(local))
        {
          // Broadcast this out to all our children
          std::vector<AddressSpaceID> children;
          manager->collective_mapping->get_children(owner, local, children);
          if (!children.empty())
          {
            std::vector<RtEvent> ready_events;
            ready_events.reserve(children.size());
            for (std::vector<AddressSpaceID>::const_iterator it =
                  children.begin(); it != children.end(); it++)
            {
              const RtUserEvent child_done = Runtime::create_rt_user_event();
              Serializer rez;
              {
                RezCheck z(rez);
                rez.serialize(did);
                rez.serialize(target);
                rez.serialize(child_done);
              }
              runtime->send_gc_acquire(*it, rez);
              ready_events.push_back(child_done);
            }
            Runtime::trigger_event(done, Runtime::merge_events(ready_events));
          }
          else
            Runtime::trigger_event(done);
        }
        else
          Runtime::trigger_event(done);
      }
#ifdef DEBUG_LEGION
      assert(!dummy_collected); // should never be set here
#endif
    }

    //--------------------------------------------------------------------------
    /*static*/ void PhysicalManager::handle_garbage_collection_failed(
                                                            Deserializer &derez)
    //--------------------------------------------------------------------------
    {
      DerezCheck z(derez);
      std::atomic<unsigned> *target;
      derez.deserialize(target);
      RtUserEvent done;
      derez.deserialize(done);

      target->fetch_add(1);
      Runtime::trigger_event(done);
    }

    //--------------------------------------------------------------------------
    void PhysicalManager::pack_garbage_collection_state(Serializer &rez,
                                          AddressSpaceID target, bool need_lock)
    //--------------------------------------------------------------------------
    {
      // We have to atomically get the current collection state and 
      // update the set of remote instances, note that it can be read-only
      // since we're just reading the state and the `update-remote_instaces'
      // call will take its own exclusive lock
      if (need_lock)
      {
        AutoLock i_lock(inst_lock,1,false/*exclusive*/);
        pack_garbage_collection_state(rez, target, false/*need lock*/);
      }
      else
      {
        switch (gc_state)
        {
          case VALID_GC_STATE:
          case ACQUIRED_GC_STATE:
          case COLLECTABLE_GC_STATE:
            {
              rez.serialize(COLLECTABLE_GC_STATE);
              break;
            }
          case PENDING_COLLECTED_GC_STATE:
          case COLLECTED_GC_STATE:
            {
              rez.serialize(gc_state);
              break;
            }
          default:
            assert(false);
        }
        update_remote_instances(target);
      }
    }

    //--------------------------------------------------------------------------
    void PhysicalManager::initialize_remote_gc_state(
                                                   GarbageCollectionState state)
    //--------------------------------------------------------------------------
    {
      AutoLock i_lock(inst_lock);
#ifdef DEBUG_LEGION
      assert(!is_owner());
      assert(gc_state == COLLECTABLE_GC_STATE);
#endif
      gc_state = state;
      // If we're in a pending collectable state, then add a reference
      if (state == PENDING_COLLECTED_GC_STATE)
        add_base_resource_ref(PENDING_COLLECTIVE_REF);
    }

    //--------------------------------------------------------------------------
    bool PhysicalManager::collect(RtEvent &ready)
    //--------------------------------------------------------------------------
    {
      AutoLock i_lock(inst_lock);
      // Do a quick to check to see if we can do a collection on the local node
      if ((gc_state == ACQUIRED_GC_STATE) || (gc_state == VALID_GC_STATE))
        return false;
      // If it's already collected then we're done
      if (gc_state == COLLECTED_GC_STATE)
        return true;
      if (is_owner())
      {
        // Check to see if anyone is already performing a deletion
        // on this manager, if so then deduplicate
        if (gc_state == COLLECTABLE_GC_STATE)
        {
#ifdef DEBUG_LEGION
          assert(pending_changes == 0);
#endif
          gc_state = PENDING_COLLECTED_GC_STATE;
          failed_collection_count.store(0);
          std::vector<RtEvent> ready_events;
          if (collective_mapping != NULL)
          {
#ifdef DEBUG_LEGION
            // We're the owner so it should contain ourselves
            assert(collective_mapping->contains(local_space));
#endif
            std::vector<AddressSpaceID> children;
            collective_mapping->get_children(owner_space, local_space,children);
            for (std::vector<AddressSpaceID>::const_iterator it =
                  children.begin(); it != children.end(); it++)
            {
              const RtUserEvent ready_event = Runtime::create_rt_user_event();
              Serializer rez;
              {
                RezCheck z(rez);
                rez.serialize(did);
                rez.serialize(&failed_collection_count);
                rez.serialize(ready_event);
              }
              runtime->send_gc_acquire(*it, rez);
              ready_events.push_back(ready_event);
            }
          }
          const size_t needed_guards = count_remote_instances();
          if (needed_guards > 0)
          {
            struct AcquireFunctor {
              AcquireFunctor(DistributedID d, Runtime *rt, 
                             std::vector<RtEvent> &r,
                             std::atomic<unsigned> *c)
                : did(d), runtime(rt), ready_events(r), count(c) { }
              inline void apply(AddressSpaceID target)
              {
                if (target == runtime->address_space)
                  return;
                const RtUserEvent ready_event = Runtime::create_rt_user_event();
                Serializer rez;
                {
                  RezCheck z(rez);
                  rez.serialize(did);
                  rez.serialize(count);
                  rez.serialize(ready_event);
                }
                runtime->send_gc_acquire(target, rez);
                ready_events.push_back(ready_event);
              }
              const DistributedID did;
              Runtime *const runtime;
              std::vector<RtEvent> &ready_events;
              std::atomic<unsigned> *const count;
            };
            AcquireFunctor functor(did, runtime, ready_events,
                                   &failed_collection_count);
            map_over_remote_instances(functor);
          }
          if (!ready_events.empty())
            collection_ready = Runtime::merge_events(ready_events);
        }
        else
        {
#ifdef DEBUG_LEGION
          assert(gc_state == PENDING_COLLECTED_GC_STATE); 
          // Should alaready have outstanding changes for this deletion
          assert(pending_changes > 0);
#endif
        }
        pending_changes++;
        const RtEvent wait_on = collection_ready;
        if (!wait_on.has_triggered())
        {
          i_lock.release();
          wait_on.wait();
          i_lock.reacquire();
        }
#ifdef DEBUG_LEGION
        assert(pending_changes > 0);
#endif
        switch (gc_state)
        {
          // Anything in these states means the collection attempt failed
          case VALID_GC_STATE:
          case ACQUIRED_GC_STATE:
            {
              // Something else has acquired the instance before we
              // could finish the collection and already sent the
              // release notifications, remove our pending reference
              if (--pending_changes == 0)
              {
                // If we're not in the valid state then go back
                // to the collectable state so we can try again
                if (gc_state == ACQUIRED_GC_STATE)
                {
                  gc_state = COLLECTABLE_GC_STATE;
                  prune_gc_events();
                }
              }
              break;
            }
          case PENDING_COLLECTED_GC_STATE:
            {
#ifdef DEBUG_LEGION
              // Precondition should have triggered if we're here
              assert(collection_ready.has_triggered());
#endif
              // Check to see if there were any collection guards we
              // were unable to acquire on remote nodes
              if (failed_collection_count.load() > 0)
              {
                // See if we're the last release, if not then we
                // keep it in this state
                if (--pending_changes == 0)
                {
                  gc_state = COLLECTABLE_GC_STATE;
                  prune_gc_events();
                }
              }
              else
              {
                // Deletion success and we're the first ones to discover it
                // Move to the deletion state and send the deletion messages
                // to mark that we successfully performed the deletion
                gc_state = COLLECTED_GC_STATE;
                // Now we can perform the deletion which will release the lock
                ready = perform_deletion(runtime->address_space, &i_lock);
                return true;
              }
              break;
            }
          case COLLECTED_GC_STATE:
            {
              // Save the event for when the collection is done
              ready = collection_ready;
              return true;
            }
          default:
            assert(false); // should not be in any other state
        }
        return false;
      }
      else
      {
        // No longer need the lock here since we're just sending a message
        i_lock.release();
        // Send it to the owner to check
        std::atomic<bool> result(false);
        const RtUserEvent done = Runtime::create_rt_user_event();
        Serializer rez;
        {
          RezCheck z(rez);
          rez.serialize(did);
          rez.serialize(&result);
          rez.serialize(&ready);
          rez.serialize(done);
        }
        runtime->send_gc_request(owner_space, rez);
        done.wait();
        return result.load();
      }
    }

    //--------------------------------------------------------------------------
    RtEvent PhysicalManager::set_garbage_collection_priority(MapperID mapper_id,
                        Processor p, AddressSpaceID source, GCPriority priority)
    //--------------------------------------------------------------------------
    {
#ifdef DEBUG_LEGION
      assert(!is_external_instance());
#endif
      RtEvent wait_on;
      RtUserEvent done_event;
      bool add_never_reference = false;
      bool remove_never_reference = false;
      { 
        const std::pair<MapperID,Processor> key(mapper_id, p);
        AutoLock i_lock(inst_lock);
        // If this thing is already deleted then there is nothing to do
        if (gc_state == COLLECTED_GC_STATE)
          return RtEvent::NO_RT_EVENT;
        std::map<std::pair<MapperID,Processor>,GCPriority>::iterator finder =
          mapper_gc_priorities.find(key);
        if (finder == mapper_gc_priorities.end())
        {
          mapper_gc_priorities[key] = priority;
          if (min_gc_priority <= priority)
            return RtEvent::NO_RT_EVENT;
        }
        else
        {
          // See if we're the minimum priority
          if (min_gc_priority < finder->second)
          {
            // We weren't one of the minimum priorities before
            finder->second = priority;
            if (min_gc_priority <= priority)
              return RtEvent::NO_RT_EVENT;
            // Otherwise fall through and update the min priority
          }
          else
          {
            // We were one of the minimum priorities before
#ifdef DEBUG_LEGION
            assert(finder->second == min_gc_priority);
#endif
            // If things don't change then there is nothing to do
            if (finder->second == priority)
              return RtEvent::NO_RT_EVENT;
            finder->second = priority;
            if (min_gc_priority < priority)
            {
              // Raising one of the old minimum priorities
              // See what the new min priority is
              for (std::map<std::pair<MapperID,Processor>,GCPriority>::
                    const_iterator it = mapper_gc_priorities.begin(); it !=
                    mapper_gc_priorities.end(); it++)
              {
                // If the new minimum priority is still the same we're done
                if (it->second == min_gc_priority)
                  return RtEvent::NO_RT_EVENT;
                if (it->second < priority)
                  priority = it->second;
              }
#ifdef DEBUG_LEGION
              // If we get here then we're increasing the minimum priority
              assert(min_gc_priority < priority);
#endif
            }
            // Else lowering the minimum priority
          }
        }
        // If we get here then we're changing the minimum priority
#ifdef DEBUG_LEGION
        assert(priority != min_gc_priority);
#endif
        // Only deal with never collection refs on the owner node where
        // the ultimate garbage collection decisions are to be made
        if (is_owner())
        {
          if (priority < min_gc_priority)
          {
#ifdef DEBUG_LEGION
            assert(LEGION_GC_NEVER_PRIORITY < min_gc_priority);
#endif
            if (priority == LEGION_GC_NEVER_PRIORITY)
            {
              add_never_reference = true;
              // Check the garbage collection state because this is going 
              // to be like an acquire operation
              switch (gc_state)
              {
                case VALID_GC_STATE:
                case ACQUIRED_GC_STATE:
                  {
                    pending_changes++;
                    break;
                  }
                case COLLECTABLE_GC_STATE:
                  {
                    gc_state = ACQUIRED_GC_STATE;
                    pending_changes++;
                    break;
                  }
                case PENDING_COLLECTED_GC_STATE:
                  {
                    // Garbage collector is trying to eat it, save it!
                    gc_state = ACQUIRED_GC_STATE;
                    pending_changes++;
                    break;
                  }
                default:
                  assert(false);
              }
            }
          }
          else
          {
            if (min_gc_priority == LEGION_GC_NEVER_PRIORITY)
              remove_never_reference = true;
          }
        }
        min_gc_priority = priority;
        // Make an event for when the priority updates are done
        wait_on = priority_update_done;
        done_event = Runtime::create_rt_user_event();
        priority_update_done = done_event;
      }
      // If we make it here then we need to do the update
      if (wait_on.exists() && !wait_on.has_triggered())
        wait_on.wait();
      // Record the priority update
      const RtEvent updated =
        update_garbage_collection_priority(source, priority);
      LocalReferenceMutator mutator;
      if (updated.exists())
        mutator.record_reference_mutation_effect(updated);
      if (add_never_reference)
      {
        add_base_valid_ref(NEVER_GC_REF, &mutator);
        // Remove our pending change
        AutoLock i_lock(inst_lock);
#ifdef DEBUG_LEGION
        assert(pending_changes > 0);
        assert(gc_state == VALID_GC_STATE);
#endif
        pending_changes--;
      }
      if (remove_never_reference && 
          remove_base_valid_ref(NEVER_GC_REF, &mutator))
        assert(false); // should never end up deleting ourselves
      Runtime::trigger_event(done_event, mutator.get_done_event());
      return done_event;
    }

    //--------------------------------------------------------------------------
    /*static*/ void PhysicalManager::handle_garbage_collection_priority_update(
                   Runtime *runtime, Deserializer &derez, AddressSpaceID source)
    //--------------------------------------------------------------------------
    {
      DerezCheck z(derez);
      DistributedID did;
      derez.deserialize(did);
      GCPriority priority;
      derez.deserialize(priority);
      RtUserEvent done;
      derez.deserialize(done);

      PhysicalManager *manager = static_cast<PhysicalManager*>(
          runtime->weak_find_distributed_collectable(did));

      if (manager != NULL)
      {
        // To avoid collisiions with existing local mappers which could lead
        // to aliasing of priority updates, we use "invalid" processor IDs
        // here that will never conflict with existing processor IDs
        // Note that the NO_PROC is a valid processor ID for mappers in the
        // case where the mapper handles all the processors in a node. We
        // therefore always add the owner address space to the source to 
        // produce a non-zero processor ID. Note that this formulation also
        // avoid conflicts from different remote sources.
        const Processor fake_proc = { source + manager->local_space };
#ifdef DEBUG_LEGION
        assert(fake_proc.id != 0);
#endif
        Runtime::trigger_event(done, manager->set_garbage_collection_priority(
                          0/*default mapper ID*/, fake_proc, source, priority));
        if (manager->remove_base_resource_ref(RUNTIME_REF))
          delete manager;
      }
      else
        Runtime::trigger_event(done);
    }

    //--------------------------------------------------------------------------
    void PhysicalManager::prune_gc_events(void)
    //--------------------------------------------------------------------------
    {
      // Must be holding the lock from caller
      // If we have any gc events then launch tasks to actually prune
      // off their references when they are done since we are now eligible
      // for collection by the garbage collector
      if (gc_events.empty())
        return;
      for (std::map<CollectableView*,CollectableInfo>::iterator it =
            gc_events.begin(); it != gc_events.end(); it++)
      {
        GarbageCollectionArgs args(it->first, new std::set<ApEvent>());
        RtEvent precondition = 
          Runtime::protect_merge_events(it->second.view_events);
        args.to_collect->swap(it->second.view_events);
        if (it->second.collect_event.exists() &&
            !it->second.collect_event.has_triggered())
          precondition = Runtime::merge_events(precondition, 
                                  it->second.collect_event);
        runtime->issue_runtime_meta_task(args, 
            LG_THROUGHPUT_WORK_PRIORITY, precondition);
      }
      gc_events.clear();
    }

    //--------------------------------------------------------------------------
    /*static*/void PhysicalManager::handle_manager_request(Deserializer &derez,
                                        Runtime *runtime, AddressSpaceID source)
    //--------------------------------------------------------------------------
    {
      DerezCheck z(derez);
      DistributedID did;
      derez.deserialize(did);
      DistributedCollectable *dc = runtime->find_distributed_collectable(did);
#ifdef DEBUG_LEGION
      PhysicalManager *manager = dynamic_cast<PhysicalManager*>(dc);
      assert(manager != NULL);
#else
      PhysicalManager *manager = dynamic_cast<PhysicalManager*>(dc);
#endif
      manager->send_manager(source);
    }

    //--------------------------------------------------------------------------
    size_t PhysicalManager::get_instance_size(void) const
    //--------------------------------------------------------------------------
    {
      AutoLock lock(inst_lock,1,false/*exlcusive*/);
      return instance_footprint;
    }

    //--------------------------------------------------------------------------
    /*static*/ ApEvent PhysicalManager::fetch_metadata(PhysicalInstance inst, 
                                                       ApEvent use_event)
    //--------------------------------------------------------------------------
    {
      ApEvent ready(inst.fetch_metadata(Processor::get_executing_processor()));
      if (!use_event.exists())
        return ready;
      if (!ready.exists())
        return use_event;
      return Runtime::merge_events(NULL, ready, use_event);
    } 

    //--------------------------------------------------------------------------
    /*static*/ void PhysicalManager::handle_top_view_request(
                   Deserializer &derez, Runtime *runtime, AddressSpaceID source)
    //--------------------------------------------------------------------------
    {
      DerezCheck z(derez); 
      DistributedID did;
      derez.deserialize(did);
      RtEvent man_ready;
      PhysicalManager *manager =
        runtime->find_or_request_instance_manager(did, man_ready);
      ReplicationID repl_id;
      derez.deserialize(repl_id);
      UniqueID ctx_uid;
      derez.deserialize(ctx_uid);
      RtEvent ctx_ready;
      InnerContext *context = NULL;
      if (repl_id > 0)
      {
        // See if we're on a node where there is a shard manager for
        // this replicated context
        ShardManager *shard_manager = 
          runtime->find_shard_manager(repl_id, true/*can fail*/);
        if (shard_manager != NULL)
          context = shard_manager->find_local_context();
      }
      if (context == NULL)
        context = runtime->find_context(ctx_uid,false/*can't fail*/,&ctx_ready);
      AddressSpaceID logical_owner;
      derez.deserialize(logical_owner);
      CollectiveMapping *mapping = NULL;
      size_t total_spaces;
      derez.deserialize(total_spaces);
      if (total_spaces > 0)
      {
        mapping = new CollectiveMapping(derez, total_spaces);
        mapping->add_reference();
      }
      std::atomic<DistributedID> *target;
      derez.deserialize(target);
      RtUserEvent done;
      derez.deserialize(done);
      // See if we're ready or we need to defer this until later
      if ((man_ready.exists() && !man_ready.has_triggered()) ||
          (ctx_ready.exists() && !ctx_ready.has_triggered()))
      {
        RemoteCreateViewArgs args(manager, context, logical_owner,
                                  mapping, target, source, done);
        if (!man_ready.exists())
          runtime->issue_runtime_meta_task(args,
              LG_LATENCY_DEFERRED_PRIORITY, ctx_ready);
        else if (!ctx_ready.exists())
          runtime->issue_runtime_meta_task(args,
              LG_LATENCY_DEFERRED_PRIORITY, man_ready);
        else
          runtime->issue_runtime_meta_task(args, LG_LATENCY_DEFERRED_PRIORITY,
              Runtime::merge_events(man_ready, ctx_ready));
        return;
      }
      process_top_view_request(manager, context, logical_owner, mapping,
                               target, source, done, runtime);
      if ((mapping != NULL) && mapping->remove_reference())
        delete mapping;
    }

    //--------------------------------------------------------------------------
    /*static*/ void PhysicalManager::process_top_view_request(
        PhysicalManager *manager, InnerContext *context, AddressSpaceID logical,
        CollectiveMapping *mapping, std::atomic<DistributedID> *target,
        AddressSpaceID source, RtUserEvent done_event, Runtime *runtime)
    //--------------------------------------------------------------------------
    {
      // Get the view from the context
      InstanceView *view =
        context->create_instance_top_view(manager, logical, mapping); 
      Serializer rez;
      {
        RezCheck z(rez);
        rez.serialize(target);
        rez.serialize(view->did);
        rez.serialize(done_event);
      }
      runtime->send_create_top_view_response(source, rez);
    }

    //--------------------------------------------------------------------------
    /*static*/ void PhysicalManager::handle_top_view_response(
                                                            Deserializer &derez)
    //--------------------------------------------------------------------------
    {
      DerezCheck z(derez);
      std::atomic<DistributedID> *target;
      derez.deserialize(target);
      DistributedID did;
      derez.deserialize(did);
      target->store(did);
      RtUserEvent done;
      derez.deserialize(done);
      Runtime::trigger_event(done);
    }

    //--------------------------------------------------------------------------
    /*static*/ void PhysicalManager::handle_top_view_creation(const void *args,
                                                              Runtime *runtime)
    //--------------------------------------------------------------------------
    {
      const RemoteCreateViewArgs *rargs = (const RemoteCreateViewArgs*)args; 
      process_top_view_request(rargs->manager, rargs->context,
          rargs->logical_owner, rargs->mapping, rargs->target,
          rargs->source, rargs->done_event, runtime);
      if ((rargs->mapping != NULL) && rargs->mapping->remove_reference())
        delete rargs->mapping;
    }

    //--------------------------------------------------------------------------
    /*static*/ void PhysicalManager::handle_atomic_reservation_request(
                                          Runtime *runtime, Deserializer &derez)
    //--------------------------------------------------------------------------
    {
      DerezCheck z(derez);
      DistributedID did;
      derez.deserialize(did);
      RtEvent ready;
      PhysicalManager *manager = 
        runtime->find_or_request_instance_manager(did, ready);
      FieldMask mask;
      derez.deserialize(mask);
      DistributedID view_did;
      derez.deserialize(view_did);
      DomainPoint point;
      derez.deserialize(point);
      std::vector<Reservation> *target;
      derez.deserialize(target);
      AddressSpaceID source;
      derez.deserialize(source);
      RtUserEvent to_trigger;
      derez.deserialize(to_trigger);

      if (ready.exists() && !ready.has_triggered())
        ready.wait();
      manager->find_field_reservations(mask, view_did, point, target, 
                                       source, to_trigger);
    }

    //--------------------------------------------------------------------------
    /*static*/ void PhysicalManager::handle_atomic_reservation_response(
                                          Runtime *runtime, Deserializer &derez)
    //--------------------------------------------------------------------------
    {
      DerezCheck z(derez);
      DistributedID did;
      derez.deserialize(did);
      RtEvent ready;
      PhysicalManager *manager = 
        runtime->find_or_request_instance_manager(did, ready);
      FieldMask mask;
      derez.deserialize(mask);
      DistributedID view_did;
      derez.deserialize(view_did);
      DomainPoint point;
      derez.deserialize(point);
      std::vector<Reservation> *target;
      derez.deserialize(target);
      size_t num_reservations;
      derez.deserialize(num_reservations);
      target->resize(num_reservations);
      for (unsigned idx = 0; idx < num_reservations; idx++)
        derez.deserialize((*target)[idx]);
      if (ready.exists() && !ready.has_triggered())
        ready.wait();
      manager->update_field_reservations(mask, view_did, point, *target);
      RtUserEvent to_trigger;
      derez.deserialize(to_trigger);
      Runtime::trigger_event(to_trigger);
    }

    /////////////////////////////////////////////////////////////
    // IndividualManager 
    /////////////////////////////////////////////////////////////

    //--------------------------------------------------------------------------
    IndividualManager::IndividualManager(RegionTreeForest *ctx, 
                        DistributedID did, AddressSpaceID owner_space,
                        MemoryManager *memory, PhysicalInstance inst, 
                        IndexSpaceExpression *instance_domain,
                        const void *pl, size_t pl_size,
                        FieldSpaceNode *node, RegionTreeID tree_id,
                        LayoutDescription *desc, ReductionOpID redop_id, 
                        bool register_now, size_t footprint,
                        ApEvent u_event, InstanceKind k,
                        const ReductionOp *op /*= NULL*/,
                        CollectiveMapping *mapping /*=NULL*/,
                        ApEvent p_event /*= ApEvent::NO_AP_EVENT*/)
      : PhysicalManager(ctx, desc, encode_instance_did(did, 
           (k != INTERNAL_INSTANCE_KIND), (redop_id != 0), false/*collective*/),
          owner_space, footprint, redop_id, (op != NULL) ? op : 
           (redop_id == 0) ? NULL : ctx->runtime->get_reduction(redop_id), node,
          instance_domain, pl, pl_size, tree_id, register_now,
          (k == UNBOUND_INSTANCE_KIND), mapping), memory_manager(memory),
        unique_event(u_event), instance(inst),
        use_event(Runtime::create_ap_user_event(NULL)),
        instance_ready((k == UNBOUND_INSTANCE_KIND) ? 
            Runtime::create_rt_user_event() : RtUserEvent::NO_RT_USER_EVENT),
        kind(k), external_pointer(-1UL),
        producer_event(p_event)
    //--------------------------------------------------------------------------
    {
      // If the manager was initialized with a valid Realm instance,
      // trigger the use event with the ready event of the instance metadata
      if (kind != UNBOUND_INSTANCE_KIND)
      {
#ifdef DEBUG_LEGION
        assert(instance.exists());
#endif
        Runtime::trigger_event(NULL,use_event,fetch_metadata(instance,u_event));
      }
      else // add a resource reference to remove once this manager is set
        add_base_resource_ref(PENDING_UNBOUND_REF);

      if (!is_owner() && !is_external_instance())
        memory_manager->register_remote_instance(this);
#ifdef LEGION_GC
      log_garbage.info("GC Instance Manager %lld %d " IDFMT " " IDFMT " ",
                        LEGION_DISTRIBUTED_ID_FILTER(this->did), local_space, 
                        inst.id, memory->memory.id);
#endif
      if (runtime->legion_spy_enabled && (kind != UNBOUND_INSTANCE_KIND))
      {
#ifdef DEBUG_LEGION
        assert(unique_event.exists());
#endif
        LegionSpy::log_physical_instance(unique_event,inst.id,memory->memory.id,
         instance_domain->expr_id, field_space_node->handle, tree_id, redop);
        layout->log_instance_layout(unique_event);
      }
    }

    //--------------------------------------------------------------------------
    IndividualManager::~IndividualManager(void)
    //--------------------------------------------------------------------------
    {
      // Remote references removed by DistributedCollectable destructor
      if (!is_owner() && !is_external_instance())
        memory_manager->unregister_remote_instance(this);
      if (is_owner())
      {
        for (std::map<DistributedID,std::map<unsigned,Reservation> >::iterator 
              it1 = view_reservations.begin();
              it1 != view_reservations.end(); it1++)
          for (std::map<unsigned,Reservation>::iterator it2 =
                it1->second.begin(); it2 != it1->second.end(); it2++)
            it2->second.destroy_reservation();
      }
    }

    //--------------------------------------------------------------------------
    LegionRuntime::Accessor::RegionAccessor<
      LegionRuntime::Accessor::AccessorType::Generic>
        IndividualManager::get_accessor(void) const
    //--------------------------------------------------------------------------
    {
#ifdef DEBUG_LEGION
      assert(instance.exists());
#endif
      return LegionRuntime::Accessor::RegionAccessor<
	LegionRuntime::Accessor::AccessorType::Generic>(instance);
    }

    //--------------------------------------------------------------------------
    LegionRuntime::Accessor::RegionAccessor<
      LegionRuntime::Accessor::AccessorType::Generic>
        IndividualManager::get_field_accessor(FieldID fid) const
    //--------------------------------------------------------------------------
    {
#ifdef DEBUG_LEGION
      assert(instance.exists());
      assert(layout != NULL);
#endif
      const CopySrcDstField &info = layout->find_field_info(fid);
      LegionRuntime::Accessor::RegionAccessor<
        LegionRuntime::Accessor::AccessorType::Generic> temp(instance);
      return temp.get_untyped_field_accessor(info.field_id, info.size);
    }

    //--------------------------------------------------------------------------
    ApEvent IndividualManager::get_use_event(ApEvent user) const
    //--------------------------------------------------------------------------
    {
      if (kind != UNBOUND_INSTANCE_KIND)
        return use_event;
      else
        // If the user is the one that is going to bind an instance
        // to this manager, return a no event
        return (user == producer_event) ? ApEvent::NO_AP_EVENT : use_event;
    }

    //--------------------------------------------------------------------------
    PointerConstraint IndividualManager::get_pointer_constraint(
                                                 const DomainPoint &point) const
    //--------------------------------------------------------------------------
    {
      if (use_event.exists() && !use_event.has_triggered_faultignorant())
        use_event.wait_faultignorant();
      void *inst_ptr = instance.pointer_untyped(0/*offset*/, 0/*elem size*/);
      return PointerConstraint(memory_manager->memory, uintptr_t(inst_ptr));
    }

    //--------------------------------------------------------------------------
    ApEvent IndividualManager::fill_from(FillView *fill_view, 
                                         InstanceView *dst_view,
                                         ApEvent precondition,
                                         PredEvent predicate_guard,
                                         IndexSpaceExpression *fill_expression,
                                         Operation *op, const unsigned index,
                                         const FieldMask &fill_mask,
                                         const PhysicalTraceInfo &trace_info,
                                         std::set<RtEvent> &recorded_events,
                                         std::set<RtEvent> &applied_events,
                                         CopyAcrossHelper *across_helper,
                                         const bool manage_dst_events,
                                         const bool fill_restricted,
                                         const bool need_valid_return)
    //--------------------------------------------------------------------------
    {
#ifdef DEBUG_LEGION
      assert(dst_view->manager == this);
      assert((across_helper == NULL) || !manage_dst_events);
#endif
      // Compute the precondition first
      if (manage_dst_events)
      {
        ApEvent dst_precondition = dst_view->find_copy_preconditions(
            false/*reading*/, 0/*redop*/, fill_mask, fill_expression,
            op->get_unique_op_id(), index, applied_events, trace_info);
        if (dst_precondition.exists())
        {
          if (dst_precondition.exists())
            precondition =
              Runtime::merge_events(&trace_info,precondition,dst_precondition);
          else
            precondition = dst_precondition;
        }
      }
      std::vector<CopySrcDstField> dst_fields;
      if (across_helper != NULL)
      {
        const FieldMask src_mask = across_helper->convert_dst_to_src(fill_mask);
        across_helper->compute_across_offsets(src_mask, dst_fields);
      }
      else
        compute_copy_offsets(fill_mask, dst_fields); 
      const ApEvent result = fill_expression->issue_fill(op, trace_info,
                                                 dst_fields,
                                                 fill_view->value->value,
                                                 fill_view->value->value_size,
#ifdef LEGION_SPY
                                                 fill_view->fill_op_uid,
                                                 field_space_node->handle,
                                                 tree_id,
#endif
                                                 precondition, predicate_guard);
      // Save the result
      if (manage_dst_events && result.exists())
      {
        const RtEvent collect_event = trace_info.get_collect_event();
        dst_view->add_copy_user(false/*reading*/, 0/*redop*/, result, 
          collect_event, fill_mask, fill_expression, op->get_unique_op_id(),
          index, recorded_events, trace_info.recording, runtime->address_space);
      }
      if (trace_info.recording)
        trace_info.record_fill_inst(result, fill_expression, instance, did,
                                    fill_mask, applied_events, (redop > 0));
      return result;
    }

    //--------------------------------------------------------------------------
    ApEvent IndividualManager::copy_from(InstanceView *src_view,
                                         InstanceView *dst_view,
                                         PhysicalManager *source_manager,
                                         ApEvent precondition,
                                         PredEvent predicate_guard, 
                                         ReductionOpID reduction_op_id,
                                         IndexSpaceExpression *copy_expression,
                                         Operation *op, const unsigned index,
                                         const FieldMask &copy_mask,
                                         const DomainPoint &src_point,
                                         const PhysicalTraceInfo &trace_info,
                                         std::set<RtEvent> &recorded_events,
                                         std::set<RtEvent> &applied_events,
                                         CopyAcrossHelper *across_helper,
                                         const bool manage_dst_events,
                                         const bool copy_restricted,
                                         const bool need_valid_return)
    //--------------------------------------------------------------------------
    {
#ifdef DEBUG_LEGION
      assert(dst_view->manager == this);
      assert(src_view->manager == source_manager);
      assert((across_helper == NULL) || !manage_dst_events);
#endif
      // Compute the preconditions first
      const UniqueID op_id = op->get_unique_op_id();
      // We'll need to compute our destination precondition no matter what
      if (manage_dst_events)
      {
        const ApEvent dst_pre = dst_view->find_copy_preconditions(
          false/*reading*/, reduction_op_id, copy_mask, copy_expression,
          op_id, index, applied_events, trace_info);  
        if (dst_pre.exists())
        {
          if (precondition.exists())
            precondition =
              Runtime::merge_events(&trace_info, precondition, dst_pre);
          else
            precondition = dst_pre;
        }
      }
      const FieldMask *src_mask = (across_helper == NULL) ? &copy_mask :
          new FieldMask(across_helper->convert_dst_to_src(copy_mask));
      // Several cases here:
      // 1. The source is another individual manager - just straight up 
      //    compute the dependences and do the copy or reduction
      // 2. The source is a normal collective manager - issue a copy from
      //    an instance close to the destination instance
      // 3. The source is a reduction collective manager - build a reduction
      //    tree down to a source instance close to the destination instance
      ApEvent result;
      if (!source_manager->is_collective_manager())
      {
        // Case 1: Source manager is another instance manager
        const ApEvent src_pre = src_view->find_copy_preconditions(
            true/*reading*/, 0/*redop*/, *src_mask, copy_expression,
            op_id, index, applied_events, trace_info);
        if (src_pre.exists())
        {
          if (precondition.exists())
            precondition =
              Runtime::merge_events(&trace_info, precondition, src_pre);
          else
            precondition = src_pre;
        }
        // Compute the field offsets
        std::vector<CopySrcDstField> dst_fields, src_fields;
        if (across_helper == NULL)
          compute_copy_offsets(copy_mask, dst_fields);
        else
          across_helper->compute_across_offsets(*src_mask, dst_fields);
        source_manager->compute_copy_offsets(*src_mask, src_fields);
        std::vector<Reservation> reservations;
        // If we're doing a reduction operation then set the reduction
        // information on the source-dst fields
        if (reduction_op_id > 0)
        {
#ifdef DEBUG_LEGION
          assert((redop == 0) || (redop == reduction_op_id));
#endif
          // Get the reservations
          const DomainPoint nopoint;
          dst_view->find_field_reservations(copy_mask, nopoint, reservations);
          // Set the redop on the destination fields
          // Note that we can mark these as exclusive copies since
          // we are protecting them with the reservations
          for (unsigned idx = 0; idx < dst_fields.size(); idx++)
            dst_fields[idx].set_redop(reduction_op_id, (redop > 0)/*fold*/,
                                      true/*exclusive*/);
        }
        result = copy_expression->issue_copy(op, trace_info, dst_fields,
                                             src_fields, reservations,
#ifdef LEGION_SPY
                                             source_manager->tree_id, tree_id,
#endif
                                             precondition, predicate_guard);
        if (result.exists())
        {
          const RtEvent collect_event = trace_info.get_collect_event();
          src_view->add_copy_user(true/*reading*/, 0/*redop*/, result,
              collect_event, *src_mask, copy_expression, op_id, index,
              recorded_events, trace_info.recording, runtime->address_space);
          if (manage_dst_events)
            dst_view->add_copy_user(false/*reading*/, reduction_op_id, result,
                collect_event, copy_mask, copy_expression, op_id, index,
              recorded_events, trace_info.recording, runtime->address_space);
        }
        // Only need to record the trace views one time
        if (trace_info.recording)
        {
          const PhysicalInstance src_inst = 
            source_manager->get_instance(src_point); 
          trace_info.record_copy_insts(result, copy_expression, src_inst,
                                       instance, source_manager->did, did, 
                                       *src_mask, copy_mask, applied_events);
        }
      }
      else
      {
<<<<<<< HEAD
        CollectiveManager *collective = source_manager->as_collective_manager();
        std::vector<CopySrcDstField> dst_fields;
        if (across_helper == NULL)
          compute_copy_offsets(copy_mask, dst_fields);
        else
          across_helper->compute_across_offsets(*src_mask, dst_fields);
        std::vector<Reservation> reservations;
        if (reduction_op_id > 0)
        {
#ifdef DEBUG_LEGION
          assert((redop == 0) || (redop == reduction_op_id));
#endif
          const DomainPoint nopoint;
          dst_view->find_field_reservations(copy_mask, nopoint, reservations);
          // Set the redop on the destination fields
          // Note that we can mark these as exclusive copies since
          // we are protecting them with the reservations
          for (unsigned idx = 0; idx < dst_fields.size(); idx++)
            dst_fields[idx].set_redop(reduction_op_id, (redop > 0)/*fold*/,
                                      true/*exclusive*/);
        }
        if (collective->is_reduction_manager())
        {
#ifdef DEBUG_LEGION
          assert(reduction_op_id == collective->redop);
#endif
          // Case 3
          // This is subtle as fuck
          // In the normal case where we're doing a reduction from a
          // collective instance to a normal instance then we can get
          // away with just building the reduction tree.
          //
          // An important note here: we only need to build a reduction tree
          // and not do an all-reduce for the collective reduction instance
          // because we know the equivalence set code above will only ever
          // issue a single copy from a reduction instance into another 
          // instance before that reduction instance is refreshed, so it
          // is safe to break the invariant that all instances in the 
          // collective manager have the same data.
          //
          // However, in the case where we are doing a copy-across, then we
          // might still be asked to do an intra-region reduction later so 
          // it's unsafe to do the partial accumulations into our own
          // instances. Therefore for now we will hammer all the source
          // instances into the destination instance without any
          // intermediate reductions.
          if (manage_dst_events)
          {
            // Reduction-tree case
            const AddressSpaceID origin = src_point.exists() ?
              collective->get_instance(src_point).address_space() :
              collective->select_source_space(owner_space);
            // There will always be a single result for this copy
            if (origin != local_space)
            {
              const RtUserEvent recorded = Runtime::create_rt_user_event();
              const RtUserEvent applied = Runtime::create_rt_user_event();
              Serializer rez;
              {
                RezCheck z(rez);
                rez.serialize(collective->did);
                rez.serialize(src_view->did);
                pack_fields(rez, dst_fields);
                rez.serialize<size_t>(reservations.size());
                for (unsigned idx = 0; idx < reservations.size(); idx++)
                  rez.serialize(reservations[idx]);
                rez.serialize(precondition);
                rez.serialize(predicate_guard);
                copy_expression->pack_expression(rez, origin);
                op->pack_remote_operation(rez, origin, applied_events);
                rez.serialize(index);
                rez.serialize(*src_mask);
                rez.serialize(copy_mask);
                rez.serialize(src_point);
                rez.serialize(did);
                trace_info.pack_trace_info(rez, applied_events);
                rez.serialize(recorded);
                rez.serialize(applied);
                if (trace_info.recording)
                {
                  ApBarrier bar(Realm::Barrier::create_barrier(1/*arrivals*/));
                  const ShardID sid = trace_info.record_managed_barrier(bar, 1);
                  rez.serialize(bar);
                  if (bar.exists())
                    rez.serialize(sid);
                  result = bar;
                }
                else
                {
                  const ApUserEvent to_trigger =
                    Runtime::create_ap_user_event(&trace_info);
                  result = to_trigger;
                  rez.serialize(to_trigger);
                }
                rez.serialize(origin);
              }
              runtime->send_collective_distribute_reduction(origin, rez);
              recorded_events.insert(recorded);
              applied_events.insert(applied);
            }
            else
            {
              const ApUserEvent to_trigger =
                Runtime::create_ap_user_event(&trace_info);
              result = to_trigger;
              collective->perform_collective_reduction(src_view, dst_fields,
                  reservations, precondition, predicate_guard, copy_expression,
                  op, index, *src_mask, copy_mask, src_point, did, trace_info,
                  recorded_events, applied_events, to_trigger, origin);
            }
          }
          else
          {
            // Hammer reduction case
            // Issue a performance warning if we're ever going to 
            // be doing this case and the number of instance is large
            if (collective->total_points > LEGION_COLLECTIVE_RADIX)
              REPORT_LEGION_WARNING(LEGION_WARNING_COLLECTIVE_HAMMER_REDUCTION,
                  "WARNING: Performing copy-across reduction hammer with %zd "
                  "instances into a single instance from collective manager "
                  "%llx to normal manager %llx. Please report this use case "
                  "to the Legion developers' mailing list.",
                  collective->total_points, collective->did, did)
            const AddressSpaceID origin =
              collective->select_source_space(owner_space);
            if (origin != local_space)
            {
              const RtUserEvent recorded = Runtime::create_rt_user_event();
              const RtUserEvent applied = Runtime::create_rt_user_event();
              Serializer rez;
              {
                RezCheck z(rez);
                rez.serialize(collective->did);
                rez.serialize(src_view->did);
                pack_fields(rez, dst_fields);
                rez.serialize<size_t>(reservations.size());
                for (unsigned idx = 0; idx < reservations.size(); idx++)
                  rez.serialize(reservations[idx]);
                rez.serialize(precondition);
                rez.serialize(predicate_guard);
                copy_expression->pack_expression(rez, origin);
                op->pack_remote_operation(rez, origin, applied_events);
                rez.serialize(index);
                rez.serialize(*src_mask);
                trace_info.pack_trace_info(rez, applied_events);
                rez.serialize(recorded);
                rez.serialize(applied);
                if (trace_info.recording)
                {
                  ApBarrier bar(Realm::Barrier::create_barrier(1/*arrivals*/));
                  ShardID sid = trace_info.record_managed_barrier(bar, 1);
                  rez.serialize(bar);
                  rez.serialize(sid);
                  result = bar;
                }
                else
                {
                  const ApUserEvent to_trigger =
                    Runtime::create_ap_user_event(&trace_info);
                  rez.serialize(to_trigger);             
                  result = to_trigger; 
                }
                rez.serialize(origin);
              }
              runtime->send_collective_hammer_reduction(origin, rez);
              recorded_events.insert(recorded);
              applied_events.insert(applied);
            }
            else
              result = collective->perform_hammer_reduction(src_view,
                  dst_fields, reservations, precondition, predicate_guard,
                  copy_expression, op, index, *src_mask, trace_info,
                  recorded_events, applied_events, origin);
          }
        }
        else
        {
          // Case 2
          // We can issue the copy from an instance in the source
          const Memory location = instance.get_location();
          const DomainPoint no_point;
          const AddressSpaceID origin = src_point.exists() ?
              collective->get_instance(src_point).address_space() :
              collective->select_source_space(owner_space);
          if (origin != local_space)
          {
            const RtUserEvent recorded = Runtime::create_rt_user_event();
            const RtUserEvent applied = Runtime::create_rt_user_event();
            ApUserEvent to_trigger = Runtime::create_ap_user_event(&trace_info);
            Serializer rez;
            {
              RezCheck z(rez);
              rez.serialize(collective->did);
              rez.serialize(src_view->did);
              pack_fields(rez, dst_fields);
              rez.serialize<size_t>(reservations.size());
              for (unsigned idx = 0; idx < reservations.size(); idx++)
                rez.serialize(reservations[idx]);
              rez.serialize(precondition);
              rez.serialize(predicate_guard);
              copy_expression->pack_expression(rez, origin);
              op->pack_remote_operation(rez, origin, applied_events);
              rez.serialize(index);
              rez.serialize(*src_mask);
              rez.serialize(copy_mask);
              rez.serialize(location);
              rez.serialize(no_point);
              rez.serialize(src_point);
              rez.serialize(did);
              trace_info.pack_trace_info(rez, applied_events);
              rez.serialize(recorded);
              rez.serialize(applied);
              rez.serialize(to_trigger);             
            }
            runtime->send_collective_distribute_point(origin, rez);
            recorded_events.insert(recorded);
            applied_events.insert(applied);
            result = to_trigger;
          }
          else
            result = collective->perform_collective_point(src_view,
                dst_fields, reservations, precondition, predicate_guard,
                copy_expression, op, index, *src_mask, copy_mask, location, 
                no_point, src_point, did, trace_info, recorded_events, 
                applied_events);
        }
        if (result.exists() && manage_dst_events)
        {
          const RtEvent collect_event = trace_info.get_collect_event();
          dst_view->add_copy_user(false/*reading*/, reduction_op_id, result,
              collect_event, copy_mask, copy_expression, op_id, index,
            recorded_events, trace_info.recording, runtime->address_space);
        }
      } 
=======
        DomainPoint dummy;
        const PhysicalInstance src_inst = source_manager->get_instance(dummy); 
        trace_info.record_copy_insts(result, copy_expression, src_inst,
            instance, source_manager->did, did, *src_mask, copy_mask,
            reduction_op_id, applied_events);
      }
>>>>>>> 9effb480
      if (across_helper != NULL)
        delete src_mask;
      return result;
    }

    //--------------------------------------------------------------------------
    void IndividualManager::pack_fields(Serializer &rez,
                               const std::vector<CopySrcDstField> &fields) const
    //--------------------------------------------------------------------------
    {
      rez.serialize<size_t>(fields.size());
      for (unsigned idx = 0; idx < fields.size(); idx++)
        rez.serialize(fields[idx]);
      if (runtime->legion_spy_enabled)
      {
        rez.serialize(ApEvent::NO_AP_EVENT);
        rez.serialize(did);
      }
    }

    //--------------------------------------------------------------------------
    void IndividualManager::compute_copy_offsets(const FieldMask &copy_mask,
      std::vector<CopySrcDstField> &fields, const DomainPoint *collective_point)
    //--------------------------------------------------------------------------
    {
      // Make sure the instance is ready before we compute the offsets
      if (instance_ready.exists() && !instance_ready.has_triggered())
        instance_ready.wait();
#ifdef DEBUG_LEGION
      assert(layout != NULL);
      assert(instance.exists());
#endif
      // Pass in our physical instance so the layout knows how to specialize
      layout->compute_copy_offsets(copy_mask, instance, 
#ifdef LEGION_SPY
                                   unique_event,
#endif
                                   fields);
    }

    //--------------------------------------------------------------------------
    RtEvent IndividualManager::find_field_reservations(const FieldMask &mask,
                               DistributedID view_did, const DomainPoint &point,
                               std::vector<Reservation> *reservations,
                               AddressSpaceID source, RtUserEvent to_trigger)
    //--------------------------------------------------------------------------
    {
      std::vector<Reservation> results;
      if (is_owner())
      {
        results.reserve(mask.pop_count());
        // We're the owner so we can make all the fields
        AutoLock i_lock(inst_lock);
        std::map<unsigned,Reservation> &atomic_reservations =
          view_reservations[view_did];
        for (int idx = mask.find_first_set(); idx >= 0;
              idx = mask.find_next_set(idx+1))
        {
          std::map<unsigned,Reservation>::const_iterator finder =
            atomic_reservations.find(idx);
          if (finder == atomic_reservations.end())
          {
            // Make a new reservation and add it to the set
            Reservation handle = Reservation::create_reservation();
            atomic_reservations[idx] = handle;
            results.push_back(handle);
          }
          else
            results.push_back(finder->second);
        }
      }
      else
      {
        // See if we can find them all locally
        {
          AutoLock i_lock(inst_lock, 1, false/*exclusive*/);
          const std::map<unsigned,Reservation> &atomic_reservations =
            view_reservations[view_did];
          for (int idx = mask.find_first_set(); idx >= 0;
                idx = mask.find_next_set(idx+1))
          {
            std::map<unsigned,Reservation>::const_iterator finder =
              atomic_reservations.find(idx);
            if (finder != atomic_reservations.end())
              results.push_back(finder->second);
            else
              break;
          }
        }
        if (results.size() < mask.pop_count())
        {
          // Couldn't find them all so send the request to the owner
          if (!to_trigger.exists())
            to_trigger = Runtime::create_rt_user_event();
          Serializer rez;
          {
            RezCheck z(rez);
            rez.serialize(did);
            rez.serialize(mask);
            rez.serialize(view_did);
            rez.serialize(point);
            rez.serialize(reservations);
            rez.serialize(source);
            rez.serialize(to_trigger);
          }
          runtime->send_atomic_reservation_request(owner_space, rez);
          return to_trigger;
        }
      }
      if (source != local_space)
      {
#ifdef DEBUG_LEGION
        assert(to_trigger.exists());
#endif
        // Send the result back to the source
        Serializer rez;
        {
          RezCheck z(rez);
          rez.serialize(did);
          rez.serialize(mask);
          rez.serialize(view_did);
          rez.serialize(point);
          rez.serialize(reservations);
          rez.serialize<size_t>(results.size());
          for (std::vector<Reservation>::const_iterator it =
                results.begin(); it != results.end(); it++)
            rez.serialize(*it);
          rez.serialize(to_trigger);
        }
        runtime->send_atomic_reservation_response(source, rez);
      }
      else
      {
        reservations->swap(results);
        if (to_trigger.exists())
          Runtime::trigger_event(to_trigger);
      }
      return to_trigger;
    }

    //--------------------------------------------------------------------------
    void IndividualManager::update_field_reservations(const FieldMask &mask,
                               DistributedID view_did, const DomainPoint &point,
                               const std::vector<Reservation> &reservations)
    //--------------------------------------------------------------------------
    {
#ifdef DEBUG_LEGION
      assert(!is_owner());
#endif
      AutoLock i_lock(inst_lock);
      std::map<unsigned,Reservation> &atomic_reservations =
          view_reservations[view_did];
      unsigned offset = 0;
      for (int idx = mask.find_first_set(); idx >= 0;
            idx = mask.find_next_set(idx+1))
        atomic_reservations[idx] = reservations[offset++];
    }

    //--------------------------------------------------------------------------
    void IndividualManager::reclaim_field_reservations(DistributedID view_did,
                                            std::vector<Reservation> &to_delete)
    //--------------------------------------------------------------------------
    {
      if (!is_owner())
        return;
      std::map<DistributedID,std::map<unsigned,Reservation> >::iterator
        finder = view_reservations.find(view_did);
      if (finder == view_reservations.end())
        return;
      for (std::map<unsigned,Reservation>::const_iterator it =
            finder->second.begin(); it != finder->second.end(); it++)
        to_delete.push_back(it->second);
      view_reservations.erase(finder);
    }

    //--------------------------------------------------------------------------
    ApEvent IndividualManager::register_collective_user(InstanceView *view, 
                                         const RegionUsage &usage,
                                         const FieldMask &user_mask,
                                         IndexSpaceNode *expr,
                                         const UniqueID op_id,
                                         const size_t op_ctx_index,
                                         const unsigned index,
                                         ApEvent term_event,
                                         RtEvent collect_event,
                                         std::set<RtEvent> &applied_events,
                                         const CollectiveMapping *mapping,
                                         Operation *local_collective_op,
                                         const PhysicalTraceInfo &trace_info,
                                         const bool symbolic)
    //--------------------------------------------------------------------------
    {
      // Somewhat strangely we can still get calls to this method in cases
      // with control replication for things like acquire/release on individual
      // managers that represent file instances. In this case we'll just have
      // a single node perform the view analysis and then we broadcast out the
      // resulting event out to all the participants. 
#ifdef DEBUG_LEGION
      assert(mapping != NULL);
      assert(mapping->contains(local_space));
      assert(local_collective_op != NULL);
#endif
      const size_t local_collective_arrivals =
        local_collective_op->get_collective_local_arrivals();
      // First we need to decide which node is going to be the owner node
      // We'll prefer it to be the logical view owner since that is where
      // the event will be produced, otherwise, we'll just pick whichever
      // is closest to the logical view node
      const AddressSpaceID origin = mapping->contains(view->logical_owner) ?
        view->logical_owner : mapping->find_nearest(view->logical_owner);
      ApUserEvent result;
      RtUserEvent registered;
      std::vector<ApEvent> term_events;
      const RendezvousKey key(view->did, op_ctx_index, index);
      {
        AutoLock i_lock(inst_lock);
        // Check to see if we're the first one to arrive on this node
        std::map<RendezvousKey,UserRendezvous>::iterator finder =
          rendezvous_users.find(key);
        if (finder == rendezvous_users.end())
        {
          // If we are then make the record for knowing when we've seen
          // all the expected arrivals
          finder = rendezvous_users.insert(
              std::make_pair(key,UserRendezvous())).first; 
          UserRendezvous &rendezvous = finder->second;
          rendezvous.remaining_local_arrivals = local_collective_arrivals;
          rendezvous.local_initialized = true;
          rendezvous.remaining_remote_arrivals =
            mapping->count_children(origin, local_space);
          rendezvous.ready_event = Runtime::create_ap_user_event(&trace_info);
          rendezvous.registered = Runtime::create_rt_user_event();
        }
        else if (!finder->second.local_initialized)
        {
#ifdef DEBUG_LEGION
          assert(!finder->second.ready_event.exists());
#endif
          // First local arrival
          finder->second.remaining_local_arrivals = local_collective_arrivals;
          finder->second.ready_event =
            Runtime::create_ap_user_event(&trace_info);
          if (!finder->second.remote_ready_events.empty())
          {
            for (std::map<ApUserEvent,PhysicalTraceInfo*>::const_iterator it =
                  finder->second.remote_ready_events.begin(); it !=
                  finder->second.remote_ready_events.end(); it++)
            {
              Runtime::trigger_event(it->second, it->first, 
                                finder->second.ready_event);
              delete it->second;
            }
            finder->second.remote_ready_events.clear();
          }
        }
        result = finder->second.ready_event;
        registered = finder->second.registered;
        applied_events.insert(registered);
        if (term_event.exists())
          finder->second.term_events.push_back(term_event);
#ifdef DEBUG_LEGION
        assert(finder->second.local_initialized);
        assert(finder->second.remaining_local_arrivals > 0);
#endif
        // If we're still expecting arrivals then nothing to do yet
        if ((--finder->second.remaining_local_arrivals > 0) ||
            (finder->second.remaining_remote_arrivals > 0))
        {
          // We need to save the trace info no matter what
          if (finder->second.trace_info == NULL)
          {
            finder->second.trace_info = new PhysicalTraceInfo(trace_info);
            if (local_space == origin)
            {
              // Save our state for performing the registration later
              finder->second.view = view;
              finder->second.usage = usage;
              finder->second.mask = new FieldMask(user_mask);
              finder->second.expr = expr;
              WrapperReferenceMutator mutator(applied_events);
              expr->add_nested_expression_reference(did, &mutator);
              finder->second.op_id = op_id;
              finder->second.collect_event = collect_event;
              finder->second.symbolic = symbolic;
            }
            else
            {
              finder->second.applied = Runtime::create_rt_user_event();
              applied_events.insert(finder->second.applied);
            }
          }
          else if (local_space != origin)
          {
#ifdef DEBUG_LEGION
            assert(finder->second.applied.exists());
#endif
            applied_events.insert(finder->second.applied);
          }
          return result;
        }
        term_events.swap(finder->second.term_events);
#ifdef DEBUG_LEGION
        assert(finder->second.remote_ready_events.empty());
#endif
        // We're done with our entry after this so no need to keep it
        rendezvous_users.erase(finder);
      }
      if (!term_events.empty())
        term_event = Runtime::merge_events(&trace_info, term_events);
      if (local_space != origin)
      {
        const AddressSpaceID parent = 
          collective_mapping->get_parent(origin, local_space);
        Serializer rez;
        {
          RezCheck z(rez);
          rez.serialize(did);
          rez.serialize(view->did);
          rez.serialize(op_ctx_index);
          rez.serialize(index);
          rez.serialize(origin);
          mapping->pack(rez);
          trace_info.pack_trace_info(rez, applied_events);
          rez.serialize(term_event);
          rez.serialize(result);
          rez.serialize(registered);
        }
        runtime->send_collective_individual_register_user(parent, rez);
      }
      else
      {
        std::set<RtEvent> registered_events; 
        const ApEvent ready = view->register_user(usage, user_mask, expr, op_id,
            op_ctx_index, index, term_event, collect_event, registered_events,
            NULL/*collective mapping*/, NULL/*no collective op*/, trace_info,
            runtime->address_space, symbolic);      
        Runtime::trigger_event(&trace_info, result, ready);
        if (!registered_events.empty())
          Runtime::trigger_event(registered,
              Runtime::merge_events(registered_events));
        else
          Runtime::trigger_event(registered);
      }
      return result;
    }

    //--------------------------------------------------------------------------
    void IndividualManager::process_collective_user_registration(
                                            const DistributedID view_did,
                                            const size_t op_ctx_index,
                                            const unsigned index,
                                            const AddressSpaceID origin,
                                            const CollectiveMapping *mapping,
                                            const PhysicalTraceInfo &trace_info,
                                            ApEvent remote_term_event,
                                            ApUserEvent remote_ready_event,
                                            RtUserEvent remote_registered)
    //--------------------------------------------------------------------------
    {
      UserRendezvous to_perform;
      const RendezvousKey key(view_did, op_ctx_index, index);
      {
        AutoLock i_lock(inst_lock);
        // Check to see if we're the first one to arrive on this node
        std::map<RendezvousKey,UserRendezvous>::iterator finder =
          rendezvous_users.find(key);
        if (finder == rendezvous_users.end())
        {
          // If we are then make the record for knowing when we've seen
          // all the expected arrivals
          finder = rendezvous_users.insert(
              std::make_pair(key,UserRendezvous())).first; 
          UserRendezvous &rendezvous = finder->second;
          rendezvous.local_initialized = false;
          rendezvous.remaining_remote_arrivals =
            mapping->count_children(origin, local_space);
          // Don't make the ready event, that needs to be done with a
          // local trace_info
          rendezvous.registered = Runtime::create_rt_user_event();
        }
        if (remote_term_event.exists())
          finder->second.term_events.push_back(remote_term_event);
        Runtime::trigger_event(remote_registered, finder->second.registered);
        if (!finder->second.ready_event.exists())
          finder->second.remote_ready_events[remote_ready_event] =
            new PhysicalTraceInfo(trace_info);
        else
          Runtime::trigger_event(&trace_info, remote_ready_event, 
                                 finder->second.ready_event);
#ifdef DEBUG_LEGION
        assert(finder->second.remaining_remote_arrivals > 0);
#endif
        // Check to see if we've done all the arrivals
        if ((--finder->second.remaining_remote_arrivals > 0) ||
            !finder->second.local_initialized ||
            (finder->second.remaining_local_arrivals > 0))
          return;
#ifdef DEBUG_LEGION
        assert(finder->second.remote_ready_events.empty());
        assert(finder->second.trace_info != NULL);
#endif
        // Last needed arrival, see if we're the origin or not
        to_perform = std::move(finder->second);
        rendezvous_users.erase(finder);
      }
      ApEvent term_event;
      if (!to_perform.term_events.empty())
        term_event =
          Runtime::merge_events(to_perform.trace_info, to_perform.term_events);
      if (local_space != origin)
      {
#ifdef DEBUG_LEGION
        assert(to_perform.applied.exists());
#endif
        // Send the message to the parent
        const AddressSpaceID parent = 
            collective_mapping->get_parent(origin, local_space);
        std::set<RtEvent> applied_events;
        Serializer rez;
        {
          RezCheck z(rez);
          rez.serialize(did);
          rez.serialize(view_did);
          rez.serialize(op_ctx_index);
          rez.serialize(index);
          rez.serialize(origin);
          mapping->pack(rez);
          to_perform.trace_info->pack_trace_info(rez, applied_events);
          rez.serialize(term_event);
          rez.serialize(to_perform.ready_event);
          rez.serialize(to_perform.registered);
        }
        runtime->send_collective_individual_register_user(parent, rez);
        if (!applied_events.empty())
          Runtime::trigger_event(to_perform.applied,
              Runtime::merge_events(applied_events));
        else
          Runtime::trigger_event(to_perform.applied);
      }
      else
      {
#ifdef DEBUG_LEGION
        assert(!to_perform.applied.exists());
#endif
        std::set<RtEvent> registered_events;
        const ApEvent ready = to_perform.view->register_user(to_perform.usage,
            *to_perform.mask, to_perform.expr, to_perform.op_id, op_ctx_index,
            index, term_event, to_perform.collect_event, registered_events,
            NULL/*mapping*/, NULL/*no collective op*/, *to_perform.trace_info,
            runtime->address_space, to_perform.symbolic);
        Runtime::trigger_event(to_perform.trace_info, 
                      to_perform.ready_event, ready);
        if (!registered_events.empty())
          Runtime::trigger_event(to_perform.registered,
              Runtime::merge_events(registered_events));
        else
          Runtime::trigger_event(to_perform.registered);
        if (to_perform.expr->remove_nested_expression_reference(did))
          delete to_perform.expr;
        delete to_perform.mask;
      }
      delete to_perform.trace_info;
    }

    //--------------------------------------------------------------------------
    /*static*/ void IndividualManager::handle_collective_user_registration(
                                          Runtime *runtime, Deserializer &derez)
    //--------------------------------------------------------------------------
    {
      DerezCheck z(derez);
      DistributedID did;
      derez.deserialize(did);
      RtEvent ready;
      IndividualManager *manager = static_cast<IndividualManager*>(
              runtime->find_or_request_instance_manager(did, ready));
      DistributedID view_did;
      derez.deserialize(view_did);
      size_t op_ctx_index;
      derez.deserialize(op_ctx_index);
      unsigned index;
      derez.deserialize(index);
      AddressSpaceID origin;
      derez.deserialize(origin);
      size_t mapping_size;
      derez.deserialize(mapping_size);
#ifdef DEBUG_LEGION
      assert(mapping_size > 0);
#endif
      CollectiveMapping *mapping = new CollectiveMapping(derez, mapping_size);
      mapping->add_reference();
      PhysicalTraceInfo trace_info = 
        PhysicalTraceInfo::unpack_trace_info(derez, runtime); 
      ApEvent term_event;
      derez.deserialize(term_event);
      ApUserEvent ready_event;
      derez.deserialize(ready_event);
      RtUserEvent registered_event;
      derez.deserialize(registered_event);

      if (ready.exists() && !ready.has_triggered())
        ready.wait();

      manager->process_collective_user_registration(view_did,op_ctx_index,index,
        origin, mapping, trace_info, term_event, ready_event, registered_event);
      if (mapping->remove_reference())
        delete mapping;
    }

    //--------------------------------------------------------------------------
    void IndividualManager::initialize_across_helper(CopyAcrossHelper *helper,
                                                    const FieldMask &dst_mask,
                                     const std::vector<unsigned> &src_indexes,
                                     const std::vector<unsigned> &dst_indexes)
    //--------------------------------------------------------------------------
    {
      // Make sure the instance is ready before we compute the offsets
      if (instance_ready.exists() && !instance_ready.has_triggered())
        instance_ready.wait();
#ifdef DEBUG_LEGION
      assert(src_indexes.size() == dst_indexes.size());
#endif
      std::vector<CopySrcDstField> dst_fields;
      layout->compute_copy_offsets(dst_mask, instance, 
#ifdef LEGION_SPY
                                   unique_event,
#endif
                                   dst_fields);
#ifdef DEBUG_LEGION
      assert(dst_fields.size() == dst_indexes.size());
#endif
      helper->offsets.resize(dst_fields.size());
      // We've got the offsets compressed based on their destination mask
      // order, now we need to translate them to their source mask order
      // Figure out the permutation from destination mask ordering to 
      // source mask ordering. 
      // First let's figure out the order of the source indexes
      std::vector<unsigned> src_order(src_indexes.size());
      std::map<unsigned,unsigned> translate_map;
      for (unsigned idx = 0; idx < src_indexes.size(); idx++)
        translate_map[src_indexes[idx]] = idx;
      unsigned index = 0;
      for (std::map<unsigned,unsigned>::const_iterator it = 
            translate_map.begin(); it != translate_map.end(); it++, index++)
        src_order[it->second] = index; 
      // Now we can translate the destination indexes
      translate_map.clear();
      for (unsigned idx = 0; idx < dst_indexes.size(); idx++)
        translate_map[dst_indexes[idx]] = idx;
      index = 0; 
      for (std::map<unsigned,unsigned>::const_iterator it = 
            translate_map.begin(); it != translate_map.end(); it++, index++)
      {
        unsigned src_index = src_order[it->second];
        helper->offsets[src_index] = dst_fields[index];
      }
    }

    //--------------------------------------------------------------------------
    void IndividualManager::send_manager(AddressSpaceID target)
    //--------------------------------------------------------------------------
    {
#ifdef DEBUG_LEGION
      assert(is_owner());
      assert((collective_mapping == NULL) ||
          !collective_mapping->contains(target));
#endif
      Serializer rez;
      {
        AutoLock lock(inst_lock,1,false/*exlcusive*/);
        RezCheck z(rez);
        rez.serialize(did);
        rez.serialize(owner_space);
        rez.serialize(memory_manager->memory);
        rez.serialize(instance);
        rez.serialize(instance_footprint);
        // No need for a reference here since we know we'll continue holding it
        instance_domain->pack_expression(rez, target);
        rez.serialize(piece_list_size);
        if (piece_list_size > 0)
          rez.serialize(piece_list, piece_list_size);
        rez.serialize(field_space_node->handle);
        rez.serialize(tree_id);
        if (kind != UNBOUND_INSTANCE_KIND)
          rez.serialize(unique_event);
        else
          rez.serialize(producer_event);
        layout->pack_layout_description(rez, target);
        rez.serialize(redop);
        rez.serialize(kind);
        pack_garbage_collection_state(rez, target, false/*need lock*/);
      }
      context->runtime->send_instance_manager(target, rez);
    }

    //--------------------------------------------------------------------------
    /*static*/ void IndividualManager::handle_send_manager(Runtime *runtime, 
                                     AddressSpaceID source, Deserializer &derez)
    //--------------------------------------------------------------------------
    {
      DerezCheck z(derez);
      DistributedID did;
      derez.deserialize(did);
      AddressSpaceID owner_space;
      derez.deserialize(owner_space);
      Memory mem;
      derez.deserialize(mem);
      PhysicalInstance inst;
      derez.deserialize(inst);
      size_t inst_footprint;
      derez.deserialize(inst_footprint);
      PendingRemoteExpression pending;
      RtEvent domain_ready;
      IndexSpaceExpression *inst_domain = 
        IndexSpaceExpression::unpack_expression(derez, runtime->forest, source,
                                                pending, domain_ready);
      size_t piece_list_size;
      derez.deserialize(piece_list_size);
      void *piece_list = NULL;
      if (piece_list_size > 0)
      {
        piece_list = malloc(piece_list_size);
        derez.deserialize(piece_list, piece_list_size);
      }
      FieldSpace handle;
      derez.deserialize(handle);
      RtEvent fs_ready;
      FieldSpaceNode *space_node = runtime->forest->get_node(handle, &fs_ready);
      RegionTreeID tree_id;
      derez.deserialize(tree_id);
      ApEvent unique_event;
      derez.deserialize(unique_event);
      LayoutConstraintID layout_id;
      derez.deserialize(layout_id);
      RtEvent layout_ready;
      LayoutConstraints *constraints = 
        runtime->find_layout_constraints(layout_id, 
                    false/*can fail*/, &layout_ready);
      ReductionOpID redop;
      derez.deserialize(redop);
      InstanceKind kind;
      derez.deserialize(kind);
      GarbageCollectionState gc_state;
      derez.deserialize(gc_state);

      if (domain_ready.exists() || fs_ready.exists() || layout_ready.exists())
      {
        const RtEvent precondition = 
          Runtime::merge_events(domain_ready, fs_ready, layout_ready);
        if (precondition.exists() && !precondition.has_triggered())
        {
          // We need to defer this instance creation
          DeferIndividualManagerArgs args(did, owner_space, mem, inst,
              inst_footprint, inst_domain, pending, 
              handle, tree_id, layout_id, unique_event, kind,
              redop, piece_list, piece_list_size, gc_state);
          runtime->issue_runtime_meta_task(args,
              LG_LATENCY_RESPONSE_PRIORITY, precondition);
          return;
        }
        // If we fall through we need to refetch things that we didn't get
        if (domain_ready.exists())
          inst_domain = runtime->forest->find_remote_expression(pending);
        if (fs_ready.exists())
          space_node = runtime->forest->get_node(handle);
        if (layout_ready.exists())
          constraints = 
            runtime->find_layout_constraints(layout_id, false/*can fail*/);
      }
      // If we fall through here we can create the manager now
      create_remote_manager(runtime, did, owner_space, mem, inst,inst_footprint,
                            inst_domain, piece_list, piece_list_size, 
                            space_node, tree_id, constraints, unique_event, 
                            kind, redop, gc_state);
    }

    //--------------------------------------------------------------------------
    IndividualManager::DeferIndividualManagerArgs::DeferIndividualManagerArgs(
            DistributedID d, AddressSpaceID own, Memory m, PhysicalInstance i, 
            size_t f, IndexSpaceExpression *lx, 
            const PendingRemoteExpression &p, FieldSpace h, RegionTreeID tid,
            LayoutConstraintID l, ApEvent u, InstanceKind k, ReductionOpID r,
            const void *pl, size_t pl_size, GarbageCollectionState gc)
      : LgTaskArgs<DeferIndividualManagerArgs>(implicit_provenance),
            did(d), owner(own), mem(m), inst(i), footprint(f), pending(p),
            local_expr(lx), handle(h), tree_id(tid), layout_id(l), 
            use_event(u), kind(k), redop(r), piece_list(pl),
            piece_list_size(pl_size), state(gc)
    //--------------------------------------------------------------------------
    {
      if (local_expr != NULL)
        local_expr->add_base_expression_reference(META_TASK_REF);
    }

    //--------------------------------------------------------------------------
    IndividualManager::DeferDeleteIndividualManager
                     ::DeferDeleteIndividualManager(IndividualManager *manager_)
      : LgTaskArgs<DeferDeleteIndividualManager>(implicit_provenance),
        manager(manager_), done(Runtime::create_rt_user_event())
    //--------------------------------------------------------------------------
    {
    }


    //--------------------------------------------------------------------------
    /*static*/ void IndividualManager::handle_defer_manager(const void *args,
                                                            Runtime *runtime)
    //--------------------------------------------------------------------------
    {
      const DeferIndividualManagerArgs *dargs = 
        (const DeferIndividualManagerArgs*)args; 
      IndexSpaceExpression *inst_domain = dargs->local_expr;
      if (inst_domain == NULL)
        inst_domain = runtime->forest->find_remote_expression(dargs->pending);
      FieldSpaceNode *space_node = runtime->forest->get_node(dargs->handle);
      LayoutConstraints *constraints = 
        runtime->find_layout_constraints(dargs->layout_id);
      create_remote_manager(runtime, dargs->did, dargs->owner, dargs->mem,
          dargs->inst, dargs->footprint, inst_domain, dargs->piece_list,
          dargs->piece_list_size, space_node, dargs->tree_id, constraints, 
          dargs->use_event, dargs->kind, dargs->redop, dargs->state);
      // Remove the local expression reference if necessary
      if ((dargs->local_expr != NULL) &&
          dargs->local_expr->remove_base_expression_reference(META_TASK_REF))
        delete dargs->local_expr;
    }

    //--------------------------------------------------------------------------
    /*static*/ void IndividualManager::handle_defer_perform_deletion(
                                             const void *args, Runtime *runtime)
    //--------------------------------------------------------------------------
    {
      const DeferDeleteIndividualManager *dargs =
        (const DeferDeleteIndividualManager*)args;
      Runtime::trigger_event(dargs->done,
          dargs->manager->perform_deletion(runtime->address_space));
    }

    //--------------------------------------------------------------------------
    /*static*/ void IndividualManager::create_remote_manager(Runtime *runtime, 
          DistributedID did, AddressSpaceID owner_space, Memory mem, 
          PhysicalInstance inst, size_t inst_footprint, 
          IndexSpaceExpression *inst_domain, const void *piece_list,
          size_t piece_list_size, FieldSpaceNode *space_node, 
          RegionTreeID tree_id, LayoutConstraints *constraints, 
          ApEvent use_event, InstanceKind kind, ReductionOpID redop,
          GarbageCollectionState state)
    //--------------------------------------------------------------------------
    {
      LayoutDescription *layout = 
        LayoutDescription::handle_unpack_layout_description(constraints,
                                space_node, inst_domain->get_num_dims());
      MemoryManager *memory = runtime->find_memory_manager(mem);
      const ReductionOp *op = 
        (redop == 0) ? NULL : runtime->get_reduction(redop);
      void *location;
      IndividualManager *man = NULL;
      if (runtime->find_pending_collectable_location(did, location))
        man = new(location) IndividualManager(runtime->forest, did, owner_space,
                                              memory, inst, inst_domain, 
                                              piece_list, piece_list_size, 
                                              space_node, tree_id, layout, 
                                              redop, false/*reg now*/, 
                                              inst_footprint, use_event, 
                                              kind, op);
      else
        man = new IndividualManager(runtime->forest, did, owner_space, memory, 
                              inst, inst_domain, piece_list, piece_list_size,
                              space_node, tree_id, layout, redop, 
                              false/*reg now*/, inst_footprint, use_event, 
                              kind, op);
      man->initialize_remote_gc_state(state);
      // Hold-off doing the registration until construction is complete
      man->register_with_runtime(NULL/*no remote registration needed*/);
    }

    //--------------------------------------------------------------------------
    void IndividualManager::get_instance_pointers(Memory memory,
                                         std::vector<uintptr_t> &pointers) const
    //--------------------------------------------------------------------------
    {
#ifdef DEBUG_LEGION
      assert(is_owner());
      assert(memory == instance.get_location());
#endif
      void *inst_ptr = instance.pointer_untyped(0/*offset*/, 0/*elem size*/);
      pointers.push_back(uintptr_t(inst_ptr));
    }

    //--------------------------------------------------------------------------
    RtEvent IndividualManager::perform_deletion(AddressSpaceID source,
                                                AutoLock *i_lock /* = NULL*/)
    //--------------------------------------------------------------------------
    {
      if (i_lock == NULL)
      {
        AutoLock instance_lock(inst_lock);
        return perform_deletion(source, &instance_lock);
      }
      if (instance_ready.exists() && !instance_ready.has_triggered())
      {
        DeferDeleteIndividualManager args(this);
        runtime->issue_runtime_meta_task(
            args, LG_LOW_PRIORITY, instance_ready);
        return args.done;
      }
#ifdef DEBUG_LEGION
      assert(is_owner());
      assert(source == local_space);
      assert(!deferred_deletion.exists());
      assert(pending_views.empty());
#endif
      log_garbage.spew("Deleting physical instance " IDFMT " in memory " 
                       IDFMT "", instance.id, memory_manager->memory.id);
      prune_gc_events();
      // Grab the set of active contexts to notify
      std::set<InnerContext*> to_notify;
      to_notify.swap(active_contexts);
      std::map<DistributedID,std::map<unsigned,Reservation> > to_destroy;
      to_destroy.swap(view_reservations);
#ifndef LEGION_DISABLE_GC
      // If we're still active that means there are still outstanding
      // users so make an event for when we are done, not we're holding
      // the instance lock when this is called
      if (currently_active)
        deferred_deletion = Runtime::create_rt_user_event();
      // Now we can release the lock since we're done with the atomic updates
      i_lock->release();
      std::vector<PhysicalInstance::DestroyedField> serdez_fields;
      layout->compute_destroyed_fields(serdez_fields);

#ifndef LEGION_MALLOC_INSTANCES
      // If this is an owned external instance, deallocate it manually
      if (kind == EXTERNAL_OWNED_INSTANCE_KIND)
      {
        memory_manager->free_external_allocation(
            external_pointer, instance_footprint);
        if (!serdez_fields.empty())
          instance.destroy(serdez_fields, deferred_deletion);
        else
          instance.destroy(deferred_deletion);
      }
      // If this is an eager allocation, return it back to the eager pool
      else if (kind == EAGER_INSTANCE_KIND)
        memory_manager->free_eager_instance(instance, deferred_deletion);
      else
#endif
      {
        if (!serdez_fields.empty())
          instance.destroy(serdez_fields, deferred_deletion);
        else
          instance.destroy(deferred_deletion);
      }
#ifdef LEGION_MALLOC_INSTANCES
      if (!is_external_instance())
        memory_manager->free_legion_instance(instance, deferred_deletion);
#endif
#else
      // Release the i_lock since we're done with the atomic updates
      i_lock->release();
#endif
      // Notify any contexts of our deletion
      if (!to_notify.empty())
      {
        for (std::set<InnerContext*>::const_iterator it =
              to_notify.begin(); it != to_notify.end(); it++)
        {
          (*it)->notify_instance_deletion(this);
          if ((*it)->remove_reference())
            delete (*it);
        }
      }
      // Clean up any reservations that we own associated with this instance
      if (is_owner() && !to_destroy.empty())
      {
        for (std::map<DistributedID,std::map<unsigned,Reservation> >::iterator 
              it1 = to_destroy.begin(); it1 != to_destroy.end(); it1++)
          for (std::map<unsigned,Reservation>::iterator it2 =
                it1->second.begin(); it2 != it1->second.end(); it2++)
            it2->second.destroy_reservation();
      }
      // We issued the deletion to Realm so all our effects are done
      return RtEvent::NO_RT_EVENT;
    }

    //--------------------------------------------------------------------------
    void IndividualManager::force_deletion(void)
    //--------------------------------------------------------------------------
    {
#ifdef DEBUG_LEGION
      assert(is_owner());
#endif
      log_garbage.spew("Force deleting physical instance " IDFMT " in memory "
                       IDFMT "", instance.id, memory_manager->memory.id);
#ifndef LEGION_DISABLE_GC
      std::vector<PhysicalInstance::DestroyedField> serdez_fields;
      layout->compute_destroyed_fields(serdez_fields);
#ifndef LEGION_MALLOC_INSTANCES
      // If this is an owned external instance, deallocate it manually
      if (kind == EXTERNAL_OWNED_INSTANCE_KIND)
      {
        memory_manager->free_external_allocation(
            external_pointer, instance_footprint);
        if (!serdez_fields.empty())
          instance.destroy(serdez_fields);
        else
          instance.destroy();
      }
      // If this is an eager allocation, return it back to the eager pool
      else if (kind == EAGER_INSTANCE_KIND)
        memory_manager->free_eager_instance(instance, RtEvent::NO_RT_EVENT);
      else
#endif
      {
        if (!serdez_fields.empty())
          instance.destroy(serdez_fields);
        else
          instance.destroy();
      }
#ifdef LEGION_MALLOC_INSTANCES
      if (!is_external_instance())
        memory_manager->free_legion_instance(instance, RtEvent::NO_RT_EVENT);
#endif
#endif
    }

    //--------------------------------------------------------------------------
    RtEvent IndividualManager::update_garbage_collection_priority(
                                     AddressSpaceID source, GCPriority priority)
    //--------------------------------------------------------------------------
    {
      if (!is_owner())
      {
        const RtUserEvent done = Runtime::create_rt_user_event();
        Serializer rez;
        {
          RezCheck z(rez);
          rez.serialize(did);
          rez.serialize(priority);
          rez.serialize(done);
        }
        runtime->send_gc_priority_update(owner_space, rez);
        return done;
      }
      else
      {
        memory_manager->set_garbage_collection_priority(this, priority);
        return RtEvent::NO_RT_EVENT;
      }
    }

    //--------------------------------------------------------------------------
    RtEvent IndividualManager::attach_external_instance(void)
    //--------------------------------------------------------------------------
    {
#ifdef DEBUG_LEGION
      assert(is_external_instance());
#endif
      return memory_manager->attach_external_instance(this);
    }

    //--------------------------------------------------------------------------
    RtEvent IndividualManager::detach_external_instance(void)
    //--------------------------------------------------------------------------
    {
#ifdef DEBUG_LEGION
      assert(is_external_instance());
#endif
      return memory_manager->detach_external_instance(this);
    }

    //--------------------------------------------------------------------------
    bool IndividualManager::has_visible_from(const std::set<Memory> &mems) const
    //--------------------------------------------------------------------------
    {
      return (mems.find(memory_manager->memory) != mems.end());
    }

    //--------------------------------------------------------------------------
    bool IndividualManager::update_physical_instance(
                                                  PhysicalInstance new_instance,
                                                  InstanceKind new_kind,
                                                  size_t new_footprint,
                                                  uintptr_t new_pointer)
    //--------------------------------------------------------------------------
    {
      {
        AutoLock lock(inst_lock);
#ifdef DEBUG_LEGION
        assert(kind == UNBOUND_INSTANCE_KIND);
        assert(instance_footprint == -1U);
#endif
        instance = new_instance;
        kind = new_kind;
        external_pointer = new_pointer;
#ifdef DEBUG_LEGION
        assert((kind != EXTERNAL_OWNED_INSTANCE_KIND) || 
                (external_pointer != -1UL));
#endif

        update_instance_footprint(new_footprint);

        Runtime::trigger_event(instance_ready);

        if (runtime->legion_spy_enabled)
        {
          LegionSpy::log_physical_instance(unique_event, instance.id,
            memory_manager->memory.id, instance_domain->expr_id,
            field_space_node->handle, tree_id, redop);
          layout->log_instance_layout(unique_event);
        }

        if (is_owner() && has_remote_instances())
          broadcast_manager_update();

        Runtime::trigger_event(
            NULL, use_event, fetch_metadata(instance, producer_event));
      }
      return remove_base_resource_ref(PENDING_UNBOUND_REF);
    }

    //--------------------------------------------------------------------------
    void IndividualManager::broadcast_manager_update(void)
    //--------------------------------------------------------------------------
    {
      Serializer rez;
      {
        RezCheck z(rez);
        rez.serialize(did);
        rez.serialize(instance);
        rez.serialize(instance_footprint);
        rez.serialize(kind);
      }
      BroadcastFunctor functor(context->runtime, rez);
      map_over_remote_instances(functor);
    }

    //--------------------------------------------------------------------------
    /*static*/ void IndividualManager::handle_send_manager_update(
                   Runtime *runtime, AddressSpaceID source, Deserializer &derez)
    //--------------------------------------------------------------------------
    {
      DerezCheck z(derez);
      DistributedID did;
      derez.deserialize(did);
      PhysicalInstance instance;
      derez.deserialize(instance);
      size_t footprint;
      derez.deserialize(footprint);
      InstanceKind kind;
      derez.deserialize(kind);

      RtEvent manager_ready;
      PhysicalManager *manager =
        runtime->find_or_request_instance_manager(did, manager_ready);
      if (manager_ready.exists() && !manager_ready.has_triggered())
        manager_ready.wait();

      if (manager->as_individual_manager()->update_physical_instance(
                                              instance, kind, footprint))
        delete manager;
    }

    /////////////////////////////////////////////////////////////
    // Collective Manager
    /////////////////////////////////////////////////////////////

    //--------------------------------------------------------------------------
    CollectiveManager::CollectiveManager(RegionTreeForest *ctx, 
                                DistributedID did, AddressSpaceID owner_space,
                                IndexSpaceNode *points, size_t total,
                                CollectiveMapping *mapping,
                                IndexSpaceExpression *instance_domain,
                                const void *pl, size_t pl_size,
                                FieldSpaceNode *node, RegionTreeID tree_id,
                                LayoutDescription *desc, ReductionOpID redop_id,
                                bool register_now, size_t footprint,
                                bool external_instance, bool multi)
      : PhysicalManager(ctx, desc, encode_instance_did(did, external_instance,
            (redop_id != 0), true/*collective*/),
          owner_space, footprint, redop_id, (redop_id == 0) ? NULL : 
            ctx->runtime->get_reduction(redop_id),
          node, instance_domain, pl, pl_size, tree_id, register_now,
          false/*output*/, mapping),  total_points(total),
        point_space(points),
        unique_allreduce_tag(mapping->find_index(local_space)), 
        multi_instance(multi)
    //--------------------------------------------------------------------------
    {
      if (point_space != NULL)
        point_space->add_nested_valid_ref(did);
#ifdef LEGION_GC
      log_garbage.info("GC Collective Manager %lld %d",
                        LEGION_DISTRIBUTED_ID_FILTER(this->did), local_space); 
#endif
    }

    //--------------------------------------------------------------------------
    CollectiveManager::~CollectiveManager(void)
    //--------------------------------------------------------------------------
    {
      if ((point_space != NULL) && point_space->remove_nested_valid_ref(did))
        delete point_space;
      for (std::map<std::pair<DistributedID,DomainPoint>,
                    std::map<unsigned,Reservation> >::iterator it1 =
            view_reservations.begin(); it1 != view_reservations.end(); it1++)
      {
        // Skip any non-local points
        if (std::find(instance_points.begin(), instance_points.end(), 
                      it1->first.second) == instance_points.end())
          continue;
        for (std::map<unsigned,Reservation>::iterator it2 =
              it1->second.begin(); it2 != it1->second.end(); it2++)
          it2->second.destroy_reservation();
      }
    }

    //--------------------------------------------------------------------------
    bool CollectiveManager::contains_isomorphic_points(
                                                   IndexSpaceNode *points) const
    //--------------------------------------------------------------------------
    {
#ifdef DEBUG_LEGION
      assert(collective_mapping != NULL);
#endif
      if (points->get_volume() != total_points)
        return false;
      if (point_space != NULL)
      {
#ifdef DEBUG_LEGION
        assert(point_space->get_volume() == points->get_volume());
#endif
        IndexSpaceExpression *intersection =
          runtime->forest->intersect_index_spaces(point_space, points);
        return (intersection->get_volume() == total_points);
      }
      // Have to do this the hard way by looking up all the points
      ApEvent ready;
      const Domain point_domain = points->get_domain(ready, true/*need tight*/);
      if (ready.exists() && !ready.has_triggered_faultignorant())
        ready.wait_faultignorant();
      std::set<DomainPoint> known_points;
      {
        AutoLock i_lock(inst_lock,1,false/*exclusive*/);
        for (unsigned idx = 0; idx < instance_points.size(); idx++)
          known_points.insert(instance_points[idx]);
        for (std::map<DomainPoint,RemoteInstInfo>::const_iterator it =
              remote_points.begin(); it != remote_points.end(); it++)
          known_points.insert(it->first);
      }
      std::vector<DomainPoint> unknown_points;
      for (Domain::DomainPointIterator itr(point_domain); itr; itr++)
      {
        if (known_points.find(*itr) != known_points.end())
          continue;
        unknown_points.push_back(*itr);
      }
      if (unknown_points.empty())
        return true;
      // Broadcast out a request for the remote instance
      RtEvent wait_on;
      if (collective_mapping->contains(local_space))
      {
        std::vector<AddressSpaceID> child_spaces;
        collective_mapping->get_children(local_space, local_space,child_spaces);
        if (child_spaces.empty())
          return false;
        std::vector<RtEvent> ready_events;
        ready_events.reserve(child_spaces.size());
        for (std::vector<AddressSpaceID>::const_iterator it =
              child_spaces.begin(); it != child_spaces.end(); it++)
        {
          const RtUserEvent ready_event = Runtime::create_rt_user_event();
          Serializer rez; 
          {
            RezCheck z(rez);
            rez.serialize(did);
            rez.serialize<size_t>(unknown_points.size());
            for (unsigned idx = 0; idx < unknown_points.size(); idx++)
              rez.serialize(unknown_points[idx]);
            rez.serialize(local_space);
            rez.serialize(local_space);
            rez.serialize(ready_event);
          }
          runtime->send_collective_point_request(*it, rez);
          ready_events.push_back(ready_event);
        }
        wait_on = Runtime::merge_events(ready_events);
      }
      else
      {
        const RtUserEvent ready_event = Runtime::create_rt_user_event();
        const AddressSpaceID origin = 
          collective_mapping->find_nearest(local_space);
        Serializer rez;
        {
          RezCheck z(rez);
          rez.serialize(did);
          rez.serialize<size_t>(unknown_points.size());
          for (unsigned idx = 0; idx < unknown_points.size(); idx++)
            rez.serialize(unknown_points[idx]);
          rez.serialize(local_space);
          rez.serialize(origin);
          rez.serialize(ready_event);
        }
        runtime->send_collective_point_request(origin, rez);
        wait_on = ready_event;
      }
      if (wait_on.exists() && !wait_on.has_triggered())
        wait_on.wait();
      {
        AutoLock i_lock(inst_lock,1,false/*exclusive*/);
        for (std::map<DomainPoint,RemoteInstInfo>::const_iterator it =
              remote_points.begin(); it != remote_points.end(); it++)
          known_points.insert(it->first);
      }
      for (std::vector<DomainPoint>::const_iterator it =
            unknown_points.begin(); it != unknown_points.end(); it++)
        if (known_points.find(*it) == known_points.end())
          return false;
      return true;
    }

    //--------------------------------------------------------------------------
    bool CollectiveManager::contains_point(const DomainPoint &point) const
    //--------------------------------------------------------------------------
    {
#ifdef DEBUG_LEGION
      assert(point.get_dim() > 0);
      assert(collective_mapping != NULL);
#endif
      if (point_space != NULL)
        return point_space->contains_point(point);
      // Check the local points first since they are read-only at this point
      for (std::vector<DomainPoint>::const_iterator it =
            instance_points.begin(); it != instance_points.end(); it++)
        if ((*it) == point)
          return true;
      {
        AutoLock i_lock(inst_lock,1,false/*exclusive*/);
        std::map<DomainPoint,RemoteInstInfo>::const_iterator finder =
          remote_points.find(point);
        if (finder != remote_points.end())
          return true;
      }
      // Broadcast out a request for this remote instance
      const RtEvent wait_on = broadcast_point_request(point); 
      if (wait_on.exists() && !wait_on.has_triggered())
        wait_on.wait();
      AutoLock i_lock(inst_lock,1,false/*exclusive*/);
      return (remote_points.find(point) != remote_points.end());
    }

    //--------------------------------------------------------------------------
    bool CollectiveManager::is_first_local_point(const DomainPoint &point) const
    //--------------------------------------------------------------------------
    {
#ifdef DEBUG_LEGION
      assert(point.get_dim() > 0);
      assert(collective_mapping != NULL);
#endif
      // Check the local points first since they are read-only at this point
      for (unsigned idx = 0; idx < instance_points.size(); idx++)
        if (instance_points[idx] == point)
          return (idx == 0);
      {
        AutoLock i_lock(inst_lock,1,false/*exclusive*/);
        std::map<DomainPoint,RemoteInstInfo>::const_iterator finder =
          remote_points.find(point);
        if (finder != remote_points.end())
          return (finder->second.index == 0);
      }
      // Broadcast out a request for this remote instance
      const RtEvent wait_on = broadcast_point_request(point); 
      if (wait_on.exists() && !wait_on.has_triggered())
        wait_on.wait();
      AutoLock i_lock(inst_lock,1,false/*exclusive*/);
      std::map<DomainPoint,RemoteInstInfo>::const_iterator finder =
          remote_points.find(point);
#ifdef DEBUG_LEGION
      assert(finder != remote_points.end());
#endif
      return (finder->second.index == 0);
    }

    //--------------------------------------------------------------------------
    RtEvent CollectiveManager::broadcast_point_request(
                                                 const DomainPoint &point) const
    //--------------------------------------------------------------------------
    {
#ifdef DEBUG_LEGION
      assert(collective_mapping != NULL);
#endif
      if (collective_mapping->contains(local_space))
      {
        std::vector<AddressSpaceID> child_spaces;
        collective_mapping->get_children(local_space, local_space,child_spaces);
        if (child_spaces.empty())
          return RtEvent::NO_RT_EVENT;
        std::vector<RtEvent> ready_events;
        ready_events.reserve(child_spaces.size());
        for (std::vector<AddressSpaceID>::const_iterator it =
              child_spaces.begin(); it != child_spaces.end(); it++)
        {
          const RtUserEvent ready_event = Runtime::create_rt_user_event();
          Serializer rez; 
          {
            RezCheck z(rez);
            rez.serialize(did);
            rez.serialize<size_t>(1);
            rez.serialize(point);
            rez.serialize(local_space);
            rez.serialize(local_space);
            rez.serialize(ready_event);
          }
          runtime->send_collective_point_request(*it, rez);
          ready_events.push_back(ready_event);
        }
        return Runtime::merge_events(ready_events);
      }
      else
      {
        const RtUserEvent ready_event = Runtime::create_rt_user_event();
        const AddressSpaceID origin = 
          collective_mapping->find_nearest(local_space);
        Serializer rez;
        {
          RezCheck z(rez);
          rez.serialize(did);
          rez.serialize<size_t>(1);
          rez.serialize(point);
          rez.serialize(local_space);
          rez.serialize(origin);
          rez.serialize(ready_event);
        }
        runtime->send_collective_point_request(origin, rez);
        return ready_event;
      }
    }

    //--------------------------------------------------------------------------
    void CollectiveManager::find_or_forward_physical_instance(
                          AddressSpaceID source, AddressSpaceID origin,
                          std::set<DomainPoint> &points, RtUserEvent to_trigger)
    //--------------------------------------------------------------------------
    {
#ifdef DEBUG_LEGION
      assert(collective_mapping != NULL);
      assert(collective_mapping->contains(local_space));
#endif
      std::map<DomainPoint,RemoteInstInfo> found_insts;
      for (unsigned idx = 0; idx < instance_points.size(); idx++)
      {
        std::set<DomainPoint>::iterator finder = 
          points.find(instance_points[idx]);
        if (finder == points.end())
          continue;
        found_insts[instance_points[idx]] =
          RemoteInstInfo{instances[idx], instance_events[idx], idx}; 
        points.erase(finder);
        if (points.empty())
          break;
      }
      if (!points.empty())
      {
        AutoLock i_lock(inst_lock,1,false/*exclusive*/);
        for (std::set<DomainPoint>::iterator it =
              points.begin(); it != points.end(); /*nothing*/)
        {
          std::map<DomainPoint,RemoteInstInfo>::const_iterator finder =
            remote_points.find(*it);
          if (finder != remote_points.end())
          {
            found_insts.insert(*finder);
            std::set<DomainPoint>::iterator to_delete = it++;
            points.erase(to_delete);
          }
          else
            it++;
        }
      }
      std::vector<RtEvent> ready_events;
      // Send back anything that we found
      if (!found_insts.empty())
      {
        const RtUserEvent ready_event = Runtime::create_rt_user_event();
        Serializer rez;
        {
          RezCheck z(rez);
          rez.serialize(did);
          rez.serialize<size_t>(found_insts.size());
          for (std::map<DomainPoint,RemoteInstInfo>::const_iterator it =
                found_insts.begin(); it != found_insts.end(); it++)
          {
            rez.serialize(it->first);
            rez.serialize(it->second.instance);
            rez.serialize(it->second.unique_event);
            rez.serialize(it->second.index);
          }
          rez.serialize(ready_event);
        }
        runtime->send_collective_point_response(source, rez);
        ready_events.push_back(ready_event);
      }
      std::vector<AddressSpaceID> child_spaces;
      if (!points.empty())
        collective_mapping->get_children(origin, local_space, child_spaces);
      if (child_spaces.empty())
      {
#ifdef DEBUG_LEGION
        assert(ready_events.empty() || (ready_events.size() == 1));
#endif
        if (!ready_events.empty())
          Runtime::trigger_event(to_trigger, ready_events.back());
        else
          Runtime::trigger_event(to_trigger);
        return;
      }
      ready_events.reserve(ready_events.size() + child_spaces.size());
      for (unsigned idx = 0; idx < child_spaces.size(); idx++)
      {
        const RtUserEvent ready_event = Runtime::create_rt_user_event();
        Serializer rez; 
        {
          RezCheck z(rez);
          rez.serialize(did);
          rez.serialize<size_t>(points.size());
          for (std::set<DomainPoint>::const_iterator it =
                points.begin(); it != points.end(); it++)
            rez.serialize(*it);
          rez.serialize(source);
          rez.serialize(origin);
          rez.serialize(ready_event);
        }
        runtime->send_collective_point_request(child_spaces[idx], rez);
        ready_events.push_back(ready_event);
      }
      Runtime::trigger_event(to_trigger, Runtime::merge_events(ready_events));
    }

    //--------------------------------------------------------------------------
    void CollectiveManager::record_remote_physical_instances(
                      const std::map<DomainPoint,RemoteInstInfo> &new_instances)
    //--------------------------------------------------------------------------
    {
      AutoLock i_lock(inst_lock);
#ifdef DEBUG_LEGION
      for (std::map<DomainPoint,RemoteInstInfo>::const_iterator it =
            new_instances.begin(); it != new_instances.end(); it++)
      {
        std::map<DomainPoint,RemoteInstInfo>::const_iterator finder =
          remote_points.find(it->first);
        if (finder == remote_points.end())
          remote_points.insert(*it);
#ifndef NDEBUG
        else
          assert(finder->second == it->second);
#endif
      }
#else
      remote_points.insert(new_instances.begin(), new_instances.end()); 
#endif
    }

    //--------------------------------------------------------------------------
    void CollectiveManager::record_point_instance(const DomainPoint &point,
                                       PhysicalInstance instance, ApEvent ready)
    //--------------------------------------------------------------------------
    {
      const Memory mem = instance.get_location();
      MemoryManager *memory = runtime->find_memory_manager(mem);
#ifdef DEBUG_LEGION
      assert(memory->is_owner);
      assert((point_space == NULL) || point_space->contains_point(point));
      assert(!runtime->legion_spy_enabled || ready.exists());
#endif
      if (runtime->legion_spy_enabled)
      {
        LegionSpy::log_physical_instance(ready, instance.id, mem.id,
            instance_domain->expr_id, field_space_node->handle, tree_id, redop);
        layout->log_instance_layout(ready);
      }
      AutoLock i_lock(inst_lock);
      memories.push_back(memory);
      instances.push_back(instance);
      instance_points.push_back(point);
      instance_events.push_back(ready);
    }

    //--------------------------------------------------------------------------
    bool CollectiveManager::finalize_point_instance(const DomainPoint &point,
                                        bool success, bool acquire, bool remote)
    //--------------------------------------------------------------------------
    {
#ifdef DEBUG_LEGION
      assert(!is_external_instance());
#endif
      for (unsigned idx = 0; idx < instance_points.size(); idx++)
      {
        if (instance_points[idx] != point)
          continue;
        if (!success)
        {
          // Destroy the instance since we didn't succeed in making all
          // the instances for the collective instance
          std::vector<PhysicalInstance::DestroyedField> serdez_fields;
          layout->compute_destroyed_fields(serdez_fields);
          if (!serdez_fields.empty())
            instances[idx].destroy(serdez_fields);
          else
            instances[idx].destroy();
#ifdef LEGION_MALLOC_INSTANCES
          memories[idx]->free_legion_instance(instances[idx],
                                              RtEvent::NO_RT_EVENT);
#endif
          return memories[idx]->remove_pending_collective_instance(this);
        }
        else
        {
          memories[idx]->finalize_pending_collective_instance(this,
                                                  acquire, remote);
          return false;
        }
      }
      // Should never get here
      assert(false);
      return false;
    }

    //--------------------------------------------------------------------------
    /*static*/ void CollectiveManager::handle_instance_creation(
                                          Runtime *runtime, Deserializer &derez)
    //--------------------------------------------------------------------------
    {
      // This comes from the MapperManager that sends it at the end
      // of making a collective instance when the point instance it
      // made was remote from the local node
      DerezCheck z(derez);
      DistributedID did;
      derez.deserialize(did);
      CollectiveManager *manager = static_cast<CollectiveManager*>(
                          runtime->find_distributed_collectable(did));
      DomainPoint point;
      derez.deserialize(point);
      bool success, acquire;
      derez.deserialize<bool>(success);
      derez.deserialize<bool>(acquire);
      RtUserEvent done;
      derez.deserialize(done);

      if (manager->finalize_point_instance(point, success, acquire,
                                           true/*remote*/))
        delete manager;
      if (done.exists())
        Runtime::trigger_event(done);
    }

    //--------------------------------------------------------------------------
    ApEvent CollectiveManager::get_use_event(ApEvent user) const
    //--------------------------------------------------------------------------
    {
      return ApEvent::NO_AP_EVENT;
    }

    //--------------------------------------------------------------------------
    ApEvent CollectiveManager::get_unique_event(const DomainPoint &point) const
    //--------------------------------------------------------------------------
    {
#ifdef DEBUG_LEGION
      assert(point.get_dim() > 0);
      assert(collective_mapping != NULL);
#endif
      // Check the local points first since they are read-only at this point
      for (unsigned idx = 0; idx < instance_points.size(); idx++)
        if (instance_points[idx] == point)
          return instance_events[idx];
      {
        AutoLock i_lock(inst_lock,1,false/*exclusive*/);
        std::map<DomainPoint,RemoteInstInfo>::const_iterator finder =
          remote_points.find(point);
        if (finder != remote_points.end())
          return finder->second.unique_event;
      }
      // Broadcast out a request for this remote instance
      const RtEvent wait_on = broadcast_point_request(point); 
      if (wait_on.exists() && !wait_on.has_triggered())
        wait_on.wait();
      AutoLock i_lock(inst_lock,1,false/*exclusive*/);
      std::map<DomainPoint,RemoteInstInfo>::const_iterator finder =
        remote_points.find(point);
#ifdef DEBUG_LEGION
      assert(finder != remote_points.end());
#endif
      return finder->second.unique_event;
    }

    //--------------------------------------------------------------------------
    PhysicalInstance CollectiveManager::get_instance(const DomainPoint &p,
                                                     bool from_mapper) const
    //--------------------------------------------------------------------------
    {
#ifdef DEBUG_LEGION
      assert(p.get_dim() > 0);
      assert(collective_mapping != NULL);
#endif
      if (from_mapper && (p.get_dim() == 0))
        REPORT_LEGION_ERROR(ERROR_MAPPER_COLLECTIVE_INSTANCE_NOPOINT,
            "Mapper did not pass in a domain point when calling "
            "PhysicalInstance::get_instance or "
            "PhysicalInstance::get_location for a collective instance. "
            "Mappers must always specify a point when calling these "
            "methods on a collective instance.")
      // Check the local points first since they are read-only at this point
      for (unsigned idx = 0; idx < instance_points.size(); idx++)
        if (instance_points[idx] == p)
          return instances[idx];
      {
        AutoLock i_lock(inst_lock,1,false/*exclusive*/);
        std::map<DomainPoint,RemoteInstInfo>::const_iterator finder =
          remote_points.find(p);
        if (finder != remote_points.end())
          return finder->second.instance;
      }
      // Broadcast out a request for this remote instance
      const RtEvent wait_on = broadcast_point_request(p); 
      if (wait_on.exists() && !wait_on.has_triggered())
        wait_on.wait();
      AutoLock i_lock(inst_lock,1,false/*exclusive*/);
      std::map<DomainPoint,RemoteInstInfo>::const_iterator finder =
        remote_points.find(p);
      if (from_mapper && (finder == remote_points.end()))
        REPORT_LEGION_ERROR(ERROR_MAPPER_COLLECTIVE_INSTANCE_NOPOINT,
            "Unable to find point in collective instance from "
            "invocation of PhysicalInstance::get_instance or "
            "PhysicalInstance::get_location inside a mapper call.")
#ifdef DEBUG_LEGION
      assert(finder != remote_points.end());
#endif
      return finder->second.instance;
    }

    //--------------------------------------------------------------------------
    PointerConstraint CollectiveManager::get_pointer_constraint(
                                                 const DomainPoint &point) const
    //--------------------------------------------------------------------------
    {
      const PhysicalInstance instance = get_instance(point);
      void *inst_ptr = instance.pointer_untyped(0/*offset*/, 0/*elem size*/);
      return PointerConstraint(instance.get_location(), uintptr_t(inst_ptr));
    }

    //--------------------------------------------------------------------------
    LegionRuntime::Accessor::RegionAccessor<
      LegionRuntime::Accessor::AccessorType::Generic>
        CollectiveManager::get_accessor(void) const
    //--------------------------------------------------------------------------
    {
      // not supported
      assert(false);
      return LegionRuntime::Accessor::RegionAccessor<
	LegionRuntime::Accessor::AccessorType::Generic>(instances[0]);
    }

    //--------------------------------------------------------------------------
    LegionRuntime::Accessor::RegionAccessor<
      LegionRuntime::Accessor::AccessorType::Generic>
        CollectiveManager::get_field_accessor(FieldID fid) const
    //--------------------------------------------------------------------------
    {
      // not supported
      assert(false);
      const CopySrcDstField &info = layout->find_field_info(fid);
      LegionRuntime::Accessor::RegionAccessor<
        LegionRuntime::Accessor::AccessorType::Generic> temp(instances[0]);
      return temp.get_untyped_field_accessor(info.field_id, info.size);
    }

    //--------------------------------------------------------------------------
    void CollectiveManager::get_instance_pointers(Memory memory,
                                         std::vector<uintptr_t> &pointers) const
    //--------------------------------------------------------------------------
    {
      for (unsigned idx = 0; idx < memories.size(); idx++)
      {
        if (memories[idx]->memory != memory)
          continue;
        void *ptr = instances[idx].pointer_untyped(0/*offset*/, 0/*elem size*/);
        pointers.push_back(uintptr_t(ptr));
      }
#ifdef DEBUG_LEGION
      assert(!pointers.empty());
#endif
    }

    //--------------------------------------------------------------------------
    RtEvent CollectiveManager::perform_deletion(AddressSpaceID source, 
                                                AutoLock *i_lock /*= NULL*/)
    //--------------------------------------------------------------------------
    {
      if (i_lock == NULL)
      {
        AutoLock instance_lock(inst_lock);
        return perform_deletion(source, &instance_lock);
      }
#ifdef DEBUG_LEGION
      assert(pending_views.empty());
      assert(!deferred_deletion.exists());
      assert(collective_mapping != NULL);
      // Should always be sending this along the tree
      assert((is_owner() && (source == local_space)) ||
        (collective_mapping->contains(local_space) && 
         (source == collective_mapping->get_parent(owner_space, local_space))));
#endif
      std::vector<RtEvent> done_events;
      std::vector<AddressSpaceID> children;
      collective_mapping->get_children(owner_space, local_space, children);
      for (std::vector<AddressSpaceID>::const_iterator it =
            children.begin(); it != children.end(); it++)
      {
        const RtUserEvent done = Runtime::create_rt_user_event();
        Serializer rez;
        {
          RezCheck z(rez);
          rez.serialize(did);
          rez.serialize(local_space);
          rez.serialize(done);
        }
        runtime->send_collective_deletion(*it, rez);
        done_events.push_back(done);
      }
      prune_gc_events();
      // Grab the set of active contexts to notify
      std::set<InnerContext*> to_notify;
      to_notify.swap(active_contexts);
      std::map<std::pair<DistributedID,DomainPoint>,
                std::map<unsigned,Reservation> > to_destroy;
      to_destroy.swap(view_reservations);
#ifndef LEGION_DISABLE_GC
      // If we're still active that means there are still outstanding
      // users so make an event for when we are done, not we're holding
      // the instance lock when this is called
      if (currently_active)
        deferred_deletion = Runtime::create_rt_user_event();
      // Now we can release the lock since we're done with the atomic updates
      i_lock->release();
      std::vector<PhysicalInstance::DestroyedField> serdez_fields;
      layout->compute_destroyed_fields(serdez_fields);
      for (unsigned idx = 0; idx < instances.size(); idx++)
      {
        log_garbage.spew("Deleting physical instance " IDFMT " in memory " 
                         IDFMT "", instances[idx].id, memories[idx]->memory.id);
        if (!serdez_fields.empty())
          instances[idx].destroy(serdez_fields, deferred_deletion);
        else
          instances[idx].destroy(deferred_deletion);
#ifdef LEGION_MALLOC_INSTANCES
        if (!is_external_instance())
          memories[idx]->free_legion_instance(instances[idx],deferred_deletion);
#endif
      }
#else
      // Release the i_lock since we're done with the atomic updates
      i_lock->release();
#endif
      // Notify any contexts of our deletion
      if (!to_notify.empty())
      {
        for (std::set<InnerContext*>::const_iterator it =
              to_notify.begin(); it != to_notify.end(); it++)
        {
          (*it)->notify_instance_deletion(this);
          if ((*it)->remove_reference())
            delete (*it);
        }
      }
      if (!to_destroy.empty())
      {
        for (std::map<std::pair<DistributedID,DomainPoint>,
                      std::map<unsigned,Reservation> >::iterator it1 =
              to_destroy.begin(); it1 != to_destroy.end(); it1++)
        {
          // Skip any non-local points
          if (std::find(instance_points.begin(), instance_points.end(), 
                        it1->first.second) == instance_points.end())
            continue;
          for (std::map<unsigned,Reservation>::iterator it2 =
                it1->second.begin(); it2 != it1->second.end(); it2++)
            it2->second.destroy_reservation();
        }
      }
      if (!done_events.empty())
        return Runtime::merge_events(done_events);
      return RtEvent::NO_RT_EVENT;
    }

    //--------------------------------------------------------------------------
    void CollectiveManager::force_deletion(void)
    //--------------------------------------------------------------------------
    {
#ifndef LEGION_DISABLE_GC
      // Have to deduplicate across force-delete calls here to handle the
      // case where we have multiple instances in the same memory
      std::vector<PhysicalInstance> to_destroy;
      {
        AutoLock i_lock(inst_lock);
        if (instances.empty())
          return;
        to_destroy.swap(instances);
      }
      std::vector<PhysicalInstance::DestroyedField> serdez_fields;
      layout->compute_destroyed_fields(serdez_fields);
      for (unsigned idx = 0; idx < to_destroy.size(); idx++)
      {
        if (!serdez_fields.empty())
          to_destroy[idx].destroy(serdez_fields);
        else
          to_destroy[idx].destroy();
#ifdef LEGION_MALLOC_INSTANCES
        if (!is_external_instance())
          memories[idx]->free_legion_instance(to_destroy[idx],
                                              RtEvent::NO_RT_EVENT);
#endif
      }
#endif
    }

    //--------------------------------------------------------------------------
    RtEvent CollectiveManager::update_garbage_collection_priority(
                                     AddressSpaceID source, GCPriority priority)
    //--------------------------------------------------------------------------
    {
#ifdef DEBUG_LEGION
      assert(collective_mapping != NULL);
#endif
      // Check to see if the source is in the collective mapping
      if (collective_mapping->contains(source))
      {
        std::vector<RtEvent> done_events;
        // Always send up the tree
        std::vector<AddressSpaceID> children;
        collective_mapping->get_children(owner_space, local_space, children); 
        for (std::vector<AddressSpaceID>::const_iterator it =
              children.begin(); it != children.end(); it++)
        {
          // Don't need to send back to any children that sent this to us
          if ((*it) == source)
            continue;
          const RtUserEvent done = Runtime::create_rt_user_event();
          Serializer rez;
          {
            RezCheck z(rez);
            rez.serialize(did);
            rez.serialize(priority);
            rez.serialize(done);
          }
          runtime->send_gc_priority_update(*it, rez);
          done_events.push_back(done);
        }
        if (local_space != owner_space)
        {
          const AddressSpaceID parent =
            collective_mapping->get_parent(owner_space, local_space);
          if (source != parent)
          {
            // Send down the tree too if we're not the owner this didn't come
            // from the parent space in the tree
            const RtUserEvent done = Runtime::create_rt_user_event();
            Serializer rez;
            {
              RezCheck z(rez);
              rez.serialize(did);
              rez.serialize(priority);
              rez.serialize(done);
            }
            runtime->send_gc_priority_update(parent, rez);
            done_events.push_back(done);
          }
        }
        // Perform our local updates on the managers
#ifdef DEBUG_LEGION
        assert(!memories.empty());
#endif
        for (std::vector<MemoryManager*>::const_iterator it =
              memories.begin(); it != memories.end(); it++)
          (*it)->set_garbage_collection_priority(this, priority);
        if (!done_events.empty())
          return Runtime::merge_events(done_events);
        return RtEvent::NO_RT_EVENT;
      }
      else
      {
#ifdef DEBUG_LEGION
        assert(memories.empty());
#endif
        // Just send the update to the owner node
        const RtUserEvent done = Runtime::create_rt_user_event();
        Serializer rez;
        {
          RezCheck z(rez);
          rez.serialize(did);
          rez.serialize(priority);
          rez.serialize(done);
        }
        runtime->send_gc_priority_update(owner_space, rez);
        return done;
      }
    }

    //--------------------------------------------------------------------------
    RtEvent CollectiveManager::attach_external_instance(void)
    //--------------------------------------------------------------------------
    {
      // At this point the points should all be filled in so these
      // data structures are all read-only
#ifdef DEBUG_LEGION
      assert(!memories.empty());
#endif
      if (memories.size() > 1)
      {
        // Need to make sure we don't duplicate memory attaches
        // in the case where we have multiple instances in the
        // same memory
        std::set<MemoryManager*> unique_memories;
        std::vector<RtEvent> ready_events;
        for (unsigned idx = 0; idx < memories.size(); idx++)
        {
          MemoryManager *manager = memories[idx];
          if (unique_memories.find(manager) != unique_memories.end())
            continue;
          unique_memories.insert(manager);
          const RtEvent ready = manager->attach_external_instance(this);
          if (ready.exists())
            ready_events.push_back(ready);
        }
        if (!ready_events.empty())
          return Runtime::merge_events(ready_events);
        else
          return RtEvent::NO_RT_EVENT;
      }
      else
        return memories.back()->attach_external_instance(this);
    }

    //--------------------------------------------------------------------------
    RtEvent CollectiveManager::detach_external_instance(void)
    //--------------------------------------------------------------------------
    {
 #ifdef DEBUG_LEGION
      assert(!memories.empty());
#endif
      if (memories.size() > 1)
      {
        // Need to make sure we don't duplicate memory attaches
        // in the case where we have multiple instances in the
        // same memory
        std::set<MemoryManager*> unique_memories;
        std::vector<RtEvent> ready_events;
        for (unsigned idx = 0; idx < memories.size(); idx++)
        {
          MemoryManager *manager = memories[idx];
          if (unique_memories.find(manager) != unique_memories.end())
            continue;
          unique_memories.insert(manager);
          const RtEvent ready = manager->detach_external_instance(this);
          if (ready.exists())
            ready_events.push_back(ready);
        }
        if (!ready_events.empty())
          return Runtime::merge_events(ready_events);
        else
          return RtEvent::NO_RT_EVENT;
      }
      else
        return memories.back()->detach_external_instance(this);      
    }

    //--------------------------------------------------------------------------
    bool CollectiveManager::has_visible_from(const std::set<Memory> &mems) const
    //--------------------------------------------------------------------------
    {
      for (std::vector<MemoryManager*>::const_iterator it = 
            memories.begin(); it != memories.end(); it++)
        if (mems.find((*it)->memory) != mems.end())
          return true;
      return false;
    }

    //--------------------------------------------------------------------------
    void CollectiveManager::collective_deletion(RtEvent deferred_event)
    //--------------------------------------------------------------------------
    {
#ifndef LEGION_DISABLE_GC
      std::vector<PhysicalInstance::DestroyedField> serdez_fields;
      layout->compute_destroyed_fields(serdez_fields); 
      if (!serdez_fields.empty())
      {
        for (unsigned idx = 0; idx < instances.size(); idx++)
        {
          log_garbage.spew("Deleting collective instance " IDFMT " in memory "
                       IDFMT "", instances[idx].id, memories[idx]->memory.id);
          instances[idx].destroy(serdez_fields, deferred_event);
        }
      }
      else
      {
        for (unsigned idx = 0; idx < instances.size(); idx++)
        {
          log_garbage.spew("Deleting collective instance " IDFMT " in memory "
                       IDFMT "", instances[idx].id, memories[idx]->memory.id);
          instances[idx].destroy(deferred_event);
        }
      }
#ifdef LEGION_MALLOC_INSTANCES
      if (is_external_instance())
      {
        for (unsigned idx = 0; idx < instances.size(); idx++)
          memories[idx]->free_legion_instance(instances[idx], deferred_event);
      }
#endif
#endif
      // Notify any contexts of our deletion
      // Grab a copy of this in case we get any removal calls
      // while we are doing the deletion. We know that there
      // will be no more additions because we are being deleted
      std::set<InnerContext*> copy_active_contexts;
      std::map<std::pair<DistributedID,DomainPoint>,
                std::map<unsigned,Reservation> > copy_view_atomics;
      {
        AutoLock inst(inst_lock);
        if (active_contexts.empty())
          return;
        copy_active_contexts.swap(active_contexts);
        copy_view_atomics.swap(view_reservations);
#ifdef DEBUG_LEGION
        assert(pending_views.empty());
#endif
        context_views.clear();
      }
      for (std::set<InnerContext*>::iterator it = copy_active_contexts.begin(); 
            it != copy_active_contexts.end(); it++)
      {
        (*it)->notify_instance_deletion(this);
        if ((*it)->remove_reference())
          delete (*it);
      }
      // Clean up any reservations that we own associated with this instance
      for (std::map<std::pair<DistributedID,DomainPoint>,
                    std::map<unsigned,Reservation> >::iterator it1 =
            copy_view_atomics.begin(); it1 != copy_view_atomics.end(); it1++)
      {
        // Skip any non-local points
        if (std::find(instance_points.begin(), instance_points.end(), 
                      it1->first.second) == instance_points.end())
          continue;
        for (std::map<unsigned,Reservation>::iterator it2 =
              it1->second.begin(); it2 != it1->second.end(); it2++)
          it2->second.destroy_reservation();
      }
    }

    //--------------------------------------------------------------------------
    void CollectiveManager::collective_force(void)
    //--------------------------------------------------------------------------
    {
#ifndef LEGION_DISABLE_GC
      std::vector<PhysicalInstance::DestroyedField> serdez_fields;
      layout->compute_destroyed_fields(serdez_fields); 
      if (!serdez_fields.empty())
      {
        for (unsigned idx = 0; idx < instances.size(); idx++)
        {
          log_garbage.spew("Force deleting collective instance " IDFMT 
           " in memory " IDFMT "", instances[idx].id, memories[idx]->memory.id);
          instances[idx].destroy(serdez_fields);
        }
      }
      else
      {
        for (unsigned idx = 0; idx < instances.size(); idx++)
        {
          log_garbage.spew("Force deleting collective instance " IDFMT
           " in memory " IDFMT "", instances[idx].id, memories[idx]->memory.id);
          instances[idx].destroy();
        }
      }
#ifdef LEGION_MALLOC_INSTANCES
      if (is_external_instance())
      {
        for (unsigned idx = 0; idx < instances.size(); idx++)
          memories[idx]->free_legion_instance(instances[idx], 
                                              RtEvent::NO_RT_EVENT);
      }
#endif
#endif
    }

    //--------------------------------------------------------------------------
    ApEvent CollectiveManager::fill_from(FillView *fill_view, 
                                         InstanceView *dst_view,
                                         ApEvent precondition,
                                         PredEvent predicate_guard,
                                         IndexSpaceExpression *fill_expression,
                                         Operation *op, const unsigned index,
                                         const FieldMask &fill_mask,
                                         const PhysicalTraceInfo &trace_info,
                                         std::set<RtEvent> &recorded_events,
                                         std::set<RtEvent> &applied_events,
                                         CopyAcrossHelper *across_helper,
                                         const bool manage_dst_events,
                                         const bool fill_restricted,
                                         const bool need_valid_return)
    //--------------------------------------------------------------------------
    {
#ifdef DEBUG_LEGION
      // Should never have a copy-across with a collective manager as the target
      assert(manage_dst_events);
      assert(across_helper == NULL);
      assert(collective_mapping != NULL);
#endif
      // This one is easy, just tree broadcast out to all the nodes and 
      // perform the fill operation on each one of them
      ApEvent result;
      if (need_valid_return)
        result = Runtime::create_ap_user_event(&trace_info);
      if (!collective_mapping->contains(local_space))
      {
        // This node doesn't have any instances, so start at one that
        // is contained within the collective mapping
        AddressSpaceID origin = collective_mapping->find_nearest(local_space);
        const RtUserEvent recorded = Runtime::create_rt_user_event();
        const RtUserEvent applied = Runtime::create_rt_user_event();
        Serializer rez;
        {
          RezCheck z(rez);
          rez.serialize(did);
          rez.serialize(fill_view->did);
          rez.serialize(dst_view->did);
          rez.serialize(precondition);
          rez.serialize(predicate_guard);
          fill_expression->pack_expression(rez, origin);
          rez.serialize<bool>(fill_restricted);
          if (fill_restricted)
            op->pack_remote_operation(rez, origin, applied_events);
          rez.serialize(index);
          rez.serialize(op->get_ctx_index());
          rez.serialize(fill_mask);
          trace_info.pack_trace_info(rez, applied_events);
          rez.serialize(recorded);
          rez.serialize(applied);
          if (trace_info.recording)
          {
            ApBarrier bar;
            ShardID sid = 0;
            if (need_valid_return)
            {
              bar = ApBarrier(Realm::Barrier::create_barrier(1/*arrivals*/));
              sid = trace_info.record_managed_barrier(bar, 1/*arrivals*/);
              result = bar;
            }
            rez.serialize(bar);
            if (bar.exists())
              rez.serialize(sid);
          }
          else
          {
            ApUserEvent to_trigger;
            if (need_valid_return)
            {
              to_trigger = Runtime::create_ap_user_event(&trace_info);
              result = to_trigger;
            }
            rez.serialize(to_trigger);
          }
          rez.serialize(origin);
        }
        runtime->send_collective_distribute_fill(origin, rez);
        recorded_events.insert(recorded);
        applied_events.insert(applied);
      }
      else
      {
        ApUserEvent to_trigger;
        if (need_valid_return)
        {
          to_trigger = Runtime::create_ap_user_event(&trace_info);
          result = to_trigger;
        }
        perform_collective_fill(fill_view, dst_view, precondition,
            predicate_guard, fill_expression, op, index, op->get_ctx_index(),
            fill_mask, trace_info, recorded_events, applied_events,
            to_trigger, local_space, fill_restricted);
      }
      return result;
    }

    //--------------------------------------------------------------------------
    void CollectiveManager::perform_collective_fill(FillView *fill_view, 
                                         InstanceView *dst_view,
                                         ApEvent precondition,
                                         PredEvent predicate_guard,
                                         IndexSpaceExpression *fill_expression,
                                         Operation *op, const unsigned index,
                                         const size_t op_context_index,
                                         const FieldMask &fill_mask,
                                         const PhysicalTraceInfo &trace_info,
                                         std::set<RtEvent> &recorded_events,
                                         std::set<RtEvent> &applied_events,
                                         ApUserEvent ready_event,
                                         AddressSpaceID origin,
                                         const bool fill_restricted)
    //--------------------------------------------------------------------------
    {
#ifdef DEBUG_LEGION
      assert(collective_mapping != NULL);
      assert(collective_mapping->contains(local_space));
      assert((op != NULL) || !fill_restricted);
#endif
      RtEvent analyses_ready;
      const std::vector<CollectiveCopyFillAnalysis*> *local_analyses = NULL;
      if (!fill_restricted)
      {
        // If this is not a fill-out to a restricted collective instance 
        // then we should be able to find our local analyses to use for 
        // performing operations
        analyses_ready = find_collective_analyses(dst_view->did,
                          op_context_index, index, local_analyses);
#ifdef DEBUG_LEGION
        assert(local_analyses != NULL);
#endif
        // If we're recording then we need to wait now to get a valid
        // trace info for capturing the trace for events we send to 
        // remote nodes, otherwise we just need to wait before doing
        // the fill calls
        if ((trace_info.recording || (op == NULL)) && 
            analyses_ready.exists() && !analyses_ready.has_triggered())
          analyses_ready.wait();
#ifdef DEBUG_LEGION
        assert(local_analyses != NULL);
#endif
        if (op == NULL)
          op = local_analyses->front()->op;
      }
#ifdef DEBUG_LEGION
      assert(op != NULL);
#endif
      const PhysicalTraceInfo &local_info = 
        ((local_analyses == NULL) || !trace_info.recording) ? trace_info : 
        local_analyses->front()->trace_info;
#ifdef DEBUG_LEGION
      assert(local_info.recording == trace_info.recording);
#endif
      // Send it on to any children in the broadcast tree first
      std::vector<AddressSpaceID> children;
      collective_mapping->get_children(origin, local_space, children);
      std::vector<ApEvent> ready_events;
      ApBarrier trace_barrier;
      ShardID trace_shard = 0;
      for (std::vector<AddressSpaceID>::const_iterator it =
            children.begin(); it != children.end(); it++)
      {
        const RtUserEvent recorded = Runtime::create_rt_user_event();
        const RtUserEvent applied = Runtime::create_rt_user_event();
        Serializer rez;
        {
          RezCheck z(rez);
          rez.serialize(did);
          rez.serialize(fill_view->did);
          rez.serialize(dst_view->did);
          rez.serialize(precondition);
          rez.serialize(predicate_guard);
          fill_expression->pack_expression(rez, *it);
          rez.serialize<bool>(fill_restricted);
          if (fill_restricted)
            op->pack_remote_operation(rez, *it, applied_events);
          rez.serialize(index);
          rez.serialize(op_context_index);
          rez.serialize(fill_mask);
          local_info.pack_trace_info(rez, applied_events);
          rez.serialize(recorded);
          rez.serialize(applied);
          if (local_info.recording)
          {
            if (ready_event.exists() && !trace_barrier.exists())
            {
              trace_barrier =
                ApBarrier(Realm::Barrier::create_barrier(children.size()));
              trace_shard = local_info.record_managed_barrier(trace_barrier,
                                                            children.size());
              ready_events.push_back(trace_barrier);
            }
            rez.serialize(trace_barrier);
            if (trace_barrier.exists())
              rez.serialize(trace_shard);
          }
          else
          {
            ApUserEvent child_ready;
            if (ready_event.exists())
            {
              child_ready = Runtime::create_ap_user_event(&local_info);
              ready_events.push_back(child_ready);
            }
            rez.serialize(child_ready);
          }
          rez.serialize(origin);
        }
        runtime->send_collective_distribute_fill(*it, rez);
        recorded_events.insert(recorded);
        applied_events.insert(applied);
      }
      // Now we can perform the fills for our instances
      // The precondition will be the same across all our local instances
      const UniqueID op_id = op->get_unique_op_id();
      ApEvent dst_precondition = dst_view->find_copy_preconditions(
          false/*reading*/, 0/*redop*/, fill_mask, fill_expression,
          op_id, index, applied_events, local_info);
      if (dst_precondition.exists())
      {
        if (dst_precondition.exists())
          precondition =
            Runtime::merge_events(&local_info, precondition, dst_precondition);
        else
          precondition = dst_precondition;
      }
      std::vector<ApEvent> local_events;
      // Do the last wait before we need our analyses for recording 
      // and profiling requests from the mappers
      if (analyses_ready.exists() && !analyses_ready.has_triggered())
        analyses_ready.wait();
      for (unsigned idx = 0; idx < instances.size(); idx++)
      {
        std::vector<CopySrcDstField> dst_fields;
        layout->compute_copy_offsets(fill_mask, instances[idx],
#ifdef LEGION_SPY
                                     instance_events[idx],
#endif
                                     dst_fields);
        const PhysicalTraceInfo &inst_info = (local_analyses == NULL) ?
          trace_info : local_analyses->at(idx)->trace_info;
        const ApEvent result = fill_expression->issue_fill(op,
                                                 inst_info, dst_fields,
                                                 fill_view->value->value,
                                                 fill_view->value->value_size,
#ifdef LEGION_SPY
                                                 fill_view->fill_op_uid,
                                                 field_space_node->handle,
                                                 tree_id,
#endif
                                                 precondition, predicate_guard);
        if (result.exists())
          local_events.push_back(result);
        if (inst_info.recording)
          inst_info.record_fill_inst(result, fill_expression, instances[idx],
                                did, fill_mask, applied_events, (redop > 0));
      }
      if (!local_events.empty())
      {
        ApEvent local_ready = Runtime::merge_events(&local_info, local_events);
        if (local_ready.exists())
        {
          const RtEvent collect_event = local_info.get_collect_event();
          dst_view->add_copy_user(false/*reading*/, 0/*redop*/, local_ready,
              collect_event, fill_mask, fill_expression, op_id, index,
              recorded_events, local_info.recording, runtime->address_space);
          if (ready_event.exists())
            ready_events.push_back(local_ready);
        }
      }
      // Use the trace info for doing the trigger if necessary
      if (!ready_events.empty())
      {
#ifdef DEBUG_LEGION
        assert(ready_event.exists());
#endif
        Runtime::trigger_event(&trace_info, ready_event,
            Runtime::merge_events(&local_info, ready_events));
      }
      else if (ready_event.exists())
        Runtime::trigger_event(&trace_info, ready_event);
    }

    //--------------------------------------------------------------------------
    /*static*/ void CollectiveManager::handle_distribute_fill(Runtime *runtime,
                                     AddressSpaceID source, Deserializer &derez)
    //--------------------------------------------------------------------------
    {
      DerezCheck z(derez);
      DistributedID man_did, fill_did, dst_did;
      derez.deserialize(man_did);
      RtEvent man_ready, fill_ready, dst_ready;
      CollectiveManager *manager = static_cast<CollectiveManager*>(
          runtime->find_or_request_instance_manager(man_did, man_ready));
      derez.deserialize(fill_did);
      FillView *fill_view = static_cast<FillView*>(
          runtime->find_or_request_logical_view(fill_did, fill_ready));
      derez.deserialize(dst_did);
      InstanceView *dst_view = static_cast<InstanceView*>(
          runtime->find_or_request_logical_view(dst_did, dst_ready));
      ApEvent precondition;
      derez.deserialize(precondition);
      PredEvent predicate_guard;
      derez.deserialize(predicate_guard);
      IndexSpaceExpression *fill_expression =
        IndexSpaceExpression::unpack_expression(derez, runtime->forest, source);
      bool fill_restricted;
      derez.deserialize<bool>(fill_restricted);
      Operation *op = NULL;
      std::set<RtEvent> ready_events;
      if (fill_restricted)
        op = RemoteOp::unpack_remote_operation(derez, runtime, ready_events);
      unsigned index;
      derez.deserialize(index);
      size_t op_ctx_index;
      derez.deserialize(op_ctx_index);
      FieldMask fill_mask;
      derez.deserialize(fill_mask);
      std::set<RtEvent> recorded_events, applied_events;
      PhysicalTraceInfo trace_info =
        PhysicalTraceInfo::unpack_trace_info(derez, runtime);
      RtUserEvent recorded, applied;
      derez.deserialize(recorded);
      derez.deserialize(applied);
      ApUserEvent ready;
      if (trace_info.recording)
      {
        ApBarrier bar;
        derez.deserialize(bar);
        if (bar.exists())
        {
          ShardID sid;
          derez.deserialize(sid);
          // Copy-elmination will take care of this for us
          // when the trace is optimized
          ready = Runtime::create_ap_user_event(&trace_info);
          Runtime::phase_barrier_arrive(bar, 1/*count*/, ready);
          trace_info.record_barrier_arrival(bar, ready, 1/*count*/, 
                                            applied_events, sid);
        }
      }
      else
        derez.deserialize(ready);
      AddressSpaceID origin;
      derez.deserialize(origin);
      

      // Make sure all the distributed collectables are ready
      if (man_ready.exists() && !man_ready.has_triggered())
        ready_events.insert(man_ready);
      if (fill_ready.exists() && !fill_ready.has_triggered())
        ready_events.insert(fill_ready);
      if (dst_ready.exists() && !dst_ready.has_triggered())
        ready_events.insert(dst_ready);
      if (!ready_events.empty())
      {
        const RtEvent wait_on = Runtime::merge_events(ready_events);
        if (wait_on.exists() && !wait_on.has_triggered())
          wait_on.wait();
      }

      manager->perform_collective_fill(fill_view, dst_view, precondition,
          predicate_guard, fill_expression, op, index, op_ctx_index,
          fill_mask, trace_info, recorded_events, applied_events, ready,
          origin, fill_restricted);

      if (!recorded_events.empty())
        Runtime::trigger_event(recorded,Runtime::merge_events(recorded_events));
      else
        Runtime::trigger_event(recorded);
      if (!applied_events.empty())
        Runtime::trigger_event(applied, Runtime::merge_events(applied_events));
      else
        Runtime::trigger_event(applied);
      if (op != NULL)
        delete op;
    }

    //--------------------------------------------------------------------------
    ApEvent CollectiveManager::perform_collective_point(InstanceView *src_view,
                                const std::vector<CopySrcDstField> &dst_fields,
                                const std::vector<Reservation> &reservations,
                                ApEvent precondition,
                                PredEvent predicate_guard,
                                IndexSpaceExpression *copy_expression,
                                Operation *op, const unsigned index,
                                const FieldMask &copy_mask,
                                const FieldMask &dst_mask,
                                const Memory location,
                                const DomainPoint &dst_point,
                                const DomainPoint &src_point,
                                const DistributedID dst_inst_did,
                                const PhysicalTraceInfo &trace_info,
                                std::set<RtEvent> &recorded_events,
                                std::set<RtEvent> &applied_events)
    //--------------------------------------------------------------------------
    {
#ifdef DEBUG_LEGION
      assert(!instances.empty());
      assert(src_view->manager == this);
      assert(collective_mapping != NULL);
      assert(collective_mapping->contains(local_space));
#endif
      const UniqueID op_id = op->get_unique_op_id();
      // Compute the source precondition to get that in flight
      const ApEvent src_pre = src_view->find_copy_preconditions(
          true/*reading*/, 0/*redop*/, copy_mask, copy_expression,
          op_id, index, applied_events, trace_info);
      if (src_pre.exists())
      {
        if (precondition.exists())
          precondition =
            Runtime::merge_events(&trace_info, precondition, src_pre);
        else
          precondition = src_pre;
      }
      // Figure out which instance we're going to use for the copy
      unsigned instance_index = 0;
      if (src_point.exists())
      {
#ifdef DEBUG_LEGION
        instance_index = UINT_MAX;
#endif
        for (unsigned idx = 0; idx < instance_points.size(); idx++)
        {
          if (instance_points[idx] != src_point)
            continue;
          instance_index = idx;
          break;
        }
#ifdef DEBUG_LEGION
        assert(instance_index != UINT_MAX);
#endif
      }
      else if (instances.size() > 1)
      {
        // Handle the special, but common case where the source has
        // the same point as the destination, which is usually semantically
        // meaningful to the application
        bool found = false;
        if (dst_point.get_dim() > 0)
        {
          for (unsigned idx = 0; idx < instance_points.size(); idx++)
          {
            if (dst_point != instance_points[idx])
              continue;
            instance_index = idx;
            found = true;
            break;
          }
        }
        if (!found)
        {
          int best_bandwidth = -1;
          const Machine &machine = runtime->machine;
          Machine::AffinityDetails details;
          if (machine.has_affinity(location,
                instances[0].get_location(), &details))
            best_bandwidth = details.bandwidth;
          for (unsigned idx = 1; idx < instances.size(); idx++)
          {
            if (machine.has_affinity(location,
                  instances[idx].get_location(), &details))
            {
              if ((best_bandwidth < 0) || 
                  (int(details.bandwidth) > best_bandwidth))
              {
                best_bandwidth = details.bandwidth;
                instance_index = idx;
              }
            }
          }
        }
      }
      // Compute the src_fields
      std::vector<CopySrcDstField> src_fields;
      layout->compute_copy_offsets(copy_mask, instances[instance_index],
#ifdef LEGION_SPY
                                   instance_events[instance_index],
#endif
                                   src_fields);
      // Issue the copy
      const ApEvent copy_post = copy_expression->issue_copy(op,
            trace_info, dst_fields, src_fields, reservations,
#ifdef LEGION_SPY
            tree_id, tree_id,
#endif
            precondition, predicate_guard);
      // Record the user
      if (copy_post.exists())
      {
        const RtEvent collect_event = trace_info.get_collect_event();
        src_view->add_copy_user(true/*reading*/, 0/*redop*/, copy_post,
            collect_event, copy_mask, copy_expression, op_id, index,
            recorded_events, trace_info.recording, runtime->address_space);
      }
      if (trace_info.recording)
        trace_info.record_copy_insts(copy_post, copy_expression,
            instances[instance_index], dst_fields[0].inst, did, dst_inst_did,
            copy_mask, dst_mask, applied_events);
      return copy_post;
    }

    //--------------------------------------------------------------------------
    /*static*/ void CollectiveManager::handle_distribute_point(Runtime *runtime,
                                     AddressSpaceID source, Deserializer &derez)
    //--------------------------------------------------------------------------
    {
      DerezCheck z(derez);
      DistributedID man_did, src_did;
      derez.deserialize(man_did);
      RtEvent man_ready, src_ready;
      CollectiveManager *manager = static_cast<CollectiveManager*>(
          runtime->find_or_request_instance_manager(man_did, man_ready));
      derez.deserialize(src_did);
      InstanceView *src_view = static_cast<InstanceView*>(
          runtime->find_or_request_logical_view(src_did, src_ready));
      size_t num_fields;
      derez.deserialize(num_fields);
      std::vector<CopySrcDstField> dst_fields(num_fields);
      std::set<RtEvent> recorded_events, ready_events, applied_events;
      unpack_fields(dst_fields, derez, ready_events, manager,man_ready,runtime);
      size_t num_reservations;
      derez.deserialize(num_reservations);
      std::vector<Reservation> reservations(num_reservations);
      for (unsigned idx = 0; idx < num_reservations; idx++)
        derez.deserialize(reservations[idx]);
      ApEvent precondition;
      derez.deserialize(precondition);
      PredEvent predicate_guard;
      derez.deserialize(predicate_guard);
      IndexSpaceExpression *copy_expression =
        IndexSpaceExpression::unpack_expression(derez, runtime->forest, source);
      Operation *op =
        RemoteOp::unpack_remote_operation(derez, runtime, ready_events);
      unsigned index;
      derez.deserialize(index);
      FieldMask copy_mask, dst_mask;
      derez.deserialize(copy_mask);
      derez.deserialize(dst_mask);
      Memory location;
      derez.deserialize(location);
      DomainPoint dst_point, src_point;
      derez.deserialize(dst_point);
      derez.deserialize(src_point);
      DistributedID dst_inst_did;
      derez.deserialize(dst_inst_did);
      PhysicalTraceInfo trace_info =
        PhysicalTraceInfo::unpack_trace_info(derez, runtime);
      RtUserEvent recorded, applied;
      derez.deserialize(recorded);
      derez.deserialize(applied);
      ApUserEvent ready;
      derez.deserialize(ready);

      if (man_ready.exists() && !man_ready.has_triggered())
        ready_events.insert(man_ready);
      if (src_ready.exists() && !src_ready.has_triggered())
        ready_events.insert(src_ready);
      if (!ready_events.empty())
      {
        const RtEvent wait_on = Runtime::merge_events(ready_events);
        if (wait_on.exists() && !wait_on.has_triggered())
          wait_on.wait();
      }

      const ApEvent result = manager->perform_collective_point(src_view,
          dst_fields, reservations, precondition, predicate_guard,
          copy_expression, op, index, copy_mask, dst_mask, location, dst_point,
          src_point, dst_inst_did, trace_info, recorded_events, applied_events);

      Runtime::trigger_event(&trace_info, ready, result);
      if (!recorded_events.empty())
        Runtime::trigger_event(recorded,Runtime::merge_events(recorded_events));
      else
        Runtime::trigger_event(recorded);
      if (!applied_events.empty())
        Runtime::trigger_event(applied, Runtime::merge_events(applied_events));
      else
        Runtime::trigger_event(applied);
      delete op;
    }

    //--------------------------------------------------------------------------
    void CollectiveManager::perform_collective_reduction(InstanceView *src_view,
                                const std::vector<CopySrcDstField> &dst_fields,
                                const std::vector<Reservation> &reservations,
                                ApEvent precondition,
                                PredEvent predicate_guard,
                                IndexSpaceExpression *copy_expression,
                                Operation *op, const unsigned index,
                                const FieldMask &copy_mask,
                                const FieldMask &dst_mask,
                                const DomainPoint &src_point,
                                const DistributedID dst_inst_did,
                                const PhysicalTraceInfo &trace_info,
                                std::set<RtEvent> &recorded_events,
                                std::set<RtEvent> &applied_events,
                                ApUserEvent result, AddressSpaceID origin)
    //--------------------------------------------------------------------------
    {
#ifdef DEBUG_LEGION
      assert(redop > 0);
      assert(op != NULL);
      assert(result.exists());
      assert(!instances.empty());
      assert(src_view->manager == this);
      assert(collective_mapping != NULL);
      assert(collective_mapping->contains(local_space));
#endif
      unsigned target_index = 0;
      if (src_point.exists())
      {
#ifdef DEBUG_LEGION
        target_index = UINT_MAX;
#endif
        for (unsigned idx = 0; idx < instance_points.size(); idx++)
        {
          if (instance_points[idx] != src_point)
            continue;
          target_index = idx;
          break;
        }
#ifdef DEBUG_LEGION
        assert(target_index != UINT_MAX);
#endif
      }
      // Get the dst_fields and reservations for performing the local reductions
      std::vector<CopySrcDstField> local_fields;
      layout->compute_copy_offsets(copy_mask, instances[target_index],
#ifdef LEGION_SPY
                                   instance_events[target_index],
#endif
                                   local_fields);

      std::vector<AddressSpaceID> children;
      collective_mapping->get_children(origin, local_space, children);
      // Get the precondition for performing reductions to one of our instances
      ApEvent reduce_pre; 
      std::vector<Reservation> local_reservations;
      const UniqueID op_id = op->get_unique_op_id();
      if (!children.empty() || (instances.size() > 1))
      {
        // Compute the precondition for performing any reductions
        reduce_pre = src_view->find_copy_preconditions(false/*reading*/, redop,
          copy_mask, copy_expression, op_id, index, applied_events, trace_info);
        // If we're going to be doing reductions we need the reservations
        src_view->find_field_reservations(copy_mask, 
            instance_points[target_index], local_reservations);
        for (unsigned idx = 0; idx < local_fields.size(); idx++)
          local_fields[idx].set_redop(redop, true/*fold*/, true/*exclusive*/);
      }
      std::vector<ApEvent> reduce_events;
      // If we have any children, send them messages to reduce to our instance
      ApBarrier trace_barrier;
      ShardID trace_shard = 0;
      for (std::vector<AddressSpaceID>::const_iterator it =
            children.begin(); it != children.end(); it++)
      {
        const RtUserEvent recorded = Runtime::create_rt_user_event();
        const RtUserEvent applied = Runtime::create_rt_user_event();
        Serializer rez;
        {
          RezCheck z(rez);
          rez.serialize(did);
          rez.serialize(src_view->did);
          pack_fields(rez, local_fields);
          rez.serialize<size_t>(local_reservations.size());
          for (unsigned idx = 0; idx < local_reservations.size(); idx++)
            rez.serialize(local_reservations[idx]);
          rez.serialize(reduce_pre);
          rez.serialize(predicate_guard);
          copy_expression->pack_expression(rez, *it);
          op->pack_remote_operation(rez, *it, applied_events);
          rez.serialize(index);
          rez.serialize(copy_mask);
          rez.serialize(dst_mask);
          const DomainPoint nopoint;
          rez.serialize(nopoint);
          rez.serialize(did); // use our local did
          trace_info.pack_trace_info(rez, applied_events);
          rez.serialize(recorded);
          rez.serialize(applied);
          if (trace_info.recording)
          {
            if (!trace_barrier.exists())
            {
              trace_barrier = 
                ApBarrier(Realm::Barrier::create_barrier(children.size()));
              trace_shard = trace_info.record_managed_barrier(trace_barrier,
                                                              children.size());
              reduce_events.push_back(trace_barrier);
            }
            rez.serialize(trace_barrier);
            if (trace_barrier.exists())
              rez.serialize(trace_shard);
          }
          else
          {
            const ApUserEvent reduced =
              Runtime::create_ap_user_event(&trace_info);
            rez.serialize(reduced);
            reduce_events.push_back(reduced);
          }
          rez.serialize(origin);
        }
        runtime->send_collective_distribute_reduction(*it, rez);
        recorded_events.insert(recorded);
        applied_events.insert(applied);
      }
      // Compute the reading precondition for our instances
      ApEvent read_pre = src_view->find_copy_preconditions(
          true/*reading*/, 0/*redop*/, copy_mask, copy_expression,
          op_id, index, applied_events, trace_info);
      // Make sure we don't apply any reductions to instance[0]
      // unless it is safe to to do so
      if (reduce_pre.exists())
      {
        if (read_pre.exists())
          read_pre = Runtime::merge_events(&trace_info, read_pre, reduce_pre);
        else
          read_pre = reduce_pre;
      }
      // Perform our local reductions
      // TODO: We could build a tree reduction here inside the
      // local node as well, but that seems unnecessary for most
      // cases so we're just going to reduce everything to the 
      // target for now
      for (unsigned idx = 0; idx < instances.size(); idx++)
      {
        if (idx == target_index)
          continue;
        std::vector<CopySrcDstField> src_fields;
        layout->compute_copy_offsets(copy_mask, instances[idx],
#ifdef LEGION_SPY
                                     instance_events[idx],
#endif
                                     src_fields);
        ApEvent local_reduce = copy_expression->issue_copy(
            op, trace_info, local_fields, src_fields, local_reservations,
#ifdef LEGION_SPY
            tree_id, tree_id,
#endif
            read_pre, predicate_guard); 
        if (local_reduce.exists())
          reduce_events.push_back(local_reduce);
        if (trace_info.recording)
          trace_info.record_copy_insts(local_reduce, copy_expression,
              instances[idx], local_fields[0].inst, did, did,
              copy_mask, copy_mask, applied_events);
      }
      // Peform the reduction back to the destination
      // No need to swap the local fields back to being non-reduction
      // since they're going in the src location here so realm should
      // ignore the reduction parts of them
      // Incorporate any reductions along with the read precondition
      // and the precondition from the destination to compute any 
      // preconditions for the reduction to our caller
      if (read_pre.exists())
        reduce_events.push_back(read_pre);
      if (!reduce_events.empty())
      {
        if (precondition.exists())
          reduce_events.push_back(precondition);
        precondition = Runtime::merge_events(&trace_info, reduce_events);
      }
      // Set the redops back to 0
      for (unsigned idx = 0; idx < local_fields.size(); idx++)
        local_fields[idx].set_redop(0, false/*fold*/);
      // Perform the reduction to the destination
      const ApEvent reduce_post = copy_expression->issue_copy(
          op, trace_info, dst_fields, local_fields, reservations,
#ifdef LEGION_SPY
          tree_id, tree_id,
#endif
          precondition, predicate_guard);
      // Trigger the output
      Runtime::trigger_event(&trace_info, result, reduce_post);
      // Save the result, note that this reading of this final reduction
      // always dominates any incoming reductions so we don't need to 
      // record them separately
      if (reduce_post.exists())
      {
        const RtEvent collect_event = trace_info.get_collect_event();
        src_view->add_copy_user(true/*reading*/, 0/*redop*/, reduce_post,
            collect_event, copy_mask, copy_expression, op_id, index,
            recorded_events, trace_info.recording, runtime->address_space);
      }
      if (trace_info.recording)
        trace_info.record_copy_insts(reduce_post, copy_expression,
            local_fields[0].inst, dst_fields[0].inst, did, dst_inst_did,
            copy_mask, dst_mask, applied_events);
    }

    //--------------------------------------------------------------------------
    /*static*/ void CollectiveManager::handle_distribute_reduction(
                   Runtime *runtime, AddressSpaceID source, Deserializer &derez)
    //--------------------------------------------------------------------------
    {
      DerezCheck z(derez);
      DistributedID man_did, src_did;
      derez.deserialize(man_did);
      RtEvent man_ready, src_ready;
      CollectiveManager *manager = static_cast<CollectiveManager*>(
          runtime->find_or_request_instance_manager(man_did, man_ready));
      derez.deserialize(src_did);
      InstanceView *src_view = static_cast<InstanceView*>(
          runtime->find_or_request_logical_view(src_did, src_ready));
      size_t num_fields;
      derez.deserialize(num_fields);
      std::vector<CopySrcDstField> dst_fields(num_fields);
      std::set<RtEvent> recorded_events, ready_events, applied_events;
      unpack_fields(dst_fields, derez, ready_events, manager,man_ready,runtime);
      size_t num_reservations;
      derez.deserialize(num_reservations);
      std::vector<Reservation> reservations(num_reservations);
      for (unsigned idx = 0; idx < num_reservations; idx++)
        derez.deserialize(reservations[idx]);
      ApEvent precondition;
      derez.deserialize(precondition);
      PredEvent predicate_guard;
      derez.deserialize(predicate_guard);
      IndexSpaceExpression *copy_expression =
        IndexSpaceExpression::unpack_expression(derez, runtime->forest, source);
      Operation *op =
        RemoteOp::unpack_remote_operation(derez, runtime, ready_events);
      unsigned index;
      derez.deserialize(index);
      FieldMask copy_mask, dst_mask;
      derez.deserialize(copy_mask);
      derez.deserialize(dst_mask);
      DomainPoint src_point;
      derez.deserialize(src_point);
      DistributedID dst_inst_did;
      derez.deserialize(dst_inst_did);
      PhysicalTraceInfo trace_info =
        PhysicalTraceInfo::unpack_trace_info(derez, runtime);
      RtUserEvent recorded, applied;
      derez.deserialize(recorded);
      derez.deserialize(applied);
      ApUserEvent ready;
      if (trace_info.recording)
      {
        ApBarrier bar;
        derez.deserialize(bar);
        ShardID sid;
        derez.deserialize(sid);
        // Copy-elmination will take care of this for us
        // when the trace is optimized
        ready = Runtime::create_ap_user_event(&trace_info);
        Runtime::phase_barrier_arrive(bar, 1/*count*/, ready);
        trace_info.record_barrier_arrival(bar, ready, 1/*count*/, 
                                          applied_events, sid);
      }
      else
        derez.deserialize(ready);
      AddressSpaceID origin;
      derez.deserialize(origin);

      if (man_ready.exists() && !man_ready.has_triggered())
        ready_events.insert(man_ready);
      if (src_ready.exists() && !src_ready.has_triggered())
        ready_events.insert(src_ready);
      if (!ready_events.empty())
      {
        const RtEvent wait_on = Runtime::merge_events(ready_events);
        if (wait_on.exists() && !wait_on.has_triggered())
          wait_on.wait();
      }

      manager->perform_collective_reduction(src_view, dst_fields, reservations,
          precondition, predicate_guard, copy_expression, op, index, copy_mask,
          dst_mask, src_point, dst_inst_did, trace_info, recorded_events, 
          applied_events, ready, origin);

      if (!recorded_events.empty())
        Runtime::trigger_event(recorded,Runtime::merge_events(recorded_events));
      else
        Runtime::trigger_event(recorded);
      if (!applied_events.empty())
        Runtime::trigger_event(applied, Runtime::merge_events(applied_events));
      else
        Runtime::trigger_event(applied);
      delete op;
    }

    //--------------------------------------------------------------------------
    ApEvent CollectiveManager::copy_from(InstanceView *src_view,
                                         InstanceView *dst_view,
                                         PhysicalManager *source_manager,
                                         ApEvent precondition,
                                         PredEvent predicate_guard, 
                                         ReductionOpID reduction_op_id,
                                         IndexSpaceExpression *copy_expression,
                                         Operation *op, const unsigned index,
                                         const FieldMask &copy_mask,
                                         const DomainPoint &src_point,
                                         const PhysicalTraceInfo &trace_info,
                                         std::set<RtEvent> &recorded_events,
                                         std::set<RtEvent> &applied_events,
                                         CopyAcrossHelper *across_helper,
                                         const bool manage_dst_events,
                                         const bool copy_restricted,
                                         const bool need_valid_return)
    //--------------------------------------------------------------------------
    {
#ifdef DEBUG_LEGION
      // Should never have a copy-across with a collective manager as the target
      assert(manage_dst_events);
      assert(across_helper == NULL);
      assert(dst_view->manager == this);
      assert(collective_mapping != NULL);
      assert(reduction_op_id == source_manager->redop);
#endif
      // Several cases here:
      // 1. The source is a normal individual manager - in this case we'll issue
      //    the copy/reduction from the source to an instance on the closest
      //    node and then build the broadcast tree from there 
      // 2. The source is another normal collective manager - we'll do a 
      //    broadcast out to all the nodes and have each of them pick a 
      //    source instance to copy from and then do the copy
      // 3. The source is a reduction collective instance with the same 
      //      collective mapping as the destination - broadcast control
      //    out to all the nodes and then perform the all-reduce between the
      //    instances of the source, then do the reduction the same as the 
      //    case for copies with a normal collective manager
      // 4. The source is a reduction manager that is either an individual
      //      instance or a collective instance with a different mapping
      //      than the destination - Build a reduction tree down to a
      //    single instance if necessary and then broadcast out the
      //    reduction data to all the other instances
      ApUserEvent all_done;
      if (need_valid_return)
        all_done = Runtime::create_ap_user_event(&trace_info);
      if (!source_manager->is_collective_manager())
      {
        // Case 1: the source is an individual manager
        // Copy to one of our instances and then broadcast it
        IndividualManager *source = source_manager->as_individual_manager();
        const UniqueID op_id = op->get_unique_op_id();
        // Get the precondition as well
        const ApEvent src_pre = src_view->find_copy_preconditions(
            true/*reading*/, 0/*redop*/, copy_mask, copy_expression,
            op_id, index, applied_events, trace_info);
        if (src_pre.exists())
        {
          if (precondition.exists())
            precondition =
              Runtime::merge_events(&trace_info, precondition, src_pre);
          else
            precondition = src_pre;
        }
        std::vector<CopySrcDstField> src_fields;
        source->compute_copy_offsets(copy_mask, src_fields);
        // We have to follow the tree for other kinds of operations here
        const AddressSpaceID origin = select_origin_space(); 
        ApUserEvent copy_done = Runtime::create_ap_user_event(&trace_info);
        // Record the copy done event on the source view
        src_view->add_copy_user(true/*reading*/, 0/*redop*/, copy_done,
            trace_info.get_collect_event(), copy_mask, copy_expression,
            op_id, index, recorded_events, trace_info.recording,
            runtime->address_space);
        ApBarrier all_bar;
        ShardID owner_shard = 0;
        if (trace_info.recording && (all_done.exists() || (source->redop > 0)))
        {
          const size_t arrivals = collective_mapping->size();
          all_bar = ApBarrier(Realm::Barrier::create_barrier(arrivals));
          owner_shard = trace_info.record_managed_barrier(all_bar, arrivals);
          // Tracing copy-optimization will eliminate this when
          // the trace gets optimized
          if (all_done.exists())
            Runtime::trigger_event(&trace_info, all_done, all_bar);
          if (source->redop > 0)
          {
            Runtime::trigger_event(&trace_info, copy_done, all_bar);
#ifdef DEBUG_LEGION
            copy_done = ApUserEvent::NO_AP_USER_EVENT;
#endif
          }
        }
        if (origin != local_space)
        {
          const RtUserEvent recorded = Runtime::create_rt_user_event();
          const RtUserEvent applied = Runtime::create_rt_user_event();
          Serializer rez;
          {
            RezCheck z(rez);
            rez.serialize(this->did);
            if (reduction_op_id > 0)
              rez.serialize(source->did);
            rez.serialize(dst_view->did);
            source->pack_fields(rez, src_fields);
            rez.serialize(precondition);
            rez.serialize(predicate_guard);
            copy_expression->pack_expression(rez, origin);
            rez.serialize<bool>(copy_restricted);
            if (copy_restricted)
              op->pack_remote_operation(rez, origin, applied_events);
            rez.serialize(index);
            rez.serialize(op->get_ctx_index());
            rez.serialize(copy_mask);
            trace_info.pack_trace_info(rez, applied_events);
            rez.serialize(recorded);
            rez.serialize(applied);
            if (trace_info.recording)
            {
              // If this is a reducecast case, then the barrier is for
              // all of the different reductions
              if (source->redop == 0)
              {
                ApBarrier copy_bar(Realm::Barrier::create_barrier(1/*count*/));
                ShardID sid = trace_info.record_managed_barrier(copy_bar, 1);
                Runtime::trigger_event(&trace_info, copy_done, copy_bar);
                rez.serialize(copy_bar);
                rez.serialize(sid);
              }
              rez.serialize(all_bar);
              if (all_bar.exists())
                rez.serialize(owner_shard);
            }
            else
            {
              rez.serialize(copy_done);
              if (source->redop == 0)
                rez.serialize(all_done);
            }
            rez.serialize(origin);
          }
          if (reduction_op_id > 0)
            runtime->send_collective_distribute_reducecast(origin, rez);
          else
            runtime->send_collective_distribute_broadcast(origin, rez);
          recorded_events.insert(recorded);
          applied_events.insert(applied);
        }
        else
        {
          if (reduction_op_id > 0)
            perform_collective_reducecast(source, dst_view, src_fields,
                precondition, predicate_guard, copy_expression, op, index, 
                op->get_ctx_index(), copy_mask, trace_info, recorded_events, 
                applied_events, copy_done, all_bar, owner_shard,
                origin, copy_restricted);
          else
            perform_collective_broadcast(dst_view, src_fields, precondition,
                predicate_guard, copy_expression, op, index, op->get_ctx_index(),
                copy_mask, trace_info, recorded_events, applied_events,
                copy_done, all_done, all_bar, owner_shard, origin, 
                copy_restricted); 
        }
      }
      else
      {
        CollectiveManager *collective = source_manager->as_collective_manager();
        const AddressSpaceID origin = select_origin_space();
        // If the source is a reduction collective instance then we need
        // to see if we can go down the point-wise route based on performing
        // an all-reduce, or whether we have to do a tree reduction followed
        // by a tree broadcast. To do the all-reduce path we need all the
        // collective mappings for both collective instances to be the same
        uint64_t allreduce_tag = 0;
        if (collective->is_reduction_manager())
        {
          // Case 3: this is conceptually an all-reduce
          // We'll handle two separate cases here depending on whether
          // the two collective instances have matching collective mappings
          if ((collective_mapping != collective->collective_mapping) &&
              (*collective_mapping != *(collective->collective_mapping)))
          {
            // The two collective mappings do not align, which should
            // be fairly uncommon, but we'll handle it anyway
            // In this case we'll do a reduction down to a single
            // instance in the source collective manager and then 
            // broadcast back out to all the destination instances
            // For correctness, the reduce cast must start whereever
            // a comparable broadcast or fill would have started
            // on the destination collective instance
            perform_collective_hourglass(collective, src_view, dst_view,
                precondition, predicate_guard, copy_expression, op, index, 
                copy_mask, src_point, trace_info, recorded_events, 
                applied_events, all_done, origin, copy_restricted);
            return all_done;
          }
          // Otherwise we can fall through and do the allreduce as part
          // of the pointwise copy, get a tag through for unique identification
          allreduce_tag = 
            unique_allreduce_tag.fetch_add(collective_mapping->size());
        }
        ApBarrier all_bar;
        ShardID owner_shard;
        if (all_done.exists() && trace_info.recording)
        {
          const size_t arrivals = collective_mapping->size();
          all_bar = ApBarrier(Realm::Barrier::create_barrier(arrivals));
          owner_shard = trace_info.record_managed_barrier(all_bar, arrivals);
          // Tracing copy-optimization will eliminate this when
          // the trace gets optimized
          Runtime::trigger_event(&trace_info, all_done, all_bar);
        }
        const DomainPoint origin_point = op->get_collective_instance_point();
        // Case 2 and 3 (all-reduce): Broadcast out the point-wise command
        if (origin != local_space)
        {
          const RtUserEvent recorded = Runtime::create_rt_user_event();
          const RtUserEvent applied = Runtime::create_rt_user_event();
          Serializer rez;
          {
            RezCheck z(rez);
            rez.serialize(this->did);
            rez.serialize(collective->did);
            rez.serialize(src_view->did);
            rez.serialize(dst_view->did);
            rez.serialize(precondition);
            rez.serialize(predicate_guard);
            copy_expression->pack_expression(rez, origin);
            rez.serialize<bool>(copy_restricted);
            if (copy_restricted)
              op->pack_remote_operation(rez, origin, applied_events);
            rez.serialize(index);
            rez.serialize(op->get_ctx_index());
            rez.serialize(copy_mask);
            rez.serialize(origin_point);
            rez.serialize(src_point);
            trace_info.pack_trace_info(rez, applied_events);
            rez.serialize(recorded);
            rez.serialize(applied);
            if (trace_info.recording)
            {
              rez.serialize(all_bar);
              if (all_bar.exists())
                rez.serialize(owner_shard);
            }
            else
              rez.serialize(all_done);
            rez.serialize(origin);
            rez.serialize(allreduce_tag);
          }
          runtime->send_collective_distribute_pointwise(origin, rez);
          recorded_events.insert(recorded);
          applied_events.insert(applied);
        }
        else
          perform_collective_pointwise(collective, src_view, dst_view,
              precondition, predicate_guard, copy_expression, op, index,
              op->get_ctx_index(), copy_mask, origin_point, src_point,
              trace_info, recorded_events, applied_events, all_done, all_bar,
              owner_shard, origin, allreduce_tag, copy_restricted);
      }
      return all_done;
    }

    //--------------------------------------------------------------------------
    void CollectiveManager::perform_collective_pointwise(
                                          CollectiveManager *source,
                                          InstanceView *src_view,
                                          InstanceView *dst_view,
                                          ApEvent precondition,
                                          PredEvent predicate_guard,
                                          IndexSpaceExpression *copy_expression,
                                          Operation *op, const unsigned index,
                                          const size_t op_ctx_index,
                                          const FieldMask &copy_mask,
                                          const DomainPoint &origin_point,
                                          const DomainPoint &origin_src_point,
                                          const PhysicalTraceInfo &trace_info,
                                          std::set<RtEvent> &recorded_events,
                                          std::set<RtEvent> &applied_events,
                                          ApUserEvent all_done,
                                          ApBarrier all_bar,
                                          ShardID owner_shard,
                                          AddressSpaceID origin,
                                          const uint64_t allreduce_tag,
                                          const bool copy_restricted)
    //--------------------------------------------------------------------------
    {
#ifdef DEBUG_LEGION
      assert(!instances.empty());
      assert(dst_view->manager == this);
      assert(src_view->manager == source);
      assert(collective_mapping->contains(local_space));
      assert((op != NULL) || !copy_restricted);
#endif
      RtEvent analyses_ready;
      const std::vector<CollectiveCopyFillAnalysis*> *local_analyses = NULL;
      if (!copy_restricted)
      {
        // If this is not a copy-out to a restricted collective instance 
        // then we should be able to find our local analyses to use for 
        // performing operations
        analyses_ready = find_collective_analyses(dst_view->did,
                            op_ctx_index, index, local_analyses);
#ifdef DEBUG_LEGION
        assert(local_analyses != NULL);
#endif
        // If we're recording then we need to wait now to get a valid
        // trace info for capturing the trace for events we send to 
        // remote nodes, otherwise we just need to wait before doing
        // the fill calls
        if ((trace_info.recording || (op == NULL)) && 
            analyses_ready.exists() && !analyses_ready.has_triggered())
          analyses_ready.wait();
        if (op == NULL)
          op = local_analyses->front()->op;
      }
#ifdef DEBUG_LEGION
      assert(op != NULL);
#endif
      const PhysicalTraceInfo &local_info = 
        ((local_analyses == NULL) || !trace_info.recording) ? trace_info : 
        local_analyses->front()->trace_info;
      // First distribute this off to all the child nodes
      std::vector<ApEvent> done_events;
      std::vector<AddressSpaceID> children;
      collective_mapping->get_children(origin, local_space, children);
      for (std::vector<AddressSpaceID>::const_iterator it =
            children.begin(); it != children.end(); it++)
      {
        const RtUserEvent recorded = Runtime::create_rt_user_event();
        const RtUserEvent applied = Runtime::create_rt_user_event();
        Serializer rez;
        {
          RezCheck z(rez);
          rez.serialize(this->did);
          rez.serialize(source->did);
          rez.serialize(src_view->did);
          rez.serialize(dst_view->did);
          rez.serialize(precondition);
          rez.serialize(predicate_guard);
          copy_expression->pack_expression(rez, *it);
          rez.serialize<bool>(copy_restricted);
          if (copy_restricted)
            op->pack_remote_operation(rez, *it, applied_events);
          rez.serialize(index);
          rez.serialize(op_ctx_index);
          rez.serialize(copy_mask);
          rez.serialize(origin_point);
          rez.serialize(origin_src_point);
          trace_info.pack_trace_info(rez, applied_events);
          rez.serialize(recorded);
          rez.serialize(applied);
          if (local_info.recording)
          {
            rez.serialize(all_bar);
            if (all_bar.exists())
              rez.serialize(owner_shard);
          }
          else
          {
            ApUserEvent done; 
            if (all_done.exists())
            {
              done = Runtime::create_ap_user_event(&local_info);
              done_events.push_back(done);
            }
            rez.serialize(done);
          }
          rez.serialize(origin);
          rez.serialize(allreduce_tag);
        }
        runtime->send_collective_distribute_pointwise(*it, rez);
        recorded_events.insert(recorded);
        applied_events.insert(applied);
      }
      const UniqueID op_id = op->get_unique_op_id();
      // If the source is a reduction manager, this is where we need
      // to perform the all-reduce before issuing the pointwise copies
      if (source->is_reduction_manager())
      {
#ifdef DEBUG_LEGION
        // Better have the same collective mappings if we're doing all-reduce
        assert((collective_mapping == source->collective_mapping) ||
            ((*collective_mapping) == (*(source->collective_mapping))));
        assert(src_view->is_reduction_view());
#endif
        ReductionView *red_view = src_view->as_reduction_view();
        // Wait for the analyses to be available if they aren't already
        if (analyses_ready.exists() && !analyses_ready.has_triggered())
          analyses_ready.wait();
        source->perform_collective_allreduce(red_view, precondition,
            predicate_guard, copy_expression, op, index, copy_mask, local_info,
            local_analyses, recorded_events, applied_events, allreduce_tag);
      }
      // Find the precondition for all our local copies
      const ApEvent dst_pre = dst_view->find_copy_preconditions(
          false/*reading*/, source->redop, copy_mask, copy_expression,
          op_id, index, applied_events, local_info);
      if (dst_pre.exists())
      {
        if (precondition.exists())
          precondition =
            Runtime::merge_events(&local_info, precondition, dst_pre);
        else
          precondition = dst_pre;
      }
      std::vector<ApEvent> local_events;
      // Wait for the analyses to be available if they aren't already
      if (analyses_ready.exists() && !analyses_ready.has_triggered())
        analyses_ready.wait();
      // Now we can do our local copies
      for (unsigned idx = 0; idx < instances.size(); idx++)
      {
        // Get our dst_fields
        std::vector<CopySrcDstField> dst_fields;
        layout->compute_copy_offsets(copy_mask, instances[idx],
#ifdef LEGION_SPY
                                     instance_events[idx],
#endif
                                     dst_fields); 
        std::vector<Reservation> reservations;
        if (source->redop > 0)
        {
          dst_view->find_field_reservations(copy_mask, instance_points[idx],
                                            reservations);
          for (unsigned idx = 0; idx < dst_fields.size(); idx++)
            dst_fields[idx].set_redop(source->redop, false/*fold*/,
                                      true/*exclusive*/);
        }
        const Memory location = instances[idx].get_location();
        const PhysicalTraceInfo &inst_info = (local_analyses == NULL) ?
          trace_info : local_analyses->at(idx)->trace_info;
        // Now we need to pick the source point for this copy if it hasn't
        // already been picked by the mapper
        DomainPoint src_point;
        if (!copy_restricted)
        {
#ifdef DEBUG_LEGION
          assert(local_analyses != NULL);
#endif
          if (instance_points[idx] != origin_point)
          {
            // invoke the mapper to pick the source point in this case
            CollectiveCopyFillAnalysis *analysis = local_analyses->at(idx);
            std::vector<InstanceView*> src_views(1, src_view);
            std::vector<unsigned> ranking;
            std::map<unsigned,DomainPoint> collective_keys;
            analysis->op->select_sources(analysis->index, dst_view,
                                      src_views, ranking, collective_keys);
            std::map<unsigned,DomainPoint>::const_iterator finder = 
              collective_keys.find(0);
            if (finder != collective_keys.end())
              src_point = finder->second;
          }
          else // mapper already had a chance to pick the source point
            src_point = origin_src_point;
        }
        // TODO: how to let the mapper pick in copy-out cases
        // If the mapper didn't pick a source point then we can
        const AddressSpaceID src = src_point.exists() ?
          source->get_instance(src_point).address_space() :
          source->select_source_space(local_space);
        if (src != local_space)
        {
          const RtUserEvent recorded = Runtime::create_rt_user_event();
          const RtUserEvent applied = Runtime::create_rt_user_event();
          ApUserEvent done = Runtime::create_ap_user_event(&inst_info);
          Serializer rez;
          {
            RezCheck z(rez);
            rez.serialize(source->did);
            rez.serialize(src_view->did);
            pack_fields(rez, dst_fields);
            rez.serialize<size_t>(reservations.size());
            for (unsigned idx2 = 0; idx2 < reservations.size(); idx2++)
              rez.serialize(reservations[idx2]);
            rez.serialize(precondition);
            rez.serialize(predicate_guard);
            copy_expression->pack_expression(rez, src);
            op->pack_remote_operation(rez, src, applied_events);
            rez.serialize(index);
            rez.serialize(copy_mask);
            rez.serialize(copy_mask); // again for dst mask
            rez.serialize(location);
            rez.serialize(instance_points[idx]);
            rez.serialize(src_point);
            rez.serialize(did);
            inst_info.pack_trace_info(rez, applied_events);
            rez.serialize(recorded);
            rez.serialize(applied);
            rez.serialize(done);
          }
          runtime->send_collective_distribute_point(src, rez);
          recorded_events.insert(recorded);
          applied_events.insert(applied);
          local_events.push_back(done);
        }
        else
        {
          const ApEvent done = source->perform_collective_point(src_view,
              dst_fields, reservations, precondition, predicate_guard,
              copy_expression, op, index, copy_mask, copy_mask, location,
              instance_points[idx], src_point, did, inst_info, 
              recorded_events, applied_events);
          if (done.exists())
            local_events.push_back(done);
        }
      }
      // Record our destination event
      if (!local_events.empty())
      {
        ApEvent local_done = Runtime::merge_events(&local_info, local_events);
        if (local_done.exists())
        {
          const RtEvent collect_event = local_info.get_collect_event();
          dst_view->add_copy_user(false/*reading*/, source->redop,
              local_done, collect_event, copy_mask, copy_expression,
              op_id, index, recorded_events, local_info.recording,
              runtime->address_space);
          done_events.push_back(local_done);
        }
      }
      if (all_bar.exists())
      {
        ApEvent arrival;
        if (!done_events.empty())
          arrival = Runtime::merge_events(&local_info, done_events);
        Runtime::phase_barrier_arrive(all_bar, 1/*count*/, arrival);
        local_info.record_barrier_arrival(all_bar, arrival, 1/*count*/,
                                          applied_events, owner_shard);
      }
      else if (all_done.exists())
      {
        if (!done_events.empty())
          Runtime::trigger_event(&local_info, all_done,
              Runtime::merge_events(&local_info, done_events));
        else
          Runtime::trigger_event(&local_info, all_done);
      }
    }

    //--------------------------------------------------------------------------
    /*static*/ void CollectiveManager::handle_distribute_pointwise(
                   Runtime *runtime, AddressSpaceID source, Deserializer &derez)
    //--------------------------------------------------------------------------
    {
      DerezCheck z(derez); 
      DistributedID did;
      derez.deserialize(did);
      RtEvent dst_man_ready, src_man_ready, dst_view_ready, src_view_ready;
      CollectiveManager *target = static_cast<CollectiveManager*>(
          runtime->find_or_request_instance_manager(did, dst_man_ready));
      derez.deserialize(did);
      CollectiveManager *manager = static_cast<CollectiveManager*>(
          runtime->find_or_request_instance_manager(did, src_man_ready));
      derez.deserialize(did);
      InstanceView *src_view = static_cast<InstanceView*>(
          runtime->find_or_request_logical_view(did, src_view_ready));
      derez.deserialize(did);
      InstanceView *dst_view = static_cast<InstanceView*>(
          runtime->find_or_request_logical_view(did, dst_view_ready));
      ApEvent precondition;
      derez.deserialize(precondition);
      PredEvent predicate_guard;
      derez.deserialize(predicate_guard);
      IndexSpaceExpression *copy_expression =
        IndexSpaceExpression::unpack_expression(derez, runtime->forest, source);
      bool copy_restricted;
      derez.deserialize(copy_restricted);
      Operation *op = NULL;
      std::set<RtEvent> ready_events;
      if (copy_restricted)
        op = RemoteOp::unpack_remote_operation(derez, runtime, ready_events);
      unsigned index;
      derez.deserialize(index);
      size_t op_ctx_index;
      derez.deserialize(op_ctx_index);
      FieldMask copy_mask;
      derez.deserialize(copy_mask);
      DomainPoint origin_point, origin_src_point;
      derez.deserialize(origin_point);
      derez.deserialize(origin_src_point);
      std::set<RtEvent> recorded_events, applied_events;
      PhysicalTraceInfo trace_info =
        PhysicalTraceInfo::unpack_trace_info(derez, runtime);
      RtUserEvent recorded, applied;
      derez.deserialize(recorded);
      derez.deserialize(applied);
      ApBarrier all_bar;
      ShardID owner_shard = 0;
      ApUserEvent all_done;
      if (trace_info.recording)
      {
        derez.deserialize(all_bar);
        if (all_bar.exists())
          derez.deserialize(owner_shard);
      }
      else
        derez.deserialize(all_done);
      AddressSpaceID origin;
      derez.deserialize(origin);
      uint64_t allreduce_tag;
      derez.deserialize(allreduce_tag); 

      if (dst_man_ready.exists() && !dst_man_ready.has_triggered())
        ready_events.insert(dst_man_ready);
      if (src_man_ready.exists() && !src_man_ready.has_triggered())
        ready_events.insert(src_man_ready);
      if (src_view_ready.exists() && !src_view_ready.has_triggered())
        ready_events.insert(src_view_ready);
      if (dst_view_ready.exists() && !dst_view_ready.has_triggered())
        ready_events.insert(dst_view_ready);
      if (!ready_events.empty())
      {
        const RtEvent wait_on = Runtime::merge_events(ready_events);
        if (wait_on.exists() && !wait_on.has_triggered())
          wait_on.wait();
      }

      target->perform_collective_pointwise(manager, src_view, dst_view,
          precondition, predicate_guard, copy_expression, op, index,
          op_ctx_index, copy_mask, origin_point, origin_src_point, 
          trace_info, recorded_events, applied_events, all_done, all_bar,
          owner_shard, origin, allreduce_tag, copy_restricted);

      if (!recorded_events.empty())
        Runtime::trigger_event(recorded,Runtime::merge_events(recorded_events));
      else
        Runtime::trigger_event(recorded);
      if (!applied_events.empty())
        Runtime::trigger_event(applied, Runtime::merge_events(applied_events));
      else
        Runtime::trigger_event(applied);
      if (op != NULL)
        delete op;
    }

    //--------------------------------------------------------------------------
    void CollectiveManager::perform_collective_allreduce(ReductionView *view,
                                          ApEvent precondition,
                                          PredEvent predicate_guard,
                                          IndexSpaceExpression *copy_expression,
                                          Operation *op, const unsigned index,
                                          const FieldMask &copy_mask,
                                          const PhysicalTraceInfo &trace_info,
                 const std::vector<CollectiveCopyFillAnalysis*> *local_analyses,
                                          std::set<RtEvent> &recorded_events,
                                          std::set<RtEvent> &applied_events,
                                          const uint64_t allreduce_tag)
    //--------------------------------------------------------------------------
    {
#ifdef DEBUG_LEGION
      assert(redop > 0);
      assert(op != NULL);
      assert(collective_mapping != NULL);
      assert(collective_mapping->contains(local_space));
#endif
      // We're guaranteed to get one call to this function for each space
      // in the collective mapping from perform_collective_pointwise, so
      // we've already distributed control
      // Our job in this function is to build a butterfly all-reduce network
      // for exchanging the reduction data so each reduction instance in this
      // collective instance contains all the same data
      // There is a major complicating factor here because we can't do a 
      // natural in-place all-reduce across our instances since the finish
      // event for Realm copies only says when the whole copy is done and not
      // when the copy has finished reading out from the source instance.
      // Furthermore, we can't control when the reductions into the destination
      // instances start happening as they precondition just governs the start
      // of the whole copy. Therefore, we need to fake an in-place all-reduce.
      // We fake things in one of two ways:
      // Case 1: If we know that each node has at least two instances, then 
      //         we can use one instance as the source for outgoing reduction
      //         copies and the other as the destination for incoming
      //         reduction copies and ping pong between them.
      // Case 2: If we don't have at least two instances on each node then
      //         we will pair up nodes and have them do the same trick as in
      //         case 1 but using the two instances on adjacent nodes as the
      //         sources and destinations.
      // We handle unusual numbers of nodes that are not a power of the 
      // collective radix in the normal way by picking a number of participants
      // that is the largest power of the radix still less than or equal to
      // the number of nodes and using an extra stage to fold-in the 
      // non-participants values before doing the butterfly.

      // First reduce all our local instances down to the first local instance
      const UniqueID op_id = op->get_unique_op_id(); 
      const ApEvent pre = view->find_copy_preconditions(false/*reading*/,
          0/*redop*/, copy_mask, copy_expression, op_id, index, 
          applied_events, trace_info); 
      if (pre.exists())
      {
        if (precondition.exists())
          precondition = Runtime::merge_events(&trace_info, precondition, pre);
        else
          precondition = pre;
      }
      std::vector<std::vector<CopySrcDstField> > local_fields(instances.size());
      layout->compute_copy_offsets(copy_mask, instances.front(),
#ifdef LEGION_SPY
                                   instance_events.front(),
#endif
                                   local_fields.front());
      std::vector<std::vector<Reservation> > reservations(instances.size());
      view->find_field_reservations(copy_mask, instance_points.front(),
                                    reservations.front());
      std::vector<ApEvent> instance_preconditions(instances.size(),
                                                  precondition);
      std::vector<ApEvent> local_init_events;
      if (instances.size() > 1)
      {
        set_redop(local_fields[0]);
        for (unsigned idx = 1; idx < instances.size(); idx++)
        {
          // Find the reservations for the other instances for later
          view->find_field_reservations(copy_mask, instance_points[idx],
                                        reservations[idx]);
          layout->compute_copy_offsets(copy_mask, instances[idx],
#ifdef LEGION_SPY
                                       instance_events[idx],
#endif
                                       local_fields[idx]);
          const PhysicalTraceInfo &inst_info = (local_analyses == NULL) ?
            trace_info : local_analyses->at(idx)->trace_info;
          const ApEvent reduced = copy_expression->issue_copy(op, inst_info,
              local_fields.front(), local_fields[idx], reservations.front(),
#ifdef LEGION_SPY
              tree_id, tree_id,
#endif
              precondition, predicate_guard);
          if (reduced.exists())
          {
            instance_preconditions[idx] = reduced;
            local_init_events.push_back(reduced);
          }
        }
        clear_redop(local_fields[0]);
      }
      unsigned final_inst_index = 0;
      std::vector<ApEvent> local_final_events;
      // See if we've got to do the multi-node all-reduce
      if (collective_mapping->size() > 1)
      {
#ifdef DEBUG_LEGION
        // Better have an identity for initializing data
        assert(reduction_op->identity != NULL);
#endif
        if (multi_instance)
          // Case 1: each node has multiple instances
          final_inst_index = perform_multi_allreduce(view->fill_view,
              allreduce_tag, op, predicate_guard, copy_expression, copy_mask,
              trace_info, local_analyses, applied_events,instance_preconditions,
              local_fields, reservations, local_init_events,local_final_events);
        else
          // Case 2: there are some nodes that only have one instance
          // Pair up nodes to have them cooperate to have two buffers
          // that we can ping-pong between to do the all-reduce "inplace"
          perform_single_allreduce(view->fill_view, allreduce_tag, op,
              predicate_guard, copy_expression, copy_mask, trace_info,
              applied_events, instance_preconditions, local_fields,
              reservations, local_init_events, local_final_events);
      }
      else if (!local_init_events.empty())
      {
#ifdef DEBUG_LEGION
        assert(final_inst_index == 0);
#endif
        // All the instances were local so just record 
        // that the first instance is ready when all the 
        // reductions are done
        instance_preconditions[final_inst_index] =
          Runtime::merge_events(&trace_info, local_init_events);
      }
      // Finally broadcast out the result from the first instance to all
      // our local instances so that they all have the same data
      // Reset the redop for the final inst fields
      const std::vector<Reservation> no_reservations;
      for (unsigned idx = 0; idx < instances.size(); idx++)
      {
        // Skip the one that has the final result that we're copying from
        if (idx == final_inst_index)
        {
          local_final_events.push_back(instance_preconditions[idx]);
          continue;
        }
        std::vector<CopySrcDstField> &dst_fields = local_fields[idx];
        std::vector<CopySrcDstField> &src_fields = 
          local_fields[final_inst_index];
        // Issue the copy
        const PhysicalTraceInfo &inst_info = (local_analyses == NULL) ?
          trace_info : local_analyses->at(idx)->trace_info;
        const ApEvent local_pre = Runtime::merge_events(&inst_info,
         instance_preconditions[idx], instance_preconditions[final_inst_index]);
        const ApEvent local_post = copy_expression->issue_copy(op, inst_info,
            dst_fields, src_fields, no_reservations,
#ifdef LEGION_SPY
            tree_id, tree_id,
#endif
            local_pre, predicate_guard);
        if (local_post.exists())
          local_final_events.push_back(local_post); 
      }
      // Now compute the event for when all the reductions are done
      ApEvent done = Runtime::merge_events(&trace_info, local_final_events);
      if (done.exists())
      {
        const RtEvent collect_event = trace_info.get_collect_event();
        view->add_copy_user(false/*reading*/, 0/*redop*/, done, collect_event,
            copy_mask, copy_expression, op_id, index, recorded_events,
            trace_info.recording, runtime->address_space);
      }
    }

    //--------------------------------------------------------------------------
    void CollectiveManager::perform_single_allreduce(FillView *fill_view,
                                  const uint64_t allreduce_tag,
                                  Operation *op, PredEvent predicate_guard,
                                  IndexSpaceExpression *copy_expression,
                                  const FieldMask &copy_mask,
                                  const PhysicalTraceInfo &trace_info,
                                  std::set<RtEvent> &applied_events,
                                  std::vector<ApEvent> &instance_preconditions,
                      std::vector<std::vector<CopySrcDstField> > &local_fields,
                const std::vector<std::vector<Reservation> > &reservations,
                                  std::vector<ApEvent> &local_init_events,
                                  std::vector<ApEvent> &local_final_events)
    //--------------------------------------------------------------------------
    {
#ifdef DEBUG_LEGION
      assert(!multi_instance);
#endif
      // Case 2: there are some nodes that only have one instance
      // Pair up nodes to have them cooperate to have two buffers
      // that we can ping-pong between to do the all-reduce "inplace"
      const int participants = collective_mapping->size() / 2; // truncate
      const int local_index = collective_mapping->find_index(local_space);
      const int local_rank = local_index / 2;
      const int local_offset = local_index % 2;
      int collective_radix = runtime->legion_collective_radix;
      int collective_log_radix, collective_stages;
      int participating_ranks, collective_last_radix;
      const bool participating = configure_collective_settings(
          participants, local_rank, collective_radix, collective_log_radix,
          collective_stages, participating_ranks, collective_last_radix);
      if (participating)
      {
        // Check to see if we need to handle stage -1 from non-participants
        // As well as from offset=1 down to offset=0
        if (local_offset == 0)
        {
          // We definitely will be expecting our partner
          std::vector<int> expected_ranks(1, local_rank);
          // We could be expecting up to two non-participants
          // User their index instead of rank to avoid key collision
          const int nonpart_index = local_index + 2*participating_ranks;
          for (int offset = 0; offset < 2; offset++)
          {
            const int rank = nonpart_index + offset;
            if (rank >= int(collective_mapping->size()))
              break;
            expected_ranks.push_back(rank);
          }
          set_redop(local_fields[0]);
          receive_allreduce_stage(allreduce_tag, -1/*stage*/, op,
            instance_preconditions[0], predicate_guard, copy_expression,
            trace_info, applied_events, local_fields[0], reservations[0],
            &expected_ranks.front(), expected_ranks.size(), local_init_events);
          clear_redop(local_fields[0]);
          if (!local_init_events.empty())
            instance_preconditions[0] =
              Runtime::merge_events(&trace_info, local_init_events);
        }
        else
        {
          // local_offset == 1
          if (!local_init_events.empty())
            instance_preconditions[0] = 
              Runtime::merge_events(&trace_info, local_init_events);
          // Just need to send the reduction down to our partner
          const AddressSpaceID target = (*collective_mapping)[local_index-1];
          std::vector<ApEvent> src_events;
          send_allreduce_stage(allreduce_tag, -1/*stage*/, local_rank,
              instance_preconditions[0], predicate_guard, copy_expression,
              trace_info, local_fields[0], &target, 1/*target count*/,
              src_events);
          if (!src_events.empty())
          {
#ifdef DEBUG_LEGION
            assert(src_events.size() == 1);
#endif
            instance_preconditions[0] = src_events[0];
          }
        }
        // Do the stages
        for (int stage = 0; stage < collective_stages; stage++)
        {
          // Figure out the participating ranks
          std::vector<int> stage_ranks;
          if (stage < (collective_stages-1))
          {
            // Normal radix
            stage_ranks.reserve(collective_radix);
            for (int r = 1; r < collective_radix; r++)
            {
              int target = local_rank ^
                (r << (stage * collective_log_radix));
              stage_ranks.push_back(target);
            }
          }
          else
          {
            // Last stage so special radix
            stage_ranks.reserve(collective_last_radix);
            for (int r = 1; r < collective_last_radix; r++)
            {
              int target = local_rank ^
                (r << (stage * collective_log_radix));
              stage_ranks.push_back(target);
            }
          }
#ifdef DEBUG_LEGION
          assert(!stage_ranks.empty());
#endif
          // Always include ourselves in the ranks as well
          stage_ranks.push_back(local_rank);
          // Check to see if we're sending or receiving this stage
          if ((stage % 2) == local_offset)
          {
            // We're doing a sending stage
            std::vector<AddressSpaceID> targets(stage_ranks.size());
            for (unsigned idx = 0; idx < stage_ranks.size(); idx++)
            {
              // If we're even, send to the odd
              // If we're odd, send to the even
              const unsigned index =
                2 * stage_ranks[idx] + ((local_offset == 0) ? 1 : 0);
#ifdef DEBUG_LEGION
              assert(index < collective_mapping->size());
#endif
              targets[idx] = (*collective_mapping)[index];
            }
            std::vector<ApEvent> src_events;
            send_allreduce_stage(allreduce_tag, stage, local_rank,
                instance_preconditions[0], predicate_guard, copy_expression,
                trace_info, local_fields[0], &targets.front(), targets.size(),
                src_events);
            if (!src_events.empty())
              instance_preconditions[0] =
                Runtime::merge_events(&trace_info, src_events);
          }
          else
          {
            // We're doing a receiving stage
            // First issue a fill to initialize the instance
            // Realm should ignore the redop data on these fields
            instance_preconditions[0] = copy_expression->issue_fill(
                op, trace_info, local_fields[0], reduction_op->identity,
                reduction_op->sizeof_rhs,
#ifdef LEGION_SPY
                fill_view->fill_op_uid, field_space_node->handle, tree_id,
#endif
                instance_preconditions[0], predicate_guard);
            if (trace_info.recording)
              trace_info.record_fill_inst(instance_preconditions[0],
                  copy_expression, local_fields[0][0].inst, did, copy_mask,
                  applied_events, (redop > 0));
            // Then check to see if we've received any reductions
            std::vector<ApEvent> dst_events;
            set_redop(local_fields[0]);
            receive_allreduce_stage(allreduce_tag, stage, op,
                instance_preconditions[0], predicate_guard, copy_expression,
                trace_info, applied_events, local_fields[0], reservations[0],
                &stage_ranks.front(), stage_ranks.size(), dst_events);
            clear_redop(local_fields[0]);
            if (!dst_events.empty())
              instance_preconditions[0] =
                Runtime::merge_events(&trace_info, dst_events);
          }
        }
        // If we have to do stage -1 then we can do that now
        // Check to see if we have the valid data or not
        if ((collective_stages % 2) == local_offset)
        {
          // We have the valid data, send it to up two 
          // non-participants as well as our partner
          // If we're odd then make us even and vice-versa
          int partner_index = local_index + ((local_offset == 0) ? 1 : -1);
          const AddressSpaceID partner = (*collective_mapping)[partner_index];
          std::vector<AddressSpaceID> targets(1, partner);
          // Check for the two non-participants
          const int nonpart_index = local_index + 2*participating_ranks;
          for (int offset = 0; offset < 2; offset++)
          {
            const int target_index = nonpart_index + offset;
            if (target_index >= int(collective_mapping->size()))
              break;
            targets.push_back((*collective_mapping)[target_index]);
          }
          send_allreduce_stage(allreduce_tag, -1/*stage*/, local_rank,
              instance_preconditions[0], predicate_guard, copy_expression,
              trace_info, local_fields[0], &targets.front(), targets.size(),
              local_final_events);
        }
        else
        {
          // Not reducing here, just standard copy
          // See if we received the copy from our partner
          std::vector<ApEvent> dst_events;
          // No reservations since this is a straight copy
          const std::vector<Reservation> no_reservations;
          receive_allreduce_stage(allreduce_tag, -1/*stage*/, op,
              instance_preconditions[0], predicate_guard, copy_expression,
              trace_info, applied_events, local_fields[0], no_reservations,
              &local_rank, 1/*total ranks*/, dst_events);
          if (!dst_events.empty())
          {
#ifdef DEBUG_LEGION
            assert(dst_events.size() == 1);
#endif
            instance_preconditions[0] = dst_events[0];
          }
        }
      }
      else
      {
        // Not a participant in the stages, so just need to do
        // the stage -1 send and receive
        if (!local_init_events.empty())
          instance_preconditions.front() = 
            Runtime::merge_events(&trace_info, local_init_events);
        // Truncate down
        const int target_rank = (local_index - 2*participating_ranks) / 2;
#ifdef DEBUG_LEGION
        assert(target_rank >= 0);
#endif
        // Then convert back to the appropriate index
        const int target_index = 2 * target_rank;
#ifdef DEBUG_LEGION
        assert(target_index < int(collective_mapping->size()));
#endif
        const AddressSpaceID target = (*collective_mapping)[target_index];
        std::vector<ApEvent> src_events;
        // Intentionally use the local_index here to avoid key collisions
        send_allreduce_stage(allreduce_tag, -1/*stage*/, local_index,
            instance_preconditions[0], predicate_guard, copy_expression,
            trace_info, local_fields[0], &target, 1/*total targets*/,
            src_events);
        if (!src_events.empty())
        {
#ifdef DEBUG_LEGION
          assert(src_events.size() == 1);
#endif
          instance_preconditions[0] = src_events[0];
        }
        // Check to see if we received the copy back yet
        // Keep the redop data zeroed out since we're doing normal copies
        // No reservations since this is a straight copy
        const std::vector<Reservation> no_reservations;
        std::vector<ApEvent> dst_events;
        receive_allreduce_stage(allreduce_tag, -1/*stage*/, op,
            instance_preconditions[0], predicate_guard, copy_expression,
            trace_info, applied_events, local_fields[0], no_reservations,
            &target_rank, 1/*total ranks*/, dst_events);
        if (!dst_events.empty())
        {
#ifdef DEBUG_LEGION
          assert(dst_events.size() == 1);
#endif
          instance_preconditions[0] = dst_events[0];
        }
      }
    }

    //--------------------------------------------------------------------------
    unsigned CollectiveManager::perform_multi_allreduce(FillView *fill_view,
                                  const uint64_t allreduce_tag,
                                  Operation *op, PredEvent predicate_guard,
                                  IndexSpaceExpression *copy_expression,
                                  const FieldMask &copy_mask,
                                  const PhysicalTraceInfo &trace_info,
                const std::vector<CollectiveCopyFillAnalysis*> *local_analyses,
                                  std::set<RtEvent> &applied_events,
                                  std::vector<ApEvent> &instance_preconditions,
                      std::vector<std::vector<CopySrcDstField> > &local_fields,
                const std::vector<std::vector<Reservation> > &reservations,
                                  std::vector<ApEvent> &local_init_events,
                                  std::vector<ApEvent> &local_final_events)
    //--------------------------------------------------------------------------
    {
#ifdef DEBUG_LEGION
      // Case 1: each node has multiple instances
      assert(redop > 0);
      assert(multi_instance);
      assert(instances.size() > 1);
#endif
      const int participants = collective_mapping->size();
      const int local_rank = collective_mapping->find_index(local_space);
      int collective_radix = runtime->legion_collective_radix;
      int collective_log_radix, collective_stages;
      int participating_ranks, collective_last_radix;
      const bool participating = configure_collective_settings(
          participants, local_rank, collective_radix, collective_log_radix,
          collective_stages, participating_ranks, collective_last_radix);
      if (participating)
      {
        // Check to see if we need to wait for a remainder copy
        // for any non-participating ranks
        int remainder_rank = local_rank + participating_ranks;
        if (collective_mapping->size() <= size_t(remainder_rank))
          remainder_rank = -1;
        if (remainder_rank >= 0)
        {
          set_redop(local_fields[0]);
          receive_allreduce_stage(allreduce_tag, -1/*stage*/, op,
              instance_preconditions[0], predicate_guard, copy_expression,
              trace_info, applied_events, local_fields[0], reservations[0],
              &remainder_rank, 1/*total ranks*/, local_init_events);
          clear_redop(local_fields[0]);
        }
        // We've now recorded any local reductions so update
        // the precondition event for the first local instance
        if (!local_init_events.empty())
          instance_preconditions.front() = 
            Runtime::merge_events(&trace_info, local_init_events);
        unsigned src_inst_index = 0;
        unsigned dst_inst_index = 1;
        // Issue the stages
        for (int stage = 0; stage < collective_stages; stage++)
        { 
          // Figure out where to send out messages first
          std::vector<int> stage_ranks;
          if (stage < (collective_stages-1))
          {
            // Normal radix
            stage_ranks.reserve(collective_radix-1);
            for (int r = 1; r < collective_radix; r++)
            {
              int target = local_rank ^
                (r << (stage * collective_log_radix));
              stage_ranks.push_back(target);
            }
          }
          else
          {
            // Last stage so special radix
            stage_ranks.reserve(collective_last_radix-1);
            for (int r = 1; r < collective_last_radix; r++)
            {
              int target = local_rank ^
                (r << (stage * collective_log_radix));
              stage_ranks.push_back(target);
            }
          }
#ifdef DEBUG_LEGION
          assert(!stage_ranks.empty());
#endif
          // Send out the messages to the dst ranks to perform copies
          std::vector<AddressSpaceID> targets(stage_ranks.size());
          for (unsigned idx = 0; idx < stage_ranks.size(); idx++)
            targets[idx] = (*collective_mapping)[stage_ranks[idx]];
          std::vector<ApEvent> src_events;
          const PhysicalTraceInfo &src_info = (local_analyses == NULL) ?
            trace_info : local_analyses->at(src_inst_index)->trace_info;
          send_allreduce_stage(allreduce_tag, stage, local_rank,
              instance_preconditions[src_inst_index], predicate_guard,
              copy_expression, src_info, local_fields[src_inst_index],
              &targets.front(), targets.size(), src_events);
          // Issuse the fill for the destination instance
          // Realm should ignore the redop data on these fields
          const PhysicalTraceInfo &dst_info = (local_analyses == NULL) ?
            trace_info : local_analyses->at(dst_inst_index)->trace_info;
          instance_preconditions[dst_inst_index] =
            copy_expression->issue_fill(op, dst_info,
                local_fields[dst_inst_index],
                reduction_op->identity, reduction_op->sizeof_rhs,
#ifdef LEGION_SPY
                fill_view->fill_op_uid, field_space_node->handle, tree_id,
#endif
                instance_preconditions[dst_inst_index],
                predicate_guard);
          if (dst_info.recording)
            dst_info.record_fill_inst(instance_preconditions[dst_inst_index],
                copy_expression, local_fields[dst_inst_index][0].inst,
                did, copy_mask, applied_events, (redop > 0));
          set_redop(local_fields[dst_inst_index]);
          // Issue the reduction from the source to the destination
          ApEvent local_precondition = Runtime::merge_events(&dst_info,
              instance_preconditions[src_inst_index],
              instance_preconditions[dst_inst_index]);
          const ApEvent local_post = copy_expression->issue_copy(op, dst_info,
              local_fields[dst_inst_index], local_fields[src_inst_index],
              reservations[dst_inst_index],
#ifdef LEGION_SPY
              tree_id, tree_id,
#endif
              local_precondition, predicate_guard);
          std::vector<ApEvent> dst_events;
          if (local_post.exists())
          {
            src_events.push_back(local_post);
            dst_events.push_back(local_post);
          }
          // Update the source instance precondition
          // to reflect all the reduction copies read from it
          if (!src_events.empty())
            instance_preconditions[src_inst_index] =
              Runtime::merge_events(&src_info, src_events);
          // Now check to see if we're received any messages
          // for this stage, and if not make place holders for them
          receive_allreduce_stage(allreduce_tag, stage, op,
              instance_preconditions[dst_inst_index], predicate_guard,
              copy_expression, dst_info, applied_events, 
              local_fields[dst_inst_index], reservations[dst_inst_index],
              &stage_ranks.front(), stage_ranks.size(), dst_events);
          clear_redop(local_fields[dst_inst_index]);
          if (!dst_events.empty())
            instance_preconditions[dst_inst_index] =
              Runtime::merge_events(&dst_info, dst_events);
          // Update the src and dst instances for the next stage
          if (++src_inst_index == instances.size())
            src_inst_index = 0;
          if (++dst_inst_index == instances.size())
            dst_inst_index = 0;
        }
        // Send out the result to any non-participating ranks
        if (remainder_rank >= 0)
        {
          const AddressSpaceID target = (*collective_mapping)[remainder_rank];
          send_allreduce_stage(allreduce_tag, -1/*stage*/, local_rank,
              instance_preconditions[src_inst_index], predicate_guard,
              copy_expression, trace_info, local_fields[src_inst_index],
              &target, 1/*total targets*/, local_final_events);
        }
        return src_inst_index;
      }
      else
      {
        // Not a participant in the stages so just need to 
        // do the stage -1 send and receive
#ifdef DEBUG_LEGION
        assert(local_rank >= participating_ranks);
#endif
        if (!local_init_events.empty())
          instance_preconditions[0] = 
            Runtime::merge_events(&trace_info, local_init_events);
        const int mirror_rank = local_rank - participating_ranks;
        const AddressSpaceID target = (*collective_mapping)[mirror_rank];
        std::vector<ApEvent> src_events;
        send_allreduce_stage(allreduce_tag, -1/*stage*/, local_rank,
            instance_preconditions[0], predicate_guard, copy_expression,
            trace_info, local_fields[0], &target, 1/*total targets*/,
            src_events);
        if (!src_events.empty())
        {
#ifdef DEBUG_LEGION
          assert(src_events.size() == 1);
#endif
          instance_preconditions[0] = src_events[0];
        }
        // We can put this back in the first buffer without any
        // anti-dependences because we know the computation of the
        // result coming back had to already depend on the copy we
        // sent out to the target
        // Keep the local fields redop cleared since we're going to 
        // doing direct copies here into these instance and not reductions
        std::vector<ApEvent> dst_events;
        const std::vector<Reservation> no_reservations;
        receive_allreduce_stage(allreduce_tag, -1/*stage*/, op,
            instance_preconditions[0], predicate_guard, copy_expression,
            trace_info, applied_events, local_fields[0], no_reservations,
            &mirror_rank, 1/*total ranks*/, dst_events);
        if (!dst_events.empty())
        {
#ifdef DEBUG_LEGION
          assert(dst_events.size() == 1);
#endif
          instance_preconditions[0] = dst_events[0];
        }
        return 0;
      }
    }

    //--------------------------------------------------------------------------
    void CollectiveManager::send_allreduce_stage(const uint64_t allreduce_tag,
                                 const int stage, const int local_rank,
                                 ApEvent precondition,PredEvent predicate_guard,
                                 IndexSpaceExpression *copy_expression, 
                                 const PhysicalTraceInfo &trace_info,
                                 const std::vector<CopySrcDstField> &src_fields,
                                 const AddressSpaceID *targets, size_t total,
                                 std::vector<ApEvent> &src_events)
    //--------------------------------------------------------------------------
    {
      ApBarrier src_bar;
      ShardID src_bar_shard = 0;
      for (unsigned t = 0; t < total; t++)
      {
        Serializer rez;
        {
          RezCheck z(rez);
          rez.serialize(did);
          rez.serialize(allreduce_tag);
          rez.serialize(local_rank);
          rez.serialize(stage);
          pack_fields(rez, src_fields);
          rez.serialize(precondition);
          rez.serialize<bool>(trace_info.recording);
          if (trace_info.recording)
          {
            if (!src_bar.exists())
            {
              src_bar = 
                ApBarrier(Realm::Barrier::create_barrier(total));
              src_bar_shard =
                trace_info.record_managed_barrier(src_bar, total);
              src_events.push_back(src_bar);
            }
            rez.serialize(src_bar);
            rez.serialize(src_bar_shard);
          }
          else
          {
            const ApUserEvent src_done =
              Runtime::create_ap_user_event(&trace_info);
            rez.serialize(src_done);
            src_events.push_back(src_done);
          }
        }
        runtime->send_collective_distribute_allreduce(targets[t], rez);
      }
    }

    //--------------------------------------------------------------------------
    void CollectiveManager::receive_allreduce_stage(
                            const uint64_t allreduce_tag, 
                            const int stage, Operation *op,
                            ApEvent dst_precondition, PredEvent predicate_guard,
                            IndexSpaceExpression *copy_expression,
                            const PhysicalTraceInfo &trace_info,
                            std::set<RtEvent> &applied_events,
                            const std::vector<CopySrcDstField> &dst_fields,
                            const std::vector<Reservation> &reservations,
                            const int *expected_ranks, size_t total_ranks,
                            std::vector<ApEvent> &dst_events)
    //--------------------------------------------------------------------------
    {
      std::vector<AllReduceCopy> to_perform;
      {
        unsigned remaining = 0;
        AutoLock i_lock(inst_lock);
        for (unsigned r = 0; r < total_ranks; r++)
        {
          const std::pair<uint64_t,int> key(allreduce_tag, expected_ranks[r]);
          std::map<std::pair<uint64_t,int>,AllReduceCopy>::iterator
            finder = all_reduce_copies.find(key);
          if (finder != all_reduce_copies.end())
          {
            to_perform.emplace_back(std::move(finder->second));
            all_reduce_copies.erase(finder);
          }
          else
            remaining++;
        }
        if (remaining > 0)
        {
          // If we still have outstanding copies, save a data
          // structure for them for when they arrive
          const std::pair<uint64_t,int> key(allreduce_tag, stage);
#ifdef DEBUG_LEGION
          assert(remaining_stages.find(key) == remaining_stages.end());
#endif
          AllReduceStage &pending = remaining_stages[key];
          pending.op = op;
          pending.copy_expression = copy_expression;
          copy_expression->add_nested_expression_reference(
              this->did, applied_events);
          pending.dst_fields = dst_fields;
          pending.reservations = reservations;
          pending.trace_info = new PhysicalTraceInfo(trace_info);
          pending.dst_precondition = dst_precondition;
          pending.predicate_guard = predicate_guard;
          pending.remaining_postconditions.reserve(remaining);
          for (unsigned idx = 0; idx < remaining; idx++)
          {
            const ApUserEvent post = Runtime::create_ap_user_event(&trace_info);
            pending.remaining_postconditions.push_back(post);
            dst_events.push_back(post);
          }
          if (trace_info.recording)
          {
            pending.applied_event = Runtime::create_rt_user_event();
            applied_events.insert(pending.applied_event);
          }
        }
      }
      // Now we can perform any copies that we received
      for (std::vector<AllReduceCopy>::const_iterator it =
            to_perform.begin(); it != to_perform.end(); it++)
      {
        const ApEvent pre = Runtime::merge_events(&trace_info,
          it->src_precondition, dst_precondition);
        const ApEvent post = copy_expression->issue_copy(
            op, trace_info, dst_fields, it->src_fields, reservations,
#ifdef LEGION_SPY
            tree_id, tree_id,
#endif
            pre, predicate_guard);
        if (it->barrier_postcondition.exists())
        {
          Runtime::phase_barrier_arrive(
              it->barrier_postcondition, 1/*count*/, post);
          if (trace_info.recording)
            trace_info.record_barrier_arrival(it->barrier_postcondition,
                post, 1/*count*/, applied_events, it->barrier_shard);
        }
        else
        {
#ifdef DEBUG_LEGION
          assert(it->src_postcondition.exists());
#endif
          Runtime::trigger_event(&trace_info, it->src_postcondition, post);
        }
        if (post.exists())
          dst_events.push_back(post);
      }
    }

    //--------------------------------------------------------------------------
    void CollectiveManager::process_distribute_allreduce(
              const uint64_t allreduce_tag, const int src_rank, const int stage,
              std::vector<CopySrcDstField> &src_fields,
              const ApEvent src_precondition, ApUserEvent src_postcondition,
              ApBarrier src_barrier, ShardID barrier_shard)
    //--------------------------------------------------------------------------
    {
      std::map<std::pair<uint64_t,int>,AllReduceStage>::iterator finder;
      {
        AutoLock i_lock(inst_lock);
        const std::pair<uint64_t,int> stage_key(allreduce_tag, stage);
        finder = remaining_stages.find(stage_key);
        if (finder == remaining_stages.end())
        {
          // The local node hasn't issue this stage yet so save ourselves
          std::pair<uint64_t,int> key(allreduce_tag, src_rank);
#ifdef DEBUG_LEGION
          assert(all_reduce_copies.find(key) == all_reduce_copies.end());
#endif
          AllReduceCopy &copy = all_reduce_copies[key];
          copy.src_fields.swap(src_fields);
          copy.src_precondition = src_precondition;
          copy.src_postcondition = src_postcondition;
          copy.barrier_postcondition = src_barrier;
          copy.barrier_shard = barrier_shard;
          return;
        }
#ifdef DEBUG_LEGION
        assert(!finder->second.remaining_postconditions.empty());
#endif
        // We can release the lock because we know map iterators are 
        // not invalidated by insertion/deletion and any other copies
        // for this same stage are also just going to be reading except
        // for when we need to grab our event at the end to trigger
        // which we can re-take the lock to do
      }
      const ApEvent precondition = Runtime::merge_events(
          finder->second.trace_info, src_precondition,
          finder->second.dst_precondition);
      const ApEvent copy_post = finder->second.copy_expression->issue_copy(
          finder->second.op, *(finder->second.trace_info),
          finder->second.dst_fields, src_fields, finder->second.reservations,
#ifdef LEGION_SPY
          tree_id, tree_id,
#endif
          precondition, finder->second.predicate_guard);
      std::set<RtEvent> applied_events;
      if (src_barrier.exists())
      {
        Runtime::phase_barrier_arrive(src_barrier, 1/*count*/, copy_post);
        finder->second.trace_info->record_barrier_arrival(src_barrier,
            copy_post, 1/*count*/, applied_events, barrier_shard);
      }
      else
      {
#ifdef DEBUG_LEGION
        assert(src_postcondition.exists());
#endif
        Runtime::trigger_event(finder->second.trace_info, 
                               src_postcondition, copy_post);
      }
      RtUserEvent applied;
      ApUserEvent to_trigger;
      PhysicalTraceInfo *trace_info = NULL;
      IndexSpaceExpression *copy_expression = NULL;
      {
        // Retake the lock and see if we're the last arrival
        AutoLock i_lock(inst_lock);
        // Save any applied events that we have
        if (!applied_events.empty())
          finder->second.applied_events.insert(
              applied_events.begin(), applied_events.end());
#ifdef DEBUG_LEGION
        assert(!finder->second.remaining_postconditions.empty());
#endif
        to_trigger = finder->second.remaining_postconditions.back();
        finder->second.remaining_postconditions.pop_back();
        if (finder->second.remaining_postconditions.empty())
        {
          // Last pass through, grab data and remove from the stages
          trace_info = finder->second.trace_info;
          copy_expression = finder->second.copy_expression;
          applied = finder->second.applied_event;
          applied_events.swap(finder->second.applied_events);
          remaining_stages.erase(finder);
        }
        else // Need a copy of this
          trace_info = new PhysicalTraceInfo(*(finder->second.trace_info));
      }
      Runtime::trigger_event(trace_info, to_trigger, copy_post); 
      if (applied.exists())
      {
        if (!applied_events.empty())
          Runtime::trigger_event(applied,Runtime::merge_events(applied_events));
        else
          Runtime::trigger_event(applied);
#ifdef DEBUG_LEGION
        applied_events.clear();
#endif
      }
#ifdef DEBUG_LEGION
      assert(applied_events.empty());
#endif
      delete trace_info;
      if ((copy_expression != NULL) &&
          copy_expression->remove_nested_expression_reference(this->did))
        delete copy_expression;
    }

    //--------------------------------------------------------------------------
    /*static*/ void CollectiveManager::handle_distribute_allreduce(
                   Runtime *runtime, AddressSpaceID source, Deserializer &derez)
    //--------------------------------------------------------------------------
    {
      DerezCheck z(derez);
      DistributedID did;
      derez.deserialize(did);
      RtEvent ready;
      CollectiveManager *manager = static_cast<CollectiveManager*>(
          runtime->find_or_request_instance_manager(did, ready));
      uint64_t allreduce_tag;
      derez.deserialize(allreduce_tag);
      int src_rank;
      derez.deserialize(src_rank);
      int stage;
      derez.deserialize(stage);
      size_t num_src_fields;
      derez.deserialize(num_src_fields);
      std::vector<CopySrcDstField> src_fields(num_src_fields);
      std::set<RtEvent> ready_events;
      unpack_fields(src_fields, derez, ready_events, manager, ready, runtime);
      ApEvent src_precondition;
      derez.deserialize(src_precondition);
      bool recording;
      derez.deserialize<bool>(recording);
      ApBarrier src_barrier;
      ShardID barrier_shard = 0;
      ApUserEvent src_postcondition;
      if (recording)
      {
        derez.deserialize(src_barrier);
        derez.deserialize(barrier_shard);
      }
      else
        derez.deserialize(src_postcondition);

      if (ready.exists() && !ready.has_triggered())
        ready_events.insert(ready);
      if (!ready_events.empty())
      {
        const RtEvent wait_on = Runtime::merge_events(ready_events);
        if (wait_on.exists() && !wait_on.has_triggered())
          wait_on.wait();
      }

      manager->process_distribute_allreduce(allreduce_tag, src_rank, stage,
                            src_fields, src_precondition, src_postcondition,
                            src_barrier, barrier_shard);
    }

    //--------------------------------------------------------------------------
    void CollectiveManager::perform_collective_broadcast(InstanceView *dst_view,
                                const std::vector<CopySrcDstField> &src_fields,
                                ApEvent precondition,
                                PredEvent predicate_guard,
                                IndexSpaceExpression *copy_expression,
                                Operation *op, const unsigned index,
                                const size_t op_ctx_index,
                                const FieldMask &copy_mask,
                                const PhysicalTraceInfo &trace_info,
                                std::set<RtEvent> &recorded_events,
                                std::set<RtEvent> &applied_events,
                                ApUserEvent copy_done, ApUserEvent all_done,
                                ApBarrier all_bar, ShardID owner_shard,
                                AddressSpaceID origin, 
                                const bool copy_restricted)
    //--------------------------------------------------------------------------
    {
#ifdef DEBUG_LEGION
      assert(copy_done.exists());
      assert(!instances.empty());
      assert(dst_view->manager == this);
      assert(collective_mapping != NULL);
      assert(collective_mapping->contains(local_space));
      assert((op != NULL) || !copy_restricted);
#endif
      RtEvent analyses_ready;
      const std::vector<CollectiveCopyFillAnalysis*> *local_analyses = NULL;
      if (!copy_restricted)
      {
        // If this is not a copy-out to a restricted collective instance 
        // then we should be able to find our local analyses to use for 
        // performing operations
        analyses_ready = find_collective_analyses(dst_view->did,
                            op_ctx_index, index, local_analyses);
#ifdef DEBUG_LEGION
        assert(local_analyses != NULL);
#endif
        // If we're recording then we need to wait now to get a valid
        // trace info for capturing the trace for events we send to 
        // remote nodes, otherwise we just need to wait before doing
        // the fill calls
        if ((trace_info.recording || (op == NULL)) && 
            analyses_ready.exists() && !analyses_ready.has_triggered())
          analyses_ready.wait();
        if (op == NULL)
          op = local_analyses->front()->op;
      }
#ifdef DEBUG_LEGION
      assert(op != NULL);
#endif
      const PhysicalTraceInfo &local_info = 
        ((local_analyses == NULL) || !trace_info.recording) ? trace_info : 
        local_analyses->front()->trace_info;
      const UniqueID op_id = op->get_unique_op_id();
      // Do the copy to our local instance first
      const ApEvent dst_pre = dst_view->find_copy_preconditions(
          false/*reading*/, 0/*redop*/, copy_mask, copy_expression,
          op_id, index, applied_events, local_info);
      // Get the precondition for the local copy
      if (dst_pre.exists())
      {
        if (precondition.exists())
          precondition =
            Runtime::merge_events(&local_info, precondition, dst_pre);
        else
          precondition = dst_pre;
      }
      // Get the dst_fields and reservations for performing the local reductions
      std::vector<CopySrcDstField> local_fields;
      layout->compute_copy_offsets(copy_mask, instances.front(),
#ifdef LEGION_SPY
                                   instance_events.front(),
#endif
                                   local_fields);
      const std::vector<Reservation> no_reservations;
      const ApEvent copy_post = copy_expression->issue_copy(
          op, local_info, local_fields, src_fields, no_reservations,
#ifdef LEGION_SPY
          tree_id, tree_id,
#endif
          precondition, predicate_guard);
      Runtime::trigger_event(&local_info, copy_done, copy_post);
      // Always record the writer to ensure later reads catch it
      dst_view->add_copy_user(false/*reading*/, 0/*redop*/, copy_post,
          local_info.get_collect_event(), copy_mask, copy_expression,
          op_id, index, recorded_events, local_info.recording,
          runtime->address_space);
      // Broadcast out the copy events to any children
      std::vector<AddressSpaceID> children;
      collective_mapping->get_children(origin, local_space, children);
      // See if we're done
      if (children.empty() && (instances.size() == 1))
      {
        if (all_done.exists())
          Runtime::trigger_event(&trace_info, all_done, copy_post);
        return;
      }
      ApBarrier broadcast_bar;
      ShardID broadcast_shard = 0;
      std::vector<ApEvent> read_events, done_events;
      for (std::vector<AddressSpaceID>::const_iterator it =
            children.begin(); it != children.end(); it++)
      {
        const RtUserEvent recorded = Runtime::create_rt_user_event();
        const RtUserEvent applied = Runtime::create_rt_user_event();
        Serializer rez;
        {
          RezCheck z(rez);
          rez.serialize(did);
          rez.serialize(dst_view->did);
          pack_fields(rez, local_fields);
          rez.serialize(copy_post);
          rez.serialize(predicate_guard);
          copy_expression->pack_expression(rez, *it);
          rez.serialize<bool>(copy_restricted);
          if (copy_restricted)
            op->pack_remote_operation(rez, *it, applied_events);
          rez.serialize(index);
          rez.serialize(op_ctx_index);
          rez.serialize(copy_mask);
          local_info.pack_trace_info(rez, applied_events);
          rez.serialize(recorded);
          rez.serialize(applied);
          if (local_info.recording)
          {
            if (!broadcast_bar.exists())
            {
              broadcast_bar =
                ApBarrier(Realm::Barrier::create_barrier(children.size()));
              broadcast_shard = local_info.record_managed_barrier(broadcast_bar,
                                                               children.size());
              read_events.push_back(broadcast_bar);
            }
            rez.serialize(broadcast_bar);
            rez.serialize(broadcast_shard);
            rez.serialize(all_bar);
            if (all_bar.exists())
              rez.serialize(owner_shard);
          }
          else
          {
            const ApUserEvent broadcast = 
              Runtime::create_ap_user_event(&local_info);
            rez.serialize(broadcast);
            read_events.push_back(broadcast);
            ApUserEvent done;
            if (all_done.exists())
            {
              done = Runtime::create_ap_user_event(&local_info);
              done_events.push_back(done);
            }
            rez.serialize(done);
          }
          rez.serialize(origin);
        }
        runtime->send_collective_distribute_broadcast(*it, rez);
        recorded_events.insert(recorded);
        applied_events.insert(applied);
      }
      // Now broadcast out to the rest of our local instances
      // TODO: for now we just blast this out but we could at
      // some point build a local broadcast tree here for the
      // instances within this node
      // Do the last wait before we need our analyses for recording 
      // and profiling requests from the mappers
      if (analyses_ready.exists() && !analyses_ready.has_triggered())
        analyses_ready.wait();
      for (unsigned idx = 1; idx < instances.size(); idx++)
      {
        std::vector<CopySrcDstField> dst_fields;
        layout->compute_copy_offsets(copy_mask, instances[idx],
#ifdef LEGION_SPY
                                     instance_events[idx],
#endif
                                     dst_fields);
        const PhysicalTraceInfo &inst_info = (local_analyses == NULL) ?
          trace_info : local_analyses->at(idx)->trace_info;
        ApEvent local_copy = copy_expression->issue_copy(
            op, inst_info, dst_fields, local_fields, no_reservations,
#ifdef LEGION_SPY
            tree_id, tree_id,
#endif
            copy_post, predicate_guard);
        if (local_copy.exists())
          read_events.push_back(local_copy);
      }
      // We've done all the copies, if we have any readers, then merge
      // them to together to record them as a copy user, they'll dominate
      // the write to the local instance so there's no need to record that
      // explicitly. If we don't have any readers though, then we'll record
      // the writer explicitly
      if (!read_events.empty())
      {
        ApEvent read_done = Runtime::merge_events(&local_info, read_events);
        if (read_done.exists())
        {
          dst_view->add_copy_user(false/*reading*/, 0/*redop*/, read_done,
              local_info.get_collect_event(), copy_mask, copy_expression,
              op_id, index, recorded_events, local_info.recording,
              runtime->address_space);
          if (all_bar.exists() || all_done.exists())
            done_events.push_back(all_done);
        }
      }
      if (all_bar.exists())
      {
        ApEvent arrival;
        if (!done_events.empty())
          arrival = Runtime::merge_events(&local_info, done_events);
        Runtime::phase_barrier_arrive(all_bar, 1/*count*/, arrival);
        local_info.record_barrier_arrival(all_bar, arrival, 1/*count*/,
                                          applied_events, owner_shard);
      }
      else if (all_done.exists())
      {
        if (!done_events.empty())
          Runtime::trigger_event(&trace_info, all_done,
              Runtime::merge_events(&local_info, done_events));
        else
          Runtime::trigger_event(&local_info, all_done);
      }
    }

    //--------------------------------------------------------------------------
    /*static*/ void CollectiveManager::handle_distribute_broadcast(
                   Runtime *runtime, AddressSpaceID source, Deserializer &derez)
    //--------------------------------------------------------------------------
    {
      DerezCheck z(derez);
      DistributedID man_did, dst_did;
      derez.deserialize(man_did);
      RtEvent man_ready, dst_ready;
      CollectiveManager *manager = static_cast<CollectiveManager*>(
          runtime->find_or_request_instance_manager(man_did, man_ready));
      derez.deserialize(dst_did);
      InstanceView *dst_view = static_cast<InstanceView*>(
          runtime->find_or_request_logical_view(dst_did, dst_ready));
      size_t num_fields;
      derez.deserialize(num_fields);
      std::vector<CopySrcDstField> src_fields(num_fields);
      std::set<RtEvent> recorded_events, ready_events, applied_events;
      unpack_fields(src_fields, derez, ready_events, manager,man_ready,runtime);
      ApEvent precondition;
      derez.deserialize(precondition);
      PredEvent predicate_guard;
      derez.deserialize(predicate_guard);
      IndexSpaceExpression *copy_expression =
        IndexSpaceExpression::unpack_expression(derez, runtime->forest, source);
      bool copy_restricted;
      derez.deserialize(copy_restricted);
      Operation *op = NULL;
      if (copy_restricted)
        op = RemoteOp::unpack_remote_operation(derez, runtime, ready_events);
      unsigned index;
      derez.deserialize(index);
      size_t op_ctx_index;
      derez.deserialize(op_ctx_index);
      FieldMask copy_mask;
      derez.deserialize(copy_mask);
      PhysicalTraceInfo trace_info =
        PhysicalTraceInfo::unpack_trace_info(derez, runtime);
      RtUserEvent recorded, applied;
      derez.deserialize(recorded);
      derez.deserialize(applied);
      ApUserEvent ready, all_done;
      ApBarrier all_bar;
      ShardID owner_shard = 0;
      if (trace_info.recording)
      {
        ApBarrier broadcast_bar;
        derez.deserialize(broadcast_bar);
        ShardID broadcast_shard;
        derez.deserialize(broadcast_shard);
        // Copy-elmination will take care of this for us
        // when the trace is optimized
        ready = Runtime::create_ap_user_event(&trace_info);
        Runtime::phase_barrier_arrive(broadcast_bar, 1/*count*/, ready);
        trace_info.record_barrier_arrival(broadcast_bar, ready, 1/*count*/, 
                                          applied_events, broadcast_shard);
        derez.deserialize(all_bar);
        if (all_bar.exists())
          derez.deserialize(owner_shard);
      }
      else
      {
        derez.deserialize(ready);
        derez.deserialize(all_done);
      }
      AddressSpaceID origin;
      derez.deserialize(origin); 

      if (man_ready.exists() && !man_ready.has_triggered())
        ready_events.insert(man_ready);
      if (dst_ready.exists() && !dst_ready.has_triggered())
        ready_events.insert(dst_ready);
      if (!ready_events.empty())
      {
        const RtEvent wait_on = Runtime::merge_events(ready_events);
        if (wait_on.exists() && !wait_on.has_triggered())
          wait_on.wait();
      }

      manager->perform_collective_broadcast(dst_view, src_fields, precondition,
          predicate_guard, copy_expression, op, index, op_ctx_index,
          copy_mask, trace_info, recorded_events, applied_events, ready,
          all_done, all_bar, owner_shard, origin, copy_restricted);

      if (!recorded_events.empty())
        Runtime::trigger_event(recorded,Runtime::merge_events(recorded_events));
      else
        Runtime::trigger_event(recorded);
      if (!applied_events.empty())
        Runtime::trigger_event(applied, Runtime::merge_events(applied_events));
      else
        Runtime::trigger_event(applied);
      if (op != NULL)
        delete op;
    }

    //--------------------------------------------------------------------------
    void CollectiveManager::perform_collective_reducecast(
                                IndividualManager *source,
                                InstanceView *dst_view,
                                const std::vector<CopySrcDstField> &src_fields,
                                ApEvent precondition,
                                PredEvent predicate_guard,
                                IndexSpaceExpression *copy_expression,
                                Operation *op, const unsigned index,
                                const size_t op_ctx_index,
                                const FieldMask &copy_mask,
                                const PhysicalTraceInfo &trace_info,
                                std::set<RtEvent> &recorded_events,
                                std::set<RtEvent> &applied_events,
                                ApUserEvent reduce_done, ApBarrier all_bar,
                                ShardID owner_shard, AddressSpaceID origin, 
                                const bool copy_restricted)
    //--------------------------------------------------------------------------
    {
#ifdef DEBUG_LEGION
      assert(source->redop > 0);
      assert(!instances.empty());
      assert(dst_view->manager == this);
      assert(collective_mapping != NULL);
      assert(collective_mapping->contains(local_space));
      assert((op != NULL) || !copy_restricted);
      // Only one of these should be valid
      assert(reduce_done.exists() != all_bar.exists());
#endif
      // If we have any children, broadcast this out to the first in parallel
      std::vector<AddressSpaceID> children;
      collective_mapping->get_children(origin, local_space, children);
      std::vector<ApEvent> reduce_events;
      if (!children.empty() && !trace_info.recording)
      {
        // Help out with broadcasting the precondition event
        // In the tracing case the precondition is a barrier 
        // so there's no need for us to do this
        const ApUserEvent local_precondition =
          Runtime::create_ap_user_event(&trace_info);
        Runtime::trigger_event(&trace_info, local_precondition, precondition);
        precondition = local_precondition;
      }
      for (std::vector<AddressSpaceID>::const_iterator it =
            children.begin(); it != children.end(); it++)
      {
        const RtUserEvent recorded = Runtime::create_rt_user_event();
        const RtUserEvent applied = Runtime::create_rt_user_event();
        Serializer rez;
        {
          RezCheck z(rez);
          rez.serialize(did);
          rez.serialize(source->did);
          rez.serialize(dst_view->did);
          source->pack_fields(rez, src_fields);
          rez.serialize(precondition);
          rez.serialize(predicate_guard);
          copy_expression->pack_expression(rez, *it);
          rez.serialize<bool>(copy_restricted);
          if (copy_restricted)
            op->pack_remote_operation(rez, *it, applied_events);
          rez.serialize(index);
          rez.serialize(op_ctx_index);
          rez.serialize(copy_mask);
          trace_info.pack_trace_info(rez, applied_events);
          rez.serialize(recorded);
          rez.serialize(applied);
          if (trace_info.recording)
          {
            rez.serialize(all_bar);
            rez.serialize(owner_shard);
          }
          else
          {
            const ApUserEvent reduced =
              Runtime::create_ap_user_event(&trace_info);
            rez.serialize(reduced);
            reduce_events.push_back(reduced);
          }
          rez.serialize(origin);
        }
        runtime->send_collective_distribute_reducecast(*it, rez);
        recorded_events.insert(recorded);
        applied_events.insert(applied);
      }
      RtEvent analyses_ready;
      const std::vector<CollectiveCopyFillAnalysis*> *local_analyses = NULL;
      if (!copy_restricted)
      {
        // If this is not a copy-out to a restricted collective instance 
        // then we should be able to find our local analyses to use for 
        // performing operations
        analyses_ready = find_collective_analyses(dst_view->did,
                            op_ctx_index, index, local_analyses);
#ifdef DEBUG_LEGION
        assert(local_analyses != NULL);
#endif
        // If we're recording then we need to wait now to get a valid
        // trace info for capturing the trace for events we send to 
        // remote nodes, otherwise we just need to wait before doing
        // the fill calls
        if ((trace_info.recording || (op == NULL)) && 
            analyses_ready.exists() && !analyses_ready.has_triggered())
          analyses_ready.wait();
        if (op == NULL)
          op = local_analyses->front()->op;
      }
#ifdef DEBUG_LEGION
      assert(op != NULL);
#endif
      const PhysicalTraceInfo &local_info = 
        ((local_analyses == NULL) || !trace_info.recording) ? trace_info : 
        local_analyses->front()->trace_info;
      const UniqueID op_id = op->get_unique_op_id();
      // Compute the reducing precondition for our local instances
      ApEvent reduce_pre = dst_view->find_copy_preconditions(
          false/*reading*/, source->redop, copy_mask, copy_expression,
          op_id, index, applied_events, local_info);
      if (precondition.exists())
      {
        if (reduce_pre.exists())
          reduce_pre =
            Runtime::merge_events(&local_info, precondition, reduce_pre);
        else
          reduce_pre = precondition;
      }
      std::vector<CopySrcDstField> local_fields;
      std::vector<Reservation> local_reservations;
      std::vector<ApEvent> local_done_events;
      // Issue the reductions to our local instances
      for (unsigned idx = 0; idx < instances.size(); idx++)
      {
        layout->compute_copy_offsets(copy_mask, instances[idx],
#ifdef LEGION_SPY
                                     instance_events[idx],
#endif
                                     local_fields);
        for (std::vector<CopySrcDstField>::iterator it =
              local_fields.begin(); it != local_fields.end(); it++)
          it->set_redop(source->redop, (redop > 0), true/*exclusive*/);
        dst_view->find_field_reservations(copy_mask, instance_points[idx],
                                          local_reservations);
        const PhysicalTraceInfo &inst_info = (local_analyses == NULL) ?
          trace_info : local_analyses->at(idx)->trace_info;
        ApEvent reduce_done = copy_expression->issue_copy(
            op, inst_info, local_fields, src_fields, local_reservations,
#ifdef LEGION_SPY
            tree_id, tree_id,
#endif
            reduce_pre, predicate_guard);
        if (reduce_done.exists())
          local_done_events.push_back(reduce_done);
        local_fields.clear();
        local_reservations.clear();
      }
      ApEvent local_done;
      if (!local_done_events.empty())
      {
        local_done = Runtime::merge_events(&local_info, local_done_events);
        if (local_done.exists())
        {
          dst_view->add_copy_user(false/*reading*/, source->redop,
              local_done, local_info.get_collect_event(), copy_mask,
              copy_expression, op_id, index, recorded_events,
              local_info.recording, runtime->address_space);
          if (reduce_done.exists())
            reduce_events.push_back(local_done);
        }
      }
      if (all_bar.exists())
      {
        Runtime::phase_barrier_arrive(all_bar, 1/*count*/, local_done);
        local_info.record_barrier_arrival(all_bar, local_done, 1/*count*/,
                                          applied_events, owner_shard);
      }
      else
      {
        if (!reduce_events.empty())
          Runtime::trigger_event(&local_info, reduce_done, 
              Runtime::merge_events(&local_info, reduce_events));
        else
          Runtime::trigger_event(&local_info, reduce_done);
      }
    }

    //--------------------------------------------------------------------------
    /*static*/ void CollectiveManager::handle_distribute_reducecast(
                   Runtime *runtime, AddressSpaceID source, Deserializer &derez)
    //--------------------------------------------------------------------------
    {
      DerezCheck z(derez);
      DistributedID man_did, src_did, dst_did;
      derez.deserialize(man_did);
      RtEvent man_ready, src_ready, dst_ready;
      CollectiveManager *manager = static_cast<CollectiveManager*>(
          runtime->find_or_request_instance_manager(man_did, man_ready));
      derez.deserialize(src_did);
      IndividualManager *source_manager = static_cast<IndividualManager*>(
          runtime->find_or_request_instance_manager(src_did, src_ready));
      derez.deserialize(dst_did);
      InstanceView *dst_view = static_cast<InstanceView*>(
          runtime->find_or_request_logical_view(dst_did, dst_ready));
      size_t num_fields;
      derez.deserialize(num_fields);
      std::vector<CopySrcDstField> src_fields(num_fields);
      std::set<RtEvent> recorded_events, ready_events, applied_events;
      unpack_fields(src_fields, derez, ready_events, manager,man_ready,runtime);
      ApEvent precondition;
      derez.deserialize(precondition);
      PredEvent predicate_guard;
      derez.deserialize(predicate_guard);
      IndexSpaceExpression *copy_expression =
        IndexSpaceExpression::unpack_expression(derez, runtime->forest, source);
      bool copy_restricted;
      derez.deserialize(copy_restricted);
      Operation *op = NULL;
      if (copy_restricted)
        op = RemoteOp::unpack_remote_operation(derez, runtime, ready_events);
      unsigned index;
      derez.deserialize(index);
      size_t op_ctx_index;
      derez.deserialize(op_ctx_index);
      FieldMask copy_mask;
      derez.deserialize(copy_mask);
      PhysicalTraceInfo trace_info =
        PhysicalTraceInfo::unpack_trace_info(derez, runtime);
      RtUserEvent recorded, applied;
      derez.deserialize(recorded);
      derez.deserialize(applied);
      ApUserEvent ready;
      ApBarrier all_bar;
      ShardID owner_shard = 0;
      if (trace_info.recording)
      {
        derez.deserialize(all_bar);
        if (all_bar.exists())
          derez.deserialize(owner_shard);
      }
      else
        derez.deserialize(ready);
      AddressSpaceID origin;
      derez.deserialize(origin); 

      if (man_ready.exists() && !man_ready.has_triggered())
        ready_events.insert(man_ready);
      if (src_ready.exists() && !src_ready.has_triggered())
        ready_events.insert(src_ready);
      if (dst_ready.exists() && !dst_ready.has_triggered())
        ready_events.insert(dst_ready);
      if (!ready_events.empty())
      {
        const RtEvent wait_on = Runtime::merge_events(ready_events);
        if (wait_on.exists() && !wait_on.has_triggered())
          wait_on.wait();
      }

      manager->perform_collective_reducecast(source_manager, dst_view,
          src_fields, precondition, predicate_guard, copy_expression, op, 
          index, op_ctx_index, copy_mask, trace_info, recorded_events,
          applied_events, ready, all_bar, owner_shard, origin, copy_restricted);

      if (!recorded_events.empty())
        Runtime::trigger_event(recorded,Runtime::merge_events(recorded_events));
      else
        Runtime::trigger_event(recorded);
      if (!applied_events.empty())
        Runtime::trigger_event(applied, Runtime::merge_events(applied_events));
      else
        Runtime::trigger_event(applied);
      if (op != NULL)
        delete op;
    }

    //--------------------------------------------------------------------------
    void CollectiveManager::perform_collective_hourglass(
                                          CollectiveManager *source,
                                          InstanceView *src_view,
                                          InstanceView *dst_view,
                                          ApEvent precondition,
                                          PredEvent predicate_guard,
                                          IndexSpaceExpression *copy_expression,
                                          Operation *op, const unsigned index,
                                          const FieldMask &copy_mask,
                                          const DomainPoint &src_point,
                                          const PhysicalTraceInfo &trace_info,
                                          std::set<RtEvent> &recorded_events,
                                          std::set<RtEvent> &applied_events,
                                          ApUserEvent all_done,
                                          AddressSpaceID target,
                                          const bool copy_restricted)
    //--------------------------------------------------------------------------
    {
#ifdef DEBUG_LEGION
      assert(op != NULL);
      assert(dst_view->manager == this);
      assert(src_view->manager == source);
      assert(collective_mapping != NULL);
      assert(collective_mapping->contains(local_space));
      assert(source->is_reduction_manager());
#endif
      if (target != local_space)
      {
        // Send this to where the target address space is
        const RtUserEvent recorded = Runtime::create_rt_user_event();
        const RtUserEvent applied = Runtime::create_rt_user_event();
        Serializer rez;
        {
          RezCheck z(rez);
          rez.serialize(this->did);
          rez.serialize(source->did);
          rez.serialize(src_view->did);
          rez.serialize(dst_view->did);
          rez.serialize(precondition);
          rez.serialize(predicate_guard);
          copy_expression->pack_expression(rez, target);
          op->pack_remote_operation(rez, target, applied_events);
          rez.serialize(index);
          rez.serialize(copy_mask);
          rez.serialize(src_point);
          trace_info.pack_trace_info(rez, applied_events);
          rez.serialize(recorded);
          rez.serialize(applied);
          rez.serialize(all_done);
          rez.serialize(copy_restricted);
        }
        runtime->send_collective_distribute_hourglass(target, rez);
        recorded_events.insert(recorded);
        applied_events.insert(applied);
        return;
      }
#ifdef DEBUG_LEGION
      assert(!instances.empty());
#endif
      const UniqueID op_id = op->get_unique_op_id();
      // Perform the collective reduction first on the source
      const ApEvent reduce_pre = dst_view->find_copy_preconditions(
          false/*reding*/, 0/*redop*/, copy_mask, copy_expression,
          op_id, index, applied_events, trace_info);
      if (reduce_pre.exists())
      {
        if (precondition.exists())
          precondition =
            Runtime::merge_events(&trace_info, precondition, reduce_pre);
        else
          precondition = reduce_pre;
      }
      // We'll just use the first instance for the target
      std::vector<CopySrcDstField> local_fields;
      layout->compute_copy_offsets(copy_mask, instances.front(),
#ifdef LEGION_SPY
                                   instance_events.front(),
#endif
                                   local_fields);
      std::vector<Reservation> reservations;
      dst_view->find_field_reservations(copy_mask, instance_points.front(),
                                        reservations);
      for (unsigned idx = 0; idx < local_fields.size(); idx++)
        local_fields[idx].set_redop(source->redop, false/*fold*/,
                                    true/*exclusive*/);
      // Build the reduction tree down to our first instance
      const AddressSpaceID origin = src_point.exists() ? 
        source->get_instance(src_point).address_space() :
        source->select_source_space(local_space);
      ApEvent reduced;
      if (origin != local_space)
      {
        const RtUserEvent recorded = Runtime::create_rt_user_event();
        const RtUserEvent applied = Runtime::create_rt_user_event();
        Serializer rez;
        {
          RezCheck z(rez);
          rez.serialize(source->did);
          rez.serialize(src_view->did);
          pack_fields(rez, local_fields);
          rez.serialize<size_t>(reservations.size());
          for (unsigned idx = 0; idx < reservations.size(); idx++)
            rez.serialize(reservations[idx]);
          rez.serialize(precondition);
          rez.serialize(predicate_guard);
          copy_expression->pack_expression(rez, origin);
          op->pack_remote_operation(rez, origin, applied_events); 
          rez.serialize(index);
          rez.serialize(copy_mask);
          rez.serialize(copy_mask);
          rez.serialize(src_point);
          rez.serialize(did);
          trace_info.pack_trace_info(rez, applied_events);
          rez.serialize(recorded);
          rez.serialize(applied);
          if (trace_info.recording)
          {
            ApBarrier bar(Realm::Barrier::create_barrier(1/*arrivals*/));
            const ShardID sid = trace_info.record_managed_barrier(bar, 1);
            rez.serialize(bar);
            rez.serialize(sid);
            reduced = bar;
          }
          else
          {
            const ApUserEvent to_trigger = 
              Runtime::create_ap_user_event(&trace_info);
            rez.serialize(to_trigger);
            reduced = to_trigger;
          }
          rez.serialize(origin);
        }
        runtime->send_collective_distribute_reduction(origin, rez);
        recorded_events.insert(recorded);
        applied_events.insert(applied);
      }
      else
      {
        const ApUserEvent to_trigger = 
          Runtime::create_ap_user_event(&trace_info);
        source->perform_collective_reduction(src_view, local_fields,
            reservations, precondition, predicate_guard, copy_expression,
            op, index, copy_mask, copy_mask, src_point, did, trace_info, 
            recorded_events, applied_events, to_trigger, origin);
        reduced = to_trigger;
      }
      // Do the broadcast out, start with any children
      std::vector<AddressSpaceID> children;
      collective_mapping->get_children(local_space, local_space, children);
      ApBarrier broadcast_bar, all_bar;
      ShardID broadcast_shard = 0, owner_shard = 0;
      std::vector<ApEvent> broadcast_events;
      std::vector<ApEvent> all_done_events;
      if (all_done.exists() && trace_info.recording)
      {
        const size_t arrivals = collective_mapping->size();
        all_bar = ApBarrier(Realm::Barrier::create_barrier(arrivals));
        owner_shard = trace_info.record_managed_barrier(all_bar, arrivals);
      }
      for (std::vector<AddressSpaceID>::const_iterator it =
            children.begin(); it != children.end(); it++)
      {
        const RtUserEvent recorded = Runtime::create_rt_user_event();
        const RtUserEvent applied = Runtime::create_rt_user_event();
        Serializer rez;
        {
          RezCheck z(rez);
          rez.serialize(this->did);
          rez.serialize(dst_view->did);
          pack_fields(rez, local_fields);
          rez.serialize(reduced);
          rez.serialize(predicate_guard);
          copy_expression->pack_expression(rez, *it);
          rez.serialize<bool>(copy_restricted);
          if (copy_restricted)
            op->pack_remote_operation(rez, origin, applied_events); 
          rez.serialize(index);
          rez.serialize(op->get_ctx_index());
          rez.serialize(copy_mask);
          trace_info.pack_trace_info(rez, applied_events);
          rez.serialize(recorded);
          rez.serialize(applied);
          if (trace_info.recording)
          {
            if (!broadcast_bar.exists())
            {
              broadcast_bar =
                ApBarrier(Realm::Barrier::create_barrier(children.size()));
              broadcast_shard = trace_info.record_managed_barrier(broadcast_bar,
                                                               children.size());
              broadcast_events.push_back(broadcast_bar);
            }
            rez.serialize(broadcast_bar);
            rez.serialize(broadcast_shard);
            rez.serialize(all_bar);
            if (all_bar.exists())
              rez.serialize(owner_shard);
          }
          else
          {
            const ApUserEvent done = Runtime::create_ap_user_event(&trace_info);
            rez.serialize(done);
            broadcast_events.push_back(done);
            ApUserEvent all;
            if (all_done.exists())
            {
              all = Runtime::create_ap_user_event(&trace_info);
              all_done_events.push_back(all);
            }
            rez.serialize(all);
          }
          rez.serialize(origin);
        }
        runtime->send_collective_distribute_broadcast(origin, rez);
        recorded_events.insert(recorded);
        applied_events.insert(applied);
      }
      // Then do our local broadcast
      // TODO: if the number of local instances is large then we could
      // turn this into a tree broadcast, but for now we're just going
      // to copy everything out of the first instance
      for (unsigned idx = 1; idx < instances.size(); idx++)
      {
        std::vector<CopySrcDstField> dst_fields;
        layout->compute_copy_offsets(copy_mask, instances[idx],
#ifdef LEGION_SPY
                                     instance_events[idx],
#endif
                                     local_fields);
        const std::vector<Reservation> no_reservations;
        ApEvent local_copy = copy_expression->issue_copy(
            op, trace_info, dst_fields, local_fields, no_reservations,
#ifdef LEGION_SPY
            tree_id, tree_id,
#endif
            reduced, predicate_guard);
        if (local_copy.exists())
          broadcast_events.push_back(local_copy);
      }
      if (!broadcast_events.empty())
      {
        // Broadcast events will dominated the reduced event so there
        // is no need to include it specifically
        const ApEvent broadcast_done =
          Runtime::merge_events(&trace_info, broadcast_events);
        if (broadcast_done.exists())
        {
          dst_view->add_copy_user(false/*reading*/, 0/*redop*/, broadcast_done,
              trace_info.get_collect_event(), copy_mask, copy_expression,
              op_id, index, recorded_events, trace_info.recording,
              runtime->address_space);
          if (all_done.exists())
            all_done_events.push_back(broadcast_done);
        }
      }
      else 
      {
        dst_view->add_copy_user(false/*reading*/, 0/*redop*/, reduced,
            trace_info.get_collect_event(), copy_mask, copy_expression,
            op_id, index, recorded_events, trace_info.recording,
            runtime->address_space);
        if (all_done.exists())
          all_done_events.push_back(reduced);
      }
      if (all_done.exists())
      {
        if (all_bar.exists())
        {
          ApEvent arrival;
          if (!all_done_events.empty())
            arrival = Runtime::merge_events(&trace_info, all_done_events);
          Runtime::phase_barrier_arrive(all_bar, 1/*count*/, arrival);
          trace_info.record_barrier_arrival(all_bar, arrival, 1/*count*/,
                                            applied_events, owner_shard);
          Runtime::trigger_event(&trace_info, all_done, all_bar);
        }
        else
        {
          if (!all_done_events.empty())
            Runtime::trigger_event(&trace_info, all_done,
                Runtime::merge_events(&trace_info, all_done_events));
          else
            Runtime::trigger_event(&trace_info, all_done);
        }
      }
    }

    //--------------------------------------------------------------------------
    /*static*/ void CollectiveManager::handle_distribute_hourglass(
                   Runtime *runtime, AddressSpaceID source, Deserializer &derez)
    //--------------------------------------------------------------------------
    {
      DerezCheck z(derez);
      DistributedID did;
      derez.deserialize(did);
      RtEvent dst_man_ready, src_man_ready, dst_view_ready, src_view_ready;
      CollectiveManager *target = static_cast<CollectiveManager*>(
          runtime->find_or_request_instance_manager(did, dst_man_ready));
      derez.deserialize(did);
      CollectiveManager *manager = static_cast<CollectiveManager*>(
          runtime->find_or_request_instance_manager(did, src_man_ready));
      derez.deserialize(did);
      InstanceView *src_view = static_cast<InstanceView*>(
          runtime->find_or_request_logical_view(did, src_view_ready));
      derez.deserialize(did);
      InstanceView *dst_view = static_cast<InstanceView*>(
          runtime->find_or_request_logical_view(did, dst_view_ready));
      ApEvent precondition;
      derez.deserialize(precondition);
      PredEvent predicate_guard;
      derez.deserialize(predicate_guard);
      IndexSpaceExpression *copy_expression =
        IndexSpaceExpression::unpack_expression(derez, runtime->forest, source);
      std::set<RtEvent> ready_events;
      Operation *op =
        RemoteOp::unpack_remote_operation(derez, runtime, ready_events); 
      unsigned index;
      derez.deserialize(index);
      FieldMask copy_mask;
      derez.deserialize(copy_mask);
      DomainPoint src_point;
      derez.deserialize(src_point);
      std::set<RtEvent> recorded_events, applied_events;
      PhysicalTraceInfo trace_info =
        PhysicalTraceInfo::unpack_trace_info(derez, runtime);
      RtUserEvent recorded, applied;
      derez.deserialize(recorded);
      derez.deserialize(applied);
      ApUserEvent all_done;
      derez.deserialize(all_done);
      bool copy_restricted;
      derez.deserialize<bool>(copy_restricted);

      if (dst_man_ready.exists() && !dst_man_ready.has_triggered())
        ready_events.insert(dst_man_ready);
      if (src_man_ready.exists() && !src_man_ready.has_triggered())
        ready_events.insert(src_man_ready);
      if (src_view_ready.exists() && !src_view_ready.has_triggered())
        ready_events.insert(src_view_ready);
      if (dst_view_ready.exists() && !dst_view_ready.has_triggered())
        ready_events.insert(dst_view_ready);
      if (!ready_events.empty())
      {
        const RtEvent wait_on = Runtime::merge_events(ready_events);
        if (wait_on.exists() && !wait_on.has_triggered())
          wait_on.wait();
      }

      target->perform_collective_hourglass(manager, src_view, dst_view,
          precondition, predicate_guard, copy_expression, op, index,
          copy_mask, src_point, trace_info, recorded_events, applied_events,
          all_done, runtime->address_space, copy_restricted);

      if (!recorded_events.empty())
        Runtime::trigger_event(recorded,Runtime::merge_events(recorded_events));
      else
        Runtime::trigger_event(recorded);
      if (!applied_events.empty())
        Runtime::trigger_event(applied, Runtime::merge_events(applied_events));
      else
        Runtime::trigger_event(applied);
      delete op;
    }

    //--------------------------------------------------------------------------
    ApEvent CollectiveManager::perform_hammer_reduction(InstanceView *src_view,
                                const std::vector<CopySrcDstField> &dst_fields,
                                const std::vector<Reservation> &reservations,
                                ApEvent precondition,
                                PredEvent predicate_guard,
                                IndexSpaceExpression *copy_expression,
                                Operation *op, const unsigned index,
                                const FieldMask &copy_mask,
                                const PhysicalTraceInfo &trace_info,
                                std::set<RtEvent> &recorded_events,
                                std::set<RtEvent> &applied_events,
                                AddressSpaceID origin)
    //--------------------------------------------------------------------------
    {
#ifdef DEBUG_LEGION
      assert(redop > 0);
      assert(op != NULL);
      assert(!instances.empty());
      assert(src_view->manager == this);
      assert(collective_mapping != NULL);
      assert(collective_mapping->contains(local_space));
#endif
      // Distribute out to the other nodes first
      std::vector<ApEvent> done_events;
      std::vector<AddressSpaceID> children;
      collective_mapping->get_children(origin, local_space, children);
      ApBarrier trace_barrier;
      ShardID trace_shard = 0;
      for (std::vector<AddressSpaceID>::const_iterator it =
            children.begin(); it != children.end(); it++)
      {
        const RtUserEvent recorded = Runtime::create_rt_user_event();
        const RtUserEvent applied = Runtime::create_rt_user_event();
        Serializer rez;
        {
          RezCheck z(rez);
          rez.serialize(this->did);
          rez.serialize(src_view->did);
          pack_fields(rez, dst_fields);
          rez.serialize<size_t>(reservations.size());
          for (unsigned idx = 0; idx < reservations.size(); idx++)
            rez.serialize(reservations[idx]);
          rez.serialize(precondition);
          rez.serialize(predicate_guard);
          copy_expression->pack_expression(rez, *it);
          op->pack_remote_operation(rez, *it, applied_events); 
          rez.serialize(index);
          rez.serialize(copy_mask);
          trace_info.pack_trace_info(rez, applied_events);
          rez.serialize(recorded);
          rez.serialize(applied);
          if (trace_info.recording)
          {
            if (!trace_barrier.exists())
            {
              trace_barrier =
                ApBarrier(Realm::Barrier::create_barrier(children.size()));
              trace_shard = trace_info.record_managed_barrier(trace_barrier,
                                                              children.size());
              done_events.push_back(trace_barrier);
            }
            rez.serialize(trace_barrier);
            rez.serialize(trace_shard);
          }
          else
          {
            const ApUserEvent done = Runtime::create_ap_user_event(&trace_info);
            rez.serialize(done);
            done_events.push_back(done);
          }
          rez.serialize(origin);
        }
        runtime->send_collective_hammer_reduction(*it, rez);
        recorded_events.insert(recorded);
        applied_events.insert(applied);
      }
      const UniqueID op_id = op->get_unique_op_id();
      // Now we can perform our reduction copies to the destination
      // Get the source precondition for the copy
      const ApEvent src_pre = src_view->find_copy_preconditions(
          true/*reading*/, 0/*redop*/, copy_mask, copy_expression,
          op_id, index, applied_events, trace_info);
      if (src_pre.exists())
      {
        if (precondition.exists())
          precondition =
            Runtime::merge_events(&trace_info, precondition, src_pre);
        else
          precondition = src_pre;
      }
      // Issue the copies
      std::vector<ApEvent> local_events;
      for (unsigned idx = 0; idx < instances.size(); idx++)
      {
        std::vector<CopySrcDstField> src_fields;
        layout->compute_copy_offsets(copy_mask, instances[idx],
#ifdef LEGION_SPY
                                     instance_events[idx],
#endif
                                     src_fields);
        const ApEvent copy_post = copy_expression->issue_copy(
            op, trace_info, dst_fields, src_fields, reservations,
#ifdef LEGION_SPY
            tree_id, tree_id,
#endif
            precondition, predicate_guard);
        if (copy_post.exists())
          local_events.push_back(copy_post);
      }
      // Record the copy completion event
      if (!local_events.empty())
      {
        ApEvent local_done = Runtime::merge_events(&trace_info, local_events);
        if (local_done.exists())
        {
          const RtEvent collect_event = trace_info.get_collect_event();
          src_view->add_copy_user(true/*reading*/, 0/*redop*/, local_done,
              collect_event, copy_mask, copy_expression, op_id, index,
              recorded_events, trace_info.recording, runtime->address_space);
          done_events.push_back(local_done);
        }
      }
      // Merge the done events together
      if (done_events.empty())
        return ApEvent::NO_AP_EVENT;
      return Runtime::merge_events(&trace_info, done_events);
    }

    //--------------------------------------------------------------------------
    /*static*/ void CollectiveManager::handle_hammer_reduction(
                   Runtime *runtime, AddressSpaceID source, Deserializer &derez)
    //--------------------------------------------------------------------------
    {
      DerezCheck z(derez);
      DistributedID man_did, src_did;
      derez.deserialize(man_did);
      RtEvent man_ready, src_ready;
      CollectiveManager *manager = static_cast<CollectiveManager*>(
          runtime->find_or_request_instance_manager(man_did, man_ready));
      derez.deserialize(src_did);
      InstanceView *src_view = static_cast<InstanceView*>(
          runtime->find_or_request_logical_view(src_did, src_ready));
      size_t num_fields;
      derez.deserialize(num_fields);
      std::vector<CopySrcDstField> dst_fields(num_fields);
      std::set<RtEvent> recorded_events, ready_events, applied_events;
      unpack_fields(dst_fields, derez, ready_events, manager,man_ready,runtime);
      size_t num_reservations;
      derez.deserialize(num_reservations);
      std::vector<Reservation> reservations(num_reservations);
      for (unsigned idx = 0; idx < num_reservations; idx++)
        derez.deserialize(reservations[idx]);
      ApEvent precondition;
      derez.deserialize(precondition);
      PredEvent predicate_guard;
      derez.deserialize(predicate_guard);
      IndexSpaceExpression *copy_expression =
        IndexSpaceExpression::unpack_expression(derez, runtime->forest, source);
      Operation *op =
        RemoteOp::unpack_remote_operation(derez, runtime, ready_events);
      unsigned index;
      derez.deserialize(index);
      FieldMask copy_mask;
      derez.deserialize(copy_mask);
      PhysicalTraceInfo trace_info =
        PhysicalTraceInfo::unpack_trace_info(derez, runtime);
      RtUserEvent recorded, applied;
      derez.deserialize(recorded);
      derez.deserialize(applied);
      ApUserEvent ready;
      if (trace_info.recording)
      {
        ApBarrier bar;
        derez.deserialize(bar);
        ShardID sid;
        derez.deserialize(sid);
        ready = Runtime::create_ap_user_event(&trace_info);
        Runtime::phase_barrier_arrive(bar, 1/*count*/, ready);
        trace_info.record_barrier_arrival(bar, ready, 1/*count*/,
                                          applied_events, sid);
      }
      else
        derez.deserialize(ready);
      AddressSpaceID origin;
      derez.deserialize(origin);

      if (man_ready.exists() && !man_ready.has_triggered())
        ready_events.insert(man_ready);
      if (src_ready.exists() && !src_ready.has_triggered())
        ready_events.insert(src_ready);
      if (!ready_events.empty())
      {
        const RtEvent wait_on = Runtime::merge_events(ready_events);
        if (wait_on.exists() && !wait_on.has_triggered())
          wait_on.wait();
      }

      const ApEvent result = manager->perform_hammer_reduction(src_view,
          dst_fields, reservations, precondition, predicate_guard,
          copy_expression, op, index, copy_mask, trace_info,
          recorded_events, applied_events, origin);

      Runtime::trigger_event(&trace_info, ready, result);
      if (!recorded_events.empty())
        Runtime::trigger_event(recorded,Runtime::merge_events(recorded_events));
      else
        Runtime::trigger_event(recorded);
      if (!applied_events.empty())
        Runtime::trigger_event(applied, Runtime::merge_events(applied_events));
      else
        Runtime::trigger_event(applied);
      delete op;
    }

    //--------------------------------------------------------------------------
    void CollectiveManager::pack_fields(Serializer &rez,
                               const std::vector<CopySrcDstField> &fields) const
    //--------------------------------------------------------------------------
    {
      rez.serialize<size_t>(fields.size());
      for (unsigned idx = 0; idx < fields.size(); idx++)
        rez.serialize(fields[idx]);
      if (runtime->legion_spy_enabled)
      {
        // Pack the instance points for these instances so we can check to 
        // see if we already fetched them on the remote node
        for (std::vector<CopySrcDstField>::const_iterator it =
              fields.begin(); it != fields.end(); it++)
        {
          bool found = false;
          for (unsigned idx = 0; idx < instances.size(); idx++)
          {
            if (instances[idx] != it->inst)
              continue;
            rez.serialize(instance_events[idx]);
            rez.serialize(idx);
            rez.serialize(instance_points[idx]);
            found = true;
            break;
          }
          if (!found)
          {
            AutoLock i_lock(inst_lock,1,false/*exclusive*/);
            for (std::map<DomainPoint,RemoteInstInfo>::const_iterator rit =
                  remote_points.begin(); rit != remote_points.end(); rit++)
            {
              if (it->inst != rit->second.instance)
                continue;
              rez.serialize(rit->second.unique_event);
              rez.serialize(rit->second.index);
              rez.serialize(rit->first);
              found = true;
              break;
            }
#ifdef DEBUG_LEGION
            assert(found);
#endif
          }
        }
      }
    }

    //--------------------------------------------------------------------------
    /*static*/ void CollectiveManager::unpack_fields(
                std::vector<CopySrcDstField> &fields,
                Deserializer &derez, std::set<RtEvent> &ready_events,
                CollectiveManager *manager, RtEvent man_ready, Runtime *runtime)
    //--------------------------------------------------------------------------
    {
#ifdef DEBUG_LEGION
      assert(!fields.empty());
#endif
      const Processor local_proc = Processor::get_executing_processor();
      for (unsigned idx = 0; idx < fields.size(); idx++)
      {
        CopySrcDstField &field = fields[idx];
        derez.deserialize(field);
        // Check to see if we fetched the metadata for this instance
        RtEvent ready(field.inst.fetch_metadata(local_proc));
        if (ready.exists() && !ready.has_triggered())
          ready_events.insert(ready);
      }
      if (runtime->legion_spy_enabled)
      {
        // Legion Spy is a bit dumb currently and needs to have logged every
        // instance on every node where it might be used currently, so check
        // to make sure we've logged it
        std::vector<unsigned> indexes(fields.size());
        std::vector<DomainPoint> points(fields.size());
        std::vector<ApEvent> events(fields.size());
        for (unsigned idx = 0; idx < fields.size(); idx++)
        {
          derez.deserialize(events[idx]);
          if (!events[idx].exists())
          {
#ifdef DEBUG_LEGION
            assert(idx == 0); // should only happen on the first iteration
#endif
            // These fields are from an individual manager so just
            // load a copy of it here
            DistributedID did;
            derez.deserialize(did);
            RtEvent ready;
            runtime->find_or_request_instance_manager(did, ready);
            if (ready.exists())
              ready_events.insert(ready);
            return;
          }
          derez.deserialize(indexes[idx]);
          derez.deserialize(points[idx]);
        }
        if (man_ready.exists() && !man_ready.has_triggered())
          man_ready.wait();
        manager->log_remote_point_instances(fields, indexes, points, events);
      }
    }

    //--------------------------------------------------------------------------
    void CollectiveManager::log_remote_point_instances(
                                    const std::vector<CopySrcDstField> &fields,
                                    const std::vector<unsigned> &indexes,
                                    const std::vector<DomainPoint> &points,
                                    const std::vector<ApEvent> &events)
    //--------------------------------------------------------------------------
    {
      AutoLock i_lock(inst_lock);
      for (unsigned idx = 0; idx < points.size(); idx++)
      {
        // Skip anything that we already logged
        if (remote_points.find(points[idx]) != remote_points.end())
          continue;
        RemoteInstInfo &info = remote_points[points[idx]];
        info.instance = fields[idx].inst;
        info.unique_event = events[idx];
        info.index = indexes[idx];
        LegionSpy::log_physical_instance(info.unique_event, info.instance.id,
            info.instance.get_location().id, instance_domain->expr_id,
            field_space_node->handle, tree_id, redop);
        layout->log_instance_layout(info.unique_event);
      }
    }

    //--------------------------------------------------------------------------
    void CollectiveManager::compute_copy_offsets(const FieldMask &copy_mask,
      std::vector<CopySrcDstField> &fields, const DomainPoint *collective_point)
    //--------------------------------------------------------------------------
    {
#ifdef DEBUG_LEGION
      assert(layout != NULL);
      assert(collective_point != NULL);
#endif
      for (unsigned idx = 0; idx < instances.size(); idx++)
      {
        if (instance_points[idx] != *collective_point)
          continue;
        layout->compute_copy_offsets(copy_mask, instances[idx],
#ifdef LEGION_SPY
                                     instance_events[idx],
#endif
                                     fields);
        return;
      }
      // We should never get here because the instance should always be local
      assert(false);
    }

    //--------------------------------------------------------------------------
    /*static*/ void CollectiveManager::handle_remote_registration(
                                          Runtime *runtime, Deserializer &derez)
    //--------------------------------------------------------------------------
    {
      DerezCheck z(derez);
      DistributedID did;
      derez.deserialize(did);
      CollectiveManager *manager = static_cast<CollectiveManager*>(
                          runtime->find_distributed_collectable(did));
      DistributedID view_did;
      derez.deserialize(view_did);
      RtEvent ready;
      InstanceView *view = static_cast<InstanceView*>(
          runtime->find_or_request_logical_view(view_did, ready));
      RegionUsage usage;
      derez.deserialize(usage);
      FieldMask user_mask;
      derez.deserialize(user_mask);
      IndexSpace handle;
      derez.deserialize(handle);
      IndexSpaceNode *expr = runtime->forest->get_node(handle);
      UniqueID op_id;
      derez.deserialize(op_id);
      size_t op_ctx_index;
      derez.deserialize(op_ctx_index);
      unsigned index;
      derez.deserialize(index);
      ApEvent term_event;
      derez.deserialize(term_event);
      RtEvent collect_event;
      derez.deserialize(collect_event);
      RtUserEvent applied;
      derez.deserialize(applied);
      const PhysicalTraceInfo trace_info =
        PhysicalTraceInfo::unpack_trace_info(derez, runtime);
      bool symbolic;
      derez.deserialize(symbolic);
      ApUserEvent result;
      derez.deserialize(result);

      std::set<RtEvent> applied_events;
      if (ready.exists() && !ready.has_triggered())
        ready.wait();
      Runtime::trigger_event(&trace_info, result,
          manager->register_collective_user(view, usage, user_mask, expr,
            op_id, op_ctx_index, index, term_event, collect_event,
            applied_events, manager->collective_mapping, NULL/*no op*/,
            trace_info, symbolic));
      if (!applied_events.empty())
        Runtime::trigger_event(applied, Runtime::merge_events(applied_events));
      else
        Runtime::trigger_event(applied);
    }

    //--------------------------------------------------------------------------
    ApEvent CollectiveManager::register_collective_user(InstanceView *view, 
                                         const RegionUsage &usage,
                                         const FieldMask &user_mask,
                                         IndexSpaceNode *expr,
                                         const UniqueID op_id,
                                         const size_t op_ctx_index,
                                         const unsigned index,
                                         ApEvent term_event,
                                         RtEvent collect_event,
                                         std::set<RtEvent> &applied_events,
                                         const CollectiveMapping *mapping,
                                         Operation *local_collective_op,
                                         const PhysicalTraceInfo &trace_info,
                                         const bool symbolic)
    //--------------------------------------------------------------------------
    {
#ifdef DEBUG_LEGION
      assert(mapping != NULL);
      assert(collective_mapping != NULL);
      // CollectiveMapping for the analyses should all align with 
      // the CollectiveMapping for the collective manager
      assert((mapping == collective_mapping) ||
          ((*mapping) == (*collective_mapping)));
      assert(term_event.exists());
#endif
      // Check to make sure we're on the right node for this point
      if (local_collective_op != NULL)
      {
        bool local = false;
        const DomainPoint point =
          local_collective_op->get_collective_instance_point();
        for (unsigned idx = 0; instance_points.size(); idx++)
        {
          if (instance_points[idx] != point)
            continue;
          local = true;
          break;
        }
        if (!local)
        {
          // Figure out which node is local
          const PhysicalInstance inst = get_instance(point);
          const AddressSpaceID target = inst.address_space();
#ifdef DEBUG_LEGION
          assert(collective_mapping->contains(target));
#endif
          const ApUserEvent result = Runtime::create_ap_user_event(&trace_info);
          const RtUserEvent applied = Runtime::create_rt_user_event();
          Serializer rez;
          {
            RezCheck z(rez);
            rez.serialize(did);
            rez.serialize(view->did);
            rez.serialize(usage);
            rez.serialize(user_mask);
            rez.serialize(expr->handle);
            rez.serialize(op_id);
            rez.serialize(op_ctx_index);
            rez.serialize(index);
            rez.serialize(term_event);
            rez.serialize(collect_event);
            rez.serialize(applied);
            trace_info.pack_trace_info(rez, applied_events);
            rez.serialize<bool>(symbolic);
            rez.serialize(result);
          }
          runtime->send_collective_remote_registration(target, rez);
          return result;
        }
      }
#ifdef DEBUG_LEGION
      assert(collective_mapping->contains(local_space));
#endif
      // We performing a collective analysis, this function performs a 
      // parallel rendezvous to ensure several important invariants.
      // 1. SUBTLE!!! Make sure that all the participants have arrived
      //    at this function before performing any view analysis. This
      //    is required to ensure that any copies that need to be issued
      //    have had a chance to record their view users first before we
      //    attempt to look for preconditions for this user.
      // 2. Similarly make sure that the applied events reflects the case
      //    where all the users have been recorded across the views on 
      //    each node to ensure that any downstream copies or users will
      //    observe all the most recent users.
      // 3. Deduplicate across all the participants on the same node since
      //    there is always just a single view on each node. This function
      //    call will always return the local user precondition for the
      //    local instances. Make sure to merge together all the partcipant
      //    postconditions for the local instances to reflect in the view
      //    that the local instances are ready when they are all ready.
      // 4. Do NOT block in this function call or you can risk deadlock because
      //    we might be doing several of these calls for a region requirement
      //    on different instances and the orders might vary on each node.
      
      // The unique tag for the rendezvous is our context ID which will be
      // the same across all points and the index of our region requirement
      ApUserEvent result;
      RtUserEvent local_registered, global_registered;
      std::vector<RtEvent> remote_registered;
      std::vector<ApEvent> local_term_events;
      std::vector<CollectiveCopyFillAnalysis*> analyses;
      const RendezvousKey key(view->did, op_ctx_index, index);
      {
        AutoLock i_lock(inst_lock);
#ifdef DEBUG_LEGION
        assert(!instances.empty());
#endif
        // Check to see if we're the first one to arrive on this node
        std::map<RendezvousKey,UserRendezvous>::iterator finder =
          rendezvous_users.find(key);
        if (finder == rendezvous_users.end())
        {
          // If we are then make the record for knowing when we've seen
          // all the expected arrivals
          finder = rendezvous_users.insert(
              std::make_pair(key,UserRendezvous())).first; 
          UserRendezvous &rendezvous = finder->second;
          // Count how many expected arrivals we have
          // If we're doing collective per space 
          rendezvous.remaining_local_arrivals = instances.size();
          rendezvous.local_initialized = true;
          rendezvous.remaining_remote_arrivals =
            mapping->count_children(owner_space, local_space);
          rendezvous.ready_event = Runtime::create_ap_user_event(&trace_info);
          rendezvous.local_registered = Runtime::create_rt_user_event();
          rendezvous.global_registered = Runtime::create_rt_user_event();
        }
        else if (!finder->second.local_initialized)
        {
          // First local arrival, but rendezvous was made by a remote
          // arrival so we need to make the ready event
#ifdef DEBUG_LEGION
          assert(!finder->second.ready_event.exists());
#endif
          finder->second.ready_event =
            Runtime::create_ap_user_event(&trace_info);
          finder->second.remaining_local_arrivals = instances.size();
          finder->second.local_initialized = true;
        }
        if (term_event.exists())
          finder->second.local_term_events.push_back(term_event);
        // Record the applied events
        applied_events.insert(finder->second.global_registered);
        // The result will be the ready event
        result = finder->second.ready_event;
#ifdef DEBUG_LEGION
        assert(finder->second.local_initialized);
        assert(finder->second.remaining_local_arrivals > 0);
#endif
        // See if we've seen all the arrivals
        if (--finder->second.remaining_local_arrivals == 0)
        {
          // If we're going to need to defer this then save
          // all of our local state needed to perform registration
          // for when it is safe to do so
          if (!is_owner() || 
              (finder->second.remaining_remote_arrivals > 0))
          {
            // Save the state that we need for finalization later
            finder->second.view = view;
            finder->second.usage = usage;
            finder->second.mask = new FieldMask(user_mask);
            finder->second.expr = expr;
            WrapperReferenceMutator mutator(applied_events);
            expr->add_nested_expression_reference(did, &mutator);
            finder->second.op_id = op_id;
            finder->second.collect_event = collect_event;
            finder->second.trace_info = new PhysicalTraceInfo(trace_info);
            finder->second.symbolic = symbolic;
          }
          if (finder->second.remaining_remote_arrivals == 0)
          {
            if (!is_owner())
            {
              // Not the owner so send the message to the parent
              RtEvent registered = finder->second.local_registered;
              if (!finder->second.remote_registered.empty())
              {
                finder->second.remote_registered.push_back(registered);
                registered =
                  Runtime::merge_events(finder->second.remote_registered);
              }
              const AddressSpaceID parent = 
                collective_mapping->get_parent(owner_space, local_space);
              Serializer rez;
              {
                RezCheck z(rez);
                rez.serialize(did);
                rez.serialize(view->did);
                rez.serialize(op_ctx_index);
                rez.serialize(index);
                rez.serialize(registered);
              }
              runtime->send_collective_register_user_request(parent, rez);
              return result;
            }
            else
            {
              // We're going to fall through so grab the state
              // that we need to do the finalization now
              remote_registered.swap(finder->second.remote_registered);
              local_registered = finder->second.local_registered;
              global_registered = finder->second.global_registered;
              local_term_events.swap(finder->second.local_term_events);
              analyses.swap(finder->second.analyses);
              // We can erase this from the data structure now
              rendezvous_users.erase(finder);
            }
          }
          else // Still waiting for remote arrivals
            return result;
        }
        else // Not the last local arrival so we can just return the result
          return result;
      }
#ifdef DEBUG_LEGION
      assert(is_owner());
#endif
      ApEvent local_term; 
      if (!local_term_events.empty())
        local_term = Runtime::merge_events(&trace_info, local_term_events);
      finalize_collective_user(view, usage, user_mask, expr, op_id,
         op_ctx_index, index, collect_event, local_registered,
         global_registered, result, local_term, trace_info, analyses, symbolic);
      RtEvent all_registered = local_registered;
      if (!remote_registered.empty())
      {
        remote_registered.push_back(all_registered);
        all_registered = Runtime::merge_events(remote_registered);
      }
      Runtime::trigger_event(global_registered, all_registered); 
      return result;
    }

    //--------------------------------------------------------------------------
    void CollectiveManager::process_register_user_request(
                        const DistributedID view_did, const size_t op_ctx_index,
                        const unsigned index, RtEvent registered)
    //--------------------------------------------------------------------------
    {
      UserRendezvous to_perform;
      const RendezvousKey key(view_did, op_ctx_index, index);
      {
        AutoLock i_lock(inst_lock);
#ifdef DEBUG_LEGION
        assert(!instances.empty());
#endif
        // Check to see if we're the first one to arrive on this node
        std::map<RendezvousKey,UserRendezvous>::iterator
          finder = rendezvous_users.find(key);
        if (finder == rendezvous_users.end())
        {
          // If we are then make the record for knowing when we've seen
          // all the expected arrivals
          finder = rendezvous_users.insert(
              std::make_pair(key,UserRendezvous())).first; 
          UserRendezvous &rendezvous = finder->second;
          rendezvous.local_initialized = false;
          rendezvous.remaining_remote_arrivals =
            collective_mapping->count_children(owner_space, local_space);
          rendezvous.local_registered = Runtime::create_rt_user_event();
          rendezvous.global_registered = Runtime::create_rt_user_event();
        }
        finder->second.remote_registered.push_back(registered);
#ifdef DEBUG_LEGION
        assert(finder->second.remaining_remote_arrivals > 0);
#endif
        // If we're not the last arrival then we're done
        if ((--finder->second.remaining_remote_arrivals > 0) ||
            !finder->second.local_initialized ||
            (finder->second.remaining_local_arrivals > 0))
          return;
        if (!is_owner())
        {
          // Continue sending the message up the tree to the parent
          registered = finder->second.local_registered;
          if (!finder->second.remote_registered.empty())
          {
            finder->second.remote_registered.push_back(registered);
            registered =
              Runtime::merge_events(finder->second.remote_registered);
          }
          const AddressSpaceID parent = 
            collective_mapping->get_parent(owner_space, local_space);
          Serializer rez;
          {
            RezCheck z(rez);
            rez.serialize(did);
            rez.serialize(view_did);
            rez.serialize(op_ctx_index);
            rez.serialize(index);
            rez.serialize(registered);
          }
          runtime->send_collective_register_user_request(parent, rez);
          return;
        }
        // We're the owner so we can start doing the user registration
        // Grab everything we need to call finalize_collective_user
        to_perform = std::move(finder->second);
        // Then we can erase the entry
        rendezvous_users.erase(finder);
      }
#ifdef DEBUG_LEGION
      assert(is_owner());
#endif
      ApEvent local_term; 
      if (!to_perform.local_term_events.empty())
        local_term = Runtime::merge_events(to_perform.trace_info,
                                    to_perform.local_term_events);
      finalize_collective_user(to_perform.view, to_perform.usage,
          *(to_perform.mask), to_perform.expr, to_perform.op_id,
          op_ctx_index, index, to_perform.collect_event,
          to_perform.local_registered, to_perform.global_registered,
          to_perform.ready_event, local_term, *(to_perform.trace_info),
          to_perform.analyses, to_perform.symbolic);
      RtEvent all_registered = to_perform.local_registered;
      if (!to_perform.remote_registered.empty())
      {
        to_perform.remote_registered.push_back(all_registered);
        all_registered = Runtime::merge_events(to_perform.remote_registered);
      }
      Runtime::trigger_event(to_perform.global_registered, all_registered);
      if (to_perform.expr->remove_nested_expression_reference(did))
        delete to_perform.expr;
      delete to_perform.mask;
      delete to_perform.trace_info;
    }

    //--------------------------------------------------------------------------
    /*static*/ void CollectiveManager::handle_register_user_request(
                                          Runtime *runtime, Deserializer &derez)
    //--------------------------------------------------------------------------
    {
      DerezCheck z(derez);
      DistributedID did;
      derez.deserialize(did);
      RtEvent ready;
      CollectiveManager *manager = static_cast<CollectiveManager*>(
              runtime->find_or_request_instance_manager(did, ready));
      DistributedID view_did;
      derez.deserialize(view_did);
      size_t op_ctx_index;
      derez.deserialize(op_ctx_index);
      unsigned index;
      derez.deserialize(index);
      RtEvent registered;
      derez.deserialize(registered);

      if (ready.exists() && !ready.has_triggered())
        ready.wait();
      manager->process_register_user_request(view_did, op_ctx_index, 
                                             index, registered);
    }

    //--------------------------------------------------------------------------
    void CollectiveManager::process_register_user_response(
                        const DistributedID view_did, const size_t op_ctx_index,
                        const unsigned index, RtEvent registered)
    //--------------------------------------------------------------------------
    {
#ifdef DEBUG_LEGION
      assert(!is_owner());
#endif
      UserRendezvous to_perform;
      const RendezvousKey key(view_did, op_ctx_index, index);
      {
        AutoLock i_lock(inst_lock);
#ifdef DEBUG_LEGION
        assert(!instances.empty());
#endif
        // Check to see if we're the first one to arrive on this node
        std::map<RendezvousKey,UserRendezvous>::iterator finder =
          rendezvous_users.find(key);
#ifdef DEBUG_LEGION
        assert(finder != rendezvous_users.end());
#endif
        to_perform = std::move(finder->second);
        // Can now remove this from the data structure
        rendezvous_users.erase(finder);
      }
      // Now we can perform the user registration
      ApEvent local_term; 
      if (!to_perform.local_term_events.empty())
        local_term = Runtime::merge_events(to_perform.trace_info,
                                    to_perform.local_term_events);
      finalize_collective_user(to_perform.view, to_perform.usage,
          *(to_perform.mask), to_perform.expr, to_perform.op_id,
          op_ctx_index, index, to_perform.collect_event,
          to_perform.local_registered, to_perform.global_registered,
          to_perform.ready_event, local_term, *(to_perform.trace_info),
          to_perform.analyses, to_perform.symbolic);
      Runtime::trigger_event(to_perform.global_registered, registered);
      if (to_perform.expr->remove_nested_expression_reference(did))
        delete to_perform.expr;
      delete to_perform.mask;
      delete to_perform.trace_info;
    }

    //--------------------------------------------------------------------------
    /*static*/ void CollectiveManager::handle_register_user_response(
                                          Runtime *runtime, Deserializer &derez)
    //--------------------------------------------------------------------------
    {
      DerezCheck z(derez);
      DistributedID did;
      derez.deserialize(did);
      RtEvent ready;
      CollectiveManager *manager = static_cast<CollectiveManager*>(
              runtime->find_or_request_instance_manager(did, ready));
      DistributedID view_did;
      derez.deserialize(view_did);
      size_t op_ctx_index;
      derez.deserialize(op_ctx_index);
      unsigned index;
      derez.deserialize(index);
      RtEvent registered;
      derez.deserialize(registered);

      if (ready.exists() && !ready.has_triggered())
        ready.wait();
      manager->process_register_user_response(view_did, op_ctx_index,
                                              index, registered);
    }

    //--------------------------------------------------------------------------
    void CollectiveManager::find_points_in_memory(Memory memory,
                                         std::vector<DomainPoint> &points) const
    //--------------------------------------------------------------------------
    {
#ifdef DEBUG_LEGION
      assert(collective_mapping != NULL);
#endif
      const AddressSpaceID space = memory.address_space();
      if (space != local_space)
      {
        if (!collective_mapping->contains(space))
          return;
        const RtUserEvent ready_event = Runtime::create_rt_user_event();
        Serializer rez;
        {
          RezCheck z(rez);
          rez.serialize(did);
          rez.serialize(memory);
          rez.serialize(&points);
          rez.serialize(ready_event);
        }
        runtime->send_collective_find_points_request(space, rez);
        if (!ready_event.has_triggered())
          ready_event.wait();
      }
      else
      {
        for (unsigned idx = 0; idx < memories.size(); idx++)
          if (memories[idx]->memory == memory)
            points.push_back(instance_points[idx]);
      }
    }

    //--------------------------------------------------------------------------
    /*static*/ void CollectiveManager::handle_find_points_request(
                   Runtime *runtime, Deserializer &derez, AddressSpaceID source)
    //--------------------------------------------------------------------------
    {
      DerezCheck z(derez);
      DistributedID did;
      derez.deserialize(did);
      Memory memory;
      derez.deserialize(memory);
      std::vector<DomainPoint> *target;
      derez.deserialize(target);
      RtUserEvent done;
      derez.deserialize(done);

      CollectiveManager *manager = static_cast<CollectiveManager*>(
          runtime->weak_find_distributed_collectable(did));
      if (manager != NULL)
      {
        std::vector<DomainPoint> results;
        manager->find_points_in_memory(memory, results);
        if (!results.empty())
        {
          Serializer rez;
          {
            RezCheck z2(rez);
            rez.serialize(target);
            rez.serialize<size_t>(results.size());
            for (unsigned idx = 0; idx < results.size(); idx++)
              rez.serialize(results[idx]);
            rez.serialize(done);
          }
          runtime->send_collective_find_points_response(source, rez);
          if (manager->remove_base_resource_ref(RUNTIME_REF))
            delete manager;
          return;
        }
        else if (manager->remove_base_resource_ref(RUNTIME_REF))
          delete manager;
      }
      Runtime::trigger_event(done);
    }

    //--------------------------------------------------------------------------
    /*static*/ void CollectiveManager::handle_find_points_response(
                                                            Deserializer &derez)
    //--------------------------------------------------------------------------
    {
      DerezCheck z(derez);
      std::vector<DomainPoint> *target;
      derez.deserialize(target);
      size_t num_points;
      derez.deserialize(num_points);
      target->resize(num_points);
      for (unsigned idx = 0; idx < num_points; idx++)
        derez.deserialize((*target)[idx]);
      RtUserEvent done;
      derez.deserialize(done);
      Runtime::trigger_event(done);
    }

    //--------------------------------------------------------------------------
    void CollectiveManager::find_points_nearest_memory(Memory memory,
                     std::map<DomainPoint,Memory> &points, bool bandwidth) const
    //--------------------------------------------------------------------------
    {
      std::atomic<size_t> best(bandwidth ? 0 : GUARD_SIZE);
      const AddressSpaceID origin = select_origin_space();
      const RtEvent ready = find_points_nearest_memory(memory, local_space,
          &points, &best, origin, bandwidth ? 0 : GUARD_SIZE, bandwidth);
      if (ready.exists() && !ready.has_triggered())
        ready.wait();
    }

    //--------------------------------------------------------------------------
    RtEvent CollectiveManager::find_points_nearest_memory(Memory memory,
                    AddressSpaceID source, std::map<DomainPoint,Memory> *points,
                    std::atomic<size_t> *target, AddressSpaceID origin, 
                    size_t best, bool bandwidth) const
    //--------------------------------------------------------------------------
    {
#ifdef DEBUG_LEGION
      assert(collective_mapping != NULL);
#endif
      const AddressSpaceID space = memory.address_space();
      if (space != local_space)
      {
        if (collective_mapping->contains(space))
        {
#ifdef DEBUG_LEGION
          assert(source == local_space);
#endif
          // Assume that all memmories in the same space are always inherently
          // closer to the target memory than any others, so we can send the
          // request straight to that node and do the lookup
          const RtUserEvent done = Runtime::create_rt_user_event();
          Serializer rez;
          {
            RezCheck z(rez);
            rez.serialize(did);
            rez.serialize(memory);
            rez.serialize(source);
            rez.serialize(points);
            rez.serialize(target);
            rez.serialize(origin);
            rez.serialize(best);
            rez.serialize<bool>(bandwidth);
            rez.serialize(done);
          }
          runtime->send_collective_nearest_points_request(space, rez);
          return done;
        }
        else
        {
          if (collective_mapping->contains(local_space))
          {
            // Do our local check and update the best
            std::map<DomainPoint,Memory> local_results;
            find_nearest_local_points(memory, best, local_results, bandwidth);
            std::vector<RtEvent> done_events;
            std::vector<AddressSpaceID> children;
            collective_mapping->get_children(origin, local_space, children);
            for (std::vector<AddressSpaceID>::const_iterator it = 
                  children.begin(); it != children.end(); it++)
            {
              const RtUserEvent done = Runtime::create_rt_user_event();
              Serializer rez;
              {
                RezCheck z(rez);
                rez.serialize(did);
                rez.serialize(memory);
                rez.serialize(source);
                rez.serialize(points);
                rez.serialize(target);
                rez.serialize(origin);
                rez.serialize(best);
                rez.serialize<bool>(bandwidth);
                rez.serialize(done);
              }
              runtime->send_collective_nearest_points_request(*it, rez);
              done_events.push_back(done);
            }
            if (!local_results.empty())
            {
              const RtUserEvent done = Runtime::create_rt_user_event();
              Serializer rez;
              {
                RezCheck z(rez);
                rez.serialize(points);
                rez.serialize(target);
                rez.serialize(best);
                rez.serialize<size_t>(local_results.size());
                for (std::map<DomainPoint,Memory>::const_iterator it =
                      local_results.begin(); it != local_results.end(); it++)
                {
                  rez.serialize(it->first);
                  rez.serialize(it->second);
                }
                rez.serialize<bool>(bandwidth);
                rez.serialize(done);
              }
              runtime->send_collective_nearest_points_response(source, rez);
              done_events.push_back(done);
            }
            if (!done_events.empty())
              return Runtime::merge_events(done_events);
          }
          else
          {
#ifdef DEBUG_LEGION
            assert(source == local_space);
#endif
            // Send to the origin to start
            const RtUserEvent done = Runtime::create_rt_user_event();
            Serializer rez;
            {
              RezCheck z(rez);
              rez.serialize(did);
              rez.serialize(memory);
              rez.serialize(source);
              rez.serialize(points);
              rez.serialize(target);
              rez.serialize(origin);
              rez.serialize(best);
              rez.serialize<bool>(bandwidth);
              rez.serialize(done);
            }
            runtime->send_collective_nearest_points_request(origin, rez);
            return done;
          }
        }
      }
      else
      {
        // Assume that all memories in the same space are always inherently
        // closer to the target memory than any others
        // See if we find the memory itself
        std::map<DomainPoint,Memory> results;
        find_nearest_local_points(memory, best, results, bandwidth);
        if (source != local_space)
        {
          if (!results.empty())
          {
            const RtUserEvent done = Runtime::create_rt_user_event();
            Serializer rez;
            {
              RezCheck z(rez);
              rez.serialize(points);
              rez.serialize(target);
              rez.serialize(best);
              rez.serialize<size_t>(results.size());
              for (std::map<DomainPoint,Memory>::const_iterator it =
                    results.begin(); it != results.end(); it++)
              {
                rez.serialize(it->first);
                rez.serialize(it->second);
              }
              rez.serialize<bool>(bandwidth);
              rez.serialize(done);
            }
            runtime->send_collective_nearest_points_response(source, rez);
            return done;
          }
        }
        else
        {
          // This is the local case, so there's no atomicity required
          points->swap(results);
          target->store(best);
        }
      }
      return RtEvent::NO_RT_EVENT;
    }

    //--------------------------------------------------------------------------
    void CollectiveManager::find_nearest_local_points(Memory memory,
      size_t &best, std::map<DomainPoint,Memory> &results, bool bandwidth) const
    //--------------------------------------------------------------------------
    {
      for (unsigned idx = 0; idx < memories.size(); idx++)
      {
        if (memories[idx]->memory == memory)
          results[instance_points[idx]] = memory;
      }
      if (results.empty())
      {
        // Nothing in the memory itself, so see which of our memories
        // are closer to anything else
        std::map<Memory,size_t> searches;
        for (unsigned idx = 0; idx < memories.size(); idx++)
        {
          const Memory local = memories[idx]->memory;
          std::map<Memory,size_t>::const_iterator finder =
            searches.find(local);
          if (finder == searches.end())
          {
            Realm::Machine::AffinityDetails affinity;
            if (runtime->machine.has_affinity(memory, local, &affinity))
            {
#ifdef DEBUG_LEGION
              assert(0 < affinity.bandwidth);
#ifndef __clang__ // Apparently all clangs are stupid about this
              assert(affinity.bandwidth < GUARD_SIZE);
#endif
#endif
              if (bandwidth)
              {
                searches[local] = affinity.bandwidth;
                if (affinity.bandwidth >= best)
                {
                  if (affinity.bandwidth > best)
                  {
                    results.clear();
                    best = affinity.bandwidth;
                  }
                  results[instance_points[idx]] = local;
                }
              }
              else
              {
#ifdef DEBUG_LEGION
                assert(0 < affinity.latency);
#ifndef __clang__ // Apparently all clangs are stupid about this
                assert(affinity.latency < GUARD_SIZE);
#endif
#endif
                searches[local] = affinity.latency;
                if (affinity.latency <= best)
                {
                  if (affinity.latency < best)
                  {
                    results.clear();
                    best = affinity.latency;
                  }
                  results[instance_points[idx]] = local;
                }
              }
            }
            else
              searches[local] = bandwidth ? 0 : GUARD_SIZE;
          }
          else if (finder->second == best)
            results[instance_points[idx]] = local;
        }
      }
      else
        best = bandwidth ? GUARD_SIZE-1 : 1;
    }

    //--------------------------------------------------------------------------
    /*static*/ void CollectiveManager::handle_nearest_points_request(
                                          Runtime *runtime, Deserializer &derez)
    //--------------------------------------------------------------------------
    {
      DerezCheck z(derez);
      DistributedID did;
      derez.deserialize(did);
      Memory memory;
      derez.deserialize(memory);
      AddressSpaceID source;
      derez.deserialize(source);
      std::map<DomainPoint,Memory> *points;
      derez.deserialize(points);
      std::atomic<size_t> *target;
      derez.deserialize(target);
      AddressSpaceID origin;
      derez.deserialize(origin);
      size_t best;
      derez.deserialize(best);
      bool bandwidth;
      derez.deserialize(bandwidth);
      RtUserEvent done;
      derez.deserialize(done);

      CollectiveManager *manager = static_cast<CollectiveManager*>(
          runtime->weak_find_distributed_collectable(did));
      if (manager != NULL)     
      {
        Runtime::trigger_event(done, manager->find_points_nearest_memory(
              memory, source, points, target, origin, best, bandwidth));
        if (manager->remove_base_resource_ref(RUNTIME_REF))
          delete manager;
      }
      else
        Runtime::trigger_event(done);
    }

    //--------------------------------------------------------------------------
    /*static*/ void CollectiveManager::handle_nearest_points_response(
                                                            Deserializer &derez)
    //--------------------------------------------------------------------------
    {
      DerezCheck z(derez);
      std::map<DomainPoint,Memory> *points;
      derez.deserialize(points);
      std::atomic<size_t> *target;
      derez.deserialize(target);
      size_t best;
      derez.deserialize(best);
      size_t num_points;
      derez.deserialize(num_points);
      std::vector<std::pair<DomainPoint,Memory> > results(num_points);
      for (unsigned idx = 0; idx < num_points; idx++)
      {
        derez.deserialize(results[idx].first);
        derez.deserialize(results[idx].second);
      }
      bool bandwidth;
      derez.deserialize(bandwidth);
      // spin until we can get safely set the guard to add our entries
      const size_t guard = bandwidth ? GUARD_SIZE : 0;
      size_t current = target->load();
      while ((current == guard) ||
             (bandwidth && (current <= best)) ||
             (!bandwidth && (best <= current)))
      {
        if (!target->compare_exchange_weak(current, guard))
          continue;
        // If someone else still holds the guard then keep trying
        if (current == guard)
          continue;
        if (bandwidth)
        {
          if (current < best)
            points->clear();
          for (unsigned idx = 0; idx < results.size(); idx++)
            points->insert(results[idx]);
        }
        else
        {
          if (best < current)
            points->clear();
          for (unsigned idx = 0; idx < results.size(); idx++)
            points->insert(results[idx]);
        }
        target->store(best);
        break;
      }
      RtUserEvent done;
      derez.deserialize(done);
    }

    //--------------------------------------------------------------------------
    AddressSpaceID CollectiveManager::select_source_space(
                                               AddressSpaceID destination) const
    //--------------------------------------------------------------------------
    {
#ifdef DEBUG_LEGION
      assert(collective_mapping != NULL);
#endif
      // 1. If the collective manager has instances on the same node
      //    as the destination then we'll use one of them
      if (collective_mapping->contains(destination))
        return destination;
      // 2. If the collective manager has instances on the local node
      //    then we'll use one of them
      if (collective_mapping->contains(local_space))
        return local_space;
      // 3. Pick the node closest to the destination in the collective
      //    manager and use that to issue copies
      return collective_mapping->find_nearest(destination);
    }

    //--------------------------------------------------------------------------
    void CollectiveManager::register_collective_analysis(DistributedID view_did,
                                           CollectiveCopyFillAnalysis *analysis)
    //--------------------------------------------------------------------------
    {
      int index = -1;
      // Figure out which index we are, if we are not local we can ignore it
      for (unsigned idx = 0; idx < instance_points.size(); idx++)
      {
        if (instance_points[idx] != analysis->collective_point)
          continue;
        index = idx;
        break;
      }
      if (index < 0)
        return;
      const RendezvousKey key(view_did,analysis->context_index,analysis->index);
      AutoLock i_lock(inst_lock);
      std::map<RendezvousKey,UserRendezvous>::iterator finder =
        rendezvous_users.find(key);
      if (finder == rendezvous_users.end())
      {
        finder = rendezvous_users.insert(
            std::make_pair(key,UserRendezvous())).first; 
        UserRendezvous &rendezvous = finder->second;
        // Count how many expected arrivals we have
        rendezvous.local_initialized = false;
        rendezvous.remaining_remote_arrivals =
          collective_mapping->count_children(owner_space, local_space);
        rendezvous.local_registered = Runtime::create_rt_user_event();
        rendezvous.global_registered = Runtime::create_rt_user_event();
      }
      // Perform the registration
      if (finder->second.analyses.empty())
        finder->second.analyses.resize(instances.size(), NULL);
#ifdef DEBUG_LEGION
      assert(unsigned(index) < finder->second.analyses.size());
      assert(finder->second.analyses[index] == NULL);
      assert(finder->second.valid_analyses < instances.size());
#endif
      finder->second.analyses[index] = analysis;
      analysis->add_reference();
      if ((++finder->second.valid_analyses == instances.size()) &&
          finder->second.analyses_ready.exists())
        Runtime::trigger_event(finder->second.analyses_ready);
    }

    //--------------------------------------------------------------------------
    RtEvent CollectiveManager::find_collective_analyses(DistributedID view_did,
                      size_t context_index, unsigned index, 
                      const std::vector<CollectiveCopyFillAnalysis*> *&analyses)
    //--------------------------------------------------------------------------
    {
#ifdef DEBUG_LEGION
      assert(!instances.empty());
      assert(collective_mapping != NULL);
#endif
      const RendezvousKey key(view_did, context_index, index);
      AutoLock i_lock(inst_lock);
      std::map<RendezvousKey,UserRendezvous>::iterator finder =
        rendezvous_users.find(key);
      if (finder == rendezvous_users.end())
      {
        finder = rendezvous_users.insert(
            std::make_pair(key,UserRendezvous())).first; 
        UserRendezvous &rendezvous = finder->second;
        rendezvous.local_initialized = false;
        rendezvous.remaining_remote_arrivals =
          collective_mapping->count_children(owner_space, local_space);
        rendezvous.local_registered = Runtime::create_rt_user_event();
        rendezvous.global_registered = Runtime::create_rt_user_event();
      }
      analyses = &finder->second.analyses;
#ifdef DEBUG_LEGION
      assert(finder->second.valid_analyses <= instances.size());
#endif
      if ((finder->second.valid_analyses < instances.size()) &&
          !finder->second.analyses_ready.exists())
        finder->second.analyses_ready = Runtime::create_rt_user_event();
      return finder->second.analyses_ready;
    }

    //--------------------------------------------------------------------------
    void CollectiveManager::finalize_collective_user(
                            InstanceView *view, 
                            const RegionUsage &usage,
                            const FieldMask &user_mask,
                            IndexSpaceNode *expr,
                            const UniqueID op_id,
                            const size_t op_ctx_index,
                            const unsigned index,
                            RtEvent collect_event,
                            RtUserEvent local_registered,
                            RtEvent global_registered,
                            ApUserEvent ready_event,
                            ApEvent term_event,
                            const PhysicalTraceInfo &trace_info,
                            std::vector<CollectiveCopyFillAnalysis*> &analyses,
                            const bool symbolic) const
    //--------------------------------------------------------------------------
    {
      // First send out any messages to the children so they can start
      // their own registrations
      std::vector<AddressSpaceID> children;
      collective_mapping->get_children(owner_space, local_space, children);
      if (!children.empty())
      {
        Serializer rez;
        {
          RezCheck z(rez);
          rez.serialize(did);
          rez.serialize(view->did);
          rez.serialize(op_ctx_index);
          rez.serialize(index);
          rez.serialize(global_registered);
        }
        for (std::vector<AddressSpaceID>::const_iterator it =
              children.begin(); it != children.end(); it++)
          runtime->send_collective_register_user_response(*it, rez);
      }
      // Perform the local registration on the view
      std::set<RtEvent> registered_events;
      const ApEvent ready = view->register_user(usage, user_mask, expr, op_id,
          op_ctx_index, index, term_event, collect_event, registered_events,
          NULL/*collective mapping*/, NULL/*no collective op*/, trace_info,
          runtime->address_space, symbolic);
      Runtime::trigger_event(&trace_info, ready_event, ready);
      if (!registered_events.empty())
        Runtime::trigger_event(local_registered,
            Runtime::merge_events(registered_events));
      else
        Runtime::trigger_event(local_registered);
      // Remove any references on the analyses
      for (std::vector<CollectiveCopyFillAnalysis*>::const_iterator it =
            analyses.begin(); it != analyses.end(); it++)
        if ((*it)->remove_reference())
          delete (*it);
    }

    //--------------------------------------------------------------------------
    RtEvent CollectiveManager::find_field_reservations(const FieldMask &mask,
                                DistributedID view_did,const DomainPoint &point,
                                std::vector<Reservation> *reservations,
                                AddressSpaceID source, RtUserEvent to_trigger)
    //--------------------------------------------------------------------------
    {
#ifdef DEBUG_LEGION
      assert(point.get_dim() > 0);
      assert((point_space == NULL) || point_space->contains_point(point));
#endif
      std::vector<Reservation> results;
      // Check to see if it is a local point or not
      const bool is_local = 
        (std::find(instance_points.begin(), instance_points.end(), point) !=
         instance_points.end());
      const std::pair<DistributedID,DomainPoint> key(view_did, point);
      if (is_local)
      {
        results.reserve(mask.pop_count());
        // We're the owner so we can make all the fields
        AutoLock i_lock(inst_lock);
        std::map<unsigned,Reservation> &atomic_reservations =
          view_reservations[key];
        for (int idx = mask.find_first_set(); idx >= 0;
              idx = mask.find_next_set(idx+1))
        {
          std::map<unsigned,Reservation>::const_iterator finder =
            atomic_reservations.find(idx);
          if (finder == atomic_reservations.end())
          {
            // Make a new reservation and add it to the set
            Reservation handle = Reservation::create_reservation();
            atomic_reservations[idx] = handle;
            results.push_back(handle);
          }
          else
            results.push_back(finder->second);
        }
      }
      else
      {
        // See if we can find them all locally
        {
          AutoLock i_lock(inst_lock, 1, false/*exclusive*/);
          const std::map<unsigned,Reservation> &atomic_reservations =
            view_reservations[key];
          for (int idx = mask.find_first_set(); idx >= 0;
                idx = mask.find_next_set(idx+1))
          {
            std::map<unsigned,Reservation>::const_iterator finder =
              atomic_reservations.find(idx);
            if (finder != atomic_reservations.end())
              results.push_back(finder->second);
            else
              break;
          }
        }
        if (results.size() < mask.pop_count())
        {
          // Couldn't find them all so send the request to the node
          // that should own the instance
          if (!to_trigger.exists())
            to_trigger = Runtime::create_rt_user_event();
          const PhysicalInstance inst = get_instance(point);
          Serializer rez;
          {
            RezCheck z(rez);
            rez.serialize(did);
            rez.serialize(mask);
            rez.serialize(view_did);
            rez.serialize(point);
            rez.serialize(reservations);
            rez.serialize(source);
            rez.serialize(to_trigger);
          }
          runtime->send_atomic_reservation_request(inst.address_space(), rez);
          return to_trigger;
        }
      }
      if (source != local_space)
      {
#ifdef DEBUG_LEGION
        assert(to_trigger.exists());
#endif
        // Send the result back to the source
        Serializer rez;
        {
          RezCheck z(rez);
          rez.serialize(did);
          rez.serialize(mask);
          rez.serialize(view_did);
          rez.serialize(point);
          rez.serialize(reservations);
          rez.serialize<size_t>(results.size());
          for (std::vector<Reservation>::const_iterator it =
                results.begin(); it != results.end(); it++)
            rez.serialize(*it);
          rez.serialize(to_trigger);
        }
        runtime->send_atomic_reservation_response(source, rez);
      }
      else
      {
        reservations->swap(results);
        if (to_trigger.exists())
          Runtime::trigger_event(to_trigger);
      }
      return to_trigger;
    }

    //--------------------------------------------------------------------------
    void CollectiveManager::update_field_reservations(const FieldMask &mask,
                               DistributedID view_did, const DomainPoint &point,
                               const std::vector<Reservation> &reservations)
    //--------------------------------------------------------------------------
    {
#ifdef DEBUG_LEGION
      assert(point.get_dim() > 0);
      assert((point_space == NULL) || point_space->contains_point(point));
#endif
      const std::pair<DistributedID,DomainPoint> key(view_did, point);
      AutoLock i_lock(inst_lock);
      std::map<unsigned,Reservation> &atomic_reservations =
          view_reservations[key];
      unsigned offset = 0;
      for (int idx = mask.find_first_set(); idx >= 0;
            idx = mask.find_next_set(idx+1))
        atomic_reservations[idx] = reservations[offset++];
    }

    //--------------------------------------------------------------------------
    void CollectiveManager::reclaim_field_reservations(DistributedID view_did,
                                            std::vector<Reservation> &to_delete)
    //--------------------------------------------------------------------------
    {
      for (std::vector<DomainPoint>::const_iterator it =
            instance_points.begin(); it != instance_points.end(); it++)
      {
        const std::pair<DistributedID,DomainPoint> key(view_did, *it);
        std::map<std::pair<DistributedID,DomainPoint>,
                  std::map<unsigned,Reservation> >::iterator finder =
                    view_reservations.find(key);
        if (finder == view_reservations.end())
          continue;
        for (std::map<unsigned,Reservation>::const_iterator it =
              finder->second.begin(); it != finder->second.end(); it++)
          to_delete.push_back(it->second);
        view_reservations.erase(finder);
      }
    }

    //--------------------------------------------------------------------------
    void CollectiveManager::send_manager(AddressSpaceID target)
    //--------------------------------------------------------------------------
    {
#ifdef DEBUG_LEGION
      assert(is_owner());
      assert((collective_mapping == NULL) ||
          !collective_mapping->contains(target));
#endif
      Serializer rez;
      {
        RezCheck z(rez);
        rez.serialize(did);
        rez.serialize(owner_space);
        rez.serialize(total_points);
        if (point_space == NULL)
          rez.serialize(IndexSpace::NO_SPACE);
        else
          rez.serialize(point_space->handle);
        collective_mapping->pack(rez);
        rez.serialize(instance_footprint);
        // No need for a reference here since we know we'll continue holding it
        instance_domain->pack_expression(rez, target);
        rez.serialize(piece_list_size);
        if (piece_list_size > 0)
          rez.serialize(piece_list, piece_list_size);
        rez.serialize(field_space_node->handle);
        rez.serialize(tree_id);
        rez.serialize(redop);
        rez.serialize<bool>(multi_instance);
        layout->pack_layout_description(rez, target);
        pack_garbage_collection_state(rez, target, true/*need lock*/);
      }
      context->runtime->send_collective_instance_manager(target, rez);
    }

    //--------------------------------------------------------------------------
    /*static*/ void CollectiveManager::handle_send_manager(Runtime *runtime, 
                                     AddressSpaceID source, Deserializer &derez)
    //--------------------------------------------------------------------------
    {
      DerezCheck z(derez);
      DistributedID did;
      derez.deserialize(did);
      AddressSpaceID owner_space;
      derez.deserialize(owner_space);
      size_t total_points;
      derez.deserialize(total_points);
      IndexSpace points_handle;
      derez.deserialize(points_handle);
      RtEvent points_ready;
      IndexSpaceNode *point_space = points_handle.exists() ?
        runtime->forest->get_node(points_handle, &points_ready) : NULL; 
      size_t total_spaces;
      derez.deserialize(total_spaces);
      CollectiveMapping *mapping = new CollectiveMapping(derez, total_spaces);
      size_t inst_footprint;
      derez.deserialize(inst_footprint);
      PendingRemoteExpression pending;
      RtEvent domain_ready;
      IndexSpaceExpression *inst_domain = 
        IndexSpaceExpression::unpack_expression(derez, runtime->forest, source,
                                                pending, domain_ready);
      size_t piece_list_size;
      derez.deserialize(piece_list_size);
      void *piece_list = NULL;
      if (piece_list_size > 0)
      {
        piece_list = malloc(piece_list_size);
        derez.deserialize(piece_list, piece_list_size);
      }
      FieldSpace handle;
      derez.deserialize(handle);
      RtEvent fs_ready;
      FieldSpaceNode *space_node = runtime->forest->get_node(handle, &fs_ready);
      RegionTreeID tree_id;
      derez.deserialize(tree_id);
      ReductionOpID redop;
      derez.deserialize(redop);
      bool multi_instance;
      derez.deserialize(multi_instance);

      LayoutConstraintID layout_id;
      derez.deserialize(layout_id);
      RtEvent layout_ready;
      LayoutConstraints *constraints = 
        runtime->find_layout_constraints(layout_id, 
                    false/*can fail*/, &layout_ready);
      GarbageCollectionState state;
      derez.deserialize(state);
      if (points_ready.exists() || domain_ready.exists() || 
          fs_ready.exists() || layout_ready.exists())
      {
        std::set<RtEvent> preconditions;
        if (points_ready.exists())
          preconditions.insert(points_ready);
        if (domain_ready.exists())
          preconditions.insert(domain_ready);
        if (fs_ready.exists())
          preconditions.insert(fs_ready);
        if (layout_ready.exists())
          preconditions.insert(layout_ready);
        const RtEvent precondition = Runtime::merge_events(preconditions);
        if (precondition.exists() && !precondition.has_triggered())
        {
          // We need to defer this instance creation
          DeferCollectiveManagerArgs args(did, owner_space, points_handle, 
              total_points, mapping, inst_footprint, inst_domain, pending,
              handle, tree_id, layout_id, redop, piece_list,
              piece_list_size, source, state, multi_instance);
          runtime->issue_runtime_meta_task(args,
              LG_LATENCY_RESPONSE_PRIORITY, precondition);
          return;
        }
        // If we fall through we need to refetch things that we didn't get
        if (points_ready.exists())
          point_space = runtime->forest->get_node(points_handle);
        if (domain_ready.exists())
          inst_domain = runtime->forest->find_remote_expression(pending);
        if (fs_ready.exists())
          space_node = runtime->forest->get_node(handle);
        if (layout_ready.exists())
          constraints = 
            runtime->find_layout_constraints(layout_id, false/*can fail*/);
      }
      // If we fall through here we can create the manager now
      create_collective_manager(runtime, did, owner_space, point_space,
          total_points, mapping, inst_footprint, inst_domain, piece_list,
          piece_list_size, space_node, tree_id, constraints,
          redop, state, multi_instance);
    }

    //--------------------------------------------------------------------------
    CollectiveManager::DeferCollectiveManagerArgs::DeferCollectiveManagerArgs(
            DistributedID d, AddressSpaceID own, IndexSpace points, size_t tot,
            CollectiveMapping *map, size_t f, IndexSpaceExpression *lx, 
            const PendingRemoteExpression &p, FieldSpace h, RegionTreeID tid,
            LayoutConstraintID l, ReductionOpID r, const void *pl,
            size_t pl_size, const AddressSpaceID src,
            GarbageCollectionState gc, bool m)
      : LgTaskArgs<DeferCollectiveManagerArgs>(implicit_provenance),
        did(d), owner(own), point_space(points), total_points(tot),
        mapping(map), footprint(f), local_expr(lx), pending(p), handle(h),
        tree_id(tid), layout_id(l), redop(r), piece_list(pl),
        piece_list_size(pl_size), source(src), state(gc), multi_instance(m)
    //--------------------------------------------------------------------------
    {
      mapping->add_reference();
      if (local_expr != NULL)
        local_expr->add_base_expression_reference(META_TASK_REF);
    }

    //--------------------------------------------------------------------------
    /*static*/ void CollectiveManager::handle_defer_manager(const void *args,
                                                            Runtime *runtime)
    //--------------------------------------------------------------------------
    {
      const DeferCollectiveManagerArgs *dargs = 
        (const DeferCollectiveManagerArgs*)args; 
      IndexSpaceNode *point_space = NULL;
      if (dargs->point_space.exists())
        point_space = runtime->forest->get_node(dargs->point_space);
      IndexSpaceExpression *inst_domain = dargs->local_expr;
      if (inst_domain == NULL)
        inst_domain = runtime->forest->find_remote_expression(dargs->pending);
      FieldSpaceNode *space_node = runtime->forest->get_node(dargs->handle);
      LayoutConstraints *constraints = 
        runtime->find_layout_constraints(dargs->layout_id);
      create_collective_manager(runtime, dargs->did, dargs->owner, point_space,
          dargs->total_points, dargs->mapping, dargs->footprint, inst_domain,
          dargs->piece_list, dargs->piece_list_size, space_node, dargs->tree_id,
          constraints, dargs->redop, dargs->state, dargs->multi_instance);
      // Remove the local expression reference if necessary
      if ((dargs->local_expr != NULL) &&
          dargs->local_expr->remove_base_expression_reference(META_TASK_REF))
        delete dargs->local_expr;
      if (dargs->mapping->remove_reference())
        delete dargs->mapping;
    }

    //--------------------------------------------------------------------------
    /*static*/ void CollectiveManager::create_collective_manager(
          Runtime *runtime, DistributedID did, AddressSpaceID owner_space, 
          IndexSpaceNode *point_space, size_t points,
          CollectiveMapping *mapping, size_t inst_footprint, 
          IndexSpaceExpression *inst_domain, const void *piece_list,
          size_t piece_list_size, FieldSpaceNode *space_node, 
          RegionTreeID tree_id,LayoutConstraints *constraints,
          ReductionOpID redop,GarbageCollectionState state,bool multi_instance)
    //--------------------------------------------------------------------------
    {
      LayoutDescription *layout = 
        LayoutDescription::handle_unpack_layout_description(constraints,
                                space_node, inst_domain->get_num_dims());
      void *location;
      CollectiveManager *man = NULL;
      const bool external_instance = PhysicalManager::is_external_did(did);
      if (runtime->find_pending_collectable_location(did, location))
        man = new(location) CollectiveManager(runtime->forest, did,
                                            owner_space, point_space, points,
                                            mapping, inst_domain, piece_list, 
                                            piece_list_size, space_node,tree_id,
                                            layout, redop, false/*reg now*/, 
                                            inst_footprint, external_instance,
                                            multi_instance);
      else
        man = new CollectiveManager(runtime->forest, did, owner_space,
                                    point_space, points, mapping, inst_domain,
                                    piece_list, piece_list_size, space_node,
                                    tree_id, layout, redop, false/*reg now*/,
                                    inst_footprint, external_instance,
                                    multi_instance);
      man->initialize_remote_gc_state(state);
      // Hold-off doing the registration until construction is complete
      man->register_with_runtime(NULL/*no remote registration needed*/);
    }

    //--------------------------------------------------------------------------
    /*static*/ void CollectiveManager::handle_point_request(
                                          Runtime *runtime, Deserializer &derez)
    //--------------------------------------------------------------------------
    {
      DerezCheck z(derez);
      DistributedID did;
      derez.deserialize(did);
      CollectiveManager *manager = static_cast<CollectiveManager*>(
                          runtime->weak_find_distributed_collectable(did));
      size_t num_points;
      derez.deserialize(num_points);
      std::set<DomainPoint> points;
      for (unsigned idx = 0; idx < num_points; idx++)
      {
        DomainPoint point;
        derez.deserialize(point);
        points.insert(point);
      }
      AddressSpaceID source;
      derez.deserialize(source);
      AddressSpaceID origin;
      derez.deserialize(origin);
      RtUserEvent to_trigger;
      derez.deserialize(to_trigger);

      if (manager != NULL)
      {
        manager->find_or_forward_physical_instance(source, origin, 
                                                   points, to_trigger);
        if (manager->remove_base_resource_ref(RUNTIME_REF))
          delete manager;
      }
      else
        Runtime::trigger_event(to_trigger);
    }

    //--------------------------------------------------------------------------
    /*static*/ void CollectiveManager::handle_point_response(
                                          Runtime *runtime, Deserializer &derez)
    //--------------------------------------------------------------------------
    {
      DerezCheck z(derez);
      DistributedID did;
      derez.deserialize(did);
      CollectiveManager *manager = static_cast<CollectiveManager*>(
                          runtime->find_distributed_collectable(did));
      size_t num_points;
      derez.deserialize(num_points);
      std::map<DomainPoint,RemoteInstInfo> insts;
      for (unsigned idx = 0; idx < num_points; idx++)
      {
        DomainPoint point;
        derez.deserialize(point);
        RemoteInstInfo &inst = insts[point];
        derez.deserialize(inst.instance);
        derez.deserialize(inst.unique_event);
        derez.deserialize(inst.index);
      }
      RtUserEvent to_trigger;
      derez.deserialize(to_trigger);
      manager->record_remote_physical_instances(insts);
      Runtime::trigger_event(to_trigger);
    }

    //--------------------------------------------------------------------------
    /*static*/ void CollectiveManager::handle_deletion(
                                          Runtime *runtime, Deserializer &derez)
    //--------------------------------------------------------------------------
    {
      DerezCheck z(derez);
      DistributedID did;
      derez.deserialize(did);
      CollectiveManager *manager = static_cast<CollectiveManager*>(
                          runtime->find_distributed_collectable(did));
      AddressSpaceID source;
      derez.deserialize(source);
      RtUserEvent done;
      derez.deserialize(done);
      Runtime::trigger_event(done, manager->perform_deletion(source));
    }

    /////////////////////////////////////////////////////////////
    // Virtual Manager 
    /////////////////////////////////////////////////////////////

    //--------------------------------------------------------------------------
    VirtualManager::VirtualManager(Runtime *runtime, DistributedID did,
                                   LayoutDescription *desc)
      : InstanceManager(runtime->forest, runtime->address_space, did, desc,
                        NULL/*field space node*/,NULL/*index space expression*/,
                        0/*tree id*/, true/*register now*/)
    //--------------------------------------------------------------------------
    {
#ifdef LEGION_GC
      log_garbage.info("GC Virtual Manager %lld %d",
                        LEGION_DISTRIBUTED_ID_FILTER(this->did), local_space); 
#endif
    }

    //--------------------------------------------------------------------------
    VirtualManager::VirtualManager(const VirtualManager &rhs)
      : InstanceManager(NULL, 0, 0, NULL, NULL, NULL, 0, false)
    //--------------------------------------------------------------------------
    {
      // should never be called
      assert(false);
    }

    //--------------------------------------------------------------------------
    VirtualManager::~VirtualManager(void)
    //--------------------------------------------------------------------------
    {
    }

    //--------------------------------------------------------------------------
    VirtualManager& VirtualManager::operator=(const VirtualManager &rhs)
    //--------------------------------------------------------------------------
    {
      // should never be called
      assert(false);
      return *this;
    }

    //--------------------------------------------------------------------------
    LegionRuntime::Accessor::RegionAccessor<
        LegionRuntime::Accessor::AccessorType::Generic>
          VirtualManager::get_accessor(void) const
    //--------------------------------------------------------------------------
    {
      // should never be called
      assert(false);
      return LegionRuntime::Accessor::RegionAccessor<
        LegionRuntime::Accessor::AccessorType::Generic>
	(PhysicalInstance::NO_INST);
    }

    //--------------------------------------------------------------------------
    LegionRuntime::Accessor::RegionAccessor<
        LegionRuntime::Accessor::AccessorType::Generic>
          VirtualManager::get_field_accessor(FieldID fid) const
    //--------------------------------------------------------------------------
    {
      // should never be called
      assert(false);
      return LegionRuntime::Accessor::RegionAccessor<
        LegionRuntime::Accessor::AccessorType::Generic>
	(PhysicalInstance::NO_INST);
    }

    //--------------------------------------------------------------------------
    void VirtualManager::notify_active(ReferenceMutator *mutator)
    //--------------------------------------------------------------------------
    {
      // should never be called
      assert(false);
    }

    //--------------------------------------------------------------------------
    void VirtualManager::notify_inactive(ReferenceMutator *mutator)
    //--------------------------------------------------------------------------
    {
      // should never be called
      assert(false);
    }

    //--------------------------------------------------------------------------
    void VirtualManager::notify_valid(ReferenceMutator *mutator)
    //--------------------------------------------------------------------------
    {
      // should never be called
      assert(false);
    }

    //--------------------------------------------------------------------------
    void VirtualManager::notify_invalid(ReferenceMutator *mutator)
    //--------------------------------------------------------------------------
    {
      // should never be called
      assert(false);
    }

    //--------------------------------------------------------------------------
    PointerConstraint VirtualManager::get_pointer_constraint(
                                                   const DomainPoint &key) const
    //--------------------------------------------------------------------------
    {
      return PointerConstraint(Memory::NO_MEMORY, 0);
    }

    //--------------------------------------------------------------------------
    void VirtualManager::send_manager(AddressSpaceID target)
    //--------------------------------------------------------------------------
    {
      // should never be called
      assert(false);
    }

    /////////////////////////////////////////////////////////////
    // Pending Collective Instance 
    /////////////////////////////////////////////////////////////

    //--------------------------------------------------------------------------
    PendingCollectiveManager::PendingCollectiveManager(DistributedID id,
                                    size_t total, IndexSpace points,
                                    CollectiveMapping *mapping, bool multi_inst)
      : did(id), total_points(total), point_space(points),
        collective_mapping(mapping), multi_instance(multi_inst)
    //--------------------------------------------------------------------------
    {
#ifdef DEBUG_LEGION
      assert(did > 0);
      assert(collective_mapping != NULL);
#endif
      collective_mapping->add_reference();
    }

    //--------------------------------------------------------------------------
    PendingCollectiveManager::~PendingCollectiveManager(void)
    //--------------------------------------------------------------------------
    {
      if (collective_mapping->remove_reference())
        delete collective_mapping;
    }

    //--------------------------------------------------------------------------
    void PendingCollectiveManager::pack(Serializer &rez) const
    //--------------------------------------------------------------------------
    {
      rez.serialize(did);
      rez.serialize(total_points);
      rez.serialize(point_space);
      collective_mapping->pack(rez);
      rez.serialize<bool>(multi_instance);
    }

    //--------------------------------------------------------------------------
    /*static*/ PendingCollectiveManager* PendingCollectiveManager::unpack(
                                                            Deserializer &derez)
    //--------------------------------------------------------------------------
    {
      DistributedID did;
      derez.deserialize(did);
      if (did == 0)
        return NULL;
      size_t total_points;
      derez.deserialize(total_points);
      IndexSpace point_space;
      derez.deserialize(point_space);
      size_t total_spaces;
      derez.deserialize(total_spaces);
      CollectiveMapping *mapping = new CollectiveMapping(derez, total_spaces);
      bool multi_instance;
      derez.deserialize(multi_instance);
      return new PendingCollectiveManager(did, total_points, point_space,
                                          mapping, multi_instance);
    }

    /////////////////////////////////////////////////////////////
    // Instance Builder
    /////////////////////////////////////////////////////////////

    //--------------------------------------------------------------------------
    InstanceBuilder::InstanceBuilder(const std::vector<LogicalRegion> &regs,
                      IndexSpaceExpression *expr, FieldSpaceNode *node, 
                      RegionTreeID tid, const LayoutConstraintSet &cons, 
                      Runtime *rt, MemoryManager *memory, UniqueID cid,
                      const void *pl, size_t pl_size)
      : regions(regs), constraints(cons), runtime(rt), memory_manager(memory),
        creator_id(cid), instance(PhysicalInstance::NO_INST), 
        field_space_node(node), instance_domain(expr), tree_id(tid), 
        redop_id(0), reduction_op(NULL), realm_layout(NULL), piece_list(NULL),
        piece_list_size(0), valid(true)
    //--------------------------------------------------------------------------
    {
      if (pl != NULL)
      {
        piece_list_size = pl_size;
        piece_list = malloc(piece_list_size);
        memcpy(piece_list, pl, piece_list_size);
      }
      compute_layout_parameters();
    }

    //--------------------------------------------------------------------------
    InstanceBuilder::~InstanceBuilder(void)
    //--------------------------------------------------------------------------
    {
      if (realm_layout != NULL)
        delete realm_layout;
      if (piece_list != NULL)
        free(piece_list);
    }

    //--------------------------------------------------------------------------
    PhysicalManager* InstanceBuilder::create_physical_instance(
        RegionTreeForest *forest, PendingCollectiveManager *pending_collective,
        const DomainPoint *collective_point, LayoutConstraintKind *unsat_kind,
        unsigned *unsat_index, size_t *footprint, RtEvent precondition)
    //--------------------------------------------------------------------------
    {
      if (!valid)
        initialize(forest);
      // If there are no fields then we are done
      if (field_sizes.empty())
      {
        REPORT_LEGION_WARNING(LEGION_WARNING_IGNORE_MEMORY_REQUEST,
                        "Ignoring request to create instance in "
                        "memory " IDFMT " with no fields.",
                        memory_manager->memory.id);
        if (footprint != NULL)
          *footprint = 0;
        if (unsat_kind != NULL)
          *unsat_kind = LEGION_FIELD_CONSTRAINT;
        if (unsat_index != NULL)
          *unsat_index = 0;
        return NULL;
      }
      if (realm_layout == NULL)
      {
        const std::vector<FieldID> &field_set = 
          constraints.field_constraint.get_field_set();
        bool compact = false;
        switch (constraints.specialized_constraint.get_kind())
        {
          case LEGION_COMPACT_SPECIALIZE:
          case LEGION_COMPACT_REDUCTION_SPECIALIZE:
            {
              compact = true;
              break;
            }
          default:
            break;
        }
        realm_layout =
          instance_domain->create_layout(constraints, field_set, 
             field_sizes, compact, unsat_kind, unsat_index, 
             &piece_list, &piece_list_size);
        // If constraints were unsatisfied then return now
        if (realm_layout == NULL)
          return NULL;
      }
      // Clone the realm layout each time since (realm will take ownership 
      // after every instance call, so we need a new one each time)
      Realm::InstanceLayoutGeneric *inst_layout = realm_layout->clone();
#ifdef DEBUG_LEGION
      assert(inst_layout != NULL);
#endif
      // Have to grab this now since realm is going to take ownership of
      // the instance layout generic object once we do the creation call
      const size_t instance_footprint = inst_layout->bytes_used;
      // Save the footprint size if we need to
      if (footprint != NULL)
        *footprint = instance_footprint;
      Realm::ProfilingRequestSet requests;
      // Add a profiling request to see if the instance is actually allocated
      // Make it very high priority so we get the response quickly
      ProfilingResponseBase base(this);
#ifndef LEGION_MALLOC_INSTANCES
      Realm::ProfilingRequest &req = requests.add_request(
          runtime->find_utility_group(), LG_LEGION_PROFILING_ID,
          &base, sizeof(base), LG_RESOURCE_PRIORITY);
      req.add_measurement<Realm::ProfilingMeasurements::InstanceAllocResult>();
      // Create a user event to wait on for the result of the profiling response
      profiling_ready = Runtime::create_rt_user_event();
#endif
#ifdef DEBUG_LEGION
      assert(!instance.exists()); // shouldn't exist before this
#endif
      ApEvent ready;
#ifndef LEGION_MALLOC_INSTANCES
      if (runtime->profiler != NULL)
        runtime->profiler->add_inst_request(requests, creator_id);
      ready = ApEvent(PhysicalInstance::create_instance(instance,
            memory_manager->memory, inst_layout, requests, precondition));
      // Wait for the profiling response
      if (!profiling_ready.has_triggered())
        profiling_ready.wait();
#else
      if (precondition.exists() && !precondition.has_triggered())
        precondition.wait();
      uintptr_t base_ptr = 0;
      if (instance_footprint > 0)
      {
        base_ptr = 
          memory_manager->allocate_legion_instance(instance_footprint);
        if (base_ptr == 0)
        {
          if (unsat_kind != NULL)
            *unsat_kind = LEGION_MEMORY_CONSTRAINT;
          if (unsat_index != NULL)
            *unsat_index = 0;
          return NULL;
        }
      }
      Realm::ExternalMemoryResource resource(base_ptr,
          inst_layout->bytes_used, false/*read only*/);
      ready = ApEvent(PhysicalInstance::create_external_instance(instance,
                memory_manager->memory, inst_layout, resource, requests));
#endif
      // If we couldn't make it then we are done
      if (!instance.exists())
      {
        if (unsat_kind != NULL)
          *unsat_kind = LEGION_MEMORY_CONSTRAINT;
        if (unsat_index != NULL)
          *unsat_index = 0;
        return NULL;
      }
      // For Legion Spy we need a unique ready event if it doesn't already
      // exist so we can uniquely identify the instance
      if (!ready.exists() && runtime->legion_spy_enabled)
      {
        ApUserEvent rename_ready = Runtime::create_ap_user_event(NULL);
        Runtime::trigger_event(NULL, rename_ready);
        ready = rename_ready;
      }
#ifdef LEGION_DEBUG
      assert(!constraints.pointer_constraint.is_valid);
#endif
      // If we successfully made the instance then Realm 
      // took over ownership of the layout
      PhysicalManager *result = NULL;
      // If we successfully made it then we can 
      // switch over the polarity of our constraints, this
      // shouldn't be necessary once Realm gets its act together
      // and actually tells us what the resulting constraints are
      constraints.field_constraint.contiguous = true;
      constraints.field_constraint.inorder = true;
      constraints.ordering_constraint.contiguous = true;
      constraints.memory_constraint = MemoryConstraint(
                                        memory_manager->memory.kind());
      const unsigned num_dims = instance_domain->get_num_dims();
      // Now let's find the layout constraints to use for this instance
      LayoutDescription *layout = field_space_node->find_layout_description(
                                        instance_mask, num_dims, constraints);
      // If we couldn't find one then we make one
      if (layout == NULL)
      {
        // First make a new layout constraint
        LayoutConstraints *layout_constraints = 
          forest->runtime->register_layout(field_space_node->handle,
                                           constraints, true/*internal*/);
        // Then make our description
        layout = field_space_node->create_layout_description(instance_mask, 
                                  num_dims, layout_constraints, mask_index_map,
                                  constraints.field_constraint.get_field_set(),
                                  field_sizes, serdez);
      }
      const AddressSpaceID local_space = forest->runtime->address_space;
      if (pending_collective != NULL)
      {
        // Creating a collective manager
#ifdef DEBUG_LEGION
        assert(collective_point != NULL);
#endif
        // See if we're the first point on this node to try to make it
        RtEvent manager_ready;
        // Preallocate a buffer to use assuming we get to use it
        // If we don't use it then we'll easily free it
        void *buffer = 
          legion_alloc_aligned<CollectiveManager,false/*bytes*/>(1/*count*/);
        DistributedCollectable *collectable = NULL;
        CollectiveManager *manager = NULL;
        if (forest->runtime->find_or_create_distributed_collectable(
              pending_collective->did, collectable, manager_ready, buffer))
        {
          const AddressSpaceID owner_space =
              forest->runtime->determine_owner(pending_collective->did);
          IndexSpaceNode *point_space = 
            pending_collective->point_space.exists() ?
              forest->get_node(pending_collective->point_space) : NULL;
          // First point so create it
          manager = new(buffer) CollectiveManager(forest,
              pending_collective->did, owner_space, point_space,
              pending_collective->total_points,
              pending_collective->collective_mapping,
              instance_domain, piece_list, piece_list_size,
              field_space_node, tree_id, layout, redop_id,
              true/*register now*/, instance_footprint,
              false/*external*/, pending_collective->multi_instance);
#ifdef DEBUG_LEGION
          assert((manager == collectable) || (collectable == NULL));
#endif
        }
        else
        {
          // Free the buffer since we didn't use it
          legion_free(CollectiveManager::alloc_type, buffer, 
                      sizeof(CollectiveManager));
          // Not the first point, so wait for it and then can safely cast
          if (manager_ready.exists() && !manager_ready.has_triggered())
            manager_ready.wait();
#ifdef DEBUG_LEGION
          manager = dynamic_cast<CollectiveManager*>(collectable);
          assert(manager != NULL);
#else
          manager = static_cast<CollectiveManager*>(collectable);
#endif
        }
        manager->record_point_instance(*collective_point, instance, ready);
        result = manager;
      }
      else
      {
        // Creating an individual manager
#ifdef DEBUG_LEGION
        assert(collective_point == NULL);
#endif 
        DistributedID did = forest->runtime->get_available_distributed_id();
        // Figure out what kind of instance we just made
        switch (constraints.specialized_constraint.get_kind())
        {
          case LEGION_NO_SPECIALIZE:
          case LEGION_AFFINE_SPECIALIZE:
          case LEGION_COMPACT_SPECIALIZE:
            {
              // Now we can make the manager
              result = new IndividualManager(forest, did, local_space,
                                             memory_manager,
                                             instance, instance_domain, 
                                             piece_list, piece_list_size,
                                             field_space_node, tree_id,
                                             layout, 0/*redop id*/,
                                             true/*register now*/, 
                                             instance_footprint, ready,
                                       PhysicalManager::INTERNAL_INSTANCE_KIND); 
              break;
            }
          case LEGION_AFFINE_REDUCTION_SPECIALIZE:
          case LEGION_COMPACT_REDUCTION_SPECIALIZE:
            {
              result = new IndividualManager(forest, did, local_space,
                                             memory_manager, instance, 
                                             instance_domain, piece_list,
                                             piece_list_size, field_space_node,
                                             tree_id, layout, redop_id,
                                             true/*register now*/,
                                             instance_footprint, ready,
                                        PhysicalManager::INTERNAL_INSTANCE_KIND,
                                             reduction_op);
              break;
            }
          default:
            assert(false); // illegal specialized case
        }
      }
      // manager takes ownership of the piece list
      piece_list = NULL;
#ifdef DEBUG_LEGION
      assert(result != NULL);
#endif
#ifdef LEGION_MALLOC_INSTANCES
      memory_manager->record_legion_instance(instance, base_ptr); 
#endif
      if (runtime->profiler != NULL)
      {
        // Log the logical regions and fields that make up this instance
        for (std::vector<LogicalRegion>::const_iterator it =
              regions.begin(); it != regions.end(); it++)
          runtime->profiler->record_physical_instance_region(creator_id, 
                                                      instance.id, *it);
        runtime->profiler->record_physical_instance_layout(
                                                     creator_id,
                                                     instance.id,
                                                     layout->owner->handle,
                                                     layout->constraints);
      }
      return result;
    }

    //--------------------------------------------------------------------------
    void InstanceBuilder::handle_profiling_response(
                                       const ProfilingResponseBase *base,
                                       const Realm::ProfilingResponse &response,
                                       const void *orig, size_t orig_length)
    //--------------------------------------------------------------------------
    {
#ifdef DEBUG_LEGION
      assert(response.has_measurement<
          Realm::ProfilingMeasurements::InstanceAllocResult>());
#endif
      Realm::ProfilingMeasurements::InstanceAllocResult result;
      result.success = false; // Need this to avoid compiler warnings
#ifdef DEBUG_LEGION
#ifndef NDEBUG
      const bool measured =  
#endif
#endif
        response.get_measurement<
              Realm::ProfilingMeasurements::InstanceAllocResult>(result);
#ifdef DEBUG_LEGION
      assert(measured);
#endif
      // If we failed then clear the instance name since it is not valid
      if (!result.success)
      {
        // Destroy the instance first so that Realm can reclaim the ID
        instance.destroy();
        instance = PhysicalInstance::NO_INST;
        if (runtime->profiler != NULL)
          runtime->profiler->handle_failed_instance_allocation();
      }
      else if (runtime->profiler != NULL)
      {
        unsigned long long creation_time = 
          Realm::Clock::current_time_in_nanoseconds();
        runtime->profiler->record_instance_creation(instance,
            memory_manager->memory, creator_id, creation_time);
      }
      // No matter what trigger the event
      Runtime::trigger_event(profiling_ready);
    }

    //--------------------------------------------------------------------------
    void InstanceBuilder::initialize(RegionTreeForest *forest)
    //--------------------------------------------------------------------------
    {
      compute_space_and_domain(forest); 
      compute_layout_parameters();
      valid = true;
    }

    //--------------------------------------------------------------------------
    void InstanceBuilder::compute_space_and_domain(RegionTreeForest *forest)
    //--------------------------------------------------------------------------
    {
#ifdef DEBUG_LEGION
      assert(!regions.empty());
      assert(field_space_node == NULL);
      assert(instance_domain == NULL);
      assert(tree_id == 0);
#endif
      std::set<IndexSpaceExpression*> region_exprs;
      for (std::vector<LogicalRegion>::const_iterator it = 
            regions.begin(); it != regions.end(); it++)
      {
        if (field_space_node == NULL)
          field_space_node = forest->get_node(it->get_field_space());
        if (tree_id == 0)
          tree_id = it->get_tree_id();
#ifdef DEBUG_LEGION
        // Check to make sure that all the field spaces have the same handle
        assert(field_space_node->handle == it->get_field_space());
        assert(tree_id == it->get_tree_id());
#endif
        region_exprs.insert(forest->get_node(it->get_index_space()));
      }
      instance_domain = (region_exprs.size() == 1) ? 
        *(region_exprs.begin()) : forest->union_index_spaces(region_exprs);
    }

    //--------------------------------------------------------------------------
    void InstanceBuilder::compute_layout_parameters(void)
    //--------------------------------------------------------------------------
    {
      // First look at the OrderingConstraint to Figure out what kind
      // of instance we are building here, SOA, AOS, or hybrid
      // Make sure to check for splitting constraints if see sub-dimensions
      if (!constraints.splitting_constraints.empty())
        REPORT_LEGION_FATAL(ERROR_UNSUPPORTED_LAYOUT_CONSTRAINT,
            "Splitting layout constraints are not currently supported")
      const size_t num_dims = instance_domain->get_num_dims();
      OrderingConstraint &ord = constraints.ordering_constraint;
      if (!ord.ordering.empty())
      {
        // Find the index of the fields, if it is specified
        int field_idx = -1;
        std::set<DimensionKind> spatial_dims, to_remove;
        for (unsigned idx = 0; idx < ord.ordering.size(); idx++)
        {
          if (ord.ordering[idx] == LEGION_DIM_F)
          {
            // Should never be duplicated 
            if (field_idx != -1)
              REPORT_LEGION_ERROR(ERROR_ILLEGAL_LAYOUT_CONSTRAINT,
                  "Illegal ordering constraint used during instance "
                  "creation contained multiple instances of DIM_F")
            else
              field_idx = idx;
          }
          else if (ord.ordering[idx] > LEGION_DIM_F)
            REPORT_LEGION_FATAL(ERROR_UNSUPPORTED_LAYOUT_CONSTRAINT,
              "Splitting layout constraints are not currently supported")
          else
          {
            // Should never be duplicated
            if (spatial_dims.find(ord.ordering[idx]) != spatial_dims.end())
              REPORT_LEGION_ERROR(ERROR_ILLEGAL_LAYOUT_CONSTRAINT,
                  "Illegal ordering constraint used during instance "
                  "creation contained multiple instances of dimension %d",
                  ord.ordering[idx])
            else
            {
              // Check to make sure that it is one of our dims
              // if not we can just filter it out of the ordering
              if (ord.ordering[idx] >= num_dims)
                to_remove.insert(ord.ordering[idx]);
              else
                spatial_dims.insert(ord.ordering[idx]);
            }
          }
        }
        // Remove any dimensions which don't matter
        if (!to_remove.empty())
        {
          for (std::vector<DimensionKind>::iterator it = ord.ordering.begin();
                it != ord.ordering.end(); /*nothing*/)
          {
            if (to_remove.find(*it) != to_remove.end())
              it = ord.ordering.erase(it);
            else
              it++;
          }
        }
#ifdef DEBUG_LEGION
        assert(spatial_dims.size() <= num_dims);
#endif
        // Fill in any spatial dimensions that we didn't see if necessary
        if (spatial_dims.size() < num_dims)
        {
          // See if we should push these dims front or back
          if (field_idx > -1)
          {
            // See if we should add these at the front or the back
            if (field_idx == 0)
            {
              // Add them to the back
              for (unsigned idx = 0; idx < num_dims; idx++)
              {
                DimensionKind dim = (DimensionKind)(LEGION_DIM_X + idx);
                if (spatial_dims.find(dim) == spatial_dims.end())
                  ord.ordering.push_back(dim);
              }
            }
            else if (field_idx == int(ord.ordering.size()-1))
            {
              // Add them to the front
              for (int idx = (num_dims-1); idx >= 0; idx--)
              {
                DimensionKind dim = (DimensionKind)(LEGION_DIM_X + idx);
                if (spatial_dims.find(dim) == spatial_dims.end())
                  ord.ordering.insert(ord.ordering.begin(), dim);
              }
            }
            else // Should either be AOS or SOA for now
              assert(false);
          }
          else
          {
            // No field dimension so just add the spatial ones on the back
            for (unsigned idx = 0; idx < num_dims; idx++)
            {
              DimensionKind dim = (DimensionKind)(LEGION_DIM_X + idx);
              if (spatial_dims.find(dim) == spatial_dims.end())
                ord.ordering.push_back(dim);
            }
          }
        }
        // If we didn't see the field dimension either then add that
        // at the end to give us SOA layouts in general
        if (field_idx == -1)
          ord.ordering.push_back(LEGION_DIM_F);
        // We've now got all our dimensions so we can set the
        // contiguous flag to true
        ord.contiguous = true;
      }
      else
      {
        // We had no ordering constraints so populate it with 
        // SOA constraints for now
        for (unsigned idx = 0; idx < num_dims; idx++)
          ord.ordering.push_back((DimensionKind)(LEGION_DIM_X + idx));
        ord.ordering.push_back(LEGION_DIM_F);
        ord.contiguous = true;
      }
#ifdef DEBUG_LEGION
      assert(ord.contiguous);
      assert(ord.ordering.size() == (num_dims + 1));
#endif
      // From this we should be able to compute the field groups 
      // Use the FieldConstraint to put any fields in the proper order
      const std::vector<FieldID> &field_set = 
        constraints.field_constraint.get_field_set(); 
      field_sizes.resize(field_set.size());
      mask_index_map.resize(field_set.size());
      serdez.resize(field_set.size());
      field_space_node->compute_field_layout(field_set, field_sizes,
                                       mask_index_map, serdez, instance_mask);
      // See if we have any specialization here that will 
      // require us to update the field sizes
      switch (constraints.specialized_constraint.get_kind())
      {
        case LEGION_NO_SPECIALIZE:
        case LEGION_AFFINE_SPECIALIZE:
        case LEGION_COMPACT_SPECIALIZE:
          break;
        case LEGION_AFFINE_REDUCTION_SPECIALIZE:
        case LEGION_COMPACT_REDUCTION_SPECIALIZE:
          {
            // Reduction folds are a special case of normal specialize
            redop_id = constraints.specialized_constraint.get_reduction_op();
            reduction_op = Runtime::get_reduction_op(redop_id);
            for (unsigned idx = 0; idx < field_sizes.size(); idx++)
            {
              if (field_sizes[idx] != reduction_op->sizeof_lhs)
                REPORT_LEGION_ERROR(ERROR_UNSUPPORTED_LAYOUT_CONSTRAINT,
                    "Illegal reduction instance request with field %d "
                    "which has size %d but the LHS type of reduction "
                    "operator %d is %d", field_set[idx], int(field_sizes[idx]),
                    redop_id, int(reduction_op->sizeof_lhs))
              // Update the field sizes to the rhs of the reduction op
              field_sizes[idx] = reduction_op->sizeof_rhs;
            }
            break;
          }
        case LEGION_VIRTUAL_SPECIALIZE:
          {
            REPORT_LEGION_ERROR(ERROR_ILLEGAL_REQUEST_VIRTUAL_INSTANCE,
                          "Illegal request to create a virtual instance");
            assert(false);
          }
        default:
          REPORT_LEGION_ERROR(ERROR_ILLEGAL_REQUEST_VIRTUAL_INSTANCE,
                        "Illegal request to create instance of type %d", 
                        constraints.specialized_constraint.get_kind())
      }
    }

  }; // namespace Internal
}; // namespace Legion
<|MERGE_RESOLUTION|>--- conflicted
+++ resolved
@@ -2974,12 +2974,12 @@
             source_manager->get_instance(src_point); 
           trace_info.record_copy_insts(result, copy_expression, src_inst,
                                        instance, source_manager->did, did, 
-                                       *src_mask, copy_mask, applied_events);
+                                       *src_mask, copy_mask, reduction_op_id,
+                                       applied_events);
         }
       }
       else
       {
-<<<<<<< HEAD
         CollectiveManager *collective = source_manager->as_collective_manager();
         std::vector<CopySrcDstField> dst_fields;
         if (across_helper == NULL)
@@ -3214,14 +3214,6 @@
             recorded_events, trace_info.recording, runtime->address_space);
         }
       } 
-=======
-        DomainPoint dummy;
-        const PhysicalInstance src_inst = source_manager->get_instance(dummy); 
-        trace_info.record_copy_insts(result, copy_expression, src_inst,
-            instance, source_manager->did, did, *src_mask, copy_mask,
-            reduction_op_id, applied_events);
-      }
->>>>>>> 9effb480
       if (across_helper != NULL)
         delete src_mask;
       return result;
@@ -5818,7 +5810,7 @@
       if (trace_info.recording)
         trace_info.record_copy_insts(copy_post, copy_expression,
             instances[instance_index], dst_fields[0].inst, did, dst_inst_did,
-            copy_mask, dst_mask, applied_events);
+            copy_mask, dst_mask, redop, applied_events);
       return copy_post;
     }
 
@@ -6068,7 +6060,7 @@
         if (trace_info.recording)
           trace_info.record_copy_insts(local_reduce, copy_expression,
               instances[idx], local_fields[0].inst, did, did,
-              copy_mask, copy_mask, applied_events);
+              copy_mask, copy_mask, redop, applied_events);
       }
       // Peform the reduction back to the destination
       // No need to swap the local fields back to being non-reduction
@@ -6110,7 +6102,7 @@
       if (trace_info.recording)
         trace_info.record_copy_insts(reduce_post, copy_expression,
             local_fields[0].inst, dst_fields[0].inst, did, dst_inst_did,
-            copy_mask, dst_mask, applied_events);
+            copy_mask, dst_mask, redop, applied_events);
     }
 
     //--------------------------------------------------------------------------
