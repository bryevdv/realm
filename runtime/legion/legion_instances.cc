/* Copyright 2023 Stanford University, NVIDIA Corporation
 *
 * Licensed under the Apache License, Version 2.0 (the "License");
 * you may not use this file except in compliance with the License.
 * You may obtain a copy of the License at
 *
 *     http://www.apache.org/licenses/LICENSE-2.0
 *
 * Unless required by applicable law or agreed to in writing, software
 * distributed under the License is distributed on an "AS IS" BASIS,
 * WITHOUT WARRANTIES OR CONDITIONS OF ANY KIND, either express or implied.
 * See the License for the specific language governing permissions and
 * limitations under the License.
 */

#include "legion.h"
#include "legion/runtime.h"
#include "legion/legion_ops.h"
#include "legion/legion_tasks.h"
#include "legion/region_tree.h"
#include "legion/legion_spy.h"
#include "legion/legion_context.h"
#include "legion/legion_profiling.h"
#include "legion/legion_instances.h"
#include "legion/legion_views.h"
#include "legion/legion_replication.h"

namespace LegionRuntime {
  namespace Accessor {
    namespace DebugHooks {
      // these are calls that can be implemented by a higher level (e.g. Legion)
      // to perform privilege/bounds checks on accessor reference and produce 
      // more useful information for debug

      /*extern*/ void (*check_bounds_ptr)(void *region, ptr_t ptr) = 0;
      /*extern*/ void (*check_bounds_dpoint)(void *region, 
                                    const Legion::DomainPoint &dp) = 0;

      /*extern*/ const char *(*find_privilege_task_name)(void *region) = 0;
    };
  };
};

namespace Legion {
  namespace Internal {

    LEGION_EXTERN_LOGGER_DECLARATIONS

    // This is the shit right here: super-cool helper function

    //--------------------------------------------------------------------------
    template<unsigned LOG2MAX>
    static inline void compress_mask(FieldMask &x, FieldMask m)
    //--------------------------------------------------------------------------
    {
      FieldMask mk, mp, mv, t;
      // See hacker's delight 7-4
      x = x & m;
      mk = ~m << 1;
      for (unsigned i = 0; i < LOG2MAX; i++)
      {
        mp = mk ^ (mk << 1);
        for (unsigned idx = 1; idx < LOG2MAX; idx++)
          mp = mp ^ (mp << (1 << idx));
        mv = mp & m;
        m = (m ^ mv) | (mv >> (1 << i));
        t = x & mv;
        x = (x ^ t) | (t >> (1 << i));
        mk = mk & ~mp;
      }
    }

    /////////////////////////////////////////////////////////////
    // Copy Across Helper 
    /////////////////////////////////////////////////////////////

    //--------------------------------------------------------------------------
    void CopyAcrossHelper::compute_across_offsets(const FieldMask &src_mask,
                                       std::vector<CopySrcDstField> &dst_fields)
    //--------------------------------------------------------------------------
    {
      FieldMask compressed; 
      bool found_in_cache = false;
      for (LegionDeque<std::pair<FieldMask,FieldMask> >::const_iterator
            it = compressed_cache.begin(); it != compressed_cache.end(); it++)
      {
        if (it->first == src_mask)
        {
          compressed = it->second;
          found_in_cache = true;
          break;
        }
      }
      if (!found_in_cache)
      {
        compressed = src_mask;
        compress_mask<STATIC_LOG2(LEGION_MAX_FIELDS)>(compressed, full_mask);
        compressed_cache.push_back(
            std::pair<FieldMask,FieldMask>(src_mask, compressed));
      }
      const unsigned pop_count = FieldMask::pop_count(compressed);
#ifdef DEBUG_LEGION
      assert(pop_count == FieldMask::pop_count(src_mask));
#endif
      unsigned offset = dst_fields.size();
      dst_fields.resize(offset + pop_count);
      int next_start = 0;
      for (unsigned idx = 0; idx < pop_count; idx++)
      {
        int index = compressed.find_next_set(next_start);
        CopySrcDstField &field = dst_fields[offset+idx];
        field = offsets[index];
        // We'll start looking again at the next index after this one
        next_start = index + 1;
      }
    }

    //--------------------------------------------------------------------------
    FieldMask CopyAcrossHelper::convert_src_to_dst(const FieldMask &src_mask)
    //--------------------------------------------------------------------------
    {
      FieldMask dst_mask;
      if (!src_mask)
        return dst_mask;
      if (forward_map.empty())
      {
#ifdef DEBUG_LEGION
        assert(src_indexes.size() == dst_indexes.size());
#endif
        for (unsigned idx = 0; idx < src_indexes.size(); idx++)
        {
#ifdef DEBUG_LEGION
          assert(forward_map.find(src_indexes[idx]) == forward_map.end());
#endif
          forward_map[src_indexes[idx]] = dst_indexes[idx];
        }
      }
      int index = src_mask.find_first_set();
      while (index >= 0)
      {
#ifdef DEBUG_LEGION
        assert(forward_map.find(index) != forward_map.end());
#endif
        dst_mask.set_bit(forward_map[index]);
        index = src_mask.find_next_set(index+1);
      }
      return dst_mask;
    }

    //--------------------------------------------------------------------------
    FieldMask CopyAcrossHelper::convert_dst_to_src(const FieldMask &dst_mask)
    //--------------------------------------------------------------------------
    {
      FieldMask src_mask;
      if (!dst_mask)
        return src_mask;
      if (backward_map.empty())
      {
#ifdef DEBUG_LEGION
        assert(src_indexes.size() == dst_indexes.size());
#endif
        for (unsigned idx = 0; idx < dst_indexes.size(); idx++)
        {
#ifdef DEBUG_LEGION
          assert(backward_map.find(dst_indexes[idx]) == backward_map.end());
#endif
          backward_map[dst_indexes[idx]] = src_indexes[idx];
        }
      }
      int index = dst_mask.find_first_set();
      while (index >= 0)
      {
#ifdef DEBUG_LEGION
        assert(backward_map.find(index) != backward_map.end());
#endif
        src_mask.set_bit(backward_map[index]);
        index = dst_mask.find_next_set(index+1);
      }
      return src_mask;
    }

    //--------------------------------------------------------------------------
    unsigned CopyAcrossHelper::convert_src_to_dst(unsigned index)
    //--------------------------------------------------------------------------
    {
      if (forward_map.empty())
      {
#ifdef DEBUG_LEGION
        assert(src_indexes.size() == dst_indexes.size());
#endif
        for (unsigned idx = 0; idx < src_indexes.size(); idx++)
        {
#ifdef DEBUG_LEGION
          assert(forward_map.find(src_indexes[idx]) == forward_map.end());
#endif
          forward_map[src_indexes[idx]] = dst_indexes[idx];
        }
      }
#ifdef DEBUG_LEGION
      assert(forward_map.find(index) != forward_map.end());
#endif
      return forward_map[index];
    }

    //--------------------------------------------------------------------------
    unsigned CopyAcrossHelper::convert_dst_to_src(unsigned index)
    //--------------------------------------------------------------------------
    {
      if (backward_map.empty())
      {
#ifdef DEBUG_LEGION
        assert(src_indexes.size() == dst_indexes.size());
#endif
        for (unsigned idx = 0; idx < dst_indexes.size(); idx++)
        {
#ifdef DEBUG_LEGION
          assert(backward_map.find(dst_indexes[idx]) == backward_map.end());
#endif
          backward_map[dst_indexes[idx]] = src_indexes[idx];
        }
      }
#ifdef DEBUG_LEGION
      assert(backward_map.find(index) != backward_map.end());
#endif
      return backward_map[index];
    }

    /////////////////////////////////////////////////////////////
    // Layout Description 
    /////////////////////////////////////////////////////////////

    //--------------------------------------------------------------------------
    LayoutDescription::LayoutDescription(FieldSpaceNode *own,
                                         const FieldMask &mask,
                                         const unsigned dims,
                                         LayoutConstraints *con,
                                   const std::vector<unsigned> &mask_index_map,
                                   const std::vector<FieldID> &field_ids,
                                   const std::vector<size_t> &field_sizes,
                                   const std::vector<CustomSerdezID> &serdez)
      : allocated_fields(mask), constraints(con), owner(own), total_dims(dims)
    //--------------------------------------------------------------------------
    {
      constraints->add_base_gc_ref(LAYOUT_DESC_REF);
      field_infos.resize(field_sizes.size());
      // Switch data structures from layout by field order to order
      // of field locations in the bit mask
#ifdef DEBUG_LEGION
      // Greater than or equal because local fields can alias onto the
      // same index for the allocated instances, note that the fields
      // themselves still get allocated their own space in the instance
      assert(mask_index_map.size() >= 
                size_t(FieldMask::pop_count(allocated_fields)));
#endif
      for (unsigned idx = 0; idx < mask_index_map.size(); idx++)
      {
        // This gives us the index in the field ordered data structures
        unsigned index = mask_index_map[idx];
        FieldID fid = field_ids[index];
        field_indexes[fid] = idx;
        CopySrcDstField &info = field_infos[idx];
        info.size = field_sizes[index];
        info.field_id = fid;
        info.serdez_id = serdez[index];
      }
    }

    //--------------------------------------------------------------------------
    LayoutDescription::LayoutDescription(const FieldMask &mask,
                                         LayoutConstraints *con)
      : allocated_fields(mask), constraints(con), owner(NULL), total_dims(0)
    //--------------------------------------------------------------------------
    {
      constraints->add_base_gc_ref(LAYOUT_DESC_REF);
    }

    //--------------------------------------------------------------------------
    LayoutDescription::LayoutDescription(const LayoutDescription &rhs)
      : allocated_fields(rhs.allocated_fields), constraints(rhs.constraints), 
        owner(rhs.owner), total_dims(rhs.total_dims)
    //--------------------------------------------------------------------------
    {
      // should never be called
      assert(false);
    }

    //--------------------------------------------------------------------------
    LayoutDescription::~LayoutDescription(void)
    //--------------------------------------------------------------------------
    {
      comp_cache.clear();
      if (constraints->remove_base_gc_ref(LAYOUT_DESC_REF))
        delete (constraints);
    }

    //--------------------------------------------------------------------------
    LayoutDescription& LayoutDescription::operator=(
                                                   const LayoutDescription &rhs)
    //--------------------------------------------------------------------------
    {
      // should never be called
      assert(false);
      return *this;
    }

    //--------------------------------------------------------------------------
    void LayoutDescription::log_instance_layout(LgEvent inst_event) const
    //--------------------------------------------------------------------------
    {
#ifdef DEBUG_LEGION
      assert(implicit_runtime->legion_spy_enabled);
#endif
      for (std::map<FieldID,unsigned>::const_iterator it = 
            field_indexes.begin(); it != field_indexes.end(); it++)
        LegionSpy::log_physical_instance_field(inst_event, it->first);
    }

    //--------------------------------------------------------------------------
    void LayoutDescription::compute_copy_offsets(const FieldMask &copy_mask,
                                           const PhysicalInstance instance,
                                           std::vector<CopySrcDstField> &fields)
    //--------------------------------------------------------------------------
    {
      uint64_t hash_key = copy_mask.get_hash_key();
      bool found_in_cache = false;
      FieldMask compressed;
      // First check to see if we've memoized this result 
      {
        AutoLock o_lock(layout_lock,1,false/*exclusive*/);
        std::map<LEGION_FIELD_MASK_FIELD_TYPE,
                 LegionList<std::pair<FieldMask,FieldMask> > >::const_iterator
                   finder = comp_cache.find(hash_key);
        if (finder != comp_cache.end())
        {
          for (LegionList<std::pair<FieldMask,FieldMask> >::const_iterator it =
                finder->second.begin(); it != finder->second.end(); it++)
          {
            if (it->first == copy_mask)
            {
              found_in_cache = true;
              compressed = it->second;
              break;
            }
          }
        }
      }
      if (!found_in_cache)
      {
        compressed = copy_mask;
        compress_mask<STATIC_LOG2(LEGION_MAX_FIELDS)>(compressed, 
                                                      allocated_fields);
        // Save the result in the cache, duplicates from races here are benign
        AutoLock o_lock(layout_lock);
        comp_cache[hash_key].push_back(
            std::pair<FieldMask,FieldMask>(copy_mask,compressed));
      }
      // It is absolutely imperative that these infos be added in
      // the order in which they appear in the field mask so that 
      // they line up in the same order with the source/destination infos
      // (depending on the calling context of this function
      const unsigned pop_count = FieldMask::pop_count(compressed);
#ifdef DEBUG_LEGION
      assert(pop_count == FieldMask::pop_count(copy_mask));
#endif
      unsigned offset = fields.size();
      fields.resize(offset + pop_count);
      int next_start = 0;
      for (unsigned idx = 0; idx < pop_count; idx++)
      {
        int index = compressed.find_next_set(next_start);
        CopySrcDstField &field = fields[offset+idx];
        field = field_infos[index];
        // Our field infos are annonymous so specify the instance now
        field.inst = instance;
        // We'll start looking again at the next index after this one
        next_start = index + 1;
      }
    } 

    //--------------------------------------------------------------------------
    void LayoutDescription::compute_copy_offsets(
                                   const std::vector<FieldID> &copy_fields, 
                                   const PhysicalInstance instance,
                                   std::vector<CopySrcDstField> &fields)
    //--------------------------------------------------------------------------
    {
      unsigned offset = fields.size();
      fields.resize(offset + copy_fields.size());
      for (unsigned idx = 0; idx < copy_fields.size(); idx++)
      {
        std::map<FieldID,unsigned>::const_iterator
          finder = field_indexes.find(copy_fields[idx]);
#ifdef DEBUG_LEGION
        assert(finder != field_indexes.end());
#endif
        CopySrcDstField &info = fields[offset+idx];
        info = field_infos[finder->second];
        // Since instances are annonymous in layout descriptions we
        // have to fill them in when we add the field info
        info.inst = instance;
      }
    }

    //--------------------------------------------------------------------------
    void LayoutDescription::get_fields(std::set<FieldID> &fields) const
    //--------------------------------------------------------------------------
    {
      for (std::map<FieldID,unsigned>::const_iterator 
	     it = field_indexes.begin(); it != field_indexes.end(); ++it)
	fields.insert(it->first);
    }

    //--------------------------------------------------------------------------
    bool LayoutDescription::has_field(FieldID fid) const
    //--------------------------------------------------------------------------
    {
      return (field_indexes.find(fid) != field_indexes.end());
    }

    //--------------------------------------------------------------------------
    void LayoutDescription::has_fields(std::map<FieldID,bool> &to_test) const
    //--------------------------------------------------------------------------
    {
      for (std::map<FieldID,bool>::iterator it = to_test.begin();
            it != to_test.end(); it++)
      {
        if (field_indexes.find(it->first) != field_indexes.end())
          it->second = true;
        else
          it->second = false;
      }
    }

    //--------------------------------------------------------------------------
    void LayoutDescription::remove_space_fields(std::set<FieldID> &filter) const
    //--------------------------------------------------------------------------
    {
      std::vector<FieldID> to_remove;
      for (std::set<FieldID>::const_iterator it = filter.begin();
            it != filter.end(); it++)
      {
        if (field_indexes.find(*it) != field_indexes.end())
          to_remove.push_back(*it);
      }
      if (!to_remove.empty())
      {
        for (std::vector<FieldID>::const_iterator it = to_remove.begin();
              it != to_remove.end(); it++)
          filter.erase(*it);
      }
    }

    //--------------------------------------------------------------------------
    const CopySrcDstField& LayoutDescription::find_field_info(FieldID fid) const
    //--------------------------------------------------------------------------
    {
      std::map<FieldID,unsigned>::const_iterator finder = 
        field_indexes.find(fid);
#ifdef DEBUG_LEGION
      assert(finder != field_indexes.end());
#endif
      return field_infos[finder->second];
    }

    //--------------------------------------------------------------------------
    size_t LayoutDescription::get_total_field_size(void) const
    //--------------------------------------------------------------------------
    {
      size_t result = 0;
      // Add up all the field sizes
      for (std::vector<CopySrcDstField>::const_iterator it = 
            field_infos.begin(); it != field_infos.end(); it++)
      {
        result += it->size;
      }
      return result;
    }

    //--------------------------------------------------------------------------
    void LayoutDescription::get_fields(std::vector<FieldID>& fields) const
    //--------------------------------------------------------------------------
    {
      fields = constraints->field_constraint.get_field_set();
    }

    //--------------------------------------------------------------------------
    void LayoutDescription::compute_destroyed_fields(
             std::vector<PhysicalInstance::DestroyedField> &serdez_fields) const
    //--------------------------------------------------------------------------
    {
      // See if we have any special fields which need serdez deletion
      for (std::vector<CopySrcDstField>::const_iterator it = 
            field_infos.begin(); it != field_infos.end(); it++)
      {
        if (it->serdez_id > 0)
          serdez_fields.push_back(PhysicalInstance::DestroyedField(it->field_id, 
                                                    it->size, it->serdez_id));
      }
    }

    //--------------------------------------------------------------------------
    bool LayoutDescription::match_layout(
      const LayoutConstraintSet &candidate_constraints, unsigned num_dims) const
    //--------------------------------------------------------------------------
    {
      if (num_dims != total_dims)
        return false;
      // We need to check equality on the entire constraint sets
      return *constraints == candidate_constraints;
    }

    //--------------------------------------------------------------------------
    bool LayoutDescription::match_layout(const LayoutDescription *layout,
                                         unsigned num_dims) const
    //--------------------------------------------------------------------------
    {
      if (num_dims != total_dims)
        return false;
      // This is a sound test, but it doesn't guarantee that the field sets
      // match since fields can be allocated and freed between instance
      // creations, so while this is a necessary precondition, it is not
      // sufficient that the two sets of fields are the same, to guarantee
      // that we actually need to check the FieldIDs which happens next
      if (layout->allocated_fields != allocated_fields)
        return false;

      // Check equality on the entire constraint sets
      return *layout->constraints == *constraints;
    }

    //--------------------------------------------------------------------------
    void LayoutDescription::pack_layout_description(Serializer &rez,
                                                    AddressSpaceID target)
    //--------------------------------------------------------------------------
    {
      rez.serialize(constraints->layout_id);
    }

    //--------------------------------------------------------------------------
    /*static*/ LayoutDescription* LayoutDescription::
      handle_unpack_layout_description(LayoutConstraints *constraints,
                            FieldSpaceNode *field_space_node, size_t total_dims)
    //--------------------------------------------------------------------------
    {
#ifdef DEBUG_LEGION
      assert(constraints != NULL);
#endif
      FieldMask instance_mask;
      const std::vector<FieldID> &field_set = 
        constraints->field_constraint.get_field_set(); 
      std::vector<size_t> field_sizes(field_set.size());
      std::vector<unsigned> mask_index_map(field_set.size());
      std::vector<CustomSerdezID> serdez(field_set.size());
      field_space_node->compute_field_layout(field_set, field_sizes,
                               mask_index_map, serdez, instance_mask);
      LayoutDescription *result = 
        field_space_node->create_layout_description(instance_mask, total_dims,
                  constraints, mask_index_map, field_set, field_sizes, serdez);
#ifdef DEBUG_LEGION
      assert(result != NULL);
#endif
      return result;
    }

    /////////////////////////////////////////////////////////////
    // Collective Mapping
    /////////////////////////////////////////////////////////////

    //--------------------------------------------------------------------------
    CollectiveMapping::CollectiveMapping(
                            const std::vector<AddressSpaceID> &spaces, size_t r)
      : total_spaces(spaces.size()), radix(r)
    //--------------------------------------------------------------------------
    {
      for (std::vector<AddressSpaceID>::const_iterator it =
            spaces.begin(); it != spaces.end(); it++)
        unique_sorted_spaces.add(*it);
    }

    //--------------------------------------------------------------------------
    CollectiveMapping::CollectiveMapping(const ShardMapping &mapping, size_t r)
      : radix(r)
    //--------------------------------------------------------------------------
    {
      for (unsigned idx = 0; idx < mapping.size(); idx++)
        unique_sorted_spaces.add(mapping[idx]);
      total_spaces = unique_sorted_spaces.size();
    }

    //--------------------------------------------------------------------------
    CollectiveMapping::CollectiveMapping(Deserializer &derez, size_t total)
      : total_spaces(total)
    //--------------------------------------------------------------------------
    {
#ifdef DEBUG_LEGION
      assert(total_spaces > 0);
#endif
      derez.deserialize(unique_sorted_spaces);
#ifdef DEBUG_LEGION
      assert(total_spaces == unique_sorted_spaces.size());
#endif
      derez.deserialize(radix);
    }

    //--------------------------------------------------------------------------
    CollectiveMapping::CollectiveMapping(const CollectiveMapping &rhs)
      : Collectable(), unique_sorted_spaces(rhs.unique_sorted_spaces),
        total_spaces(rhs.total_spaces), radix(rhs.radix)
    //--------------------------------------------------------------------------
    {
    }

    //--------------------------------------------------------------------------
    bool CollectiveMapping::operator==(const CollectiveMapping &rhs) const
    //--------------------------------------------------------------------------
    {
      if (radix != rhs.radix)
        return false;
      return unique_sorted_spaces == rhs.unique_sorted_spaces;
    }

    //--------------------------------------------------------------------------
    bool CollectiveMapping::operator!=(const CollectiveMapping &rhs) const
    //--------------------------------------------------------------------------
    {
      return !((*this) == rhs);
    }

    //--------------------------------------------------------------------------
    AddressSpaceID CollectiveMapping::get_parent(const AddressSpaceID origin,
                                               const AddressSpaceID local) const
    //--------------------------------------------------------------------------
    {
      const unsigned local_index = find_index(local);
      const unsigned origin_index = find_index(origin);
#ifdef DEBUG_LEGION
      assert(local_index < total_spaces);
      assert(origin_index < total_spaces);
#endif
      const unsigned offset = convert_to_offset(local_index, origin_index);
      const unsigned index = convert_to_index((offset-1) / radix, origin_index);
      const int result = unique_sorted_spaces.get_index(index);
#ifdef DEBUG_LEGION
      assert(result >= 0);
#endif
      return result;
    }
    
    //--------------------------------------------------------------------------
    size_t CollectiveMapping::count_children(const AddressSpaceID origin,
                                             const AddressSpaceID local) const
    //--------------------------------------------------------------------------
    {
      const unsigned local_index = find_index(local);
      const unsigned origin_index = find_index(origin);
#ifdef DEBUG_LEGION
      assert(local_index < total_spaces);
      assert(origin_index < total_spaces);
#endif
      const unsigned offset = radix *
        convert_to_offset(local_index, origin_index);
      size_t result = 0;
      for (unsigned idx = 1; idx <= radix; idx++)
      {
        const unsigned child_offset = offset + idx;
        if (child_offset < total_spaces)
          result++;
      }
      return result;
    }

    //--------------------------------------------------------------------------
    void CollectiveMapping::get_children(const AddressSpaceID origin,
        const AddressSpaceID local, std::vector<AddressSpaceID> &children) const
    //--------------------------------------------------------------------------
    {
      const unsigned local_index = find_index(local);
      const unsigned origin_index = find_index(origin);
#ifdef DEBUG_LEGION
      assert(local_index < total_spaces);
      assert(origin_index < total_spaces);
#endif
      const unsigned offset = radix *
        convert_to_offset(local_index, origin_index);
      for (unsigned idx = 1; idx <= radix; idx++)
      {
        const unsigned child_offset = offset + idx;
        if (child_offset < total_spaces)
        {
          const unsigned index = convert_to_index(child_offset, origin_index);
          const int child = unique_sorted_spaces.get_index(index);
#ifdef DEBUG_LEGION
          assert(child >= 0);
#endif
          children.push_back(child);
        }
      }
    }

    //--------------------------------------------------------------------------
    AddressSpaceID CollectiveMapping::find_nearest(AddressSpaceID search) const
    //--------------------------------------------------------------------------
    {
      unsigned first = 0;
      unsigned last = size() - 1;
      if (search < (*this)[first])
        return (*this)[first];
      if (search > (*this)[last])
        return (*this)[last];
      // Contained somewhere in the middle so binary
      // search for the two nearest options
      unsigned mid = 0;
      while (first <= last)
      {
        mid = (first + last) / 2;
        const AddressSpaceID midval = (*this)[mid];
#ifdef DEBUG_LEGION
        // Should never actually find it
        assert(search != midval);
#endif
        if (search < midval)
          last = mid - 1;
        else if (midval < search)
          first = mid + 1;
        else
          break;
      }
#ifdef DEBUG_LEGION
      assert(first != last);
#endif
      const unsigned diff_low = search - (*this)[first];
      const unsigned diff_high = (*this)[last] - search;
      if (diff_low < diff_high)
        return (*this)[first];
      else
        return (*this)[last];
    }

    //--------------------------------------------------------------------------
    bool CollectiveMapping::contains(const CollectiveMapping &rhs) const
    //--------------------------------------------------------------------------
    {
      return !(rhs.unique_sorted_spaces - unique_sorted_spaces);
    }

    //--------------------------------------------------------------------------
    CollectiveMapping* CollectiveMapping::clone_with(AddressSpaceID space) const
    //--------------------------------------------------------------------------
    {
      CollectiveMapping *result = new CollectiveMapping(*this);
      result->unique_sorted_spaces.insert(space);
      result->total_spaces = result->unique_sorted_spaces.size();
      return result;
    }

    //--------------------------------------------------------------------------
    void CollectiveMapping::pack(Serializer &rez) const
    //--------------------------------------------------------------------------
    {
#ifdef DEBUG_LEGION
      assert(total_spaces > 0);
#endif
      rez.serialize(total_spaces);
      rez.serialize(unique_sorted_spaces);
      rez.serialize(radix);
    }

    //--------------------------------------------------------------------------
    unsigned CollectiveMapping::convert_to_offset(unsigned index,
                                                  unsigned origin_index) const
    //--------------------------------------------------------------------------
    {
#ifdef DEBUG_LEGION
      assert(index < total_spaces);
      assert(origin_index < total_spaces);
#endif
      if (index < origin_index)
      {
        // Modulus arithmetic here
        return ((index + total_spaces) - origin_index);
      }
      else
        return (index - origin_index);
    }

    //--------------------------------------------------------------------------
    unsigned CollectiveMapping::convert_to_index(unsigned offset,
                                                 unsigned origin_index) const
    //--------------------------------------------------------------------------
    {
#ifdef DEBUG_LEGION
      assert(offset < total_spaces);
      assert(origin_index < total_spaces);
#endif
      unsigned result = origin_index + offset;
      if (result >= total_spaces)
        result -= total_spaces;
      return result;
    }

    /////////////////////////////////////////////////////////////
    // InstanceManager 
    /////////////////////////////////////////////////////////////

    //--------------------------------------------------------------------------
    InstanceManager::InstanceManager(RegionTreeForest *ctx,
                                     DistributedID did, LayoutDescription *desc,
                                     FieldSpaceNode *node, 
                                     IndexSpaceExpression *domain,
                                     RegionTreeID tid, bool register_now,
                                     CollectiveMapping *mapping)
      : DistributedCollectable(ctx->runtime, did, register_now, mapping),
        context(ctx), layout(desc), field_space_node(node),
        instance_domain(domain), tree_id(tid)
    //--------------------------------------------------------------------------
    {
      // Add a reference to the layout
      if (layout != NULL)
        layout->add_reference();
      if (field_space_node != NULL)
        field_space_node->add_nested_gc_ref(did);
      if (instance_domain != NULL)
        instance_domain->add_nested_expression_reference(did);
    }

    //--------------------------------------------------------------------------
    InstanceManager::~InstanceManager(void)
    //--------------------------------------------------------------------------
    {
      if ((layout != NULL) && layout->remove_reference())
        delete layout;
      if ((field_space_node != NULL) &&
          field_space_node->remove_nested_gc_ref(did))
        delete field_space_node;
      if ((instance_domain != NULL) && 
          instance_domain->remove_nested_expression_reference(did))
        delete instance_domain;
    }

    //--------------------------------------------------------------------------
    bool InstanceManager::entails(LayoutConstraints *constraints,
                               const LayoutConstraint **failed_constraint) const
    //--------------------------------------------------------------------------
    {
      const PointerConstraint &pointer = constraints->pointer_constraint;
      if (pointer.is_valid)
      {
        PointerConstraint pointer_constraint = get_pointer_constraint();
        // Always test the pointer constraint locally
        if (!pointer_constraint.entails(constraints->pointer_constraint))
        {
          if (failed_constraint != NULL)
            *failed_constraint = &pointer;
          return false;
        }
      }
      return layout->constraints->entails_without_pointer(constraints,
              (instance_domain != NULL) ? instance_domain->get_num_dims() : 0,
              failed_constraint);
    }

    //--------------------------------------------------------------------------
    bool InstanceManager::entails(const LayoutConstraintSet &constraints,
                               const LayoutConstraint **failed_constraint) const
    //--------------------------------------------------------------------------
    {
      const PointerConstraint &pointer = constraints.pointer_constraint;
      if (pointer.is_valid)
      {
        PointerConstraint pointer_constraint = get_pointer_constraint();
        // Always test the pointer constraint locally
        if (!pointer_constraint.entails(constraints.pointer_constraint))
        {
          if (failed_constraint != NULL)
            *failed_constraint = &pointer;
          return false;
        }
      }
      return layout->constraints->entails_without_pointer(constraints,
              (instance_domain != NULL) ? instance_domain->get_num_dims() : 0,
              failed_constraint);
    }

    //--------------------------------------------------------------------------
    bool InstanceManager::conflicts(LayoutConstraints *constraints,
                             const LayoutConstraint **conflict_constraint) const
    //--------------------------------------------------------------------------
    {
      const PointerConstraint &pointer = constraints->pointer_constraint;
      if (pointer.is_valid)
      {
        PointerConstraint pointer_constraint = get_pointer_constraint();
        // Always test the pointer constraint locally
        if (pointer_constraint.conflicts(constraints->pointer_constraint))
        {
          if (conflict_constraint != NULL)
            *conflict_constraint = &pointer;
          return true;
        }
      }
      // We know our layouts don't have a pointer constraint so nothing special
      return layout->constraints->conflicts(constraints,
              (instance_domain != NULL) ? instance_domain->get_num_dims() : 0,
              conflict_constraint);
    }

    //--------------------------------------------------------------------------
    bool InstanceManager::conflicts(const LayoutConstraintSet &constraints,
                             const LayoutConstraint **conflict_constraint) const
    //--------------------------------------------------------------------------
    {
      const PointerConstraint &pointer = constraints.pointer_constraint;
      if (pointer.is_valid)
      {
        PointerConstraint pointer_constraint = get_pointer_constraint();
        // Always test the pointer constraint locally
        if (pointer_constraint.conflicts(constraints.pointer_constraint))
        {
          if (conflict_constraint != NULL)
            *conflict_constraint = &pointer;
          return true;
        }
      }
      // We know our layouts don't have a pointer constraint so nothing special
      return layout->constraints->conflicts(constraints,
              (instance_domain != NULL) ? instance_domain->get_num_dims() : 0,
              conflict_constraint);
    }

    /////////////////////////////////////////////////////////////
    // PhysicalManager
    /////////////////////////////////////////////////////////////

    //--------------------------------------------------------------------------
    PhysicalManager::PhysicalManager(RegionTreeForest *ctx, DistributedID did,
                        MemoryManager *memory, PhysicalInstance inst, 
                        IndexSpaceExpression *instance_domain,
                        const void *pl, size_t pl_size,
                        FieldSpaceNode *node, RegionTreeID tree_id,
                        LayoutDescription *layout, ReductionOpID redop_id,
                        bool register_now, size_t footprint,
                        ApEvent u_event, LgEvent unique, InstanceKind k,
                        const ReductionOp *op /*= NULL*/,
                        CollectiveMapping *mapping /*=NULL*/,
                        ApEvent p_event /*= ApEvent::NO_AP_EVENT*/)
      : InstanceManager(ctx, encode_instance_did(did, 
          (k == EXTERNAL_ATTACHED_INSTANCE_KIND), (redop_id > 0)), layout, node,
          // If we're on the owner node we need to produce the expression
          // that actually describes this points in this space
          // On remote nodes we'll already have it from the owner
          (ctx->runtime->determine_owner(did) == ctx->runtime->address_space) &&
            (k != UNBOUND_INSTANCE_KIND) ?
            instance_domain->create_layout_expression(pl, pl_size) : 
            instance_domain, tree_id, register_now, mapping), 
        memory_manager(memory), unique_event(unique), 
        instance_footprint(footprint), reduction_op((redop_id == 0) ? NULL : 
            ctx->runtime->get_reduction(redop_id)), redop(redop_id),
        piece_list(pl), piece_list_size(pl_size), instance(inst),
        use_event(Runtime::create_ap_user_event(NULL)),
        instance_ready((k == UNBOUND_INSTANCE_KIND) ? 
            Runtime::create_rt_user_event() : RtUserEvent::NO_RT_USER_EVENT),
        kind(k), external_pointer(-1UL), producer_event(p_event),
        gc_state(COLLECTABLE_GC_STATE), pending_changes(0),
<<<<<<< HEAD
        failed_collection_count(0), min_gc_priority(0), added_gc_events(0),
        valid_references(0), sent_valid_references(0),
        received_valid_references(0)
=======
        remaining_collection_guards(0), currently_active(false),
        min_gc_priority(0), padded_reservations(NULL)
>>>>>>> cb7d433f
    //--------------------------------------------------------------------------
    {
      // If the manager was initialized with a valid Realm instance,
      // trigger the use event with the ready event of the instance metadata
      if (kind != UNBOUND_INSTANCE_KIND)
      {
#ifdef DEBUG_LEGION
        assert(instance.exists());
#endif
        Runtime::trigger_event(NULL,use_event,fetch_metadata(instance,u_event));
      }
      else // add a resource reference to remove once this manager is set
        add_base_resource_ref(PENDING_UNBOUND_REF);

      if (!is_owner() && !is_external_instance())
        memory_manager->register_remote_instance(this);
#ifdef LEGION_GC
      log_garbage.info("GC Instance Manager %lld %d " IDFMT " " IDFMT " ",
                        LEGION_DISTRIBUTED_ID_FILTER(this->did), local_space, 
                        inst.id, memory->memory.id);
#endif
      if (runtime->legion_spy_enabled && (kind != UNBOUND_INSTANCE_KIND))
      {
#ifdef DEBUG_LEGION
        assert(unique_event.exists());
#endif
        LegionSpy::log_physical_instance(unique_event,inst.id,memory->memory.id,
         instance_domain->expr_id, field_space_node->handle, tree_id, redop);
        layout->log_instance_layout(unique_event);
      }
    }

    //--------------------------------------------------------------------------
    PhysicalManager::~PhysicalManager(void)
    //--------------------------------------------------------------------------
    {
<<<<<<< HEAD
#ifdef DEBUG_LEGION
      assert(subscribers.empty());
      assert(valid_references == 0);
#endif
      // Remote references removed by DistributedCollectable destructor
      if (!is_owner() && !is_external_instance())
        memory_manager->unregister_remote_instance(this);
=======
      if (!gc_events.empty())
      {
        // There's no need to launch a task to do this, if we're being
        // deleted it's because the instance was deleted and therefore
        // all the users are done using it
        for (std::map<CollectableView*,CollectableInfo>::iterator it = 
              gc_events.begin(); it != gc_events.end(); it++)
          CollectableView::handle_deferred_collect(it->first,
                                                   it->second.view_events);
        gc_events.clear();
      }
      if (padded_reservations != NULL)
      {
        // If this is the owner view, delete any atomic reservations
        if (is_owner())
        {
          for (std::map<unsigned,Reservation>::iterator it = 
                padded_reservations->begin(); it != 
                padded_reservations->end(); it++)
            it->second.destroy_reservation();
        }
        delete padded_reservations;
      }
>>>>>>> cb7d433f
    }

    //--------------------------------------------------------------------------
    LegionRuntime::Accessor::RegionAccessor<
      LegionRuntime::Accessor::AccessorType::Generic>
        PhysicalManager::get_accessor(void) const
    //--------------------------------------------------------------------------
    {
#ifdef DEBUG_LEGION
      assert(instance.exists());
#endif
      return LegionRuntime::Accessor::RegionAccessor<
	LegionRuntime::Accessor::AccessorType::Generic>(instance);
    }

    //--------------------------------------------------------------------------
    LegionRuntime::Accessor::RegionAccessor<
      LegionRuntime::Accessor::AccessorType::Generic>
        PhysicalManager::get_field_accessor(FieldID fid) const
    //--------------------------------------------------------------------------
    {
#ifdef DEBUG_LEGION
      assert(instance.exists());
      assert(layout != NULL);
#endif
      const CopySrcDstField &info = layout->find_field_info(fid);
      LegionRuntime::Accessor::RegionAccessor<
        LegionRuntime::Accessor::AccessorType::Generic> temp(instance);
      return temp.get_untyped_field_accessor(info.field_id, info.size);
    }

    //--------------------------------------------------------------------------
    ApEvent PhysicalManager::get_use_event(ApEvent user) const
    //--------------------------------------------------------------------------
    {
      if (kind != UNBOUND_INSTANCE_KIND)
        return use_event;
      else
        // If the user is the one that is going to bind an instance
        // to this manager, return a no event
        return (user == producer_event) ? ApEvent::NO_AP_EVENT : use_event;
    }

    //--------------------------------------------------------------------------
    PointerConstraint PhysicalManager::get_pointer_constraint(void) const
    //--------------------------------------------------------------------------
    {
      if (use_event.exists() && !use_event.has_triggered_faultignorant())
        use_event.wait_faultignorant();
      void *inst_ptr = instance.pointer_untyped(0/*offset*/, 0/*elem size*/);
      return PointerConstraint(memory_manager->memory, uintptr_t(inst_ptr));
    }

    //--------------------------------------------------------------------------
    void PhysicalManager::log_instance_creation(UniqueID creator_id,
                Processor proc, const std::vector<LogicalRegion> &regions) const
    //--------------------------------------------------------------------------
    {
      const LgEvent inst_event = get_unique_event();
      const LayoutConstraints *constraints = layout->constraints;
      LegionSpy::log_physical_instance_creator(inst_event, creator_id, proc.id);
      for (unsigned idx = 0; idx < regions.size(); idx++)
        LegionSpy::log_physical_instance_creation_region(inst_event, 
                                                         regions[idx]);
      LegionSpy::log_instance_specialized_constraint(inst_event,
          constraints->specialized_constraint.kind, 
          constraints->specialized_constraint.redop);
#ifdef DEBUG_HIGH_LEVEL
      assert(constraints->memory_constraint.has_kind);
#endif
      if (constraints->memory_constraint.is_valid())
        LegionSpy::log_instance_memory_constraint(inst_event,
            constraints->memory_constraint.kind);
      LegionSpy::log_instance_field_constraint(inst_event,
          constraints->field_constraint.contiguous, 
          constraints->field_constraint.inorder,
          constraints->field_constraint.field_set.size());
      for (std::vector<FieldID>::const_iterator it = 
            constraints->field_constraint.field_set.begin(); it !=
            constraints->field_constraint.field_set.end(); it++)
        LegionSpy::log_instance_field_constraint_field(inst_event, *it);
      LegionSpy::log_instance_ordering_constraint(inst_event,
          constraints->ordering_constraint.contiguous,
          constraints->ordering_constraint.ordering.size());
      for (std::vector<DimensionKind>::const_iterator it = 
            constraints->ordering_constraint.ordering.begin(); it !=
            constraints->ordering_constraint.ordering.end(); it++)
        LegionSpy::log_instance_ordering_constraint_dimension(inst_event, *it);
      for (std::vector<TilingConstraint>::const_iterator it = 
            constraints->tiling_constraints.begin(); it !=
            constraints->tiling_constraints.end(); it++)
        LegionSpy::log_instance_tiling_constraint(inst_event,
                                it->dim, it->value, it->tiles);
      for (std::vector<DimensionConstraint>::const_iterator it = 
            constraints->dimension_constraints.begin(); it !=
            constraints->dimension_constraints.end(); it++)
        LegionSpy::log_instance_dimension_constraint(inst_event,
                                    it->kind, it->eqk, it->value);
      for (std::vector<AlignmentConstraint>::const_iterator it = 
            constraints->alignment_constraints.begin(); it !=
            constraints->alignment_constraints.end(); it++)
        LegionSpy::log_instance_alignment_constraint(inst_event,
                                it->fid, it->eqk, it->alignment);
      for (std::vector<OffsetConstraint>::const_iterator it = 
            constraints->offset_constraints.begin(); it != 
            constraints->offset_constraints.end(); it++)
        LegionSpy::log_instance_offset_constraint(inst_event,
                                          it->fid, it->offset);
    }

    //--------------------------------------------------------------------------
    void PhysicalManager::compute_copy_offsets(const FieldMask &copy_mask,
                                           std::vector<CopySrcDstField> &fields)
    //--------------------------------------------------------------------------
    {
      // Make sure the instance is ready before we compute the offsets
      if (instance_ready.exists() && !instance_ready.has_triggered())
        instance_ready.wait();
#ifdef DEBUG_LEGION
      assert(layout != NULL);
      assert(instance.exists());
#endif
      // Pass in our physical instance so the layout knows how to specialize
      layout->compute_copy_offsets(copy_mask, instance, fields);
    }

    //--------------------------------------------------------------------------
    IndividualView* PhysicalManager::construct_top_view(
                                           AddressSpaceID logical_owner,
                                           DistributedID view_did,
                                           InnerContext *own_ctx,
                                           CollectiveMapping *mapping)
    //--------------------------------------------------------------------------
    {
      if (redop > 0)
      {
        if (mapping != NULL)
        {
          // Handle the case where we already requested this view on this
          // node from an unrelated meta-task execution
          void *location = runtime->find_or_create_pending_collectable_location(
              view_did, sizeof(ReductionView));
          return new (location) ReductionView(runtime, view_did,
              logical_owner, this, true/*register now*/, mapping);
        }
        else
          return new ReductionView(runtime, view_did,
              logical_owner, this, true/*register now*/, mapping);
      }
      else
      {
        if (mapping != NULL)
        {
          // Handle the case where we already requested this view on this
          // node from an unrelated meta-task execution
          void *location = runtime->find_or_create_pending_collectable_location(
              view_did, sizeof(MaterializedView));
          return new (location) MaterializedView(runtime, view_did,
                logical_owner, this, true/*register now*/, mapping);
        }
        else
          return new MaterializedView(runtime, view_did,
                logical_owner, this, true/*register now*/, mapping);
      }
    }

    //--------------------------------------------------------------------------
    IndividualView* PhysicalManager::find_or_create_instance_top_view(
                                                   InnerContext *own_ctx,
                                                   AddressSpaceID logical_owner,
                                                   CollectiveMapping *mapping)
    //--------------------------------------------------------------------------
    {
      // If we're a replicate context then we want to ignore the specific
      // context DID since there might be several shards on this node
      bool replicated = false;
      DistributedID key = own_ctx->get_replication_id();
      if (key == 0)
        key = own_ctx->did;
      else
        replicated = true;
      RtEvent wait_for;
      {
        AutoLock i_lock(inst_lock);
#ifdef DEBUG_LEGION
        // All contexts should always be new since they should be deduplicating
        // on their side before calling this method
        assert(subscribers.find(own_ctx) == subscribers.end());
#endif
        std::map<DistributedID,ViewEntry>::iterator finder =
          context_views.find(key);
        if (finder != context_views.end())
        {
#ifdef DEBUG_LEGION
          // This should only happen with control replication because normal
          // contexts should be deduplicating on their side
          assert(replicated);
#endif
          // This better be a new context so bump the reference count
          if (subscribers.insert(own_ctx).second)
            own_ctx->add_subscriber_reference(this);
          finder->second.second++;
          return finder->second.first;
        }
        // Check to see if someone else from this context is making the view 
        if (replicated)
        {
          // Only need to do this for control replication, otherwise the
          // context will have deduplicated for us
          std::map<DistributedID,RtUserEvent>::iterator pending_finder =
            pending_views.find(key);
          if (pending_finder != pending_views.end())
          {
            if (!pending_finder->second.exists())
              pending_finder->second = Runtime::create_rt_user_event();
            wait_for = pending_finder->second;
          }
          else
            pending_views[key] = RtUserEvent::NO_RT_USER_EVENT;
        }
      }
      if (wait_for.exists())
      {
        if (!wait_for.has_triggered())
          wait_for.wait();
        AutoLock i_lock(inst_lock);
        std::map<DistributedID,ViewEntry>::iterator finder =
          context_views.find(key);
#ifdef DEBUG_LEGION
        assert(replicated);
        assert(finder != context_views.end());
#endif
        // This better be a new context so bump the reference count
        if (subscribers.insert(own_ctx).second)
          own_ctx->add_subscriber_reference(this);
        finder->second.second++;
        return finder->second.first;
      }
      // At this point we're repsonsibile for doing the work to make the view 
      IndividualView *result = NULL;
      // Check to see if we're the owner
      if (is_owner())
      {
        // We're going to construct the view no matter what, see which 
        // node is going to be the logical owner
        DistributedID view_did = runtime->get_available_distributed_id(); 
        result = construct_top_view((mapping == NULL) ? logical_owner :
            owner_space, view_did, own_ctx, mapping);
      }
      else if ((mapping != NULL) && mapping->contains(local_space))
      {
        // If we're collectively making this view then we're just going to
        // do that and use the owner node as the logical owner for the view
        // We still need to get the distributed ID from the next node down
        // in the collective mapping though
        std::atomic<DistributedID> view_did(0);
        RtUserEvent ready = Runtime::create_rt_user_event();
        Serializer rez;
        {
          RezCheck z(rez);
          rez.serialize(did);
          rez.serialize(key);
          rez.serialize(own_ctx->did);
          rez.serialize(owner_space);
          mapping->pack(rez);
          rez.serialize(&view_did);
          rez.serialize(ready);
        }
        AddressSpaceID target = mapping->get_parent(owner_space, local_space);
        runtime->send_create_top_view_request(target, rez); 
        ready.wait();
        // For collective instances each node of the instance serves as its
        // own logical owner view
        result = construct_top_view(runtime->address_space, view_did.load(),
                                    own_ctx, mapping);
      }
      else
      {
        // We're not collective and not the owner so send the request
        // to the owner to make the logical view and send back the result
        std::atomic<DistributedID> view_did(0);
        RtUserEvent ready = Runtime::create_rt_user_event();
        Serializer rez;
        {
          RezCheck z(rez);
          rez.serialize(did);
          rez.serialize(key);
          rez.serialize(own_ctx->did);
          rez.serialize(logical_owner);
          rez.serialize<size_t>(0); // no mapping
          rez.serialize(&view_did);
          rez.serialize(ready);
        }
        runtime->send_create_top_view_request(owner_space, rez); 
        ready.wait();
        RtEvent view_ready;
        result = static_cast<IndividualView*>(
            runtime->find_or_request_logical_view(view_did.load(), view_ready));
        if (view_ready.exists() && !view_ready.has_triggered())
          view_ready.wait();
      }
      // Retake the lock, save the view, and signal any other waiters
      AutoLock i_lock(inst_lock);
#ifdef DEBUG_LEGION
      assert(context_views.find(key) == context_views.end());
#endif
      ViewEntry &entry = context_views[key];
      entry.first = result;
      entry.second = 1/*only a single initial reference*/;
      if (subscribers.insert(own_ctx).second)
        own_ctx->add_subscriber_reference(this);
      if (replicated)
      {
        std::map<DistributedID,RtUserEvent>::iterator finder =
          pending_views.find(key);
#ifdef DEBUG_LEGION
        assert(finder != pending_views.end());
#endif
        if (finder->second.exists())
          Runtime::trigger_event(finder->second);
        pending_views.erase(finder);
      }
      return result;
    }

    //--------------------------------------------------------------------------
    void PhysicalManager::register_deletion_subscriber(
                                         InstanceDeletionSubscriber *subscriber)
    //--------------------------------------------------------------------------
    {
      subscriber->add_subscriber_reference(this);
      AutoLock inst(inst_lock);
#ifdef DEBUG_LEGION
      assert(subscribers.find(subscriber) == subscribers.end());
#endif
      subscribers.insert(subscriber);
    }

    //--------------------------------------------------------------------------
    void PhysicalManager::unregister_deletion_subscriber(
                                         InstanceDeletionSubscriber *subscriber)
    //--------------------------------------------------------------------------
    {
      {
        AutoLock inst(inst_lock);
        std::set<InstanceDeletionSubscriber*>::iterator finder =
          subscribers.find(subscriber);
        if (finder == subscribers.end())
          return;
        subscribers.erase(finder);
      }
      if (subscriber->remove_subscriber_reference(this))
        delete subscriber;
    }

    //--------------------------------------------------------------------------
    void PhysicalManager::unregister_active_context(InnerContext *own_ctx)
    //--------------------------------------------------------------------------
    {
      // If we're a replicate context then we want to ignore the specific
      // context UID since there might be several shards on this node
      DistributedID key = own_ctx->get_replication_id();
      if (key == 0)
        key = own_ctx->did;
      {
        AutoLock inst(inst_lock);
        std::set<InstanceDeletionSubscriber*>::iterator finder = 
          subscribers.find(own_ctx);
        // We could already have removed this context if this
        // physical instance was deleted
        if (finder == subscribers.end())
          return;
        subscribers.erase(finder);
        // Remove the reference on the view entry and remove it from our
        // manager if it no longer has anymore active contexts
        std::map<DistributedID,ViewEntry>::iterator view_finder =
          context_views.find(key);
#ifdef DEBUG_LEGION
        assert(view_finder != context_views.end());
        assert(view_finder->second.second > 0);
#endif
        if (--view_finder->second.second == 0)
          context_views.erase(view_finder);
      }
      if (own_ctx->remove_subscriber_reference(this))
        delete context;
    }

    //--------------------------------------------------------------------------
    PieceIteratorImpl* PhysicalManager::create_piece_iterator(
                                                 IndexSpaceNode *privilege_node)
    //--------------------------------------------------------------------------
    {
      return instance_domain->create_piece_iterator(piece_list, 
                              piece_list_size, privilege_node);
    }

    //--------------------------------------------------------------------------
    void PhysicalManager::record_instance_user(ApEvent user_event,
                                              std::set<RtEvent> &applied_events)
    //--------------------------------------------------------------------------
    {
      AutoLock inst(inst_lock);
#ifdef DEBUG_LEGION
      assert(gc_state != COLLECTED_GC_STATE);
      assert(added_gc_events < runtime->gc_epoch_size);
#endif
      if (is_owner() || (gc_state != PENDING_COLLECTED_GC_STATE))
      {
        if (gc_events.insert(user_event).second && 
            (++added_gc_events == runtime->gc_epoch_size))
        {
          // Go through and prune out any events that have triggered
          for (std::set<ApEvent>::iterator it = gc_events.begin();
                it != gc_events.end(); /*nothing*/)
          {
            if (it->has_triggered_faultignorant())
            {
              std::set<ApEvent>::iterator to_delete = it++;
              gc_events.erase(to_delete);
            }
            else
              it++;
          }
          added_gc_events = 0;
        }
      }
      else
      {
        const RtEvent applied = Runtime::create_rt_user_event();
        Serializer rez;
        {
          RezCheck z(rez);
          rez.serialize(did);
          rez.serialize(user_event);
          rez.serialize(applied);
        }
        pack_global_ref();
        runtime->send_gc_record_event(owner_space, rez);
        applied_events.insert(applied);
      }
    }

    //--------------------------------------------------------------------------
    /*static*/ void PhysicalManager::handle_record_event(Runtime *runtime,
                                                         Deserializer &derez)
    //--------------------------------------------------------------------------
    {
      DerezCheck z(derez);
      DistributedID did;
      derez.deserialize(did);
      ApEvent user_event;
      derez.deserialize(user_event);
      RtUserEvent done;
      derez.deserialize(done);

      PhysicalManager *manager = static_cast<PhysicalManager*>(
          runtime->find_distributed_collectable(did));
      std::set<RtEvent> applied;
      manager->record_instance_user(user_event, applied);
      manager->unpack_global_ref();
      if (!applied.empty())
        Runtime::trigger_event(done, Runtime::merge_events(applied));
      else
        Runtime::trigger_event(done);
    }

    //--------------------------------------------------------------------------
    void PhysicalManager::find_shutdown_preconditions(
                                               std::set<ApEvent> &preconditions)
    //--------------------------------------------------------------------------
    {
      AutoLock inst(inst_lock,1,false/*exclusive*/);
      for (std::set<ApEvent>::const_iterator it =
            gc_events.begin(); it != gc_events.end(); it++)
        if (!it->has_triggered_faultignorant())
            preconditions.insert(*it);
    }

    //--------------------------------------------------------------------------
    bool PhysicalManager::meets_regions(
      const std::vector<LogicalRegion> &regions, bool tight_region_bounds) const
    //--------------------------------------------------------------------------
    {
#ifdef DEBUG_LEGION
      assert(tree_id > 0); // only happens with VirtualManager
      assert(!regions.empty());
#endif
      std::set<IndexSpaceExpression*> region_exprs;
      for (std::vector<LogicalRegion>::const_iterator it = 
            regions.begin(); it != regions.end(); it++)
      {
        // If the region tree IDs don't match that is bad
        if (it->get_tree_id() != tree_id)
          return false;
        RegionNode *node = context->get_node(*it);
        region_exprs.insert(node->row_source);
      }
      IndexSpaceExpression *space_expr = (region_exprs.size() == 1) ?
        *(region_exprs.begin()) : context->union_index_spaces(region_exprs);
      return meets_expression(space_expr, tight_region_bounds);
    }

    //--------------------------------------------------------------------------
    bool PhysicalManager::meets_expression(IndexSpaceExpression *space_expr,
                                           bool tight_bounds) const
    //--------------------------------------------------------------------------
    {
      return instance_domain->meets_layout_expression(space_expr, tight_bounds,
                                                  piece_list, piece_list_size);
    }

    //--------------------------------------------------------------------------
    void PhysicalManager::notify_local(void)
    //--------------------------------------------------------------------------
    {
      // Nothing to do here 
    } 

    //--------------------------------------------------------------------------
    void PhysicalManager::pack_valid_ref(void)
    //--------------------------------------------------------------------------
    {
      AutoLock i_lock(inst_lock);
#ifdef DEBUG_LEGION
      // We should always be holding a valid reference when we
      // pack a valid reference so the state should always be valid
      assert(gc_state == VALID_GC_STATE);
#endif
      sent_valid_references++;
    }

    //--------------------------------------------------------------------------
    void PhysicalManager::unpack_valid_ref(void)
    //--------------------------------------------------------------------------
    {
      AutoLock i_lock(inst_lock);
      received_valid_references++;
    }

#ifdef DEBUG_LEGION_GC
    //--------------------------------------------------------------------------
    void PhysicalManager::add_base_valid_ref_internal(
                                                ReferenceSource source, int cnt)
    //--------------------------------------------------------------------------
    {
      AutoLock i_lock(inst_lock);
      valid_references += cnt;
      std::map<ReferenceSource,int>::iterator finder = 
        detailed_base_valid_references.find(source);
      if (finder == detailed_base_valid_references.end())
        detailed_base_valid_references[source] = cnt;
      else
        finder->second += cnt;
      if (valid_references == cnt)
        notify_valid(true/*need check*/);
    }

    //--------------------------------------------------------------------------
    void PhysicalManager::add_nested_valid_ref_internal(
                                                  DistributedID source, int cnt)
    //--------------------------------------------------------------------------
    {
      AutoLock i_lock(inst_lock);
      valid_references += cnt;
      std::map<DistributedID,int>::iterator finder = 
        detailed_nested_valid_references.find(source);
      if (finder == detailed_nested_valid_references.end())
        detailed_nested_valid_references[source] = cnt;
      else
        finder->second += cnt;
      if (valid_references == cnt)
        notify_valid(true/*need check*/);
    }

    //--------------------------------------------------------------------------
    bool PhysicalManager::remove_base_valid_ref_internal(
                                                ReferenceSource source, int cnt)
    //--------------------------------------------------------------------------
    {
      AutoLock i_lock(inst_lock);
#ifdef DEBUG_LEGION
      assert(valid_references >= cnt);
#endif
      valid_references -= cnt;
      std::map<ReferenceSource,int>::iterator finder = 
        detailed_base_valid_references.find(source);
      assert(finder != detailed_base_valid_references.end());
      assert(finder->second >= cnt);
      finder->second -= cnt;
      if (finder->second == 0)
        detailed_base_valid_references.erase(finder);
      if (valid_references == 0)
        return notify_invalid();
      else
        return false;
    }

    //--------------------------------------------------------------------------
    bool PhysicalManager::remove_nested_valid_ref_internal(
                                                  DistributedID source, int cnt)
    //--------------------------------------------------------------------------
    {
      AutoLock i_lock(inst_lock);
#ifdef DEBUG_LEGION
      assert(valid_references >= cnt);
#endif
      valid_references -= cnt;
      std::map<DistributedID,int>::iterator finder = 
        detailed_nested_valid_references.find(source);
      assert(finder != detailed_nested_valid_references.end());
      assert(finder->second >= cnt);
      finder->second -= cnt;
      if (finder->second == 0)
        detailed_nested_valid_references.erase(finder);
      if (valid_references == 0)
        return notify_invalid();
      else
        return false;
    } 

    //--------------------------------------------------------------------------
    void PhysicalManager::add_valid_reference(int cnt, bool need_check)
    //--------------------------------------------------------------------------
    {
      AutoLock i_lock(inst_lock);
      if (valid_references == 0)
        notify_valid(need_check);
      valid_references += cnt;
    }
#else // DEBUG_LEGION_GC 
    //--------------------------------------------------------------------------
    void PhysicalManager::add_valid_reference(int cnt, bool need_check)
    //--------------------------------------------------------------------------
    {
      AutoLock i_lock(inst_lock);
      if (valid_references.fetch_add(cnt) == 0)
        notify_valid(need_check);
    }

    //--------------------------------------------------------------------------
    bool PhysicalManager::remove_valid_reference(int cnt)
    //--------------------------------------------------------------------------
    {
      AutoLock i_lock(inst_lock);
#ifdef DEBUG_LEGION
      assert(valid_references.load() >= cnt);
#endif
      if (valid_references.fetch_sub(cnt) == cnt)
        return notify_invalid();
      else
        return false;
    }
#endif // !defined DEBUG_LEGION_GC

    //--------------------------------------------------------------------------
    void PhysicalManager::notify_valid(bool need_check)
    //--------------------------------------------------------------------------
    {
      // No need for the lock, it is held by the caller
#ifdef DEBUG_LEGION
      assert(gc_state != VALID_GC_STATE);
      assert(gc_state != COLLECTED_GC_STATE);
      // In debug mode we eagerly add valid references such that the owner
      // is valid as long as a copy of the manager on one node is valid
      // This way we can easily check that acquires are being done safely
      // if instance isn't already valid somewhere
      if (need_check && (!is_external_instance() || !is_owner()))
      {
        // Should never be here if we're the owner as it indicates that
        // we tried to add a valid reference without first doing an acquire
        assert(!is_owner());
        // Send a message to check that we can safely do the acquire
        const RtUserEvent done = Runtime::create_rt_user_event();
        std::atomic<bool> result(true);
        Serializer rez;
        {
          RezCheck z(rez);
          rez.serialize(did);
          rez.serialize(&result);
          rez.serialize(done);
        }
        pack_global_ref();
        runtime->send_gc_debug_request(owner_space, rez);
        if (!done.has_triggered())
          done.wait();
        if (!result.load())
          REPORT_LEGION_FATAL(LEGION_FATAL_GARBAGE_COLLECTION_RACE,
                "Found an internal garbage collection race. Please "
                "run with -lg:safe_mapper and see if it reports any "
                "errors. If not, then please report this as a bug.")
      }
#else
      if (gc_state == COLLECTED_GC_STATE)
        REPORT_LEGION_FATAL(LEGION_FATAL_GARBAGE_COLLECTION_RACE,
                "Found an internal garbage collection race. Please "
                "run with -lg:safe_mapper and see if it reports any "
                "errors. If not, then please report this as a bug.")
#endif
      gc_state = VALID_GC_STATE;
      add_base_gc_ref(INTERNAL_VALID_REF);
    }

    //--------------------------------------------------------------------------
    /*static*/ void PhysicalManager::handle_garbage_collection_debug_request(
                   Runtime *runtime, Deserializer &derez, AddressSpaceID source)
    //--------------------------------------------------------------------------
    {
#ifdef DEBUG_LEGION
      DerezCheck z(derez);
      DistributedID did;
      derez.deserialize(did);
      std::atomic<bool> *target;
      derez.deserialize(target);
      RtUserEvent done;
      derez.deserialize(done);

      PhysicalManager *manager = static_cast<PhysicalManager*>(
          runtime->find_distributed_collectable(did));
      // Should be guaranteed to be able to acquire this
      if (manager->acquire_instance(REMOTE_DID_REF))
      {
        Runtime::trigger_event(done);
        // Remove the reference that we just got
        manager->remove_base_valid_ref(REMOTE_DID_REF);
      }
      else
      {
        // If we get here, we failed so send the response
        Serializer rez;
        {
          RezCheck z2(rez);
          rez.serialize(target);
          rez.serialize(done);
        }
        runtime->send_gc_debug_response(source, rez);
      }
      manager->unpack_global_ref();
#else
      assert(false); // should never get this in release mode
#endif
    }

    //--------------------------------------------------------------------------
    /*static*/ void PhysicalManager::handle_garbage_collection_debug_response(
                                                            Deserializer &derez)
    //--------------------------------------------------------------------------
    {
#ifdef DEBUG_LEGION
      DerezCheck z(derez);
      std::atomic<bool> *target;
      derez.deserialize(target);
      RtUserEvent done;
      derez.deserialize(done);

      target->store(false);
      Runtime::trigger_event(done);
#else
      assert(false); // should never get this in release mode
#endif
    }

    //--------------------------------------------------------------------------
    bool PhysicalManager::notify_invalid(void)
    //--------------------------------------------------------------------------
    {
      // No need for the lock it is held by the caller
#ifdef DEBUG_LEGION
      assert(gc_state == VALID_GC_STATE);
#endif
      gc_state = COLLECTABLE_GC_STATE;
      return remove_base_gc_ref(INTERNAL_VALID_REF);
    }

    //--------------------------------------------------------------------------
#ifdef DEBUG_LEGION_GC
    template<typename T>
    bool PhysicalManager::acquire_internal(T source, 
                                     std::map<T,int> &detailed_valid_references)
#else
    bool PhysicalManager::acquire_internal(void) 
#endif
    //--------------------------------------------------------------------------
    {
      {
        bool success = false;
        AutoLock i_lock(inst_lock);
        // Check our current state
        switch (gc_state)
        {
          case VALID_GC_STATE:
            {
#ifdef DEBUG_LEGION
              assert(valid_references > 0);
#endif
<<<<<<< HEAD
              success = true;
              break;
            }
          case COLLECTABLE_GC_STATE:
            {
              notify_valid(false/*need check*/);
              success = true;
=======
          gc_state = PENDING_COLLECTED_GC_STATE;
          const size_t needed_guards = count_remote_instances();
          if (needed_guards > 0)
          {
            remaining_collection_guards.store(needed_guards);
            struct AcquireFunctor {
              AcquireFunctor(DistributedID d, Runtime *rt, 
                             std::atomic<unsigned> *c)
                : did(d), runtime(rt), count(c) { }
              inline void apply(AddressSpaceID target)
              {
                if (target == runtime->address_space)
                  return;
                const RtUserEvent ready_event = Runtime::create_rt_user_event();
                Serializer rez;
                {
                  RezCheck z(rez);
                  rez.serialize(did);
                  rez.serialize(count);
                  rez.serialize(ready_event);
                }
                runtime->send_gc_acquire(target, rez);
                ready_events.push_back(ready_event);
              }
              const DistributedID did;
              Runtime *const runtime;
              std::atomic<unsigned> *const count;
              std::vector<RtEvent> ready_events;
            };
            AcquireFunctor functor(did, runtime, &remaining_collection_guards);
            map_over_remote_instances(functor);
            collection_ready = Runtime::merge_events(functor.ready_events);
          }
        }
        else
        {
#ifdef DEBUG_LEGION
          assert(gc_state == PENDING_COLLECTED_GC_STATE); 
          // Should alaready have outstanding changes for this deletion
          assert(pending_changes > 0);
#endif
        }
        pending_changes++;
        const RtEvent wait_on = collection_ready;
        if (!wait_on.has_triggered())
        {
          i_lock.release();
          wait_on.wait();
          i_lock.reacquire();
        }
#ifdef DEBUG_LEGION
        assert(pending_changes > 0);
#endif
        switch (gc_state)
        {
          // Anything in these states means the collection attempt failed
          case VALID_GC_STATE:
          case ACQUIRED_GC_STATE:
            {
              // Something else has acquired the instance before we
              // could finish the collection and already sent the
              // release notifications, remove our pending reference
              if (--pending_changes == 0)
              {
                // If we're not in the valid state then go back
                // to the collectable state so we can try again
                if (gc_state == ACQUIRED_GC_STATE)
                {
                  gc_state = COLLECTABLE_GC_STATE;
                  prune_gc_events();
                }
              }
>>>>>>> cb7d433f
              break;
            }
          case PENDING_COLLECTED_GC_STATE:
            {
<<<<<<< HEAD
              // Hurry the garbage collector is trying to eat it!
              if (is_owner())
              {
                // We're the owner so we can save this
                notify_valid(false/*need check*/);
                success = true;
              }
              // Not the owner so we need to send a message to the
              // owner to have it try to do the acquire
              break;
            }
          case COLLECTED_GC_STATE:
            return false;
          default:
            assert(false);
        }
        if (success)
        {
#ifdef DEBUG_LEGION_GC
          valid_references++;
          typename std::map<T,int>::iterator finder =
            detailed_valid_references.find(source);
          if (finder == detailed_valid_references.end())
            detailed_valid_references[source] = 1;
          else
            finder->second++;
#else
          valid_references.fetch_add(1);
#endif
          return true;
        }
      }
=======
#ifdef DEBUG_LEGION
              // Precondition should have triggered if we're here
              assert(collection_ready.has_triggered());
#endif
              // Check to see if there were any collection guards we
              // were unable to acquire on remote nodes
              if (remaining_collection_guards.load() > 0)
              {
                // See if we're the last release, if not then we
                // keep it in this state
                if (--pending_changes == 0)
                {
                  gc_state = COLLECTABLE_GC_STATE;
                  prune_gc_events();
                }
              }
              else
              {
                // Deletion success and we're the first ones to discover it
                // Move to the deletion state and send the deletion messages
                // to mark that we successfully performed the deletion
                gc_state = COLLECTED_GC_STATE;
                // Now we can perform the deletion which will release the lock
                ready = perform_deletion(runtime->address_space, &i_lock);
                return true;
              }
              break;
            }
          case COLLECTED_GC_STATE:
            {
              // Save the event for when the collection is done
              ready = collection_ready;
              return true;
            }
          default:
            assert(false); // should not be in any other state
        }
        return false;
      }
      else
      {
        // No longer need the lock here since we're just sending a message
        i_lock.release();
        // Send it to the owner to check
        std::atomic<bool> result(false);
        const RtUserEvent done = Runtime::create_rt_user_event();
        Serializer rez;
        {
          RezCheck z(rez);
          rez.serialize(did);
          rez.serialize(&result);
          rez.serialize(&ready);
          rez.serialize(done);
        }
        runtime->send_gc_request(owner_space, rez);
        done.wait();
        return result.load();
      }
    }

    //--------------------------------------------------------------------------
    RtEvent PhysicalManager::set_garbage_collection_priority(MapperID mapper_id,
                                               Processor p, GCPriority priority)
    //--------------------------------------------------------------------------
    {
#ifdef DEBUG_LEGION
      assert(!is_external_instance());
#endif
      RtEvent wait_on;
      RtUserEvent done_event;
      bool add_never_reference = false;
      bool remove_never_reference = false;
      { 
        const std::pair<MapperID,Processor> key(mapper_id, p);
        AutoLock i_lock(inst_lock);
        // If this thing is already deleted then there is nothing to do
        if (gc_state == COLLECTED_GC_STATE)
          return RtEvent::NO_RT_EVENT;
        std::map<std::pair<MapperID,Processor>,GCPriority>::iterator finder =
          mapper_gc_priorities.find(key);
        if (finder == mapper_gc_priorities.end())
        {
          mapper_gc_priorities[key] = priority;
          if (min_gc_priority <= priority)
            return RtEvent::NO_RT_EVENT;
        }
        else
        {
          // See if we're the minimum priority
          if (min_gc_priority < finder->second)
          {
            // We weren't one of the minimum priorities before
            finder->second = priority;
            if (min_gc_priority <= priority)
              return RtEvent::NO_RT_EVENT;
            // Otherwise fall through and update the min priority
          }
          else
          {
            // We were one of the minimum priorities before
#ifdef DEBUG_LEGION
            assert(finder->second == min_gc_priority);
#endif
            // If things don't change then there is nothing to do
            if (finder->second == priority)
              return RtEvent::NO_RT_EVENT;
            finder->second = priority;
            if (min_gc_priority < priority)
            {
              // Raising one of the old minimum priorities
              // See what the new min priority is
              for (std::map<std::pair<MapperID,Processor>,GCPriority>::
                    const_iterator it = mapper_gc_priorities.begin(); it !=
                    mapper_gc_priorities.end(); it++)
              {
                // If the new minimum priority is still the same we're done
                if (it->second == min_gc_priority)
                  return RtEvent::NO_RT_EVENT;
                if (it->second < priority)
                  priority = it->second;
              }
#ifdef DEBUG_LEGION
              // If we get here then we're increasing the minimum priority
              assert(min_gc_priority < priority);
#endif
            }
            // Else lowering the minimum priority
          }
        }
        // If we get here then we're changing the minimum priority
#ifdef DEBUG_LEGION
        assert(priority != min_gc_priority);
#endif
        // Only deal with never collection refs on the owner node where
        // the ultimate garbage collection decisions are to be made
        if (is_owner())
        {
          if (priority < min_gc_priority)
          {
#ifdef DEBUG_LEGION
            assert(LEGION_GC_NEVER_PRIORITY < min_gc_priority);
#endif
            if (priority == LEGION_GC_NEVER_PRIORITY)
            {
              add_never_reference = true;
              // Check the garbage collection state because this is going 
              // to be like an acquire operation
              switch (gc_state)
              {
                case VALID_GC_STATE:
                case ACQUIRED_GC_STATE:
                  {
                    pending_changes++;
                    break;
                  }
                case COLLECTABLE_GC_STATE:
                  {
                    gc_state = ACQUIRED_GC_STATE;
                    pending_changes++;
                    break;
                  }
                case PENDING_COLLECTED_GC_STATE:
                  {
                    // Garbage collector is trying to eat it, save it!
                    gc_state = ACQUIRED_GC_STATE;
                    pending_changes++;
                    break;
                  }
                default:
                  assert(false);
              }
            }
          }
          else
          {
            if (min_gc_priority == LEGION_GC_NEVER_PRIORITY)
              remove_never_reference = true;
          }
        }
        min_gc_priority = priority;
        // Make an event for when the priority updates are done
        wait_on = priority_update_done;
        done_event = Runtime::create_rt_user_event();
        priority_update_done = done_event;
      }
      // If we make it here then we need to do the update
      if (wait_on.exists() && !wait_on.has_triggered())
        wait_on.wait();
      // Record the priority update
      const RtEvent updated = update_garbage_collection_priority(priority);
      LocalReferenceMutator mutator;
      if (updated.exists())
        mutator.record_reference_mutation_effect(updated);
      if (add_never_reference)
      {
        add_base_valid_ref(NEVER_GC_REF, &mutator);
        // Remove our pending change
        AutoLock i_lock(inst_lock);
#ifdef DEBUG_LEGION
        assert(pending_changes > 0);
        assert(gc_state == VALID_GC_STATE);
#endif
        pending_changes--;
      }
      if (remove_never_reference && 
          remove_base_valid_ref(NEVER_GC_REF, &mutator))
        assert(false); // should never end up deleting ourselves
      Runtime::trigger_event(done_event, mutator.get_done_event());
      return done_event;
    }

    //--------------------------------------------------------------------------
    /*static*/ void PhysicalManager::handle_garbage_collection_priority_update(
                   Runtime *runtime, Deserializer &derez, AddressSpaceID source)
    //--------------------------------------------------------------------------
    {
      DerezCheck z(derez);
      DistributedID did;
      derez.deserialize(did);
      GCPriority priority;
      derez.deserialize(priority);
      RtUserEvent done;
      derez.deserialize(done);

      PhysicalManager *manager = static_cast<PhysicalManager*>(
          runtime->weak_find_distributed_collectable(did));

      if (manager != NULL)
      {
        // To avoid collisiions with existing local mappers which could lead
        // to aliasing of priority updates, we use "invalid" processor IDs
        // here that will never conflict with existing processor IDs
        // Note that the NO_PROC is a valid processor ID for mappers in the
        // case where the mapper handles all the processors in a node. We
        // therefore always add the owner address space to the source to 
        // produce a non-zero processor ID. Note that this formulation also
        // avoid conflicts from different remote sources.
        const Processor fake_proc = { source + manager->owner_space };
#ifdef DEBUG_LEGION
        assert(fake_proc.id != 0);
#endif
        Runtime::trigger_event(done, manager->set_garbage_collection_priority(
                                  0/*default mapper ID*/, fake_proc, priority));
      }
      else
        Runtime::trigger_event(done);
    }

    //--------------------------------------------------------------------------
    void PhysicalManager::register_active_context(InnerContext *context)
    //--------------------------------------------------------------------------
    {
#ifdef DEBUG_LEGION
      assert(is_owner()); // should always be on the owner node
#endif
      context->add_reference();
      AutoLock inst(inst_lock);
#ifdef DEBUG_LEGION
      assert(active_contexts.find(context) == active_contexts.end());
#endif
      active_contexts.insert(context);
    }

    //--------------------------------------------------------------------------
    void PhysicalManager::unregister_active_context(InnerContext *context)
    //--------------------------------------------------------------------------
    {
#ifdef DEBUG_LEGION
      assert(is_owner()); // should always be on the owner node
#endif
      {
        AutoLock inst(inst_lock);
        std::set<InnerContext*>::iterator finder = 
          active_contexts.find(context);
        // We could already have removed this context if this
        // physical instance was deleted
        if (finder == active_contexts.end())
          return;
        active_contexts.erase(finder);
      }
      if (context->remove_reference())
        delete context;
    }

    //--------------------------------------------------------------------------
    PieceIteratorImpl* PhysicalManager::create_piece_iterator(
                                                 IndexSpaceNode *privilege_node)
    //--------------------------------------------------------------------------
    {
      return instance_domain->create_piece_iterator(piece_list, 
                              piece_list_size, privilege_node);
    }

    //--------------------------------------------------------------------------
    void PhysicalManager::defer_collect_user(CollectableView *view,
                                             ApEvent term_event,RtEvent collect,
                                             std::set<ApEvent> &to_collect,
                                             bool &add_ref, bool &remove_ref) 
    //--------------------------------------------------------------------------
    {
      AutoLock inst(inst_lock);
      CollectableInfo &info = gc_events[view]; 
      if (info.view_events.empty())
        add_ref = true;
      info.view_events.insert(term_event);
      info.events_added++;
      if (collect.exists())
        info.collect_event = collect;
      // Skip collections if there is a collection event guarding 
      // collection in the case of tracing
      if (info.collect_event.exists())
      {
        if (!info.collect_event.has_triggered())
          return;
        else
          info.collect_event = RtEvent::NO_RT_EVENT;
      }
      // Only do the pruning for every so many adds
      if (info.events_added >= runtime->gc_epoch_size)
      {
        for (std::set<ApEvent>::iterator it = info.view_events.begin();
              it != info.view_events.end(); /*nothing*/)
        {
          if (it->has_triggered_faultignorant())
          {
            to_collect.insert(*it);
            std::set<ApEvent>::iterator to_delete = it++;
            info.view_events.erase(to_delete);
          }
          else
            it++;
        }
        if (info.view_events.empty())
        {
          gc_events.erase(view);
          if (add_ref)
            add_ref = false;
          else
            remove_ref = true;
        }
        else // Reset the counter for the next time
          info.events_added = 0;
      }
    }

    //--------------------------------------------------------------------------
    void PhysicalManager::find_shutdown_preconditions(
                                               std::set<ApEvent> &preconditions)
    //--------------------------------------------------------------------------
    {
      AutoLock inst(inst_lock,1,false/*exclusive*/);
      for (std::map<CollectableView*,CollectableInfo>::const_iterator git =
            gc_events.begin(); git != gc_events.end(); git++)
      {
        // Make sure to test these for having triggered or risk a shutdown hang
        for (std::set<ApEvent>::const_iterator it = 
              git->second.view_events.begin(); it != 
              git->second.view_events.end(); it++)
          if (!it->has_triggered_faultignorant())
            preconditions.insert(*it);
      }
    }

    //--------------------------------------------------------------------------
    bool PhysicalManager::meets_regions(
      const std::vector<LogicalRegion> &regions, bool tight_region_bounds) const
    //--------------------------------------------------------------------------
    {
#ifdef DEBUG_LEGION
      assert(tree_id > 0); // only happens with VirtualManager
      assert(!regions.empty());
#endif
      std::set<IndexSpaceExpression*> region_exprs;
      for (std::vector<LogicalRegion>::const_iterator it = 
            regions.begin(); it != regions.end(); it++)
      {
        // If the region tree IDs don't match that is bad
        if (it->get_tree_id() != tree_id)
          return false;
        RegionNode *node = context->get_node(*it);
        region_exprs.insert(node->row_source);
      }
      IndexSpaceExpression *space_expr = (region_exprs.size() == 1) ?
        *(region_exprs.begin()) : context->union_index_spaces(region_exprs);
      return meets_expression(space_expr, tight_region_bounds);
    }

    //--------------------------------------------------------------------------
    bool PhysicalManager::meets_expression(IndexSpaceExpression *space_expr,
                                           bool tight_bounds) const
    //--------------------------------------------------------------------------
    {
      return instance_domain->meets_layout_expression(space_expr, tight_bounds,
                                                  piece_list, piece_list_size);
    }

    //--------------------------------------------------------------------------
    void PhysicalManager::find_padded_reservations(const FieldMask &mask,
                                                  Operation *op, unsigned index)
    //--------------------------------------------------------------------------
    {
      std::vector<Reservation> reservations(mask.pop_count());
      find_field_reservations(mask, reservations);
      for (unsigned idx = 0; idx < reservations.size(); idx++)
        op->update_atomic_locks(index, reservations[idx], true/*exclusive*/);
    }

    //--------------------------------------------------------------------------
    void PhysicalManager::find_field_reservations(const FieldMask &mask,
                                         std::vector<Reservation> &reservations)
    //--------------------------------------------------------------------------
    {
#ifdef DEBUG_LEGION
      assert(mask.pop_count() == reservations.size());
#endif
      unsigned offset = 0;
      if (is_owner())
      {
        AutoLock i_lock(inst_lock);
        if (padded_reservations == NULL)
          padded_reservations = new std::map<unsigned,Reservation>();
        for (int idx = mask.find_first_set(); idx >= 0;
              idx = mask.find_next_set(idx+1))
        {
          std::map<unsigned,Reservation>::const_iterator finder = 
            padded_reservations->find(idx);
          if (finder == padded_reservations->end())
          {
            // Make a new reservation and add it to the set
            Reservation handle = Reservation::create_reservation();
            padded_reservations->insert(std::make_pair(idx, handle));
            reservations[offset++] = handle;
          }
          else
            reservations[offset++] = finder->second;
        }
      }
      else
      {
        // Figure out which fields we need requests for and send them
        FieldMask needed_fields;
        {
          AutoLock i_lock(inst_lock, 1, false);
          if (padded_reservations == NULL)
          {
            for (int idx = mask.find_first_set(); idx >= 0;
                  idx = mask.find_next_set(idx+1))
              needed_fields.set_bit(idx);
          }
          else
          {
            for (int idx = mask.find_first_set(); idx >= 0;
                  idx = mask.find_next_set(idx+1))
            {
              std::map<unsigned,Reservation>::const_iterator finder = 
                padded_reservations->find(idx);
              if (finder == padded_reservations->end())
                needed_fields.set_bit(idx);
              else
                reservations[offset++] = finder->second;
            }
          }
        }
        if (!!needed_fields)
        {
          RtUserEvent wait_on = Runtime::create_rt_user_event();
          Serializer rez;
          {
            RezCheck z(rez);
            rez.serialize(did);
            rez.serialize(needed_fields);
            rez.serialize(wait_on);
          }
          runtime->send_padded_reservation_request(owner_space, rez);
          wait_on.wait();
          // Now retake the lock and get the remaining reservations
          AutoLock i_lock(inst_lock, 1, false);
#ifdef DEBUG_LEGION
          assert(padded_reservations != NULL);
#endif
          for (int idx = needed_fields.find_first_set(); idx >= 0;
                idx = needed_fields.find_next_set(idx+1))
          {
            std::map<unsigned,Reservation>::const_iterator finder =
              padded_reservations->find(idx);
#ifdef DEBUG_LEGION
            assert(finder != padded_reservations->end());
#endif
            reservations[offset++] = finder->second;
          }
        }
      }
#ifdef DEBUG_LEGION
      assert(offset == reservations.size());
#endif
      // Sort them before returning
      if (reservations.size() > 1)
        std::sort(reservations.begin(), reservations.end());
    }

    //--------------------------------------------------------------------------
    /*static*/ void PhysicalManager::handle_padded_reservation_request(
                   Runtime *runtime, Deserializer &derez, AddressSpaceID source)
    //--------------------------------------------------------------------------
    {
      DerezCheck z(derez);
      DistributedID did;
      derez.deserialize(did);
      FieldMask needed_fields;
      derez.deserialize(needed_fields);
      RtUserEvent to_trigger;
      derez.deserialize(to_trigger);
      DistributedCollectable *dc = runtime->find_distributed_collectable(did);
#ifdef DEBUG_LEGION
      PhysicalManager *target = dynamic_cast<PhysicalManager*>(dc);
      assert(target != NULL);
#else
      PhysicalManager *target = static_cast<PhysicalManager*>(dc);
#endif
      std::vector<Reservation> reservations(needed_fields.pop_count());
      target->find_field_reservations(needed_fields, reservations);
      Serializer rez;
      {
        RezCheck z2(rez);
        rez.serialize(did);
        rez.serialize(needed_fields);
        for (unsigned idx = 0; idx < reservations.size(); idx++)
          rez.serialize(reservations[idx]);
        rez.serialize(to_trigger);
      }
      runtime->send_padded_reservation_response(source, rez);
    }

    //--------------------------------------------------------------------------
    void PhysicalManager::update_field_reservations(const FieldMask &mask,
                                   const std::vector<Reservation> &reservations)
    //--------------------------------------------------------------------------
    {
#ifdef DEBUG_LEGION
      assert(!is_owner());
      assert(mask.pop_count() == reservations.size());
#endif
      unsigned offset = 0;
      AutoLock i_lock(inst_lock);
      if (padded_reservations == NULL)
        padded_reservations = new std::map<unsigned,Reservation>();
      for (int idx = mask.find_first_set(); idx >= 0;
            idx = mask.find_next_set(idx+1))
        padded_reservations->insert(std::make_pair(idx,reservations[offset++]));
    }

    //--------------------------------------------------------------------------
    /*static*/ void PhysicalManager::handle_padded_reservation_response(
                                          Runtime *runtime, Deserializer &derez)
    //--------------------------------------------------------------------------
    {
      DerezCheck z(derez);
      DistributedID did;
      derez.deserialize(did);
      FieldMask mask;
      derez.deserialize(mask);
      std::vector<Reservation> reservations(mask.pop_count());
      for (unsigned idx = 0; idx < reservations.size(); idx++)
        derez.deserialize(reservations[idx]);
      RtUserEvent to_trigger;
      derez.deserialize(to_trigger);
      DistributedCollectable *dc = runtime->find_distributed_collectable(did);
#ifdef DEBUG_LEGION
      PhysicalManager *target = dynamic_cast<PhysicalManager*>(dc);
      assert(target != NULL);
#else
      PhysicalManager *target = static_cast<PhysicalManager*>(dc);
#endif
      target->update_field_reservations(mask, reservations);
      Runtime::trigger_event(to_trigger);
    }

    //--------------------------------------------------------------------------
    void PhysicalManager::prune_gc_events(void)
    //--------------------------------------------------------------------------
    {
      // Must be holding the lock from caller
      // If we have any gc events then launch tasks to actually prune
      // off their references when they are done since we are now eligible
      // for collection by the garbage collector
      if (gc_events.empty())
        return;
      for (std::map<CollectableView*,CollectableInfo>::iterator it =
            gc_events.begin(); it != gc_events.end(); it++)
      {
        GarbageCollectionArgs args(it->first, new std::set<ApEvent>());
        RtEvent precondition = 
          Runtime::protect_merge_events(it->second.view_events);
        args.to_collect->swap(it->second.view_events);
        if (it->second.collect_event.exists() &&
            !it->second.collect_event.has_triggered())
          precondition = Runtime::merge_events(precondition, 
                                  it->second.collect_event);
        runtime->issue_runtime_meta_task(args, 
            LG_THROUGHPUT_WORK_PRIORITY, precondition);
      }
      gc_events.clear();
    }

    //--------------------------------------------------------------------------
    /*static*/void PhysicalManager::handle_manager_request(Deserializer &derez,
                                        Runtime *runtime, AddressSpaceID source)
    //--------------------------------------------------------------------------
    {
      DerezCheck z(derez);
      DistributedID did;
      derez.deserialize(did);
      DistributedCollectable *dc = runtime->find_distributed_collectable(did);
#ifdef DEBUG_LEGION
      PhysicalManager *manager = dynamic_cast<PhysicalManager*>(dc);
      assert(manager != NULL);
#else
      PhysicalManager *manager = dynamic_cast<PhysicalManager*>(dc);
#endif
      manager->send_manager(source);
    }

    //--------------------------------------------------------------------------
    /*static*/ ApEvent PhysicalManager::fetch_metadata(PhysicalInstance inst, 
                                                       ApEvent use_event)
    //--------------------------------------------------------------------------
    {
      ApEvent ready(inst.fetch_metadata(Processor::get_executing_processor()));
      if (!use_event.exists())
        return ready;
      if (!ready.exists())
        return use_event;
      return Runtime::merge_events(NULL, ready, use_event);
    }

    /////////////////////////////////////////////////////////////
    // IndividualManager 
    /////////////////////////////////////////////////////////////

    //--------------------------------------------------------------------------
    IndividualManager::IndividualManager(RegionTreeForest *ctx, 
                        DistributedID did, AddressSpaceID owner_space,
                        MemoryManager *memory, PhysicalInstance inst, 
                        IndexSpaceExpression *instance_domain,
                        const void *pl, size_t pl_size,
                        FieldSpaceNode *node, RegionTreeID tree_id,
                        LayoutDescription *desc, ReductionOpID redop_id, 
                        bool register_now, size_t footprint,
                        ApEvent u_event, LgEvent unique, bool external_instance,
                        const ReductionOp *op /*= NULL*/)
      : PhysicalManager(ctx, desc, encode_instance_did(did, external_instance,
            (redop_id != 0), false/*collective*/),
          owner_space, footprint, redop_id, (op != NULL) ? op : 
           (redop_id == 0) ? NULL : ctx->runtime->get_reduction(redop_id), node,
          instance_domain, pl, pl_size, tree_id, unique, register_now),
        memory_manager(memory), instance(inst),
        use_event(fetch_metadata(inst, u_event))
    //--------------------------------------------------------------------------
    {
      if (!is_owner())
      {
        // Register it with the memory manager, the memory manager
        // on the owner node will handle this
        memory_manager->register_remote_instance(this);
      } 
#ifdef LEGION_GC
      log_garbage.info("GC Instance Manager %lld %d " IDFMT " " IDFMT " ",
                        LEGION_DISTRIBUTED_ID_FILTER(this->did), local_space, 
                        inst.id, memory->memory.id);
#endif
      if (runtime->legion_spy_enabled)
      {
#ifdef DEBUG_LEGION
        assert(unique_event.exists());
#endif
        LegionSpy::log_physical_instance(unique_event,inst.id,memory->memory.id,
         instance_domain->expr_id, field_space_node->handle, tree_id, redop);
        layout->log_instance_layout(unique_event);
      }
    }

    //--------------------------------------------------------------------------
    IndividualManager::~IndividualManager(void)
    //--------------------------------------------------------------------------
    {
      // Remote references removed by DistributedCollectable destructor
      if (!is_owner())
        memory_manager->unregister_remote_instance(this);
    }

    //--------------------------------------------------------------------------
    LegionRuntime::Accessor::RegionAccessor<
      LegionRuntime::Accessor::AccessorType::Generic>
        IndividualManager::get_accessor(void) const
    //--------------------------------------------------------------------------
    {
#ifdef DEBUG_LEGION
      assert(instance.exists());
#endif
      return LegionRuntime::Accessor::RegionAccessor<
	LegionRuntime::Accessor::AccessorType::Generic>(instance);
    }

    //--------------------------------------------------------------------------
    LegionRuntime::Accessor::RegionAccessor<
      LegionRuntime::Accessor::AccessorType::Generic>
        IndividualManager::get_field_accessor(FieldID fid) const
    //--------------------------------------------------------------------------
    {
#ifdef DEBUG_LEGION
      assert(instance.exists());
      assert(layout != NULL);
#endif
      const CopySrcDstField &info = layout->find_field_info(fid);
      LegionRuntime::Accessor::RegionAccessor<
        LegionRuntime::Accessor::AccessorType::Generic> temp(instance);
      return temp.get_untyped_field_accessor(info.field_id, info.size);
    }

    //--------------------------------------------------------------------------
    PointerConstraint IndividualManager::get_pointer_constraint(
                                                   const DomainPoint &key) const
    //--------------------------------------------------------------------------
    {
      if (use_event.exists() && !use_event.has_triggered_faultignorant())
        use_event.wait_faultignorant();
      void *inst_ptr = instance.pointer_untyped(0/*offset*/, 0/*elem size*/);
      return PointerConstraint(memory_manager->memory, uintptr_t(inst_ptr));
    }

    //--------------------------------------------------------------------------
    ApEvent IndividualManager::fill_from(FillView *fill_view,
                                         ApEvent precondition,
                                         PredEvent predicate_guard,
                                         IndexSpaceExpression *fill_expression,
                                         const FieldMask &fill_mask,
                                         const PhysicalTraceInfo &trace_info,
                                const FieldMaskSet<FillView> *tracing_srcs,
                                const FieldMaskSet<InstanceView> *tracing_dsts,
                                         std::set<RtEvent> &effects_applied,
                                         CopyAcrossHelper *across_helper)
    //--------------------------------------------------------------------------
    {
      std::vector<CopySrcDstField> dst_fields;
      if (across_helper == NULL)
        compute_copy_offsets(fill_mask, dst_fields); 
      else
        across_helper->compute_across_offsets(fill_mask, dst_fields);
      const ApEvent result = fill_expression->issue_fill(trace_info, dst_fields, 
                                                 fill_view->value->value,
                                                 fill_view->value->value_size,
#ifdef LEGION_SPY
                                                 fill_view->fill_op_uid,
                                                 field_space_node->handle,
                                                 tree_id,
#endif
                                                 precondition, predicate_guard,
                                                 unique_event);
      if (trace_info.recording)
        trace_info.record_fill_views(result, fill_expression,
              *tracing_srcs, *tracing_dsts, effects_applied, (redop > 0));
      return result;
    }

    //--------------------------------------------------------------------------
    ApEvent IndividualManager::copy_from(PhysicalManager *source_manager,
                                         ApEvent precondition,
                                         PredEvent predicate_guard, 
                                         ReductionOpID reduction_op_id,
                                         IndexSpaceExpression *copy_expression,
                                         const FieldMask &copy_mask,
                                         const PhysicalTraceInfo &trace_info,
                                 const FieldMaskSet<InstanceView> *tracing_srcs,
                                 const FieldMaskSet<InstanceView> *tracing_dsts,
                                         std::set<RtEvent> &effects_applied,
                                         CopyAcrossHelper *across_helper)
    //--------------------------------------------------------------------------
    {
      std::vector<CopySrcDstField> dst_fields, src_fields;
      if (across_helper == NULL)
        compute_copy_offsets(copy_mask, dst_fields);
      else
        across_helper->compute_across_offsets(copy_mask, dst_fields);
      source_manager->compute_copy_offsets(copy_mask, src_fields);
      if (reduction_op_id > 0) {
        for (unsigned idx = 0; idx < dst_fields.size(); idx++)
          dst_fields[idx].set_redop(reduction_op_id, false/*fold*/);
      }
      const std::vector<Reservation> no_reservations{};
      const ApEvent result = copy_expression->issue_copy(trace_info, dst_fields,
                                         src_fields, no_reservations,
#ifdef LEGION_SPY
                                         source_manager->tree_id, tree_id,
#endif
                                         precondition, predicate_guard,
                                         source_manager->get_unique_event(),
                                         unique_event);
      if (trace_info.recording)
        trace_info.record_copy_views(result, copy_expression,
              *tracing_srcs, *tracing_dsts, effects_applied);
      return result;
    }

    //--------------------------------------------------------------------------
    void IndividualManager::compute_copy_offsets(const FieldMask &copy_mask,
                                           std::vector<CopySrcDstField> &fields)
    //--------------------------------------------------------------------------
    {
#ifdef DEBUG_LEGION
      assert(layout != NULL);
      assert(instance.exists());
#endif
      // Pass in our physical instance so the layout knows how to specialize
      layout->compute_copy_offsets(copy_mask, instance, fields);
    }

    //--------------------------------------------------------------------------
    void IndividualManager::initialize_across_helper(CopyAcrossHelper *helper,
                                                    const FieldMask &dst_mask,
                                     const std::vector<unsigned> &src_indexes,
                                     const std::vector<unsigned> &dst_indexes)
    //--------------------------------------------------------------------------
    {
#ifdef DEBUG_LEGION
      assert(src_indexes.size() == dst_indexes.size());
#endif
      std::vector<CopySrcDstField> dst_fields;
      layout->compute_copy_offsets(dst_mask, instance, dst_fields);
#ifdef DEBUG_LEGION
      assert(dst_fields.size() == dst_indexes.size());
#endif
      helper->offsets.resize(dst_fields.size());
      // We've got the offsets compressed based on their destination mask
      // order, now we need to translate them to their source mask order
      // Figure out the permutation from destination mask ordering to 
      // source mask ordering. 
      // First let's figure out the order of the source indexes
      std::vector<unsigned> src_order(src_indexes.size());
      std::map<unsigned,unsigned> translate_map;
      for (unsigned idx = 0; idx < src_indexes.size(); idx++)
        translate_map[src_indexes[idx]] = idx;
      unsigned index = 0;
      for (std::map<unsigned,unsigned>::const_iterator it = 
            translate_map.begin(); it != translate_map.end(); it++, index++)
        src_order[it->second] = index; 
      // Now we can translate the destination indexes
      translate_map.clear();
      for (unsigned idx = 0; idx < dst_indexes.size(); idx++)
        translate_map[dst_indexes[idx]] = idx;
      index = 0; 
      for (std::map<unsigned,unsigned>::const_iterator it = 
            translate_map.begin(); it != translate_map.end(); it++, index++)
      {
        unsigned src_index = src_order[it->second];
        helper->offsets[src_index] = dst_fields[index];
      }
    }

    //--------------------------------------------------------------------------
    void IndividualManager::send_manager(AddressSpaceID target)
    //--------------------------------------------------------------------------
    {
#ifdef DEBUG_LEGION
      assert(is_owner());
#endif
      Serializer rez;
      {
        RezCheck z(rez);
        rez.serialize(did);
        rez.serialize(owner_space);
        rez.serialize(memory_manager->memory);
        rez.serialize(instance);
        rez.serialize(instance_footprint);
        // No need for a reference here since we know we'll continue holding it
        instance_domain->pack_expression(rez, target);
        rez.serialize(piece_list_size);
        if (piece_list_size > 0)
          rez.serialize(piece_list, piece_list_size);
        rez.serialize(field_space_node->handle);
        rez.serialize(tree_id);
        rez.serialize(unique_event);
        layout->pack_layout_description(rez, target);
        rez.serialize(redop);
        pack_garbage_collection_state(rez, target);
      }
      context->runtime->send_instance_manager(target, rez);
    }

    //--------------------------------------------------------------------------
    /*static*/ void IndividualManager::handle_send_manager(Runtime *runtime, 
                                     AddressSpaceID source, Deserializer &derez)
    //--------------------------------------------------------------------------
    {
      DerezCheck z(derez);
      DistributedID did;
      derez.deserialize(did);
      AddressSpaceID owner_space;
      derez.deserialize(owner_space);
      Memory mem;
      derez.deserialize(mem);
      PhysicalInstance inst;
      derez.deserialize(inst);
      size_t inst_footprint;
      derez.deserialize(inst_footprint);
      PendingRemoteExpression pending;
      RtEvent domain_ready;
      IndexSpaceExpression *inst_domain = 
        IndexSpaceExpression::unpack_expression(derez, runtime->forest, source,
                                                pending, domain_ready);
      size_t piece_list_size;
      derez.deserialize(piece_list_size);
      void *piece_list = NULL;
      if (piece_list_size > 0)
      {
        piece_list = malloc(piece_list_size);
        derez.deserialize(piece_list, piece_list_size);
      }
      FieldSpace handle;
      derez.deserialize(handle);
      RtEvent fs_ready;
      FieldSpaceNode *space_node = runtime->forest->get_node(handle, &fs_ready);
      RegionTreeID tree_id;
      derez.deserialize(tree_id);
      LgEvent unique_event;
      derez.deserialize(unique_event);
      LayoutConstraintID layout_id;
      derez.deserialize(layout_id);
      RtEvent layout_ready;
      LayoutConstraints *constraints = 
        runtime->find_layout_constraints(layout_id, 
                    false/*can fail*/, &layout_ready);
      ReductionOpID redop;
      derez.deserialize(redop);
      GarbageCollectionState gc_state;
      derez.deserialize(gc_state);

      if (domain_ready.exists() || fs_ready.exists() || layout_ready.exists())
      {
        const RtEvent precondition = 
          Runtime::merge_events(domain_ready, fs_ready, layout_ready);
        if (precondition.exists() && !precondition.has_triggered())
        {
          // We need to defer this instance creation
          DeferIndividualManagerArgs args(did, owner_space, mem, inst,
              inst_footprint, inst_domain, pending, 
              handle, tree_id, layout_id, unique_event, redop, 
              piece_list, piece_list_size, source, gc_state);
          runtime->issue_runtime_meta_task(args,
              LG_LATENCY_RESPONSE_PRIORITY, precondition);
          return;
        }
        // If we fall through we need to refetch things that we didn't get
        if (domain_ready.exists())
          inst_domain = runtime->forest->find_remote_expression(pending);
        if (fs_ready.exists())
          space_node = runtime->forest->get_node(handle);
        if (layout_ready.exists())
          constraints = 
            runtime->find_layout_constraints(layout_id, false/*can fail*/);
      }
      // If we fall through here we can create the manager now
      create_remote_manager(runtime, did, owner_space, mem, inst,inst_footprint,
                            inst_domain, piece_list, piece_list_size, 
                            space_node, tree_id, constraints, unique_event,
                            redop, gc_state);
    }

    //--------------------------------------------------------------------------
    IndividualManager::DeferIndividualManagerArgs::DeferIndividualManagerArgs(
            DistributedID d, AddressSpaceID own, Memory m, PhysicalInstance i, 
            size_t f, IndexSpaceExpression *lx,
            const PendingRemoteExpression &p, FieldSpace h, RegionTreeID tid,
            LayoutConstraintID l, LgEvent u, ReductionOpID r, const void *pl, 
            size_t pl_size, AddressSpaceID src, GarbageCollectionState gc)
      : LgTaskArgs<DeferIndividualManagerArgs>(implicit_provenance),
            did(d), owner(own), mem(m), inst(i), footprint(f), pending(p),
            local_expr(lx), handle(h), tree_id(tid),
            layout_id(l), unique_event(u), redop(r), piece_list(pl),
            piece_list_size(pl_size), source(src), state(gc)
    //--------------------------------------------------------------------------
    {
      if (local_expr != NULL)
        local_expr->add_base_expression_reference(META_TASK_REF);
    }

    //--------------------------------------------------------------------------
    /*static*/ void IndividualManager::handle_defer_manager(const void *args,
                                                            Runtime *runtime)
    //--------------------------------------------------------------------------
    {
      const DeferIndividualManagerArgs *dargs = 
        (const DeferIndividualManagerArgs*)args; 
      IndexSpaceExpression *inst_domain = dargs->local_expr;
      if (inst_domain == NULL)
        inst_domain = runtime->forest->find_remote_expression(dargs->pending);
      FieldSpaceNode *space_node = runtime->forest->get_node(dargs->handle);
      LayoutConstraints *constraints = 
        runtime->find_layout_constraints(dargs->layout_id);
      create_remote_manager(runtime, dargs->did, dargs->owner, dargs->mem,
          dargs->inst, dargs->footprint, inst_domain, dargs->piece_list,
          dargs->piece_list_size, space_node, dargs->tree_id, constraints, 
          dargs->unique_event, dargs->redop, dargs->state);
      // Remove the local expression reference if necessary
      if ((dargs->local_expr != NULL) &&
          dargs->local_expr->remove_base_expression_reference(META_TASK_REF))
        delete dargs->local_expr;
    }

    //--------------------------------------------------------------------------
    /*static*/ void IndividualManager::create_remote_manager(Runtime *runtime, 
          DistributedID did, AddressSpaceID owner_space, Memory mem, 
          PhysicalInstance inst, size_t inst_footprint, 
          IndexSpaceExpression *inst_domain, const void *piece_list,
          size_t piece_list_size, FieldSpaceNode *space_node, 
          RegionTreeID tree_id, LayoutConstraints *constraints, 
          LgEvent unique, ReductionOpID redop, GarbageCollectionState state)
    //--------------------------------------------------------------------------
    {
      LayoutDescription *layout = 
        LayoutDescription::handle_unpack_layout_description(constraints,
                                space_node, inst_domain->get_num_dims());
      MemoryManager *memory = runtime->find_memory_manager(mem);
      const ReductionOp *op = 
        (redop == 0) ? NULL : runtime->get_reduction(redop);
      void *location;
      IndividualManager *man = NULL;
      const bool external_instance = InstanceManager::is_external_did(did);
      if (runtime->find_pending_collectable_location(did, location))
        man = new(location) IndividualManager(runtime->forest, did, owner_space,
                                              memory, inst, inst_domain, 
                                              piece_list, piece_list_size, 
                                              space_node, tree_id, layout, 
                                              redop, false/*reg now*/, 
                                              inst_footprint, 
                                              ApEvent::NO_AP_EVENT, unique,
                                              external_instance, op);
      else
        man = new IndividualManager(runtime->forest, did, owner_space, memory, 
                              inst, inst_domain, piece_list, piece_list_size,
                              space_node, tree_id, layout, redop, 
                              false/*reg now*/, inst_footprint,
                              ApEvent::NO_AP_EVENT, unique, 
                              external_instance, op);
      man->initialize_remote_gc_state(state);
      // Hold-off doing the registration until construction is complete
      man->register_with_runtime(NULL/*no remote registration needed*/);
    }

    //--------------------------------------------------------------------------
    void IndividualManager::get_instance_pointers(Memory memory,
                                         std::vector<uintptr_t> &pointers) const
    //--------------------------------------------------------------------------
    {
>>>>>>> cb7d433f
#ifdef DEBUG_LEGION
      assert(!is_owner()); 
#endif
      std::atomic<bool> result(false);
      const RtUserEvent ready = Runtime::create_rt_user_event();
      Serializer rez;
      {
        RezCheck z(rez);
        rez.serialize(did);
        rez.serialize(this);
        rez.serialize(&result);
        rez.serialize(ready);
      }
      runtime->send_acquire_request(owner_space, rez);
      ready.wait();
      if (result.load())
      {
#ifdef DEBUG_LEGION_GC
        AutoLock i_lock(inst_lock);
        typename std::map<T,int>::iterator finder =
          detailed_valid_references.find(source);
        if (finder == detailed_valid_references.end())
          detailed_valid_references[source] = 1;
        else
          finder->second++;
#endif
        return true;
      }
      else
      {
        std::set<InstanceDeletionSubscriber*> to_notify;
        {
          AutoLock i_lock(inst_lock);
#ifdef DEBUG_LEGION
          assert((gc_state == PENDING_COLLECTED_GC_STATE) ||
                  (gc_state == COLLECTED_GC_STATE));
#endif
          gc_state = COLLECTED_GC_STATE;
          to_notify.swap(subscribers);
        }
        for (std::set<InstanceDeletionSubscriber*>::const_iterator it =
              to_notify.begin(); it != to_notify.end(); it++)
        {
          (*it)->notify_instance_deletion(this);
          if ((*it)->remove_subscriber_reference(this))
            delete (*it);
        }
        return false;
      }
    }

#ifdef DEBUG_LEGION_GC
    // Explicit template instantiations
    template bool PhysicalManager::acquire_internal<ReferenceSource>(
                            ReferenceSource, std::map<ReferenceSource,int>&);
    template bool PhysicalManager::acquire_internal<DistributedID>(
                            DistributedID, std::map<DistributedID,int>&);
#endif

    //--------------------------------------------------------------------------
    /*static*/ void PhysicalManager::handle_acquire_request(Runtime *runtime,
                                     Deserializer &derez, AddressSpaceID source) 
    //--------------------------------------------------------------------------
    {
      DerezCheck z(derez);
      DistributedID did;
      derez.deserialize(did);
      PhysicalManager *remote;
      derez.deserialize(remote);
      std::atomic<bool> *result;
      derez.deserialize(result);
      RtUserEvent ready;
      derez.deserialize(ready);

      PhysicalManager *manager = static_cast<PhysicalManager*>(
          runtime->find_distributed_collectable(did));
      if (manager->acquire_instance(REMOTE_DID_REF))
      {
        // We succeeded so send the response back with the reference
        Serializer rez;
        {
          RezCheck z(rez);
          rez.serialize(remote);
          rez.serialize(result);
          rez.serialize(ready);
        }
        runtime->send_acquire_response(source, rez);
        // Wait for the result to be applied and then remove
        // the reference that we acquired on this node
        ready.wait();
        manager->remove_base_valid_ref(REMOTE_DID_REF);
      }
      else
      {
        // We failed, so the flag is already set, just trigger the event
        Runtime::trigger_event(ready);
      }
    }

    //--------------------------------------------------------------------------
    /*static*/ void PhysicalManager::handle_acquire_response(
                                     Deserializer &derez, AddressSpaceID source)
    //--------------------------------------------------------------------------
    {
      DerezCheck z(derez);
      PhysicalManager *manager;
      derez.deserialize(manager);
      std::atomic<bool> *result;
      derez.deserialize(result);
      RtUserEvent ready;
      derez.deserialize(ready);

      // Just add the reference for now
      manager->add_valid_reference(1/*count*/, false/*need check*/);
      result->store(true);
      // Triggering the event removes the reference we added on the remote node
      Runtime::trigger_event(ready);
    }

    //--------------------------------------------------------------------------
    bool PhysicalManager::can_collect(bool &already_collected) const
    //--------------------------------------------------------------------------
    {
#ifdef DEBUG_LEGION
      assert(is_owner());
#endif
      // This is a lightweight test that shouldn't involve any communication
      // or commitment to performing a collection. It's just for finding
      // instances that we know are locally collectable
      already_collected = false;
      AutoLock i_lock(inst_lock,1,false/*exclusive*/);
      // Do a quick to check to see if we can do a collection on the local node
      if (gc_state == VALID_GC_STATE)
        return false;
      // If it's already collected then we're done
      if (gc_state == COLLECTED_GC_STATE)
      {
        already_collected = true;
        return false;
      }
      return true;
    }

    //--------------------------------------------------------------------------
    bool PhysicalManager::acquire_collect(std::set<ApEvent> &remote_events,
                                 uint64_t &sent_valid, uint64_t &received_valid)
    //--------------------------------------------------------------------------
    {
#ifdef DEBUG_LEGION
      assert(!is_owner());
#endif
      AutoLock i_lock(inst_lock);
      // Do a quick to check to see if we can do a collection on the local node
      if (gc_state == VALID_GC_STATE)
        return false;
#ifdef DEBUG_LEGION
      assert(gc_state != COLLECTED_GC_STATE);
#endif
      gc_state = PENDING_COLLECTED_GC_STATE;
      remote_events.swap(gc_events);
      sent_valid = sent_valid_references;
      received_valid = received_valid_references;
      return true;
    }

    //--------------------------------------------------------------------------
    /*static*/ void PhysicalManager::handle_garbage_collection_request(
                   Runtime *runtime, Deserializer &derez, AddressSpaceID source)
    //--------------------------------------------------------------------------
    {
      DerezCheck z(derez);
      DistributedID did;
      derez.deserialize(did);
      std::atomic<bool> *result;
      derez.deserialize(result);
      RtEvent *target;
      derez.deserialize(target);
      RtUserEvent done;
      derez.deserialize(done);

      PhysicalManager *manager = static_cast<PhysicalManager*>(
          runtime->find_distributed_collectable(did));
      RtEvent ready;
      if (manager->collect(ready))
      {
        Serializer rez;
        {
          RezCheck z2(rez);
          rez.serialize(result);
          rez.serialize(target);
          rez.serialize(ready);
          rez.serialize(done);
        }
        runtime->send_gc_response(source, rez);
      }
      else // Couldn't collect so we are done
        Runtime::trigger_event(done);
      manager->unpack_global_ref();
    }

    //--------------------------------------------------------------------------
    /*static*/ void PhysicalManager::handle_garbage_collection_response(
                                                            Deserializer &derez)
    //--------------------------------------------------------------------------
    {
      DerezCheck z(derez);
      std::atomic<bool> *result;
      derez.deserialize(result);
      RtEvent *target;
      derez.deserialize(target);
      derez.deserialize(*target);
      RtUserEvent done;
      derez.deserialize(done);

      result->store(true);
      Runtime::trigger_event(done);
    }

    //--------------------------------------------------------------------------
    /*static*/ void PhysicalManager::handle_garbage_collection_acquire(
                                          Runtime *runtime, Deserializer &derez)
    //--------------------------------------------------------------------------
    {
      DerezCheck z(derez);
      DistributedID did;
      derez.deserialize(did);
      std::atomic<unsigned> *target;
      derez.deserialize(target);
      RtUserEvent done;
      derez.deserialize(done);

      RtEvent ready;
      PhysicalManager *manager = 
        runtime->find_or_request_instance_manager(did, ready);
      if (ready.exists() && !ready.has_triggered())
        ready.wait();
      std::set<ApEvent> gc_events;
      const AddressSpaceID owner = manager->owner_space;
      uint64_t sent_valid = 0, received_valid = 0;
      if (!manager->acquire_collect(gc_events, sent_valid, received_valid))
      {
        Serializer rez;
        {
          RezCheck z(rez);
          rez.serialize(target);
          rez.serialize(done);
        }
        runtime->send_gc_failed(owner, rez);
      }
      else
      {
        std::set<RtEvent> ready_events;
        // Send the gc events back to the owner if we have any, merge
        // them all back together first so there is just one remote
        // event on this node
        if (!gc_events.empty())
        {
          const ApEvent remote = Runtime::merge_events(NULL, gc_events);
          if (remote.exists())
            manager->record_instance_user(remote, ready_events);
        }
        // If we have different numbers of sent and received valid
        // references then we need to tell the owner that too
        if (sent_valid != received_valid)
        {
          const RtUserEvent notified = Runtime::create_rt_user_event();
          Serializer rez;
          {
            RezCheck z(rez);
            rez.serialize(did);
            rez.serialize(sent_valid);
            rez.serialize(received_valid);
            rez.serialize(notified);
          }
          runtime->send_gc_mismatch(owner, rez);
          ready_events.insert(notified);
        }
        const AddressSpaceID local = manager->local_space;
        // Check to see if we need to broadcast this out to more places
        if ((manager->collective_mapping != NULL) &&
            manager->collective_mapping->contains(local))
        {
          // Broadcast this out to all our children
          std::vector<AddressSpaceID> children;
          manager->collective_mapping->get_children(owner, local, children);
          if (!children.empty())
          {
            for (std::vector<AddressSpaceID>::const_iterator it =
                  children.begin(); it != children.end(); it++)
            {
              const RtUserEvent child_done = Runtime::create_rt_user_event();
              Serializer rez;
              {
                RezCheck z(rez);
                rez.serialize(did);
                rez.serialize(target);
                rez.serialize(child_done);
              }
              runtime->send_gc_acquire(*it, rez);
              ready_events.insert(child_done);
            }
          }
        }
        if (!ready_events.empty())
          Runtime::trigger_event(done, Runtime::merge_events(ready_events));
        else
          Runtime::trigger_event(done);
      }
    }

    //--------------------------------------------------------------------------
    /*static*/ void PhysicalManager::handle_garbage_collection_failed(
                                                            Deserializer &derez)
    //--------------------------------------------------------------------------
    {
      DerezCheck z(derez);
      std::atomic<unsigned> *target;
      derez.deserialize(target);
      RtUserEvent done;
      derez.deserialize(done);

      target->fetch_add(1);
      Runtime::trigger_event(done);
    }

    //--------------------------------------------------------------------------
    void PhysicalManager::process_remote_reference_mismatch(
                                               uint64_t sent, uint64_t received)
    //--------------------------------------------------------------------------
    {
      AutoLock i_lock(inst_lock);
#ifdef DEBUG_LEGION
      assert(is_owner());
      assert(gc_state == PENDING_COLLECTED_GC_STATE);
#endif
      sent_valid_references += sent;
      received_valid_references += received;
    }

    //--------------------------------------------------------------------------
    /*static*/ void PhysicalManager::handle_garbage_collection_mismatch(
                                          Runtime *runtime, Deserializer &derez)
    //--------------------------------------------------------------------------
    {
      DerezCheck z(derez);
      DistributedID did;
      derez.deserialize(did);
      uint64_t remote_sent, remote_received;
      derez.deserialize(remote_sent);
      derez.deserialize(remote_received);
      RtUserEvent done;
      derez.deserialize(done);
      // Should still be able to find this manager here
      PhysicalManager *manager = static_cast<PhysicalManager*>(
          runtime->find_distributed_collectable(did));
      manager->process_remote_reference_mismatch(remote_sent, remote_received);
      Runtime::trigger_event(done);
    }

    //--------------------------------------------------------------------------
    /*static*/ void PhysicalManager::handle_garbage_collection_notify(
                                          Runtime *runtime, Deserializer &derez)
    //--------------------------------------------------------------------------
    {
      DerezCheck z(derez);
      DistributedID did;
      derez.deserialize(did);

      // Should still be able to find this manager here
      PhysicalManager *manager = static_cast<PhysicalManager*>(
          runtime->find_distributed_collectable(did));
      manager->notify_remote_deletion();
      manager->unpack_global_ref();
    }

    //--------------------------------------------------------------------------
    void PhysicalManager::notify_remote_deletion(void)
    //--------------------------------------------------------------------------
    {
#ifdef DEBUG_LEGION
      assert(!is_owner());
#endif
      // Forward on the deletion notification to any children
      if ((collective_mapping != NULL) && 
          collective_mapping->contains(local_space))
      {
        std::vector<AddressSpaceID> children;
        collective_mapping->get_children(owner_space, local_space, children);
        if (!children.empty())
        {
          Serializer rez;
          {
            RezCheck z(rez);
            rez.serialize(did);
          }
          for (std::vector<AddressSpaceID>::const_iterator it = 
                children.begin(); it != children.end(); it++)
          {
            pack_global_ref();
            runtime->send_gc_notify(*it, rez);
          }
        }
      }
      std::set<InstanceDeletionSubscriber*> to_notify;
      {
        AutoLock i_lock(inst_lock);
#ifdef DEBUG_LEGION
        assert((gc_state == COLLECTED_GC_STATE) ||
                (gc_state == PENDING_COLLECTED_GC_STATE));
#endif
        gc_state = COLLECTED_GC_STATE;
        to_notify.swap(subscribers);
      }
      if (!to_notify.empty())
      {
        for (std::set<InstanceDeletionSubscriber*>::const_iterator it =
              to_notify.begin(); it != to_notify.end(); it++)
        {
          (*it)->notify_instance_deletion(this);
          if ((*it)->remove_subscriber_reference(this))
            delete (*it);
        }
      }
    }

    //--------------------------------------------------------------------------
    void PhysicalManager::pack_garbage_collection_state(Serializer &rez,
                                          AddressSpaceID target, bool need_lock)
    //--------------------------------------------------------------------------
    {
      // We have to atomically get the current collection state and 
      // update the set of remote instances, note that it can be read-only
      // since we're just reading the state and the `update-remote_instaces'
      // call will take its own exclusive lock
      if (need_lock)
      {
        AutoLock i_lock(inst_lock,1,false/*exclusive*/);
        pack_garbage_collection_state(rez, target, false/*need lock*/);
      }
      else
      {
        switch (gc_state)
        {
          case VALID_GC_STATE:
          case COLLECTABLE_GC_STATE:
            {
              rez.serialize(COLLECTABLE_GC_STATE);
              break;
            }
          case PENDING_COLLECTED_GC_STATE:
          case COLLECTED_GC_STATE:
            {
              rez.serialize(gc_state);
              break;
            }
          default:
            assert(false);
        }
        update_remote_instances(target);
      }
    }

    //--------------------------------------------------------------------------
    void PhysicalManager::initialize_remote_gc_state(
                                                   GarbageCollectionState state)
    //--------------------------------------------------------------------------
    {
      AutoLock i_lock(inst_lock);
#ifdef DEBUG_LEGION
      assert(!is_owner());
      assert(gc_state == COLLECTABLE_GC_STATE);
#endif
      gc_state = state;
      // If we're in a pending collectable state, then add a reference
      if (state == PENDING_COLLECTED_GC_STATE)
        add_base_resource_ref(PENDING_COLLECTIVE_REF);
    }

    //--------------------------------------------------------------------------
    bool PhysicalManager::collect(RtEvent &ready)
    //--------------------------------------------------------------------------
    {
      AutoLock i_lock(inst_lock);
      // Do a quick to check to see if we can do a collection on the local node
      if (gc_state == VALID_GC_STATE)
        return false;
      // If it's already collected then we're done
      if (gc_state == COLLECTED_GC_STATE)
        return true;
      bool has_local_references = false;
      uint64_t local_valid_sent = 0, local_valid_received = 0;
      if (is_owner())
      {
        // Check to see if anyone is already performing a deletion
        // on this manager, if so then deduplicate
        if (gc_state == COLLECTABLE_GC_STATE)
        {
          gc_state = PENDING_COLLECTED_GC_STATE;
          failed_collection_count.store(0);
          // Pull a copy of these onto the stack in case we fail to 
          // collect and we need to restore them
          local_valid_sent = sent_valid_references;
          local_valid_received = received_valid_references;
          has_local_references = true;
          std::vector<RtEvent> ready_events;
          if (collective_mapping != NULL)
          {
#ifdef DEBUG_LEGION
            // We're the owner so it should contain ourselves
            assert(collective_mapping->contains(local_space));
#endif
            std::vector<AddressSpaceID> children;
            collective_mapping->get_children(owner_space, local_space,children);
            for (std::vector<AddressSpaceID>::const_iterator it =
                  children.begin(); it != children.end(); it++)
            {
              const RtUserEvent ready_event = Runtime::create_rt_user_event();
              Serializer rez;
              {
                RezCheck z(rez);
                rez.serialize(did);
                rez.serialize(&failed_collection_count);
                rez.serialize(ready_event);
              }
              runtime->send_gc_acquire(*it, rez);
              ready_events.push_back(ready_event);
            }
          }
          const size_t needed_guards = count_remote_instances();
          if (needed_guards > 0)
          {
            struct AcquireFunctor {
              AcquireFunctor(DistributedID d, Runtime *rt, 
                             std::vector<RtEvent> &r,
                             std::atomic<unsigned> *c)
                : did(d), runtime(rt), ready_events(r), count(c) { }
              inline void apply(AddressSpaceID target)
              {
                if (target == runtime->address_space)
                  return;
                const RtUserEvent ready_event = Runtime::create_rt_user_event();
                Serializer rez;
                {
                  RezCheck z(rez);
                  rez.serialize(did);
                  rez.serialize(count);
                  rez.serialize(ready_event);
                }
                runtime->send_gc_acquire(target, rez);
                ready_events.push_back(ready_event);
              }
              const DistributedID did;
              Runtime *const runtime;
              std::vector<RtEvent> &ready_events;
              std::atomic<unsigned> *const count;
            };
            AcquireFunctor functor(did, runtime, ready_events,
                                   &failed_collection_count);
            map_over_remote_instances(functor);
          }
          if (!ready_events.empty())
            collection_ready = Runtime::merge_events(ready_events);
        }
        else
        {
#ifdef DEBUG_LEGION
          assert(gc_state == PENDING_COLLECTED_GC_STATE); 
          // Should alaready have outstanding changes for this deletion
          assert(pending_changes > 0);
#endif
        }
        pending_changes++;
        const RtEvent wait_on = collection_ready;
        if (!wait_on.has_triggered())
        {
          i_lock.release();
          wait_on.wait();
          i_lock.reacquire();
        }
#ifdef DEBUG_LEGION
        assert(pending_changes > 0);
#endif
        switch (gc_state)
        {
          // Anything in these states means the collection attempt failed
          // because something else acquired a valid reference while
          // the collection was in progress
          case VALID_GC_STATE:
          case COLLECTABLE_GC_STATE:
            {
              // Restore our local sent/received counts
              if (has_local_references)
              {
                sent_valid_references = local_valid_sent;
                received_valid_references = local_valid_received;
              }
              break;
            }
          case PENDING_COLLECTED_GC_STATE:
            {
#ifdef DEBUG_LEGION
              // Precondition should have triggered if we're here
              assert(collection_ready.has_triggered());
#endif
              // Check to see if there were any collection guards we
              // were unable to acquire on remote nodes or whether there
              // are still packed valid reference outstanding
              if ((failed_collection_count.load() > 0) ||
                  (sent_valid_references != received_valid_references))
              {
                // Restore our local sent/received counts
                if (has_local_references)
                {
                  sent_valid_references = local_valid_sent;
                  received_valid_references = local_valid_received;
                }
                // See if we're the last release, if not then we
                // keep it in this state
                if (--pending_changes == 0)
                  gc_state = COLLECTABLE_GC_STATE;
              }
              else
              {
                // Deletion success and we're the first ones to discover it
                // Move to the deletion state and send the deletion messages
                // to mark that we successfully performed the deletion
                gc_state = COLLECTED_GC_STATE;
                // Grab the set of active contexts to notify
                std::set<InstanceDeletionSubscriber*> to_notify;
                // Notify the subscribers if we've been collected
                to_notify.swap(subscribers);
                // Now we can perform the deletion which will release the lock
                ready = perform_deletion(runtime->address_space, &i_lock);
                // Send notification messages to the remote nodes to tell
                // them that this instance has been deleted, this is needed
                // so that we can invalidate any subscribers on those nodes
                if (collective_mapping != NULL)
                {
#ifdef DEBUG_LEGION
                  // We're the owner so it should contain ourselves
                  assert(collective_mapping->contains(local_space));
#endif
                  std::vector<AddressSpaceID> children;
                  collective_mapping->get_children(owner_space, local_space,
                                                   children);
                  if (!children.empty())
                  {
                    pack_global_ref(children.size());
                    for (std::vector<AddressSpaceID>::const_iterator it =
                          children.begin(); it != children.end(); it++)
                    {
                      Serializer rez;
                      {
                        RezCheck z(rez);
                        rez.serialize(did);
                      }
                      runtime->send_gc_notify(*it, rez);
                    }
                  }
                }
                const size_t needed_guards = count_remote_instances();
                if (needed_guards > 0)
                {
                  struct NotifyFunctor {
                    NotifyFunctor(DistributedID d, Runtime *rt) 
                      : did(d), runtime(rt), count(0) { }
                    inline void apply(AddressSpaceID target)
                    {
                      if (target == runtime->address_space)
                        return;
                      Serializer rez;
                      {
                        RezCheck z(rez);
                        rez.serialize(did);
                      }
                      runtime->send_gc_notify(target, rez);
                      count++;
                    }
                    const DistributedID did;
                    Runtime *const runtime;
                    unsigned count;
                  };
                  NotifyFunctor functor(did, runtime);
                  map_over_remote_instances(functor);
                  if (functor.count > 0)
                    pack_global_ref(functor.count);
                }
                // Now that the lock is released we can notify the subscribers
                if (!to_notify.empty())
                {
                  for (std::set<InstanceDeletionSubscriber*>::const_iterator
                        it = to_notify.begin(); it != to_notify.end(); it++)
                  {
                    (*it)->notify_instance_deletion(this);
                    if ((*it)->remove_subscriber_reference(this))
                      delete (*it);
                  }
                }
                return true;
              }
              break;
            }
          case COLLECTED_GC_STATE:
            {
              // Save the event for when the collection is done
              ready = collection_ready;
              return true;
            }
          default:
            assert(false); // should not be in any other state
        }
        return false;
      }
      else
      {
        // No longer need the lock here since we're just sending a message
        i_lock.release();
        // Send it to the owner to check
        std::atomic<bool> result(false);
        const RtUserEvent done = Runtime::create_rt_user_event();
        Serializer rez;
        {
          RezCheck z(rez);
          rez.serialize(did);
          rez.serialize(&result);
          rez.serialize(&ready);
          rez.serialize(done);
        }
        pack_global_ref();
        runtime->send_gc_request(owner_space, rez);
        done.wait();
        return result.load();
      }
    }

    //--------------------------------------------------------------------------
    RtEvent PhysicalManager::set_garbage_collection_priority(MapperID mapper_id,
                        Processor p, AddressSpaceID source, GCPriority priority)
    //--------------------------------------------------------------------------
    {
#ifdef DEBUG_LEGION
      assert(!is_external_instance());
#endif
      RtEvent wait_on;
      RtUserEvent done_event;
      bool remove_never_reference = false;
      { 
        const std::pair<MapperID,Processor> key(mapper_id, p);
        AutoLock i_lock(inst_lock);
        // If this thing is already deleted then there is nothing to do
        if (gc_state == COLLECTED_GC_STATE)
          return RtEvent::NO_RT_EVENT;
        std::map<std::pair<MapperID,Processor>,GCPriority>::iterator finder =
          mapper_gc_priorities.find(key);
        if (finder == mapper_gc_priorities.end())
        {
          mapper_gc_priorities[key] = priority;
          if (min_gc_priority <= priority)
            return RtEvent::NO_RT_EVENT;
        }
        else
        {
          // See if we're the minimum priority
          if (min_gc_priority < finder->second)
          {
            // We weren't one of the minimum priorities before
            finder->second = priority;
            if (min_gc_priority <= priority)
              return RtEvent::NO_RT_EVENT;
            // Otherwise fall through and update the min priority
          }
          else
          {
            // We were one of the minimum priorities before
#ifdef DEBUG_LEGION
            assert(finder->second == min_gc_priority);
#endif
            // If things don't change then there is nothing to do
            if (finder->second == priority)
              return RtEvent::NO_RT_EVENT;
            finder->second = priority;
            if (min_gc_priority < priority)
            {
              // Raising one of the old minimum priorities
              // See what the new min priority is
              for (std::map<std::pair<MapperID,Processor>,GCPriority>::
                    const_iterator it = mapper_gc_priorities.begin(); it !=
                    mapper_gc_priorities.end(); it++)
              {
                // If the new minimum priority is still the same we're done
                if (it->second == min_gc_priority)
                  return RtEvent::NO_RT_EVENT;
                if (it->second < priority)
                  priority = it->second;
              }
#ifdef DEBUG_LEGION
              // If we get here then we're increasing the minimum priority
              assert(min_gc_priority < priority);
#endif
            }
            // Else lowering the minimum priority
          }
        }
        // If we get here then we're changing the minimum priority
#ifdef DEBUG_LEGION
        assert(priority != min_gc_priority);
#endif
        // Only deal with never collection refs on the owner node where
        // the ultimate garbage collection decisions are to be made
        if (is_owner())
        {
          if (priority < min_gc_priority)
          {
#ifdef DEBUG_LEGION
            assert(LEGION_GC_NEVER_PRIORITY < min_gc_priority);
#endif
            if (priority == LEGION_GC_NEVER_PRIORITY)
            {
              // Check the garbage collection state because this is going 
              // to be like an acquire operation
              switch (gc_state)
              {
                case VALID_GC_STATE:
                  break;
                case COLLECTABLE_GC_STATE:
                // Garbage collector is trying to eat it, save it!
                case PENDING_COLLECTED_GC_STATE:
                  {
                    gc_state = VALID_GC_STATE;
                    break;
                  }
                default:
                  assert(false);
              }
              // Update the references
#ifdef LEGION_GC
              log_base_ref<true>(VALID_REF_KIND, did, 
                                 local_space, NEVER_GC_REF, 1);
#endif
#ifdef DEBUG_LEGION_GC
              valid_references++;
              std::map<ReferenceSource,int>::iterator finder = 
                detailed_base_valid_references.find(NEVER_GC_REF);
              if (finder == detailed_base_valid_references.end())
                detailed_base_valid_references[NEVER_GC_REF] = 1;
              else
                finder->second++;
#else
              valid_references.fetch_add(1);
#endif
            }
          }
          else
          {
            if (min_gc_priority == LEGION_GC_NEVER_PRIORITY)
              remove_never_reference = true;
          }
        }
        min_gc_priority = priority;
        // Make an event for when the priority updates are done
        wait_on = priority_update_done;
        done_event = Runtime::create_rt_user_event();
        priority_update_done = done_event;
      }
      // If we make it here then we need to do the update
      if (wait_on.exists() && !wait_on.has_triggered())
        wait_on.wait();
      // Record the priority update
      const RtEvent updated = 
        update_garbage_collection_priority(source, priority);
      if (remove_never_reference && remove_base_valid_ref(NEVER_GC_REF))
        assert(false); // should never end up deleting ourselves
      Runtime::trigger_event(done_event, updated);
      return done_event;
    }

    //--------------------------------------------------------------------------
    /*static*/ void PhysicalManager::handle_garbage_collection_priority_update(
                   Runtime *runtime, Deserializer &derez, AddressSpaceID source)
    //--------------------------------------------------------------------------
    {
      DerezCheck z(derez);
      DistributedID did;
      derez.deserialize(did);
      GCPriority priority;
      derez.deserialize(priority);
      RtUserEvent done;
      derez.deserialize(done);

      PhysicalManager *manager = static_cast<PhysicalManager*>(
          runtime->find_distributed_collectable(did));

      // To avoid collisiions with existing local mappers which could lead
      // to aliasing of priority updates, we use "invalid" processor IDs
      // here that will never conflict with existing processor IDs
      // Note that the NO_PROC is a valid processor ID for mappers in the
      // case where the mapper handles all the processors in a node. We
      // therefore always add the owner address space to the source to 
      // produce a non-zero processor ID. Note that this formulation also
      // avoid conflicts from different remote sources.
      const Processor fake_proc = { source + manager->owner_space };
#ifdef DEBUG_LEGION
      assert(fake_proc.id != 0);
#endif
      Runtime::trigger_event(done, manager->set_garbage_collection_priority(
                        0/*default mapper ID*/, fake_proc, source, priority));
      manager->unpack_global_ref();
    }

    //--------------------------------------------------------------------------
    /*static*/void PhysicalManager::handle_manager_request(Deserializer &derez,
                                        Runtime *runtime, AddressSpaceID source)
    //--------------------------------------------------------------------------
    {
      DerezCheck z(derez);
      DistributedID did;
      derez.deserialize(did);
      DistributedCollectable *dc = runtime->find_distributed_collectable(did);
#ifdef DEBUG_LEGION
      PhysicalManager *manager = dynamic_cast<PhysicalManager*>(dc);
      assert(manager != NULL);
#else
      PhysicalManager *manager = dynamic_cast<PhysicalManager*>(dc);
#endif
      manager->send_manager(source);
    }

    //--------------------------------------------------------------------------
    size_t PhysicalManager::get_instance_size(void) const
    //--------------------------------------------------------------------------
    {
      AutoLock lock(inst_lock,1,false/*exlcusive*/);
      return instance_footprint;
    }

    //--------------------------------------------------------------------------
    /*static*/ ApEvent PhysicalManager::fetch_metadata(PhysicalInstance inst, 
                                                       ApEvent use_event)
    //--------------------------------------------------------------------------
    {
      ApEvent ready(inst.fetch_metadata(Processor::get_executing_processor()));
      if (!use_event.exists())
        return ready;
      if (!ready.exists())
        return use_event;
      return Runtime::merge_events(NULL, ready, use_event);
    } 

    //--------------------------------------------------------------------------
    /*static*/ void PhysicalManager::handle_top_view_request(
                   Deserializer &derez, Runtime *runtime, AddressSpaceID source)
    //--------------------------------------------------------------------------
    {
      DerezCheck z(derez); 
      DistributedID did;
      derez.deserialize(did);
      RtEvent man_ready;
      PhysicalManager *manager =
        runtime->find_or_request_instance_manager(did, man_ready);
      DistributedID repl_id, ctx_did;
      derez.deserialize(repl_id);
      derez.deserialize(ctx_did);
      RtEvent ctx_ready;
      InnerContext *context = NULL;
      if (repl_id != ctx_did)
      {
        // See if we're on a node where there is a shard manager for
        // this replicated context
        ShardManager *shard_manager = 
          runtime->find_shard_manager(repl_id, true/*can fail*/);
        if (shard_manager != NULL)
          context = shard_manager->find_local_context();
      }
      if (context == NULL)
        context = runtime->find_or_request_inner_context(ctx_did, ctx_ready);
      AddressSpaceID logical_owner;
      derez.deserialize(logical_owner);
      CollectiveMapping *mapping = NULL;
      size_t total_spaces;
      derez.deserialize(total_spaces);
      if (total_spaces > 0)
      {
        mapping = new CollectiveMapping(derez, total_spaces);
        mapping->add_reference();
      }
      std::atomic<DistributedID> *target;
      derez.deserialize(target);
      RtUserEvent done;
      derez.deserialize(done);
      // See if we're ready or we need to defer this until later
      if ((man_ready.exists() && !man_ready.has_triggered()) ||
          (ctx_ready.exists() && !ctx_ready.has_triggered()))
      {
        RemoteCreateViewArgs args(manager, context, logical_owner,
                                  mapping, target, source, done);
        if (!man_ready.exists())
          runtime->issue_runtime_meta_task(args,
              LG_LATENCY_DEFERRED_PRIORITY, ctx_ready);
        else if (!ctx_ready.exists())
          runtime->issue_runtime_meta_task(args,
              LG_LATENCY_DEFERRED_PRIORITY, man_ready);
        else
          runtime->issue_runtime_meta_task(args, LG_LATENCY_DEFERRED_PRIORITY,
              Runtime::merge_events(man_ready, ctx_ready));
        return;
      }
      process_top_view_request(manager, context, logical_owner, mapping,
                               target, source, done, runtime);
      if ((mapping != NULL) && mapping->remove_reference())
        delete mapping;
    }

    //--------------------------------------------------------------------------
    /*static*/ void PhysicalManager::process_top_view_request(
        PhysicalManager *manager, InnerContext *context, AddressSpaceID logical,
        CollectiveMapping *mapping, std::atomic<DistributedID> *target,
        AddressSpaceID source, RtUserEvent done_event, Runtime *runtime)
    //--------------------------------------------------------------------------
    {
      // Get the view from the context
      InstanceView *view =
        context->create_instance_top_view(manager, logical, mapping); 
      Serializer rez;
      {
        RezCheck z(rez);
        rez.serialize(target);
        rez.serialize(view->did);
        rez.serialize(done_event);
      }
      runtime->send_create_top_view_response(source, rez);
    }

    //--------------------------------------------------------------------------
    /*static*/ void PhysicalManager::handle_top_view_response(
                                                            Deserializer &derez)
    //--------------------------------------------------------------------------
    {
      DerezCheck z(derez);
      std::atomic<DistributedID> *target;
      derez.deserialize(target);
      DistributedID did;
      derez.deserialize(did);
      target->store(did);
      RtUserEvent done;
      derez.deserialize(done);
      Runtime::trigger_event(done);
    }

    //--------------------------------------------------------------------------
    /*static*/ void PhysicalManager::handle_top_view_creation(const void *args,
                                                              Runtime *runtime)
    //--------------------------------------------------------------------------
    {
      const RemoteCreateViewArgs *rargs = (const RemoteCreateViewArgs*)args; 
      process_top_view_request(rargs->manager, rargs->context,
          rargs->logical_owner, rargs->mapping, rargs->target,
          rargs->source, rargs->done_event, runtime);
      if ((rargs->mapping != NULL) && rargs->mapping->remove_reference())
        delete rargs->mapping;
    } 

    //--------------------------------------------------------------------------
    void PhysicalManager::initialize_across_helper(CopyAcrossHelper *helper,
                                                   const FieldMask &dst_mask,
                                     const std::vector<unsigned> &src_indexes,
                                     const std::vector<unsigned> &dst_indexes)
    //--------------------------------------------------------------------------
    {
      // Make sure the instance is ready before we compute the offsets
      if (instance_ready.exists() && !instance_ready.has_triggered())
        instance_ready.wait();
#ifdef DEBUG_LEGION
      assert(src_indexes.size() == dst_indexes.size());
#endif
      std::vector<CopySrcDstField> dst_fields;
      layout->compute_copy_offsets(dst_mask, instance, dst_fields);
#ifdef DEBUG_LEGION
      assert(dst_fields.size() == dst_indexes.size());
#endif
      helper->offsets.resize(dst_fields.size());
      // We've got the offsets compressed based on their destination mask
      // order, now we need to translate them to their source mask order
      // Figure out the permutation from destination mask ordering to 
      // source mask ordering. 
      // First let's figure out the order of the source indexes
      std::vector<unsigned> src_order(src_indexes.size());
      std::map<unsigned,unsigned> translate_map;
      for (unsigned idx = 0; idx < src_indexes.size(); idx++)
        translate_map[src_indexes[idx]] = idx;
      unsigned index = 0;
      for (std::map<unsigned,unsigned>::const_iterator it = 
            translate_map.begin(); it != translate_map.end(); it++, index++)
        src_order[it->second] = index; 
      // Now we can translate the destination indexes
      translate_map.clear();
      for (unsigned idx = 0; idx < dst_indexes.size(); idx++)
        translate_map[dst_indexes[idx]] = idx;
      index = 0; 
      for (std::map<unsigned,unsigned>::const_iterator it = 
            translate_map.begin(); it != translate_map.end(); it++, index++)
      {
        unsigned src_index = src_order[it->second];
        helper->offsets[src_index] = dst_fields[index];
      }
    }

    //--------------------------------------------------------------------------
    void PhysicalManager::send_manager(AddressSpaceID target)
    //--------------------------------------------------------------------------
    {
#ifdef DEBUG_LEGION
      assert(is_owner());
      assert((collective_mapping == NULL) ||
          !collective_mapping->contains(target));
#endif
      Serializer rez;
      {
        AutoLock lock(inst_lock,1,false/*exlcusive*/);
        RezCheck z(rez);
        rez.serialize(did);
        rez.serialize(memory_manager->memory);
        rez.serialize(instance);
        rez.serialize(instance_footprint);
        // No need for a reference here since we know we'll continue holding it
        instance_domain->pack_expression(rez, target);
        rez.serialize(piece_list_size);
        if (piece_list_size > 0)
          rez.serialize(piece_list, piece_list_size);
        rez.serialize(field_space_node->handle);
        rez.serialize(tree_id);
        rez.serialize(unique_event);
        if (kind != UNBOUND_INSTANCE_KIND)
          rez.serialize<ApEvent>(use_event);
        else
          rez.serialize(producer_event);
        layout->pack_layout_description(rez, target);
        rez.serialize(redop);
        rez.serialize(kind);
        pack_garbage_collection_state(rez, target, false/*need lock*/);
      }
      context->runtime->send_instance_manager(target, rez);
    }

    //--------------------------------------------------------------------------
    /*static*/ void PhysicalManager::handle_send_manager(Runtime *runtime, 
                                     AddressSpaceID source, Deserializer &derez)
    //--------------------------------------------------------------------------
    {
      DerezCheck z(derez);
      DistributedID did;
      derez.deserialize(did);
      Memory mem;
      derez.deserialize(mem);
      PhysicalInstance inst;
      derez.deserialize(inst);
      size_t inst_footprint;
      derez.deserialize(inst_footprint);
      PendingRemoteExpression pending;
      RtEvent domain_ready;
      IndexSpaceExpression *inst_domain = 
        IndexSpaceExpression::unpack_expression(derez, runtime->forest, source,
                                                pending, domain_ready);
      size_t piece_list_size;
      derez.deserialize(piece_list_size);
      void *piece_list = NULL;
      if (piece_list_size > 0)
      {
        piece_list = malloc(piece_list_size);
        derez.deserialize(piece_list, piece_list_size);
      }
      FieldSpace handle;
      derez.deserialize(handle);
      RtEvent fs_ready;
      FieldSpaceNode *space_node = runtime->forest->get_node(handle, &fs_ready);
      RegionTreeID tree_id;
      derez.deserialize(tree_id);
      LgEvent unique_event;
      derez.deserialize(unique_event);
      ApEvent use_event;
      derez.deserialize(use_event);
      LayoutConstraintID layout_id;
      derez.deserialize(layout_id);
      RtEvent layout_ready;
      LayoutConstraints *constraints = 
        runtime->find_layout_constraints(layout_id, 
                    false/*can fail*/, &layout_ready);
      ReductionOpID redop;
      derez.deserialize(redop);
      InstanceKind kind;
      derez.deserialize(kind);
      GarbageCollectionState gc_state;
      derez.deserialize(gc_state);

      if (domain_ready.exists() || fs_ready.exists() || layout_ready.exists())
      {
        const RtEvent precondition = 
          Runtime::merge_events(domain_ready, fs_ready, layout_ready);
        if (precondition.exists() && !precondition.has_triggered())
        {
          // We need to defer this instance creation
          DeferPhysicalManagerArgs args(did, mem, inst,
              inst_footprint, inst_domain, pending, 
              handle, tree_id, layout_id, use_event, unique_event, kind,
              redop, piece_list, piece_list_size, gc_state);
          runtime->issue_runtime_meta_task(args,
              LG_LATENCY_RESPONSE_PRIORITY, precondition);
          return;
        }
        // If we fall through we need to refetch things that we didn't get
        if (domain_ready.exists())
          inst_domain = runtime->forest->find_remote_expression(pending);
        if (fs_ready.exists())
          space_node = runtime->forest->get_node(handle);
        if (layout_ready.exists())
          constraints = 
            runtime->find_layout_constraints(layout_id, false/*can fail*/);
      }
      // If we fall through here we can create the manager now
      create_remote_manager(runtime, did, mem, inst, inst_footprint,
                            inst_domain, piece_list, piece_list_size, 
                            space_node, tree_id, constraints, use_event,
                            unique_event, kind, redop, gc_state);
    }

    //--------------------------------------------------------------------------
    PhysicalManager::DeferPhysicalManagerArgs::DeferPhysicalManagerArgs(
            DistributedID d, Memory m, PhysicalInstance i, 
            size_t f, IndexSpaceExpression *lx, 
            const PendingRemoteExpression &p, FieldSpace h, RegionTreeID tid,
            LayoutConstraintID l, ApEvent use, LgEvent unique, InstanceKind k, 
            ReductionOpID r, const void *pl, size_t pl_size,
            GarbageCollectionState gc)
      : LgTaskArgs<DeferPhysicalManagerArgs>(implicit_provenance),
            did(d), mem(m), inst(i), footprint(f), pending(p),
            local_expr(lx), handle(h), tree_id(tid), layout_id(l), 
            use_event(use), unique_event(unique), kind(k), redop(r),
            piece_list(pl), piece_list_size(pl_size), state(gc)
    //--------------------------------------------------------------------------
    {
      if (local_expr != NULL)
        local_expr->add_base_expression_reference(META_TASK_REF);
    }

    //--------------------------------------------------------------------------
    PhysicalManager::DeferDeletePhysicalManager
                     ::DeferDeletePhysicalManager(PhysicalManager *manager_)
      : LgTaskArgs<DeferDeletePhysicalManager>(implicit_provenance),
        manager(manager_), done(Runtime::create_rt_user_event())
    //--------------------------------------------------------------------------
    {
    }

    //--------------------------------------------------------------------------
    /*static*/ void PhysicalManager::handle_defer_manager(const void *args,
                                                          Runtime *runtime)
    //--------------------------------------------------------------------------
    {
      const DeferPhysicalManagerArgs *dargs = 
        (const DeferPhysicalManagerArgs*)args; 
      IndexSpaceExpression *inst_domain = dargs->local_expr;
      if (inst_domain == NULL)
        inst_domain = runtime->forest->find_remote_expression(dargs->pending);
      FieldSpaceNode *space_node = runtime->forest->get_node(dargs->handle);
      LayoutConstraints *constraints = 
        runtime->find_layout_constraints(dargs->layout_id);
      create_remote_manager(runtime, dargs->did, dargs->mem,
          dargs->inst, dargs->footprint, inst_domain, dargs->piece_list,
          dargs->piece_list_size, space_node, dargs->tree_id, constraints, 
          dargs->use_event, dargs->unique_event, dargs->kind,
          dargs->redop, dargs->state);
      // Remove the local expression reference if necessary
      if ((dargs->local_expr != NULL) &&
          dargs->local_expr->remove_base_expression_reference(META_TASK_REF))
        delete dargs->local_expr;
    }

    //--------------------------------------------------------------------------
    /*static*/ void PhysicalManager::handle_defer_perform_deletion(
                                             const void *args, Runtime *runtime)
    //--------------------------------------------------------------------------
    {
      const DeferDeletePhysicalManager *dargs =
        (const DeferDeletePhysicalManager*)args;
      Runtime::trigger_event(dargs->done,
          dargs->manager->perform_deletion(runtime->address_space));
    }

    //--------------------------------------------------------------------------
    /*static*/ void PhysicalManager::create_remote_manager(Runtime *runtime, 
          DistributedID did, Memory mem, 
          PhysicalInstance inst, size_t inst_footprint, 
          IndexSpaceExpression *inst_domain, const void *piece_list,
          size_t piece_list_size, FieldSpaceNode *space_node, 
          RegionTreeID tree_id, LayoutConstraints *constraints, 
          ApEvent use_event, LgEvent unique_event, InstanceKind kind,
          ReductionOpID redop, GarbageCollectionState state)
    //--------------------------------------------------------------------------
    {
      LayoutDescription *layout = 
        LayoutDescription::handle_unpack_layout_description(constraints,
                                space_node, inst_domain->get_num_dims());
      MemoryManager *memory = runtime->find_memory_manager(mem);
      const ReductionOp *op = 
        (redop == 0) ? NULL : runtime->get_reduction(redop);
      void *location;
      PhysicalManager *man = NULL;
      if (runtime->find_pending_collectable_location(did, location))
        man = new(location) PhysicalManager(runtime->forest, did,
                                            memory, inst, inst_domain, 
                                            piece_list, piece_list_size, 
                                            space_node, tree_id, layout, 
                                            redop, false/*reg now*/, 
                                            inst_footprint, use_event, 
                                            unique_event, kind, op);
      else
        man = new PhysicalManager(runtime->forest, did, memory, 
                              inst, inst_domain, piece_list, piece_list_size,
                              space_node, tree_id, layout, redop,
                              false/*reg now*/, inst_footprint, use_event,
                              unique_event, kind, op);
      man->initialize_remote_gc_state(state);
      // Hold-off doing the registration until construction is complete
      man->register_with_runtime();
    }

    //--------------------------------------------------------------------------
    RtEvent PhysicalManager::perform_deletion(AddressSpaceID source,
                                              AutoLock *i_lock /* = NULL*/)
    //--------------------------------------------------------------------------
    {
#ifdef DEBUG_LEGION
      assert(is_owner());
      assert(source == local_space);
#endif
      if (i_lock == NULL)
      {
        AutoLock instance_lock(inst_lock);
        return perform_deletion(source, &instance_lock);
      }
      if (instance_ready.exists() && !instance_ready.has_triggered())
      {
        DeferDeletePhysicalManager args(this);
        runtime->issue_runtime_meta_task(
            args, LG_LOW_PRIORITY, instance_ready);
        return args.done;
      }
#ifdef DEBUG_LEGION
      assert(pending_views.empty());
#endif
      log_garbage.spew("Deleting physical instance " IDFMT " in memory " 
                       IDFMT "", instance.id, memory_manager->memory.id);
#ifndef LEGION_DISABLE_GC
      RtEvent deferred_deletion;
      // Get the deferred deletion event from the gc events
      if (!gc_events.empty())
        deferred_deletion = Runtime::protect_merge_events(gc_events);
      // Now we can release the lock since we're done with the atomic updates
      i_lock->release();
      std::vector<PhysicalInstance::DestroyedField> serdez_fields;
      layout->compute_destroyed_fields(serdez_fields);
#ifdef LEGION_MALLOC_INSTANCES
      if (kind == INTERNAL_INSTANCE_KIND)
        memory_manager->free_legion_instance(this, deferred_deletion);
#else
      if (kind == EAGER_INSTANCE_KIND)
        memory_manager->free_eager_instance(instance, deferred_deletion);
      else
      {
        if (!serdez_fields.empty())
          instance.destroy(serdez_fields, deferred_deletion);
        else
          instance.destroy(deferred_deletion);
      }
#endif
#else
      // Release the i_lock since we're done with the atomic updates
      i_lock->release();
#endif
      // We issued the deletion to Realm so all our effects are done
      return RtEvent::NO_RT_EVENT;
    }

    //--------------------------------------------------------------------------
    void PhysicalManager::force_deletion(ApEvent precondition)
    //--------------------------------------------------------------------------
    {
#ifdef DEBUG_LEGION
      assert(is_owner());
#endif
      log_garbage.spew("Force deleting physical instance " IDFMT " in memory "
                       IDFMT "", instance.id, memory_manager->memory.id);
#ifndef LEGION_DISABLE_GC
      std::vector<PhysicalInstance::DestroyedField> serdez_fields;
      layout->compute_destroyed_fields(serdez_fields);
      RtEvent deferred_deletion;
      if (precondition.exists())
        deferred_deletion = Runtime::protect_event(precondition);
#ifdef LEGION_MALLOC_INSTANCES
      if (kind == INTERNAL_INSTANCE_KIND)
        memory_manager->free_legion_instance(this, deferred_deletion);
#else
      // If this is an eager allocation, return it back to the eager pool
      if (kind == EAGER_INSTANCE_KIND)
        memory_manager->free_eager_instance(instance, deferred_deletion);
      else
      {
        if (!serdez_fields.empty())
          instance.destroy(serdez_fields, deferred_deletion);
        else
          instance.destroy(deferred_deletion);
      }
#endif
#endif
    }

    //--------------------------------------------------------------------------
    RtEvent PhysicalManager::update_garbage_collection_priority(
                                     AddressSpaceID source, GCPriority priority)
    //--------------------------------------------------------------------------
    {
      if (!is_owner())
      {
        const RtUserEvent done = Runtime::create_rt_user_event();
        Serializer rez;
        {
          RezCheck z(rez);
          rez.serialize(did);
          rez.serialize(priority);
          rez.serialize(done);
        }
        pack_global_ref();
        runtime->send_gc_priority_update(owner_space, rez);
        return done;
      }
      else
      {
        memory_manager->set_garbage_collection_priority(this, priority);
        return RtEvent::NO_RT_EVENT;
      }
    }

    //--------------------------------------------------------------------------
    RtEvent PhysicalManager::attach_external_instance(void)
    //--------------------------------------------------------------------------
    {
#ifdef DEBUG_LEGION
      assert(is_external_instance());
#endif
      return memory_manager->attach_external_instance(this);
    }

    //--------------------------------------------------------------------------
    void PhysicalManager::detach_external_instance(ApEvent precondition)
    //--------------------------------------------------------------------------
    {
#ifdef DEBUG_LEGION
      assert(is_external_instance());
#endif
      memory_manager->detach_external_instance(this, precondition);
    }
    
    //--------------------------------------------------------------------------
    uintptr_t PhysicalManager::get_instance_pointer(void) const
    //--------------------------------------------------------------------------
    {
#ifdef DEBUG_LEGION
      assert(is_owner());
#endif
      if (use_event.exists() && !use_event.has_triggered())
        use_event.wait();
      void *inst_ptr = instance.pointer_untyped(0/*offset*/, 0/*elem size*/);
      return uintptr_t(inst_ptr);
    }

    //--------------------------------------------------------------------------
    bool PhysicalManager::has_visible_from(const std::set<Memory> &mems) const
    //--------------------------------------------------------------------------
    {
      return (mems.find(memory_manager->memory) != mems.end());
    }

    //--------------------------------------------------------------------------
    bool PhysicalManager::update_physical_instance(
                                                  PhysicalInstance new_instance,
                                                  InstanceKind new_kind,
                                                  size_t new_footprint,
                                                  uintptr_t new_pointer)
    //--------------------------------------------------------------------------
    {
      {
        AutoLock lock(inst_lock);
#ifdef DEBUG_LEGION
        assert(kind == UNBOUND_INSTANCE_KIND);
        assert(instance_footprint == -1U);
#endif
        instance = new_instance;
        kind = new_kind;
        external_pointer = new_pointer;
#ifdef DEBUG_LEGION
        assert(external_pointer != -1UL);
#endif

        update_instance_footprint(new_footprint);

        Runtime::trigger_event(instance_ready);

        if (runtime->legion_spy_enabled)
        {
          LegionSpy::log_physical_instance(unique_event, instance.id,
            memory_manager->memory.id, instance_domain->expr_id,
            field_space_node->handle, tree_id, redop);
          layout->log_instance_layout(unique_event);
        }

        if (is_owner() && has_remote_instances())
          broadcast_manager_update();

        Runtime::trigger_event(
            NULL, use_event, fetch_metadata(instance, producer_event));
      }
      return remove_base_resource_ref(PENDING_UNBOUND_REF);
    }

    //--------------------------------------------------------------------------
    void PhysicalManager::broadcast_manager_update(void)
    //--------------------------------------------------------------------------
    {
      Serializer rez;
      {
        RezCheck z(rez);
        rez.serialize(did);
        rez.serialize(instance);
        rez.serialize(instance_footprint);
        rez.serialize(kind);
      }
      BroadcastFunctor functor(context->runtime, rez);
      map_over_remote_instances(functor);
    }

    //--------------------------------------------------------------------------
    /*static*/ void PhysicalManager::handle_send_manager_update(
                   Runtime *runtime, AddressSpaceID source, Deserializer &derez)
    //--------------------------------------------------------------------------
    {
      DerezCheck z(derez);
      DistributedID did;
      derez.deserialize(did);
      PhysicalInstance instance;
      derez.deserialize(instance);
      size_t footprint;
      derez.deserialize(footprint);
      InstanceKind kind;
      derez.deserialize(kind);

      RtEvent manager_ready;
      PhysicalManager *manager =
        runtime->find_or_request_instance_manager(did, manager_ready);
      if (manager_ready.exists() && !manager_ready.has_triggered())
        manager_ready.wait();

      if (manager->update_physical_instance(instance, kind, footprint))
        delete manager;
    }

    /////////////////////////////////////////////////////////////
    // Virtual Manager 
    /////////////////////////////////////////////////////////////

    //--------------------------------------------------------------------------
    VirtualManager::VirtualManager(Runtime *runtime, DistributedID did,
                            LayoutDescription *desc, CollectiveMapping *mapping)
      : InstanceManager(runtime->forest, did, desc,
                        NULL/*field space node*/,NULL/*index space expression*/,
                        0/*tree id*/, true/*register now*/, mapping)
    //--------------------------------------------------------------------------
    {
#ifdef LEGION_GC
      log_garbage.info("GC Virtual Manager %lld %d",
                        LEGION_DISTRIBUTED_ID_FILTER(this->did), local_space); 
#endif
    }

    //--------------------------------------------------------------------------
    VirtualManager::VirtualManager(const VirtualManager &rhs)
      : InstanceManager(NULL, 0, NULL, NULL, NULL, 0, false)
    //--------------------------------------------------------------------------
    {
      // should never be called
      assert(false);
    }

    //--------------------------------------------------------------------------
    VirtualManager::~VirtualManager(void)
    //--------------------------------------------------------------------------
    {
    }

    //--------------------------------------------------------------------------
    VirtualManager& VirtualManager::operator=(const VirtualManager &rhs)
    //--------------------------------------------------------------------------
    {
      // should never be called
      assert(false);
      return *this;
    }

    //--------------------------------------------------------------------------
    LegionRuntime::Accessor::RegionAccessor<
        LegionRuntime::Accessor::AccessorType::Generic>
          VirtualManager::get_accessor(void) const
    //--------------------------------------------------------------------------
    {
      // should never be called
      assert(false);
      return LegionRuntime::Accessor::RegionAccessor<
        LegionRuntime::Accessor::AccessorType::Generic>
	(PhysicalInstance::NO_INST);
    }

    //--------------------------------------------------------------------------
    LegionRuntime::Accessor::RegionAccessor<
        LegionRuntime::Accessor::AccessorType::Generic>
          VirtualManager::get_field_accessor(FieldID fid) const
    //--------------------------------------------------------------------------
    {
      // should never be called
      assert(false);
      return LegionRuntime::Accessor::RegionAccessor<
        LegionRuntime::Accessor::AccessorType::Generic>
	(PhysicalInstance::NO_INST);
    }

    //--------------------------------------------------------------------------
    PointerConstraint VirtualManager::get_pointer_constraint(void) const
    //--------------------------------------------------------------------------
    {
      return PointerConstraint(Memory::NO_MEMORY, 0);
    }

    //--------------------------------------------------------------------------
    void VirtualManager::send_manager(AddressSpaceID target)
    //--------------------------------------------------------------------------
    {
      // should never be called
      assert(false);
    }

    /////////////////////////////////////////////////////////////
    // Instance Builder
    /////////////////////////////////////////////////////////////

    //--------------------------------------------------------------------------
    InstanceBuilder::InstanceBuilder(const std::vector<LogicalRegion> &regs,
                      IndexSpaceExpression *expr, FieldSpaceNode *node, 
                      RegionTreeID tid, const LayoutConstraintSet &cons, 
                      Runtime *rt, MemoryManager *memory, UniqueID cid,
                      const void *pl, size_t pl_size)
      : regions(regs), constraints(cons), runtime(rt), memory_manager(memory),
        creator_id(cid), instance(PhysicalInstance::NO_INST), 
        field_space_node(node), instance_domain(expr), tree_id(tid), 
        redop_id(0), reduction_op(NULL), realm_layout(NULL), piece_list(NULL),
        piece_list_size(0), valid(true)
    //--------------------------------------------------------------------------
    {
      if (pl != NULL)
      {
        piece_list_size = pl_size;
        piece_list = malloc(piece_list_size);
        memcpy(piece_list, pl, piece_list_size);
      }
      compute_layout_parameters();
    }

    //--------------------------------------------------------------------------
    InstanceBuilder::~InstanceBuilder(void)
    //--------------------------------------------------------------------------
    {
      if (realm_layout != NULL)
        delete realm_layout;
      if (piece_list != NULL)
        free(piece_list);
    }

    //--------------------------------------------------------------------------
    PhysicalManager* InstanceBuilder::create_physical_instance(
        RegionTreeForest *forest, LayoutConstraintKind *unsat_kind,
        unsigned *unsat_index, size_t *footprint, RtEvent precondition)
    //--------------------------------------------------------------------------
    {
      if (!valid)
        initialize(forest);
      // If there are no fields then we are done
      if (field_sizes.empty())
      {
        REPORT_LEGION_WARNING(LEGION_WARNING_IGNORE_MEMORY_REQUEST,
                        "Ignoring request to create instance in "
                        "memory " IDFMT " with no fields.",
                        memory_manager->memory.id);
        if (footprint != NULL)
          *footprint = 0;
        if (unsat_kind != NULL)
          *unsat_kind = LEGION_FIELD_CONSTRAINT;
        if (unsat_index != NULL)
          *unsat_index = 0;
        return NULL;
      }
      if (realm_layout == NULL)
      {
        const std::vector<FieldID> &field_set = 
          constraints.field_constraint.get_field_set();
        bool compact = false;
        const SpecializedConstraint &spec = constraints.specialized_constraint;
        switch (spec.get_kind())
        {
          case LEGION_COMPACT_SPECIALIZE:
          case LEGION_COMPACT_REDUCTION_SPECIALIZE:
            {
              compact = true;
              break;
            }
          default:
            break;
        }
        size_t num_pieces = 0;
        realm_layout =
          instance_domain->create_layout(constraints, field_set,
             field_sizes, compact, &piece_list, &piece_list_size, &num_pieces);
#ifdef DEBUG_LEGION
        assert(realm_layout != NULL);
#endif
        // If we were doing a compact layout then Check that we met 
        // the constraints for efficiency and number of pieces
        if (compact && (spec.max_pieces < num_pieces))
        {
          if (unsat_kind != NULL)
            *unsat_kind = LEGION_SPECIALIZED_CONSTRAINT;
          if (unsat_index != NULL)
            *unsat_index = 0;
          if (footprint != NULL)
            *footprint = realm_layout->bytes_used;
          return NULL;
        }
      }
      // Clone the realm layout each time since (realm will take ownership 
      // after every instance call, so we need a new one each time)
      Realm::InstanceLayoutGeneric *inst_layout = realm_layout->clone();
#ifdef DEBUG_LEGION
      assert(inst_layout != NULL);
#endif
      // Have to grab this now since realm is going to take ownership of
      // the instance layout generic object once we do the creation call
      const size_t instance_footprint = inst_layout->bytes_used;
      // Save the footprint size if we need to
      if (footprint != NULL)
        *footprint = instance_footprint;
      Realm::ProfilingRequestSet requests;
      // Add a profiling request to see if the instance is actually allocated
      // Make it very high priority so we get the response quickly
      ProfilingResponseBase base(this);
#ifndef LEGION_MALLOC_INSTANCES
      Realm::ProfilingRequest &req = requests.add_request(
          runtime->find_utility_group(), LG_LEGION_PROFILING_ID,
          &base, sizeof(base), LG_RESOURCE_PRIORITY);
      req.add_measurement<Realm::ProfilingMeasurements::InstanceAllocResult>();
      // Create a user event to wait on for the result of the profiling response
      profiling_ready = Runtime::create_rt_user_event();
#endif
#ifdef DEBUG_LEGION
      assert(!instance.exists()); // shouldn't exist before this
#endif
      LgEvent unique_event;
      if (runtime->legion_spy_enabled || (runtime->profiler != NULL))
      {
        RtUserEvent unique = Runtime::create_rt_user_event();
        Runtime::trigger_event(unique);
        unique_event = unique;
      }
      ApEvent ready;
      if (runtime->profiler != NULL)
        runtime->profiler->add_inst_request(requests, creator_id, unique_event);
#ifndef LEGION_MALLOC_INSTANCES
      ready = ApEvent(PhysicalInstance::create_instance(instance,
            memory_manager->memory, inst_layout, requests, precondition));
      // Wait for the profiling response
      if (!profiling_ready.has_triggered())
        profiling_ready.wait();
#else
      if (precondition.exists() && !precondition.has_triggered())
        precondition.wait();
      ready = ApEvent(memory_manager->allocate_legion_instance(inst_layout, 
                                                      requests, instance));
      if (!instance.exists())
      {
        if (unsat_kind != NULL)
          *unsat_kind = LEGION_MEMORY_CONSTRAINT;
        if (unsat_index != NULL)
          *unsat_index = 0;
        return NULL;
      }
#endif
      // If we couldn't make it then we are done
      if (!instance.exists())
      {
        if (unsat_kind != NULL)
          *unsat_kind = LEGION_MEMORY_CONSTRAINT;
        if (unsat_index != NULL)
          *unsat_index = 0;
        return NULL;
      }
#ifdef LEGION_DEBUG
      assert(!constraints.pointer_constraint.is_valid);
#endif
      // If we successfully made the instance then Realm 
      // took over ownership of the layout
      PhysicalManager *result = NULL;
      // If we successfully made it then we can 
      // switch over the polarity of our constraints, this
      // shouldn't be necessary once Realm gets its act together
      // and actually tells us what the resulting constraints are
      constraints.field_constraint.contiguous = true;
      constraints.field_constraint.inorder = true;
      constraints.ordering_constraint.contiguous = true;
      constraints.memory_constraint = MemoryConstraint(
                                        memory_manager->memory.kind());
      const unsigned num_dims = instance_domain->get_num_dims();
      // Now let's find the layout constraints to use for this instance
      LayoutDescription *layout = field_space_node->find_layout_description(
                                        instance_mask, num_dims, constraints);
      // If we couldn't find one then we make one
      if (layout == NULL)
      {
        // First make a new layout constraint
        LayoutConstraints *layout_constraints = 
          forest->runtime->register_layout(field_space_node->handle,
                                           constraints, true/*internal*/);
        // Then make our description
        layout = field_space_node->create_layout_description(instance_mask, 
                                  num_dims, layout_constraints, mask_index_map,
                                  constraints.field_constraint.get_field_set(),
                                  field_sizes, serdez);
      }
      // Creating an individual manager
      DistributedID did = forest->runtime->get_available_distributed_id();
      // Figure out what kind of instance we just made
      switch (constraints.specialized_constraint.get_kind())
      {
        case LEGION_NO_SPECIALIZE:
        case LEGION_AFFINE_SPECIALIZE:
        case LEGION_COMPACT_SPECIALIZE:
          {
            // Now we can make the manager
            result = new PhysicalManager(forest, did, memory_manager,
                                         instance, instance_domain, 
                                         piece_list, piece_list_size,
                                         field_space_node, tree_id,
                                         layout, 0/*redop id*/,
                                         true/*register now*/, 
                                         instance_footprint,
                                         ready, unique_event,
                                     PhysicalManager::INTERNAL_INSTANCE_KIND); 
            break;
          }
        case LEGION_AFFINE_REDUCTION_SPECIALIZE:
        case LEGION_COMPACT_REDUCTION_SPECIALIZE:
          {
            result = new PhysicalManager(forest, did,
                                         memory_manager, instance, 
                                         instance_domain, piece_list,
                                         piece_list_size, field_space_node,
                                         tree_id, layout, redop_id,
                                         true/*register now*/,
                                         instance_footprint,
                                         ready, unique_event,
                                      PhysicalManager::INTERNAL_INSTANCE_KIND,
                                         reduction_op);
            break;
          }
        default:
          assert(false); // illegal specialized case
      }
      // manager takes ownership of the piece list
      piece_list = NULL;
#ifdef DEBUG_LEGION
      assert(result != NULL);
#endif
#ifdef LEGION_MALLOC_INSTANCES
      memory_manager->record_legion_instance(result, instance);
#endif
      if (runtime->profiler != NULL)
      {
        // Log the logical regions and fields that make up this instance
        for (std::vector<LogicalRegion>::const_iterator it =
              regions.begin(); it != regions.end(); it++)
          if (it->exists())
            runtime->profiler->record_physical_instance_region(unique_event, 
                                                               *it);
        runtime->profiler->record_physical_instance_layout(unique_event,
                                                     layout->owner->handle,
                                                     *layout->constraints);
      }
      return result;
    }

    //--------------------------------------------------------------------------
    void InstanceBuilder::handle_profiling_response(
                                       const ProfilingResponseBase *base,
                                       const Realm::ProfilingResponse &response,
                                       const void *orig, size_t orig_length)
    //--------------------------------------------------------------------------
    {
#ifdef DEBUG_LEGION
      assert(response.has_measurement<
          Realm::ProfilingMeasurements::InstanceAllocResult>());
#endif
      Realm::ProfilingMeasurements::InstanceAllocResult result;
      result.success = false; // Need this to avoid compiler warnings
#ifdef DEBUG_LEGION
#ifndef NDEBUG
      const bool measured =  
#endif
#endif
        response.get_measurement<
              Realm::ProfilingMeasurements::InstanceAllocResult>(result);
#ifdef DEBUG_LEGION
      assert(measured);
#endif
      // If we failed then clear the instance name since it is not valid
      if (!result.success)
      {
        // Destroy the instance first so that Realm can reclaim the ID
        instance.destroy();
        instance = PhysicalInstance::NO_INST;
        if (runtime->profiler != NULL)
          runtime->profiler->handle_failed_instance_allocation();
      }
      // No matter what trigger the event
      Runtime::trigger_event(profiling_ready);
    }

    //--------------------------------------------------------------------------
    void InstanceBuilder::initialize(RegionTreeForest *forest)
    //--------------------------------------------------------------------------
    {
      compute_space_and_domain(forest); 
      compute_layout_parameters();
      valid = true;
    }

    //--------------------------------------------------------------------------
    void InstanceBuilder::compute_space_and_domain(RegionTreeForest *forest)
    //--------------------------------------------------------------------------
    {
#ifdef DEBUG_LEGION
      assert(!regions.empty());
      assert(field_space_node == NULL);
      assert(instance_domain == NULL);
      assert(tree_id == 0);
#endif
      std::set<IndexSpaceExpression*> region_exprs;
      for (std::vector<LogicalRegion>::const_iterator it = 
            regions.begin(); it != regions.end(); it++)
      {
        if (!it->exists())
          continue;
        if (field_space_node == NULL)
          field_space_node = forest->get_node(it->get_field_space());
        if (tree_id == 0)
          tree_id = it->get_tree_id();
#ifdef DEBUG_LEGION
        // Check to make sure that all the field spaces have the same handle
        assert(field_space_node->handle == it->get_field_space());
        assert(tree_id == it->get_tree_id());
#endif
        region_exprs.insert(forest->get_node(it->get_index_space()));
      }
      instance_domain = (region_exprs.size() == 1) ? 
        *(region_exprs.begin()) : forest->union_index_spaces(region_exprs);
    }

    //--------------------------------------------------------------------------
    void InstanceBuilder::compute_layout_parameters(void)
    //--------------------------------------------------------------------------
    {
      // First look at the OrderingConstraint to Figure out what kind
      // of instance we are building here, SOA, AOS, or hybrid
      const size_t num_dims = instance_domain->get_num_dims();
      OrderingConstraint &ord = constraints.ordering_constraint;
      if (!ord.ordering.empty())
      {
        // Find the index of the fields, if it is specified
        int field_idx = -1;
        std::set<DimensionKind> spatial_dims, to_remove;
        for (unsigned idx = 0; idx < ord.ordering.size(); idx++)
        {
          if (ord.ordering[idx] == LEGION_DIM_F)
          {
            // Should never be duplicated 
            if (field_idx != -1)
              REPORT_LEGION_ERROR(ERROR_ILLEGAL_LAYOUT_CONSTRAINT,
                  "Illegal ordering constraint used during instance "
                  "creation contained multiple instances of DIM_F")
            else
              field_idx = idx;
          }
          else
          {
            // Should never be duplicated
            if (spatial_dims.find(ord.ordering[idx]) != spatial_dims.end())
              REPORT_LEGION_ERROR(ERROR_ILLEGAL_LAYOUT_CONSTRAINT,
                  "Illegal ordering constraint used during instance "
                  "creation contained multiple instances of dimension %d",
                  ord.ordering[idx])
            else
            {
              // Check to make sure that it is one of our dims
              // if not we can just filter it out of the ordering
              if (ord.ordering[idx] >= num_dims)
                to_remove.insert(ord.ordering[idx]);
              else
                spatial_dims.insert(ord.ordering[idx]);
            }
          }
        }
        // Remove any dimensions which don't matter
        if (!to_remove.empty())
        {
          for (std::vector<DimensionKind>::iterator it = ord.ordering.begin();
                it != ord.ordering.end(); /*nothing*/)
          {
            if (to_remove.find(*it) != to_remove.end())
              it = ord.ordering.erase(it);
            else
              it++;
          }
        }
#ifdef DEBUG_LEGION
        assert(spatial_dims.size() <= num_dims);
#endif
        // Fill in any spatial dimensions that we didn't see if necessary
        if (spatial_dims.size() < num_dims)
        {
          // See if we should push these dims front or back
          if (field_idx > -1)
          {
            // See if we should add these at the front or the back
            if (field_idx == 0)
            {
              // Add them to the back
              for (unsigned idx = 0; idx < num_dims; idx++)
              {
                DimensionKind dim = (DimensionKind)(LEGION_DIM_X + idx);
                if (spatial_dims.find(dim) == spatial_dims.end())
                  ord.ordering.push_back(dim);
              }
            }
            else if (field_idx == int(ord.ordering.size()-1))
            {
              // Add them to the front
              for (int idx = (num_dims-1); idx >= 0; idx--)
              {
                DimensionKind dim = (DimensionKind)(LEGION_DIM_X + idx);
                if (spatial_dims.find(dim) == spatial_dims.end())
                  ord.ordering.insert(ord.ordering.begin(), dim);
              }
            }
            else // Should either be AOS or SOA for now
              assert(false);
          }
          else
          {
            // No field dimension so just add the spatial ones on the back
            for (unsigned idx = 0; idx < num_dims; idx++)
            {
              DimensionKind dim = (DimensionKind)(LEGION_DIM_X + idx);
              if (spatial_dims.find(dim) == spatial_dims.end())
                ord.ordering.push_back(dim);
            }
          }
        }
        // If we didn't see the field dimension either then add that
        // at the end to give us SOA layouts in general
        if (field_idx == -1)
          ord.ordering.push_back(LEGION_DIM_F);
        // We've now got all our dimensions so we can set the
        // contiguous flag to true
        ord.contiguous = true;
      }
      else
      {
        // We had no ordering constraints so populate it with 
        // SOA constraints for now
        for (unsigned idx = 0; idx < num_dims; idx++)
          ord.ordering.push_back((DimensionKind)(LEGION_DIM_X + idx));
        ord.ordering.push_back(LEGION_DIM_F);
        ord.contiguous = true;
      }
#ifdef DEBUG_LEGION
      assert(ord.contiguous);
      assert(ord.ordering.size() == (num_dims + 1));
#endif
      // Check the tiling constraints
      if (!constraints.tiling_constraints.empty())
      {
        // Check to make sure we're not asking for a compact-sparse instance
        switch (constraints.specialized_constraint.get_kind())
        {
          case LEGION_COMPACT_SPECIALIZE:
          case LEGION_COMPACT_REDUCTION_SPECIALIZE:
            REPORT_LEGION_ERROR(ERROR_ILLEGAL_LAYOUT_CONSTRAINT,
                "Illegal tiling constraints specified for compact-sparse "
                "instance creation. Tiling constraints can only be specified "
                "on affine instances currently. If you have a compelling use "
                "case for tiling the pieces of an compact-sparse instance "
                "please report it to the Legion developer's mailing list.")
          default:
            break;
        }
        // Make sure that each of the dimensions are valid and aren't duplicated
        std::vector<bool> observed(num_dims, false);
        for (std::vector<TilingConstraint>::iterator it =
              constraints.tiling_constraints.begin(); it !=
              constraints.tiling_constraints.end(); /*nothing*/)
        {
          if ((it->dim < num_dims) && !observed[it->dim])
          {
            observed[it->dim] = true;
            it++;
          }
          else
            it = constraints.tiling_constraints.erase(it);
        }
      }
      // From this we should be able to compute the field groups 
      // Use the FieldConstraint to put any fields in the proper order
      const std::vector<FieldID> &field_set = 
        constraints.field_constraint.get_field_set(); 
      field_sizes.resize(field_set.size());
      mask_index_map.resize(field_set.size());
      serdez.resize(field_set.size());
      field_space_node->compute_field_layout(field_set, field_sizes,
                                       mask_index_map, serdez, instance_mask);
      // See if we have any specialization here that will 
      // require us to update the field sizes
      switch (constraints.specialized_constraint.get_kind())
      {
        case LEGION_NO_SPECIALIZE:
        case LEGION_AFFINE_SPECIALIZE:
        case LEGION_COMPACT_SPECIALIZE:
          break;
        case LEGION_AFFINE_REDUCTION_SPECIALIZE:
        case LEGION_COMPACT_REDUCTION_SPECIALIZE:
          {
            // Reduction folds are a special case of normal specialize
            redop_id = constraints.specialized_constraint.get_reduction_op();
            reduction_op = Runtime::get_reduction_op(redop_id);
            for (unsigned idx = 0; idx < field_sizes.size(); idx++)
            {
              if (field_sizes[idx] != reduction_op->sizeof_lhs)
                REPORT_LEGION_ERROR(ERROR_UNSUPPORTED_LAYOUT_CONSTRAINT,
                    "Illegal reduction instance request with field %d "
                    "which has size %d but the LHS type of reduction "
                    "operator %d is %d", field_set[idx], int(field_sizes[idx]),
                    redop_id, int(reduction_op->sizeof_lhs))
              // Update the field sizes to the rhs of the reduction op
              field_sizes[idx] = reduction_op->sizeof_rhs;
            }
            break;
          }
        case LEGION_VIRTUAL_SPECIALIZE:
          {
            REPORT_LEGION_ERROR(ERROR_ILLEGAL_REQUEST_VIRTUAL_INSTANCE,
                          "Illegal request to create a virtual instance");
            assert(false);
          }
        default:
          REPORT_LEGION_ERROR(ERROR_ILLEGAL_REQUEST_VIRTUAL_INSTANCE,
                        "Illegal request to create instance of type %d", 
                        constraints.specialized_constraint.get_kind())
      }
    }

  }; // namespace Internal
}; // namespace Legion
<|MERGE_RESOLUTION|>--- conflicted
+++ resolved
@@ -961,14 +961,9 @@
             Runtime::create_rt_user_event() : RtUserEvent::NO_RT_USER_EVENT),
         kind(k), external_pointer(-1UL), producer_event(p_event),
         gc_state(COLLECTABLE_GC_STATE), pending_changes(0),
-<<<<<<< HEAD
         failed_collection_count(0), min_gc_priority(0), added_gc_events(0),
         valid_references(0), sent_valid_references(0),
-        received_valid_references(0)
-=======
-        remaining_collection_guards(0), currently_active(false),
-        min_gc_priority(0), padded_reservations(NULL)
->>>>>>> cb7d433f
+        received_valid_references(0), padded_reservations(NULL)
     //--------------------------------------------------------------------------
     {
       // If the manager was initialized with a valid Realm instance,
@@ -1005,7 +1000,6 @@
     PhysicalManager::~PhysicalManager(void)
     //--------------------------------------------------------------------------
     {
-<<<<<<< HEAD
 #ifdef DEBUG_LEGION
       assert(subscribers.empty());
       assert(valid_references == 0);
@@ -1013,18 +1007,6 @@
       // Remote references removed by DistributedCollectable destructor
       if (!is_owner() && !is_external_instance())
         memory_manager->unregister_remote_instance(this);
-=======
-      if (!gc_events.empty())
-      {
-        // There's no need to launch a task to do this, if we're being
-        // deleted it's because the instance was deleted and therefore
-        // all the users are done using it
-        for (std::map<CollectableView*,CollectableInfo>::iterator it = 
-              gc_events.begin(); it != gc_events.end(); it++)
-          CollectableView::handle_deferred_collect(it->first,
-                                                   it->second.view_events);
-        gc_events.clear();
-      }
       if (padded_reservations != NULL)
       {
         // If this is the owner view, delete any atomic reservations
@@ -1037,7 +1019,6 @@
         }
         delete padded_reservations;
       }
->>>>>>> cb7d433f
     }
 
     //--------------------------------------------------------------------------
@@ -1833,7 +1814,6 @@
 #ifdef DEBUG_LEGION
               assert(valid_references > 0);
 #endif
-<<<<<<< HEAD
               success = true;
               break;
             }
@@ -1841,85 +1821,10 @@
             {
               notify_valid(false/*need check*/);
               success = true;
-=======
-          gc_state = PENDING_COLLECTED_GC_STATE;
-          const size_t needed_guards = count_remote_instances();
-          if (needed_guards > 0)
-          {
-            remaining_collection_guards.store(needed_guards);
-            struct AcquireFunctor {
-              AcquireFunctor(DistributedID d, Runtime *rt, 
-                             std::atomic<unsigned> *c)
-                : did(d), runtime(rt), count(c) { }
-              inline void apply(AddressSpaceID target)
-              {
-                if (target == runtime->address_space)
-                  return;
-                const RtUserEvent ready_event = Runtime::create_rt_user_event();
-                Serializer rez;
-                {
-                  RezCheck z(rez);
-                  rez.serialize(did);
-                  rez.serialize(count);
-                  rez.serialize(ready_event);
-                }
-                runtime->send_gc_acquire(target, rez);
-                ready_events.push_back(ready_event);
-              }
-              const DistributedID did;
-              Runtime *const runtime;
-              std::atomic<unsigned> *const count;
-              std::vector<RtEvent> ready_events;
-            };
-            AcquireFunctor functor(did, runtime, &remaining_collection_guards);
-            map_over_remote_instances(functor);
-            collection_ready = Runtime::merge_events(functor.ready_events);
-          }
-        }
-        else
-        {
-#ifdef DEBUG_LEGION
-          assert(gc_state == PENDING_COLLECTED_GC_STATE); 
-          // Should alaready have outstanding changes for this deletion
-          assert(pending_changes > 0);
-#endif
-        }
-        pending_changes++;
-        const RtEvent wait_on = collection_ready;
-        if (!wait_on.has_triggered())
-        {
-          i_lock.release();
-          wait_on.wait();
-          i_lock.reacquire();
-        }
-#ifdef DEBUG_LEGION
-        assert(pending_changes > 0);
-#endif
-        switch (gc_state)
-        {
-          // Anything in these states means the collection attempt failed
-          case VALID_GC_STATE:
-          case ACQUIRED_GC_STATE:
-            {
-              // Something else has acquired the instance before we
-              // could finish the collection and already sent the
-              // release notifications, remove our pending reference
-              if (--pending_changes == 0)
-              {
-                // If we're not in the valid state then go back
-                // to the collectable state so we can try again
-                if (gc_state == ACQUIRED_GC_STATE)
-                {
-                  gc_state = COLLECTABLE_GC_STATE;
-                  prune_gc_events();
-                }
-              }
->>>>>>> cb7d433f
               break;
             }
           case PENDING_COLLECTED_GC_STATE:
             {
-<<<<<<< HEAD
               // Hurry the garbage collector is trying to eat it!
               if (is_owner())
               {
@@ -1952,1061 +1857,6 @@
           return true;
         }
       }
-=======
-#ifdef DEBUG_LEGION
-              // Precondition should have triggered if we're here
-              assert(collection_ready.has_triggered());
-#endif
-              // Check to see if there were any collection guards we
-              // were unable to acquire on remote nodes
-              if (remaining_collection_guards.load() > 0)
-              {
-                // See if we're the last release, if not then we
-                // keep it in this state
-                if (--pending_changes == 0)
-                {
-                  gc_state = COLLECTABLE_GC_STATE;
-                  prune_gc_events();
-                }
-              }
-              else
-              {
-                // Deletion success and we're the first ones to discover it
-                // Move to the deletion state and send the deletion messages
-                // to mark that we successfully performed the deletion
-                gc_state = COLLECTED_GC_STATE;
-                // Now we can perform the deletion which will release the lock
-                ready = perform_deletion(runtime->address_space, &i_lock);
-                return true;
-              }
-              break;
-            }
-          case COLLECTED_GC_STATE:
-            {
-              // Save the event for when the collection is done
-              ready = collection_ready;
-              return true;
-            }
-          default:
-            assert(false); // should not be in any other state
-        }
-        return false;
-      }
-      else
-      {
-        // No longer need the lock here since we're just sending a message
-        i_lock.release();
-        // Send it to the owner to check
-        std::atomic<bool> result(false);
-        const RtUserEvent done = Runtime::create_rt_user_event();
-        Serializer rez;
-        {
-          RezCheck z(rez);
-          rez.serialize(did);
-          rez.serialize(&result);
-          rez.serialize(&ready);
-          rez.serialize(done);
-        }
-        runtime->send_gc_request(owner_space, rez);
-        done.wait();
-        return result.load();
-      }
-    }
-
-    //--------------------------------------------------------------------------
-    RtEvent PhysicalManager::set_garbage_collection_priority(MapperID mapper_id,
-                                               Processor p, GCPriority priority)
-    //--------------------------------------------------------------------------
-    {
-#ifdef DEBUG_LEGION
-      assert(!is_external_instance());
-#endif
-      RtEvent wait_on;
-      RtUserEvent done_event;
-      bool add_never_reference = false;
-      bool remove_never_reference = false;
-      { 
-        const std::pair<MapperID,Processor> key(mapper_id, p);
-        AutoLock i_lock(inst_lock);
-        // If this thing is already deleted then there is nothing to do
-        if (gc_state == COLLECTED_GC_STATE)
-          return RtEvent::NO_RT_EVENT;
-        std::map<std::pair<MapperID,Processor>,GCPriority>::iterator finder =
-          mapper_gc_priorities.find(key);
-        if (finder == mapper_gc_priorities.end())
-        {
-          mapper_gc_priorities[key] = priority;
-          if (min_gc_priority <= priority)
-            return RtEvent::NO_RT_EVENT;
-        }
-        else
-        {
-          // See if we're the minimum priority
-          if (min_gc_priority < finder->second)
-          {
-            // We weren't one of the minimum priorities before
-            finder->second = priority;
-            if (min_gc_priority <= priority)
-              return RtEvent::NO_RT_EVENT;
-            // Otherwise fall through and update the min priority
-          }
-          else
-          {
-            // We were one of the minimum priorities before
-#ifdef DEBUG_LEGION
-            assert(finder->second == min_gc_priority);
-#endif
-            // If things don't change then there is nothing to do
-            if (finder->second == priority)
-              return RtEvent::NO_RT_EVENT;
-            finder->second = priority;
-            if (min_gc_priority < priority)
-            {
-              // Raising one of the old minimum priorities
-              // See what the new min priority is
-              for (std::map<std::pair<MapperID,Processor>,GCPriority>::
-                    const_iterator it = mapper_gc_priorities.begin(); it !=
-                    mapper_gc_priorities.end(); it++)
-              {
-                // If the new minimum priority is still the same we're done
-                if (it->second == min_gc_priority)
-                  return RtEvent::NO_RT_EVENT;
-                if (it->second < priority)
-                  priority = it->second;
-              }
-#ifdef DEBUG_LEGION
-              // If we get here then we're increasing the minimum priority
-              assert(min_gc_priority < priority);
-#endif
-            }
-            // Else lowering the minimum priority
-          }
-        }
-        // If we get here then we're changing the minimum priority
-#ifdef DEBUG_LEGION
-        assert(priority != min_gc_priority);
-#endif
-        // Only deal with never collection refs on the owner node where
-        // the ultimate garbage collection decisions are to be made
-        if (is_owner())
-        {
-          if (priority < min_gc_priority)
-          {
-#ifdef DEBUG_LEGION
-            assert(LEGION_GC_NEVER_PRIORITY < min_gc_priority);
-#endif
-            if (priority == LEGION_GC_NEVER_PRIORITY)
-            {
-              add_never_reference = true;
-              // Check the garbage collection state because this is going 
-              // to be like an acquire operation
-              switch (gc_state)
-              {
-                case VALID_GC_STATE:
-                case ACQUIRED_GC_STATE:
-                  {
-                    pending_changes++;
-                    break;
-                  }
-                case COLLECTABLE_GC_STATE:
-                  {
-                    gc_state = ACQUIRED_GC_STATE;
-                    pending_changes++;
-                    break;
-                  }
-                case PENDING_COLLECTED_GC_STATE:
-                  {
-                    // Garbage collector is trying to eat it, save it!
-                    gc_state = ACQUIRED_GC_STATE;
-                    pending_changes++;
-                    break;
-                  }
-                default:
-                  assert(false);
-              }
-            }
-          }
-          else
-          {
-            if (min_gc_priority == LEGION_GC_NEVER_PRIORITY)
-              remove_never_reference = true;
-          }
-        }
-        min_gc_priority = priority;
-        // Make an event for when the priority updates are done
-        wait_on = priority_update_done;
-        done_event = Runtime::create_rt_user_event();
-        priority_update_done = done_event;
-      }
-      // If we make it here then we need to do the update
-      if (wait_on.exists() && !wait_on.has_triggered())
-        wait_on.wait();
-      // Record the priority update
-      const RtEvent updated = update_garbage_collection_priority(priority);
-      LocalReferenceMutator mutator;
-      if (updated.exists())
-        mutator.record_reference_mutation_effect(updated);
-      if (add_never_reference)
-      {
-        add_base_valid_ref(NEVER_GC_REF, &mutator);
-        // Remove our pending change
-        AutoLock i_lock(inst_lock);
-#ifdef DEBUG_LEGION
-        assert(pending_changes > 0);
-        assert(gc_state == VALID_GC_STATE);
-#endif
-        pending_changes--;
-      }
-      if (remove_never_reference && 
-          remove_base_valid_ref(NEVER_GC_REF, &mutator))
-        assert(false); // should never end up deleting ourselves
-      Runtime::trigger_event(done_event, mutator.get_done_event());
-      return done_event;
-    }
-
-    //--------------------------------------------------------------------------
-    /*static*/ void PhysicalManager::handle_garbage_collection_priority_update(
-                   Runtime *runtime, Deserializer &derez, AddressSpaceID source)
-    //--------------------------------------------------------------------------
-    {
-      DerezCheck z(derez);
-      DistributedID did;
-      derez.deserialize(did);
-      GCPriority priority;
-      derez.deserialize(priority);
-      RtUserEvent done;
-      derez.deserialize(done);
-
-      PhysicalManager *manager = static_cast<PhysicalManager*>(
-          runtime->weak_find_distributed_collectable(did));
-
-      if (manager != NULL)
-      {
-        // To avoid collisiions with existing local mappers which could lead
-        // to aliasing of priority updates, we use "invalid" processor IDs
-        // here that will never conflict with existing processor IDs
-        // Note that the NO_PROC is a valid processor ID for mappers in the
-        // case where the mapper handles all the processors in a node. We
-        // therefore always add the owner address space to the source to 
-        // produce a non-zero processor ID. Note that this formulation also
-        // avoid conflicts from different remote sources.
-        const Processor fake_proc = { source + manager->owner_space };
-#ifdef DEBUG_LEGION
-        assert(fake_proc.id != 0);
-#endif
-        Runtime::trigger_event(done, manager->set_garbage_collection_priority(
-                                  0/*default mapper ID*/, fake_proc, priority));
-      }
-      else
-        Runtime::trigger_event(done);
-    }
-
-    //--------------------------------------------------------------------------
-    void PhysicalManager::register_active_context(InnerContext *context)
-    //--------------------------------------------------------------------------
-    {
-#ifdef DEBUG_LEGION
-      assert(is_owner()); // should always be on the owner node
-#endif
-      context->add_reference();
-      AutoLock inst(inst_lock);
-#ifdef DEBUG_LEGION
-      assert(active_contexts.find(context) == active_contexts.end());
-#endif
-      active_contexts.insert(context);
-    }
-
-    //--------------------------------------------------------------------------
-    void PhysicalManager::unregister_active_context(InnerContext *context)
-    //--------------------------------------------------------------------------
-    {
-#ifdef DEBUG_LEGION
-      assert(is_owner()); // should always be on the owner node
-#endif
-      {
-        AutoLock inst(inst_lock);
-        std::set<InnerContext*>::iterator finder = 
-          active_contexts.find(context);
-        // We could already have removed this context if this
-        // physical instance was deleted
-        if (finder == active_contexts.end())
-          return;
-        active_contexts.erase(finder);
-      }
-      if (context->remove_reference())
-        delete context;
-    }
-
-    //--------------------------------------------------------------------------
-    PieceIteratorImpl* PhysicalManager::create_piece_iterator(
-                                                 IndexSpaceNode *privilege_node)
-    //--------------------------------------------------------------------------
-    {
-      return instance_domain->create_piece_iterator(piece_list, 
-                              piece_list_size, privilege_node);
-    }
-
-    //--------------------------------------------------------------------------
-    void PhysicalManager::defer_collect_user(CollectableView *view,
-                                             ApEvent term_event,RtEvent collect,
-                                             std::set<ApEvent> &to_collect,
-                                             bool &add_ref, bool &remove_ref) 
-    //--------------------------------------------------------------------------
-    {
-      AutoLock inst(inst_lock);
-      CollectableInfo &info = gc_events[view]; 
-      if (info.view_events.empty())
-        add_ref = true;
-      info.view_events.insert(term_event);
-      info.events_added++;
-      if (collect.exists())
-        info.collect_event = collect;
-      // Skip collections if there is a collection event guarding 
-      // collection in the case of tracing
-      if (info.collect_event.exists())
-      {
-        if (!info.collect_event.has_triggered())
-          return;
-        else
-          info.collect_event = RtEvent::NO_RT_EVENT;
-      }
-      // Only do the pruning for every so many adds
-      if (info.events_added >= runtime->gc_epoch_size)
-      {
-        for (std::set<ApEvent>::iterator it = info.view_events.begin();
-              it != info.view_events.end(); /*nothing*/)
-        {
-          if (it->has_triggered_faultignorant())
-          {
-            to_collect.insert(*it);
-            std::set<ApEvent>::iterator to_delete = it++;
-            info.view_events.erase(to_delete);
-          }
-          else
-            it++;
-        }
-        if (info.view_events.empty())
-        {
-          gc_events.erase(view);
-          if (add_ref)
-            add_ref = false;
-          else
-            remove_ref = true;
-        }
-        else // Reset the counter for the next time
-          info.events_added = 0;
-      }
-    }
-
-    //--------------------------------------------------------------------------
-    void PhysicalManager::find_shutdown_preconditions(
-                                               std::set<ApEvent> &preconditions)
-    //--------------------------------------------------------------------------
-    {
-      AutoLock inst(inst_lock,1,false/*exclusive*/);
-      for (std::map<CollectableView*,CollectableInfo>::const_iterator git =
-            gc_events.begin(); git != gc_events.end(); git++)
-      {
-        // Make sure to test these for having triggered or risk a shutdown hang
-        for (std::set<ApEvent>::const_iterator it = 
-              git->second.view_events.begin(); it != 
-              git->second.view_events.end(); it++)
-          if (!it->has_triggered_faultignorant())
-            preconditions.insert(*it);
-      }
-    }
-
-    //--------------------------------------------------------------------------
-    bool PhysicalManager::meets_regions(
-      const std::vector<LogicalRegion> &regions, bool tight_region_bounds) const
-    //--------------------------------------------------------------------------
-    {
-#ifdef DEBUG_LEGION
-      assert(tree_id > 0); // only happens with VirtualManager
-      assert(!regions.empty());
-#endif
-      std::set<IndexSpaceExpression*> region_exprs;
-      for (std::vector<LogicalRegion>::const_iterator it = 
-            regions.begin(); it != regions.end(); it++)
-      {
-        // If the region tree IDs don't match that is bad
-        if (it->get_tree_id() != tree_id)
-          return false;
-        RegionNode *node = context->get_node(*it);
-        region_exprs.insert(node->row_source);
-      }
-      IndexSpaceExpression *space_expr = (region_exprs.size() == 1) ?
-        *(region_exprs.begin()) : context->union_index_spaces(region_exprs);
-      return meets_expression(space_expr, tight_region_bounds);
-    }
-
-    //--------------------------------------------------------------------------
-    bool PhysicalManager::meets_expression(IndexSpaceExpression *space_expr,
-                                           bool tight_bounds) const
-    //--------------------------------------------------------------------------
-    {
-      return instance_domain->meets_layout_expression(space_expr, tight_bounds,
-                                                  piece_list, piece_list_size);
-    }
-
-    //--------------------------------------------------------------------------
-    void PhysicalManager::find_padded_reservations(const FieldMask &mask,
-                                                  Operation *op, unsigned index)
-    //--------------------------------------------------------------------------
-    {
-      std::vector<Reservation> reservations(mask.pop_count());
-      find_field_reservations(mask, reservations);
-      for (unsigned idx = 0; idx < reservations.size(); idx++)
-        op->update_atomic_locks(index, reservations[idx], true/*exclusive*/);
-    }
-
-    //--------------------------------------------------------------------------
-    void PhysicalManager::find_field_reservations(const FieldMask &mask,
-                                         std::vector<Reservation> &reservations)
-    //--------------------------------------------------------------------------
-    {
-#ifdef DEBUG_LEGION
-      assert(mask.pop_count() == reservations.size());
-#endif
-      unsigned offset = 0;
-      if (is_owner())
-      {
-        AutoLock i_lock(inst_lock);
-        if (padded_reservations == NULL)
-          padded_reservations = new std::map<unsigned,Reservation>();
-        for (int idx = mask.find_first_set(); idx >= 0;
-              idx = mask.find_next_set(idx+1))
-        {
-          std::map<unsigned,Reservation>::const_iterator finder = 
-            padded_reservations->find(idx);
-          if (finder == padded_reservations->end())
-          {
-            // Make a new reservation and add it to the set
-            Reservation handle = Reservation::create_reservation();
-            padded_reservations->insert(std::make_pair(idx, handle));
-            reservations[offset++] = handle;
-          }
-          else
-            reservations[offset++] = finder->second;
-        }
-      }
-      else
-      {
-        // Figure out which fields we need requests for and send them
-        FieldMask needed_fields;
-        {
-          AutoLock i_lock(inst_lock, 1, false);
-          if (padded_reservations == NULL)
-          {
-            for (int idx = mask.find_first_set(); idx >= 0;
-                  idx = mask.find_next_set(idx+1))
-              needed_fields.set_bit(idx);
-          }
-          else
-          {
-            for (int idx = mask.find_first_set(); idx >= 0;
-                  idx = mask.find_next_set(idx+1))
-            {
-              std::map<unsigned,Reservation>::const_iterator finder = 
-                padded_reservations->find(idx);
-              if (finder == padded_reservations->end())
-                needed_fields.set_bit(idx);
-              else
-                reservations[offset++] = finder->second;
-            }
-          }
-        }
-        if (!!needed_fields)
-        {
-          RtUserEvent wait_on = Runtime::create_rt_user_event();
-          Serializer rez;
-          {
-            RezCheck z(rez);
-            rez.serialize(did);
-            rez.serialize(needed_fields);
-            rez.serialize(wait_on);
-          }
-          runtime->send_padded_reservation_request(owner_space, rez);
-          wait_on.wait();
-          // Now retake the lock and get the remaining reservations
-          AutoLock i_lock(inst_lock, 1, false);
-#ifdef DEBUG_LEGION
-          assert(padded_reservations != NULL);
-#endif
-          for (int idx = needed_fields.find_first_set(); idx >= 0;
-                idx = needed_fields.find_next_set(idx+1))
-          {
-            std::map<unsigned,Reservation>::const_iterator finder =
-              padded_reservations->find(idx);
-#ifdef DEBUG_LEGION
-            assert(finder != padded_reservations->end());
-#endif
-            reservations[offset++] = finder->second;
-          }
-        }
-      }
-#ifdef DEBUG_LEGION
-      assert(offset == reservations.size());
-#endif
-      // Sort them before returning
-      if (reservations.size() > 1)
-        std::sort(reservations.begin(), reservations.end());
-    }
-
-    //--------------------------------------------------------------------------
-    /*static*/ void PhysicalManager::handle_padded_reservation_request(
-                   Runtime *runtime, Deserializer &derez, AddressSpaceID source)
-    //--------------------------------------------------------------------------
-    {
-      DerezCheck z(derez);
-      DistributedID did;
-      derez.deserialize(did);
-      FieldMask needed_fields;
-      derez.deserialize(needed_fields);
-      RtUserEvent to_trigger;
-      derez.deserialize(to_trigger);
-      DistributedCollectable *dc = runtime->find_distributed_collectable(did);
-#ifdef DEBUG_LEGION
-      PhysicalManager *target = dynamic_cast<PhysicalManager*>(dc);
-      assert(target != NULL);
-#else
-      PhysicalManager *target = static_cast<PhysicalManager*>(dc);
-#endif
-      std::vector<Reservation> reservations(needed_fields.pop_count());
-      target->find_field_reservations(needed_fields, reservations);
-      Serializer rez;
-      {
-        RezCheck z2(rez);
-        rez.serialize(did);
-        rez.serialize(needed_fields);
-        for (unsigned idx = 0; idx < reservations.size(); idx++)
-          rez.serialize(reservations[idx]);
-        rez.serialize(to_trigger);
-      }
-      runtime->send_padded_reservation_response(source, rez);
-    }
-
-    //--------------------------------------------------------------------------
-    void PhysicalManager::update_field_reservations(const FieldMask &mask,
-                                   const std::vector<Reservation> &reservations)
-    //--------------------------------------------------------------------------
-    {
-#ifdef DEBUG_LEGION
-      assert(!is_owner());
-      assert(mask.pop_count() == reservations.size());
-#endif
-      unsigned offset = 0;
-      AutoLock i_lock(inst_lock);
-      if (padded_reservations == NULL)
-        padded_reservations = new std::map<unsigned,Reservation>();
-      for (int idx = mask.find_first_set(); idx >= 0;
-            idx = mask.find_next_set(idx+1))
-        padded_reservations->insert(std::make_pair(idx,reservations[offset++]));
-    }
-
-    //--------------------------------------------------------------------------
-    /*static*/ void PhysicalManager::handle_padded_reservation_response(
-                                          Runtime *runtime, Deserializer &derez)
-    //--------------------------------------------------------------------------
-    {
-      DerezCheck z(derez);
-      DistributedID did;
-      derez.deserialize(did);
-      FieldMask mask;
-      derez.deserialize(mask);
-      std::vector<Reservation> reservations(mask.pop_count());
-      for (unsigned idx = 0; idx < reservations.size(); idx++)
-        derez.deserialize(reservations[idx]);
-      RtUserEvent to_trigger;
-      derez.deserialize(to_trigger);
-      DistributedCollectable *dc = runtime->find_distributed_collectable(did);
-#ifdef DEBUG_LEGION
-      PhysicalManager *target = dynamic_cast<PhysicalManager*>(dc);
-      assert(target != NULL);
-#else
-      PhysicalManager *target = static_cast<PhysicalManager*>(dc);
-#endif
-      target->update_field_reservations(mask, reservations);
-      Runtime::trigger_event(to_trigger);
-    }
-
-    //--------------------------------------------------------------------------
-    void PhysicalManager::prune_gc_events(void)
-    //--------------------------------------------------------------------------
-    {
-      // Must be holding the lock from caller
-      // If we have any gc events then launch tasks to actually prune
-      // off their references when they are done since we are now eligible
-      // for collection by the garbage collector
-      if (gc_events.empty())
-        return;
-      for (std::map<CollectableView*,CollectableInfo>::iterator it =
-            gc_events.begin(); it != gc_events.end(); it++)
-      {
-        GarbageCollectionArgs args(it->first, new std::set<ApEvent>());
-        RtEvent precondition = 
-          Runtime::protect_merge_events(it->second.view_events);
-        args.to_collect->swap(it->second.view_events);
-        if (it->second.collect_event.exists() &&
-            !it->second.collect_event.has_triggered())
-          precondition = Runtime::merge_events(precondition, 
-                                  it->second.collect_event);
-        runtime->issue_runtime_meta_task(args, 
-            LG_THROUGHPUT_WORK_PRIORITY, precondition);
-      }
-      gc_events.clear();
-    }
-
-    //--------------------------------------------------------------------------
-    /*static*/void PhysicalManager::handle_manager_request(Deserializer &derez,
-                                        Runtime *runtime, AddressSpaceID source)
-    //--------------------------------------------------------------------------
-    {
-      DerezCheck z(derez);
-      DistributedID did;
-      derez.deserialize(did);
-      DistributedCollectable *dc = runtime->find_distributed_collectable(did);
-#ifdef DEBUG_LEGION
-      PhysicalManager *manager = dynamic_cast<PhysicalManager*>(dc);
-      assert(manager != NULL);
-#else
-      PhysicalManager *manager = dynamic_cast<PhysicalManager*>(dc);
-#endif
-      manager->send_manager(source);
-    }
-
-    //--------------------------------------------------------------------------
-    /*static*/ ApEvent PhysicalManager::fetch_metadata(PhysicalInstance inst, 
-                                                       ApEvent use_event)
-    //--------------------------------------------------------------------------
-    {
-      ApEvent ready(inst.fetch_metadata(Processor::get_executing_processor()));
-      if (!use_event.exists())
-        return ready;
-      if (!ready.exists())
-        return use_event;
-      return Runtime::merge_events(NULL, ready, use_event);
-    }
-
-    /////////////////////////////////////////////////////////////
-    // IndividualManager 
-    /////////////////////////////////////////////////////////////
-
-    //--------------------------------------------------------------------------
-    IndividualManager::IndividualManager(RegionTreeForest *ctx, 
-                        DistributedID did, AddressSpaceID owner_space,
-                        MemoryManager *memory, PhysicalInstance inst, 
-                        IndexSpaceExpression *instance_domain,
-                        const void *pl, size_t pl_size,
-                        FieldSpaceNode *node, RegionTreeID tree_id,
-                        LayoutDescription *desc, ReductionOpID redop_id, 
-                        bool register_now, size_t footprint,
-                        ApEvent u_event, LgEvent unique, bool external_instance,
-                        const ReductionOp *op /*= NULL*/)
-      : PhysicalManager(ctx, desc, encode_instance_did(did, external_instance,
-            (redop_id != 0), false/*collective*/),
-          owner_space, footprint, redop_id, (op != NULL) ? op : 
-           (redop_id == 0) ? NULL : ctx->runtime->get_reduction(redop_id), node,
-          instance_domain, pl, pl_size, tree_id, unique, register_now),
-        memory_manager(memory), instance(inst),
-        use_event(fetch_metadata(inst, u_event))
-    //--------------------------------------------------------------------------
-    {
-      if (!is_owner())
-      {
-        // Register it with the memory manager, the memory manager
-        // on the owner node will handle this
-        memory_manager->register_remote_instance(this);
-      } 
-#ifdef LEGION_GC
-      log_garbage.info("GC Instance Manager %lld %d " IDFMT " " IDFMT " ",
-                        LEGION_DISTRIBUTED_ID_FILTER(this->did), local_space, 
-                        inst.id, memory->memory.id);
-#endif
-      if (runtime->legion_spy_enabled)
-      {
-#ifdef DEBUG_LEGION
-        assert(unique_event.exists());
-#endif
-        LegionSpy::log_physical_instance(unique_event,inst.id,memory->memory.id,
-         instance_domain->expr_id, field_space_node->handle, tree_id, redop);
-        layout->log_instance_layout(unique_event);
-      }
-    }
-
-    //--------------------------------------------------------------------------
-    IndividualManager::~IndividualManager(void)
-    //--------------------------------------------------------------------------
-    {
-      // Remote references removed by DistributedCollectable destructor
-      if (!is_owner())
-        memory_manager->unregister_remote_instance(this);
-    }
-
-    //--------------------------------------------------------------------------
-    LegionRuntime::Accessor::RegionAccessor<
-      LegionRuntime::Accessor::AccessorType::Generic>
-        IndividualManager::get_accessor(void) const
-    //--------------------------------------------------------------------------
-    {
-#ifdef DEBUG_LEGION
-      assert(instance.exists());
-#endif
-      return LegionRuntime::Accessor::RegionAccessor<
-	LegionRuntime::Accessor::AccessorType::Generic>(instance);
-    }
-
-    //--------------------------------------------------------------------------
-    LegionRuntime::Accessor::RegionAccessor<
-      LegionRuntime::Accessor::AccessorType::Generic>
-        IndividualManager::get_field_accessor(FieldID fid) const
-    //--------------------------------------------------------------------------
-    {
-#ifdef DEBUG_LEGION
-      assert(instance.exists());
-      assert(layout != NULL);
-#endif
-      const CopySrcDstField &info = layout->find_field_info(fid);
-      LegionRuntime::Accessor::RegionAccessor<
-        LegionRuntime::Accessor::AccessorType::Generic> temp(instance);
-      return temp.get_untyped_field_accessor(info.field_id, info.size);
-    }
-
-    //--------------------------------------------------------------------------
-    PointerConstraint IndividualManager::get_pointer_constraint(
-                                                   const DomainPoint &key) const
-    //--------------------------------------------------------------------------
-    {
-      if (use_event.exists() && !use_event.has_triggered_faultignorant())
-        use_event.wait_faultignorant();
-      void *inst_ptr = instance.pointer_untyped(0/*offset*/, 0/*elem size*/);
-      return PointerConstraint(memory_manager->memory, uintptr_t(inst_ptr));
-    }
-
-    //--------------------------------------------------------------------------
-    ApEvent IndividualManager::fill_from(FillView *fill_view,
-                                         ApEvent precondition,
-                                         PredEvent predicate_guard,
-                                         IndexSpaceExpression *fill_expression,
-                                         const FieldMask &fill_mask,
-                                         const PhysicalTraceInfo &trace_info,
-                                const FieldMaskSet<FillView> *tracing_srcs,
-                                const FieldMaskSet<InstanceView> *tracing_dsts,
-                                         std::set<RtEvent> &effects_applied,
-                                         CopyAcrossHelper *across_helper)
-    //--------------------------------------------------------------------------
-    {
-      std::vector<CopySrcDstField> dst_fields;
-      if (across_helper == NULL)
-        compute_copy_offsets(fill_mask, dst_fields); 
-      else
-        across_helper->compute_across_offsets(fill_mask, dst_fields);
-      const ApEvent result = fill_expression->issue_fill(trace_info, dst_fields, 
-                                                 fill_view->value->value,
-                                                 fill_view->value->value_size,
-#ifdef LEGION_SPY
-                                                 fill_view->fill_op_uid,
-                                                 field_space_node->handle,
-                                                 tree_id,
-#endif
-                                                 precondition, predicate_guard,
-                                                 unique_event);
-      if (trace_info.recording)
-        trace_info.record_fill_views(result, fill_expression,
-              *tracing_srcs, *tracing_dsts, effects_applied, (redop > 0));
-      return result;
-    }
-
-    //--------------------------------------------------------------------------
-    ApEvent IndividualManager::copy_from(PhysicalManager *source_manager,
-                                         ApEvent precondition,
-                                         PredEvent predicate_guard, 
-                                         ReductionOpID reduction_op_id,
-                                         IndexSpaceExpression *copy_expression,
-                                         const FieldMask &copy_mask,
-                                         const PhysicalTraceInfo &trace_info,
-                                 const FieldMaskSet<InstanceView> *tracing_srcs,
-                                 const FieldMaskSet<InstanceView> *tracing_dsts,
-                                         std::set<RtEvent> &effects_applied,
-                                         CopyAcrossHelper *across_helper)
-    //--------------------------------------------------------------------------
-    {
-      std::vector<CopySrcDstField> dst_fields, src_fields;
-      if (across_helper == NULL)
-        compute_copy_offsets(copy_mask, dst_fields);
-      else
-        across_helper->compute_across_offsets(copy_mask, dst_fields);
-      source_manager->compute_copy_offsets(copy_mask, src_fields);
-      if (reduction_op_id > 0) {
-        for (unsigned idx = 0; idx < dst_fields.size(); idx++)
-          dst_fields[idx].set_redop(reduction_op_id, false/*fold*/);
-      }
-      const std::vector<Reservation> no_reservations{};
-      const ApEvent result = copy_expression->issue_copy(trace_info, dst_fields,
-                                         src_fields, no_reservations,
-#ifdef LEGION_SPY
-                                         source_manager->tree_id, tree_id,
-#endif
-                                         precondition, predicate_guard,
-                                         source_manager->get_unique_event(),
-                                         unique_event);
-      if (trace_info.recording)
-        trace_info.record_copy_views(result, copy_expression,
-              *tracing_srcs, *tracing_dsts, effects_applied);
-      return result;
-    }
-
-    //--------------------------------------------------------------------------
-    void IndividualManager::compute_copy_offsets(const FieldMask &copy_mask,
-                                           std::vector<CopySrcDstField> &fields)
-    //--------------------------------------------------------------------------
-    {
-#ifdef DEBUG_LEGION
-      assert(layout != NULL);
-      assert(instance.exists());
-#endif
-      // Pass in our physical instance so the layout knows how to specialize
-      layout->compute_copy_offsets(copy_mask, instance, fields);
-    }
-
-    //--------------------------------------------------------------------------
-    void IndividualManager::initialize_across_helper(CopyAcrossHelper *helper,
-                                                    const FieldMask &dst_mask,
-                                     const std::vector<unsigned> &src_indexes,
-                                     const std::vector<unsigned> &dst_indexes)
-    //--------------------------------------------------------------------------
-    {
-#ifdef DEBUG_LEGION
-      assert(src_indexes.size() == dst_indexes.size());
-#endif
-      std::vector<CopySrcDstField> dst_fields;
-      layout->compute_copy_offsets(dst_mask, instance, dst_fields);
-#ifdef DEBUG_LEGION
-      assert(dst_fields.size() == dst_indexes.size());
-#endif
-      helper->offsets.resize(dst_fields.size());
-      // We've got the offsets compressed based on their destination mask
-      // order, now we need to translate them to their source mask order
-      // Figure out the permutation from destination mask ordering to 
-      // source mask ordering. 
-      // First let's figure out the order of the source indexes
-      std::vector<unsigned> src_order(src_indexes.size());
-      std::map<unsigned,unsigned> translate_map;
-      for (unsigned idx = 0; idx < src_indexes.size(); idx++)
-        translate_map[src_indexes[idx]] = idx;
-      unsigned index = 0;
-      for (std::map<unsigned,unsigned>::const_iterator it = 
-            translate_map.begin(); it != translate_map.end(); it++, index++)
-        src_order[it->second] = index; 
-      // Now we can translate the destination indexes
-      translate_map.clear();
-      for (unsigned idx = 0; idx < dst_indexes.size(); idx++)
-        translate_map[dst_indexes[idx]] = idx;
-      index = 0; 
-      for (std::map<unsigned,unsigned>::const_iterator it = 
-            translate_map.begin(); it != translate_map.end(); it++, index++)
-      {
-        unsigned src_index = src_order[it->second];
-        helper->offsets[src_index] = dst_fields[index];
-      }
-    }
-
-    //--------------------------------------------------------------------------
-    void IndividualManager::send_manager(AddressSpaceID target)
-    //--------------------------------------------------------------------------
-    {
-#ifdef DEBUG_LEGION
-      assert(is_owner());
-#endif
-      Serializer rez;
-      {
-        RezCheck z(rez);
-        rez.serialize(did);
-        rez.serialize(owner_space);
-        rez.serialize(memory_manager->memory);
-        rez.serialize(instance);
-        rez.serialize(instance_footprint);
-        // No need for a reference here since we know we'll continue holding it
-        instance_domain->pack_expression(rez, target);
-        rez.serialize(piece_list_size);
-        if (piece_list_size > 0)
-          rez.serialize(piece_list, piece_list_size);
-        rez.serialize(field_space_node->handle);
-        rez.serialize(tree_id);
-        rez.serialize(unique_event);
-        layout->pack_layout_description(rez, target);
-        rez.serialize(redop);
-        pack_garbage_collection_state(rez, target);
-      }
-      context->runtime->send_instance_manager(target, rez);
-    }
-
-    //--------------------------------------------------------------------------
-    /*static*/ void IndividualManager::handle_send_manager(Runtime *runtime, 
-                                     AddressSpaceID source, Deserializer &derez)
-    //--------------------------------------------------------------------------
-    {
-      DerezCheck z(derez);
-      DistributedID did;
-      derez.deserialize(did);
-      AddressSpaceID owner_space;
-      derez.deserialize(owner_space);
-      Memory mem;
-      derez.deserialize(mem);
-      PhysicalInstance inst;
-      derez.deserialize(inst);
-      size_t inst_footprint;
-      derez.deserialize(inst_footprint);
-      PendingRemoteExpression pending;
-      RtEvent domain_ready;
-      IndexSpaceExpression *inst_domain = 
-        IndexSpaceExpression::unpack_expression(derez, runtime->forest, source,
-                                                pending, domain_ready);
-      size_t piece_list_size;
-      derez.deserialize(piece_list_size);
-      void *piece_list = NULL;
-      if (piece_list_size > 0)
-      {
-        piece_list = malloc(piece_list_size);
-        derez.deserialize(piece_list, piece_list_size);
-      }
-      FieldSpace handle;
-      derez.deserialize(handle);
-      RtEvent fs_ready;
-      FieldSpaceNode *space_node = runtime->forest->get_node(handle, &fs_ready);
-      RegionTreeID tree_id;
-      derez.deserialize(tree_id);
-      LgEvent unique_event;
-      derez.deserialize(unique_event);
-      LayoutConstraintID layout_id;
-      derez.deserialize(layout_id);
-      RtEvent layout_ready;
-      LayoutConstraints *constraints = 
-        runtime->find_layout_constraints(layout_id, 
-                    false/*can fail*/, &layout_ready);
-      ReductionOpID redop;
-      derez.deserialize(redop);
-      GarbageCollectionState gc_state;
-      derez.deserialize(gc_state);
-
-      if (domain_ready.exists() || fs_ready.exists() || layout_ready.exists())
-      {
-        const RtEvent precondition = 
-          Runtime::merge_events(domain_ready, fs_ready, layout_ready);
-        if (precondition.exists() && !precondition.has_triggered())
-        {
-          // We need to defer this instance creation
-          DeferIndividualManagerArgs args(did, owner_space, mem, inst,
-              inst_footprint, inst_domain, pending, 
-              handle, tree_id, layout_id, unique_event, redop, 
-              piece_list, piece_list_size, source, gc_state);
-          runtime->issue_runtime_meta_task(args,
-              LG_LATENCY_RESPONSE_PRIORITY, precondition);
-          return;
-        }
-        // If we fall through we need to refetch things that we didn't get
-        if (domain_ready.exists())
-          inst_domain = runtime->forest->find_remote_expression(pending);
-        if (fs_ready.exists())
-          space_node = runtime->forest->get_node(handle);
-        if (layout_ready.exists())
-          constraints = 
-            runtime->find_layout_constraints(layout_id, false/*can fail*/);
-      }
-      // If we fall through here we can create the manager now
-      create_remote_manager(runtime, did, owner_space, mem, inst,inst_footprint,
-                            inst_domain, piece_list, piece_list_size, 
-                            space_node, tree_id, constraints, unique_event,
-                            redop, gc_state);
-    }
-
-    //--------------------------------------------------------------------------
-    IndividualManager::DeferIndividualManagerArgs::DeferIndividualManagerArgs(
-            DistributedID d, AddressSpaceID own, Memory m, PhysicalInstance i, 
-            size_t f, IndexSpaceExpression *lx,
-            const PendingRemoteExpression &p, FieldSpace h, RegionTreeID tid,
-            LayoutConstraintID l, LgEvent u, ReductionOpID r, const void *pl, 
-            size_t pl_size, AddressSpaceID src, GarbageCollectionState gc)
-      : LgTaskArgs<DeferIndividualManagerArgs>(implicit_provenance),
-            did(d), owner(own), mem(m), inst(i), footprint(f), pending(p),
-            local_expr(lx), handle(h), tree_id(tid),
-            layout_id(l), unique_event(u), redop(r), piece_list(pl),
-            piece_list_size(pl_size), source(src), state(gc)
-    //--------------------------------------------------------------------------
-    {
-      if (local_expr != NULL)
-        local_expr->add_base_expression_reference(META_TASK_REF);
-    }
-
-    //--------------------------------------------------------------------------
-    /*static*/ void IndividualManager::handle_defer_manager(const void *args,
-                                                            Runtime *runtime)
-    //--------------------------------------------------------------------------
-    {
-      const DeferIndividualManagerArgs *dargs = 
-        (const DeferIndividualManagerArgs*)args; 
-      IndexSpaceExpression *inst_domain = dargs->local_expr;
-      if (inst_domain == NULL)
-        inst_domain = runtime->forest->find_remote_expression(dargs->pending);
-      FieldSpaceNode *space_node = runtime->forest->get_node(dargs->handle);
-      LayoutConstraints *constraints = 
-        runtime->find_layout_constraints(dargs->layout_id);
-      create_remote_manager(runtime, dargs->did, dargs->owner, dargs->mem,
-          dargs->inst, dargs->footprint, inst_domain, dargs->piece_list,
-          dargs->piece_list_size, space_node, dargs->tree_id, constraints, 
-          dargs->unique_event, dargs->redop, dargs->state);
-      // Remove the local expression reference if necessary
-      if ((dargs->local_expr != NULL) &&
-          dargs->local_expr->remove_base_expression_reference(META_TASK_REF))
-        delete dargs->local_expr;
-    }
-
-    //--------------------------------------------------------------------------
-    /*static*/ void IndividualManager::create_remote_manager(Runtime *runtime, 
-          DistributedID did, AddressSpaceID owner_space, Memory mem, 
-          PhysicalInstance inst, size_t inst_footprint, 
-          IndexSpaceExpression *inst_domain, const void *piece_list,
-          size_t piece_list_size, FieldSpaceNode *space_node, 
-          RegionTreeID tree_id, LayoutConstraints *constraints, 
-          LgEvent unique, ReductionOpID redop, GarbageCollectionState state)
-    //--------------------------------------------------------------------------
-    {
-      LayoutDescription *layout = 
-        LayoutDescription::handle_unpack_layout_description(constraints,
-                                space_node, inst_domain->get_num_dims());
-      MemoryManager *memory = runtime->find_memory_manager(mem);
-      const ReductionOp *op = 
-        (redop == 0) ? NULL : runtime->get_reduction(redop);
-      void *location;
-      IndividualManager *man = NULL;
-      const bool external_instance = InstanceManager::is_external_did(did);
-      if (runtime->find_pending_collectable_location(did, location))
-        man = new(location) IndividualManager(runtime->forest, did, owner_space,
-                                              memory, inst, inst_domain, 
-                                              piece_list, piece_list_size, 
-                                              space_node, tree_id, layout, 
-                                              redop, false/*reg now*/, 
-                                              inst_footprint, 
-                                              ApEvent::NO_AP_EVENT, unique,
-                                              external_instance, op);
-      else
-        man = new IndividualManager(runtime->forest, did, owner_space, memory, 
-                              inst, inst_domain, piece_list, piece_list_size,
-                              space_node, tree_id, layout, redop, 
-                              false/*reg now*/, inst_footprint,
-                              ApEvent::NO_AP_EVENT, unique, 
-                              external_instance, op);
-      man->initialize_remote_gc_state(state);
-      // Hold-off doing the registration until construction is complete
-      man->register_with_runtime(NULL/*no remote registration needed*/);
-    }
-
-    //--------------------------------------------------------------------------
-    void IndividualManager::get_instance_pointers(Memory memory,
-                                         std::vector<uintptr_t> &pointers) const
-    //--------------------------------------------------------------------------
-    {
->>>>>>> cb7d433f
 #ifdef DEBUG_LEGION
       assert(!is_owner()); 
 #endif
@@ -4571,6 +3421,187 @@
         delete manager;
     }
 
+    //--------------------------------------------------------------------------
+    void PhysicalManager::find_padded_reservations(const FieldMask &mask,
+                                                  Operation *op, unsigned index)
+    //--------------------------------------------------------------------------
+    {
+      std::vector<Reservation> reservations(mask.pop_count());
+      find_field_reservations(mask, reservations);
+      for (unsigned idx = 0; idx < reservations.size(); idx++)
+        op->update_atomic_locks(index, reservations[idx], true/*exclusive*/);
+    }
+
+    //--------------------------------------------------------------------------
+    void PhysicalManager::find_field_reservations(const FieldMask &mask,
+                                         std::vector<Reservation> &reservations)
+    //--------------------------------------------------------------------------
+    {
+#ifdef DEBUG_LEGION
+      assert(mask.pop_count() == reservations.size());
+#endif
+      unsigned offset = 0;
+      if (is_owner())
+      {
+        AutoLock i_lock(inst_lock);
+        if (padded_reservations == NULL)
+          padded_reservations = new std::map<unsigned,Reservation>();
+        for (int idx = mask.find_first_set(); idx >= 0;
+              idx = mask.find_next_set(idx+1))
+        {
+          std::map<unsigned,Reservation>::const_iterator finder = 
+            padded_reservations->find(idx);
+          if (finder == padded_reservations->end())
+          {
+            // Make a new reservation and add it to the set
+            Reservation handle = Reservation::create_reservation();
+            padded_reservations->insert(std::make_pair(idx, handle));
+            reservations[offset++] = handle;
+          }
+          else
+            reservations[offset++] = finder->second;
+        }
+      }
+      else
+      {
+        // Figure out which fields we need requests for and send them
+        FieldMask needed_fields;
+        {
+          AutoLock i_lock(inst_lock, 1, false);
+          if (padded_reservations == NULL)
+          {
+            for (int idx = mask.find_first_set(); idx >= 0;
+                  idx = mask.find_next_set(idx+1))
+              needed_fields.set_bit(idx);
+          }
+          else
+          {
+            for (int idx = mask.find_first_set(); idx >= 0;
+                  idx = mask.find_next_set(idx+1))
+            {
+              std::map<unsigned,Reservation>::const_iterator finder = 
+                padded_reservations->find(idx);
+              if (finder == padded_reservations->end())
+                needed_fields.set_bit(idx);
+              else
+                reservations[offset++] = finder->second;
+            }
+          }
+        }
+        if (!!needed_fields)
+        {
+          RtUserEvent wait_on = Runtime::create_rt_user_event();
+          Serializer rez;
+          {
+            RezCheck z(rez);
+            rez.serialize(did);
+            rez.serialize(needed_fields);
+            rez.serialize(wait_on);
+          }
+          runtime->send_padded_reservation_request(owner_space, rez);
+          wait_on.wait();
+          // Now retake the lock and get the remaining reservations
+          AutoLock i_lock(inst_lock, 1, false);
+#ifdef DEBUG_LEGION
+          assert(padded_reservations != NULL);
+#endif
+          for (int idx = needed_fields.find_first_set(); idx >= 0;
+                idx = needed_fields.find_next_set(idx+1))
+          {
+            std::map<unsigned,Reservation>::const_iterator finder =
+              padded_reservations->find(idx);
+#ifdef DEBUG_LEGION
+            assert(finder != padded_reservations->end());
+#endif
+            reservations[offset++] = finder->second;
+          }
+        }
+      }
+#ifdef DEBUG_LEGION
+      assert(offset == reservations.size());
+#endif
+      // Sort them before returning
+      if (reservations.size() > 1)
+        std::sort(reservations.begin(), reservations.end());
+    }
+
+    //--------------------------------------------------------------------------
+    /*static*/ void PhysicalManager::handle_padded_reservation_request(
+                   Runtime *runtime, Deserializer &derez, AddressSpaceID source)
+    //--------------------------------------------------------------------------
+    {
+      DerezCheck z(derez);
+      DistributedID did;
+      derez.deserialize(did);
+      FieldMask needed_fields;
+      derez.deserialize(needed_fields);
+      RtUserEvent to_trigger;
+      derez.deserialize(to_trigger);
+      DistributedCollectable *dc = runtime->find_distributed_collectable(did);
+#ifdef DEBUG_LEGION
+      PhysicalManager *target = dynamic_cast<PhysicalManager*>(dc);
+      assert(target != NULL);
+#else
+      PhysicalManager *target = static_cast<PhysicalManager*>(dc);
+#endif
+      std::vector<Reservation> reservations(needed_fields.pop_count());
+      target->find_field_reservations(needed_fields, reservations);
+      Serializer rez;
+      {
+        RezCheck z2(rez);
+        rez.serialize(did);
+        rez.serialize(needed_fields);
+        for (unsigned idx = 0; idx < reservations.size(); idx++)
+          rez.serialize(reservations[idx]);
+        rez.serialize(to_trigger);
+      }
+      runtime->send_padded_reservation_response(source, rez);
+    }
+
+    //--------------------------------------------------------------------------
+    void PhysicalManager::update_field_reservations(const FieldMask &mask,
+                                   const std::vector<Reservation> &reservations)
+    //--------------------------------------------------------------------------
+    {
+#ifdef DEBUG_LEGION
+      assert(!is_owner());
+      assert(mask.pop_count() == reservations.size());
+#endif
+      unsigned offset = 0;
+      AutoLock i_lock(inst_lock);
+      if (padded_reservations == NULL)
+        padded_reservations = new std::map<unsigned,Reservation>();
+      for (int idx = mask.find_first_set(); idx >= 0;
+            idx = mask.find_next_set(idx+1))
+        padded_reservations->insert(std::make_pair(idx,reservations[offset++]));
+    }
+
+    //--------------------------------------------------------------------------
+    /*static*/ void PhysicalManager::handle_padded_reservation_response(
+                                          Runtime *runtime, Deserializer &derez)
+    //--------------------------------------------------------------------------
+    {
+      DerezCheck z(derez);
+      DistributedID did;
+      derez.deserialize(did);
+      FieldMask mask;
+      derez.deserialize(mask);
+      std::vector<Reservation> reservations(mask.pop_count());
+      for (unsigned idx = 0; idx < reservations.size(); idx++)
+        derez.deserialize(reservations[idx]);
+      RtUserEvent to_trigger;
+      derez.deserialize(to_trigger);
+      DistributedCollectable *dc = runtime->find_distributed_collectable(did);
+#ifdef DEBUG_LEGION
+      PhysicalManager *target = dynamic_cast<PhysicalManager*>(dc);
+      assert(target != NULL);
+#else
+      PhysicalManager *target = static_cast<PhysicalManager*>(dc);
+#endif
+      target->update_field_reservations(mask, reservations);
+      Runtime::trigger_event(to_trigger);
+    }
+
     /////////////////////////////////////////////////////////////
     // Virtual Manager 
     /////////////////////////////////////////////////////////////
