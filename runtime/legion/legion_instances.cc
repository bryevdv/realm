--- conflicted
+++ resolved
@@ -935,7 +935,6 @@
 
     //--------------------------------------------------------------------------
     PhysicalManager::PhysicalManager(RegionTreeForest *ctx, 
-<<<<<<< HEAD
                         DistributedID did, AddressSpaceID owner_space,
                         MemoryManager *memory, PhysicalInstance inst, 
                         IndexSpaceExpression *instance_domain,
@@ -949,20 +948,6 @@
                         ApEvent p_event /*= ApEvent::NO_AP_EVENT*/)
       : InstanceManager(ctx, owner_space, encode_instance_did(did, 
           (k == EXTERNAL_ATTACHED_INSTANCE_KIND), (redop_id > 0)), layout, node,
-=======
-                                     LayoutDescription *layout, 
-                                     DistributedID did, 
-                                     AddressSpaceID owner_space, 
-                                     const size_t footprint, 
-                                     ReductionOpID redop_id, 
-                                     const ReductionOp *rop,
-                                     FieldSpaceNode *node, 
-                                     IndexSpaceExpression *index_domain, 
-                                     const void *pl, size_t pl_size,
-                                     RegionTreeID tree_id, LgEvent u_event,
-                                     bool register_now, bool output)
-      : InstanceManager(ctx, owner_space, did, layout, node,
->>>>>>> d7252eee
           // If we're on the owner node we need to produce the expression
           // that actually describes this points in this space
           // On remote nodes we'll already have it from the owner
@@ -1055,7 +1040,6 @@
       assert(instance.exists());
       assert(layout != NULL);
 #endif
-<<<<<<< HEAD
       const CopySrcDstField &info = layout->find_field_info(fid);
       LegionRuntime::Accessor::RegionAccessor<
         LegionRuntime::Accessor::AccessorType::Generic> temp(instance);
@@ -1089,11 +1073,8 @@
                 Processor proc, const std::vector<LogicalRegion> &regions) const
     //--------------------------------------------------------------------------
     {
-      const ApEvent inst_event = get_unique_event();
+      const LgEvent inst_event = get_unique_event();
       const LayoutConstraints *constraints = layout->constraints;
-=======
-      const LgEvent inst_event = get_unique_event();
->>>>>>> d7252eee
       LegionSpy::log_physical_instance_creator(inst_event, creator_id, proc.id);
       for (unsigned idx = 0; idx < regions.size(); idx++)
         LegionSpy::log_physical_instance_creation_region(inst_event, 
@@ -1157,11 +1138,7 @@
       assert(instance.exists());
 #endif
       // Pass in our physical instance so the layout knows how to specialize
-      layout->compute_copy_offsets(copy_mask, instance, 
-#ifdef LEGION_SPY
-                                   unique_event,
-#endif
-                                   fields);
+      layout->compute_copy_offsets(copy_mask, instance, fields);
     }
 
     //--------------------------------------------------------------------------
@@ -2874,11 +2851,7 @@
       assert(src_indexes.size() == dst_indexes.size());
 #endif
       std::vector<CopySrcDstField> dst_fields;
-      layout->compute_copy_offsets(dst_mask, instance, 
-#ifdef LEGION_SPY
-                                   unique_event,
-#endif
-                                   dst_fields);
+      layout->compute_copy_offsets(dst_mask, instance, dst_fields);
 #ifdef DEBUG_LEGION
       assert(dst_fields.size() == dst_indexes.size());
 #endif
@@ -6550,7 +6523,6 @@
 #ifdef LEGION_SPY
                                      instance_events[idx],
 #endif
-<<<<<<< HEAD
                                      dst_fields); 
         std::vector<Reservation> reservations;
         if (source->redop > 0)
@@ -6642,12 +6614,6 @@
       }
       // Record our destination event
       if (!local_events.empty())
-=======
-                                                 precondition, predicate_guard,
-                                                 unique_event);
-      // Save the result
-      if (manage_dst_events && result.exists())
->>>>>>> d7252eee
       {
         ApEvent local_done = Runtime::merge_events(&local_info, local_events);
         if (local_done.exists())
@@ -6943,7 +6909,6 @@
 #ifdef LEGION_SPY
             tree_id, tree_id,
 #endif
-<<<<<<< HEAD
             local_pre, predicate_guard);
         if (local_post.exists())
           local_final_events.push_back(local_post); 
@@ -6954,21 +6919,6 @@
           inst_info.record_copy_insts(local_post, copy_expression, src_inst,
                 dst_inst, copy_mask, copy_mask, 0/*redop*/, applied_events);
         }
-=======
-                                         precondition, predicate_guard,
-                                         source_manager->get_unique_event(),
-                                         unique_event);
-      if (result.exists())
-      {
-        const RtEvent collect_event = trace_info.get_collect_event();
-        src_view->add_copy_user(true/*reading*/, 0/*redop*/, result,
-            collect_event, *src_mask, copy_expression, op_id, index,
-            recorded_events, trace_info.recording, runtime->address_space);
-        if (manage_dst_events)
-          dst_view->add_copy_user(false/*reading*/, reduction_op_id, result,
-              collect_event, copy_mask, copy_expression, op_id, index,
-              recorded_events, trace_info.recording, runtime->address_space);
->>>>>>> d7252eee
       }
       // Now compute the event for when all the reductions are done
       ApEvent done = Runtime::merge_events(&trace_info, local_final_events);
@@ -7000,7 +6950,6 @@
 #ifdef DEBUG_LEGION
       assert(!multi_instance);
 #endif
-<<<<<<< HEAD
       // Case 2: there are some nodes that only have one instance
       // Pair up nodes to have them cooperate to have two buffers
       // that we can ping-pong between to do the all-reduce "inplace"
@@ -7249,10 +7198,6 @@
           instance_preconditions[0] = dst_events[0];
         }
       }
-=======
-      // Pass in our physical instance so the layout knows how to specialize
-      layout->compute_copy_offsets(copy_mask, instance, fields);
->>>>>>> d7252eee
     }
 
     //--------------------------------------------------------------------------
@@ -7278,7 +7223,6 @@
       assert(multi_instance);
       assert(instances.size() > 1);
 #endif
-<<<<<<< HEAD
       const int participants = collective_mapping->size();
       const int local_rank = collective_mapping->find_index(local_space);
       int collective_radix = runtime->legion_collective_radix;
@@ -7385,12 +7329,6 @@
               reservations[dst_inst_index],
 #ifdef LEGION_SPY
               tree_id, tree_id,
-=======
-      std::vector<CopySrcDstField> dst_fields;
-      layout->compute_copy_offsets(dst_mask, instance, dst_fields);
-#ifdef DEBUG_LEGION
-      assert(dst_fields.size() == dst_indexes.size());
->>>>>>> d7252eee
 #endif
               local_precondition, predicate_guard);
           std::vector<ApEvent> dst_events;
@@ -8822,7 +8760,6 @@
     }
 
     //--------------------------------------------------------------------------
-<<<<<<< HEAD
     ApEvent CollectiveManager::perform_hammer_reduction(InstanceView *src_view,
                                 const std::vector<CopySrcDstField> &dst_fields,
                                 const std::vector<Reservation> &reservations,
@@ -8837,23 +8774,6 @@
                                 std::set<RtEvent> &recorded_events,
                                 std::set<RtEvent> &applied_events,
                                 AddressSpaceID origin)
-=======
-    CollectiveManager::CollectiveManager(RegionTreeForest *ctx, 
-                                DistributedID did, AddressSpaceID owner_space,
-                                IndexSpaceNode *points,
-                                IndexSpaceExpression *instance_domain,
-                                const void *pl, size_t pl_size,
-                                FieldSpaceNode *node, RegionTreeID tree_id,
-                                LayoutDescription *desc, ReductionOpID redop_id,
-                                bool register_now, size_t footprint,
-                                LgEvent u_event, bool external_instance)
-      : PhysicalManager(ctx, desc, encode_instance_did(did, external_instance,
-            (redop_id != 0), true/*collective*/),
-          owner_space, footprint, redop_id, (redop_id == 0) ? NULL : 
-            ctx->runtime->get_reduction(redop_id),
-          node, instance_domain, pl, pl_size, tree_id, u_event, register_now), 
-        point_space(points), finalize_messages(0), deleted_or_detached(false)
->>>>>>> d7252eee
     //--------------------------------------------------------------------------
     {
 #ifdef DEBUG_LEGION
@@ -10859,7 +10779,6 @@
     /////////////////////////////////////////////////////////////
 
     //--------------------------------------------------------------------------
-<<<<<<< HEAD
     PendingCollectiveManager::PendingCollectiveManager(DistributedID id,
                                     size_t total, const Domain &dense,
                                     CollectiveMapping *mapping, bool multi_inst)
@@ -10872,12 +10791,6 @@
       assert(collective_mapping != NULL);
 #endif
       collective_mapping->add_reference();
-=======
-    LgEvent VirtualManager::get_unique_event(void) const
-    //--------------------------------------------------------------------------
-    {
-      return LgEvent::NO_LG_EVENT;
->>>>>>> d7252eee
     }
 
     //--------------------------------------------------------------------------
