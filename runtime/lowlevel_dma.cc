--- conflicted
+++ resolved
@@ -4164,13 +4164,6 @@
       return fill_size;
     }
 
-    // for now we use a single queue for all (local) dmas
-    static DmaRequestQueue *dma_queue = 0;
-<<<<<<< HEAD
-    
-    void DmaRequestQueue::worker_thread_loop(void)
-=======
-
     class CopyCompletionProfiler : public EventWaiter {
       public:
         CopyCompletionProfiler(DmaRequest* _req) : req(_req) {}
@@ -4193,8 +4186,10 @@
         DmaRequest* req;
     };
 
-    static void *dma_worker_thread_loop(void *arg)
->>>>>>> ce44b541
+    // for now we use a single queue for all (local) dmas
+    static DmaRequestQueue *dma_queue = 0;
+
+    void DmaRequestQueue::worker_thread_loop(void)
     {
       log_dma.info("dma worker thread created");
 
@@ -4204,14 +4199,11 @@
 
 	if(r) {
           r->mark_started();
-          if (r->perform_capture())
-            EventImpl::add_waiter(r->after_copy, new CopyCompletionProfiler(r));
+
+	  // always mark completion once the copy's actually done
+	  EventImpl::add_waiter(r->after_copy, new CopyCompletionProfiler(r));
+
 	  r->perform_dma();
-          if (!r->perform_capture())
-          {
-            r->mark_completed();
-            delete r;
-          }
 	}
       }
 
