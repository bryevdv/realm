/* Copyright 2016 Stanford University
 * Copyright 2016 Los Alamos National Laboratory
 *
 * Licensed under the Apache License, Version 2.0 (the "License");
 * you may not use this file except in compliance with the License.
 * You may obtain a copy of the License at
 *
 *     http://www.apache.org/licenses/LICENSE-2.0
 *
 * Unless required by applicable law or agreed to in writing, software
 * distributed under the License is distributed on an "AS IS" BASIS,
 * WITHOUT WARRANTIES OR CONDITIONS OF ANY KIND, either express or implied.
 * See the License for the specific language governing permissions and
 * limitations under the License.
 */

#include "channel.h"
#include "channel_disk.h"
#include <realm/transfer/transfer.h>

TYPE_IS_SERIALIZABLE(LegionRuntime::LowLevel::XferOrder::Type);
TYPE_IS_SERIALIZABLE(LegionRuntime::LowLevel::XferDes::XferKind);

namespace LegionRuntime {
  namespace LowLevel {
    Logger::Category log_new_dma("new_dma");
    Logger::Category log_request("request");
    Logger::Category log_xd("xd");

      // TODO: currently we use dma_all_gpus to track the set of GPU* created
#ifdef USE_CUDA
      std::vector<GPU*> dma_all_gpus;
#endif
      // we use a single queue for all xferDes
      static XferDesQueue *xferDes_queue = 0;

      // we use a single manager to organize all channels
      static ChannelManager *channel_manager = 0;

#if 0
      static inline bool cross_ib(off_t start, size_t nbytes, size_t buf_size)
      {
        return (nbytes > 0) && (start / buf_size < (start + nbytes - 1) / buf_size);
      }
#endif
    SequenceAssembler::SequenceAssembler(void)
      : contig_amount(0)
      , first_noncontig((size_t)-1)
    {}

    SequenceAssembler::SequenceAssembler(const SequenceAssembler& copy_from)
      : contig_amount(copy_from.contig_amount)
      , first_noncontig(copy_from.first_noncontig)
      , spans(copy_from.spans)
    {}

    SequenceAssembler::~SequenceAssembler(void)
    {}

    void SequenceAssembler::swap(SequenceAssembler& other)
    {
      // need both locks
      AutoHSLLock al1(mutex);
      AutoHSLLock al2(other.mutex);
      std::swap(contig_amount, other.contig_amount);
      std::swap(first_noncontig, other.first_noncontig);
      spans.swap(other.spans);
    }

    // asks if a span exists - return value is number of bytes from the
    //  start that do
    size_t SequenceAssembler::span_exists(size_t start, size_t count)
    {
      // lock-free case 1: start < contig_amount
      size_t contig_sample = __sync_fetch_and_add(&contig_amount, 0);
      if(start < contig_sample) {
	size_t max_avail = contig_sample - start;
	if(count < max_avail)
	  return count;
	else
	  return max_avail;
      }

      // lock-free case 2: contig_amount <= start < first_noncontig
      size_t noncontig_sample = __sync_fetch_and_add(&first_noncontig, 0);
      if(start < noncontig_sample)
	return 0;

      // general case 3: take the lock and look through spans/etc.
      {
	AutoHSLLock al(mutex);

	// first, recheck the contig_amount, in case both it and the noncontig
	//  counters were bumped in between looking at the two of them
	if(start < contig_amount) {
	  size_t max_avail = contig_amount - start;
	  if(count < max_avail)
	    return count;
	  else
	    return max_avail;
	}

	// otherwise find the first span after us and then back up one to find
	//  the one that might contain our 'start'
	std::map<size_t, size_t>::const_iterator it = spans.upper_bound(start);
	// this should never be the first span
	assert(it != spans.begin());
	--it;
	assert(it->first <= start);
	// does this span overlap us?
	if((it->first + it->second) > start) {
	  size_t max_avail = it->first + it->second - start;
	  while(max_avail < count) {
	    // try to get more - return the current 'max_avail' if we fail
	    if(++it == spans.end())
	      return max_avail; // no more
	    if(it->first > (start + max_avail))
	      return max_avail; // not contiguous
	    max_avail += it->second;
	  }
	  // got at least as much as we wanted
	  return count;
	} else
	  return 0;
      }
    }

    // returns the amount by which the contiguous range has been increased
    //  (i.e. from [pos, pos+retval) )
    size_t SequenceAssembler::add_span(size_t pos, size_t count)
    {
      // first try to bump the contiguous amount without a lock
      size_t span_end = pos + count;
      if(__sync_bool_compare_and_swap(&contig_amount, pos, span_end)) {
	// success: check to see if there are any spans we might need to 
	//  tack on
	if(span_end == __sync_fetch_and_add(&first_noncontig, 0)) {
	  AutoHSLLock al(mutex);
	  while(!spans.empty()) {
	    std::map<size_t, size_t>::iterator it = spans.begin();
	    if(it->first == span_end) {
	      bool ok = __sync_bool_compare_and_swap(&contig_amount,
						     span_end,
						     span_end + it->second);
	      assert(ok);
	      span_end += it->second;
	      spans.erase(it);
	    } else {
	      // this is the new first noncontig
	      first_noncontig = it->first;
	      break;
	    }
	  }
	  if(spans.empty())
	    first_noncontig = (size_t)-1;
	}

	// return total change to contig_amount
	return (span_end - pos);
      } else {
	// failure: have to add ourselves to the span list and possibly update
	//  the 'first_noncontig', all while holding the lock
	{
	  AutoHSLLock al(mutex);

	  if(pos < first_noncontig)
	    first_noncontig = pos;

	  spans[pos] = count;
	}
	
	return 0; // no change to contig_amount
      }
    }



      XferDes::XferDes(DmaRequest* _dma_request, gasnet_node_t _launch_node,
              XferDesID _guid, XferDesID _pre_xd_guid, XferDesID _next_xd_guid,
		       uint64_t _next_max_rw_gap, size_t _src_ib_offset, size_t _src_ib_size,
              bool _mark_start,
	      Memory _src_mem, Memory _dst_mem,
	      TransferIterator *_src_iter, TransferIterator *_dst_iter,
              uint64_t _max_req_size, int _priority,
              XferOrder::Type _order, XferKind _kind, XferDesFence* _complete_fence)
        : dma_request(_dma_request), mark_start(_mark_start), launch_node(_launch_node),
	  iteration_completed(false),
	  bytes_total(0),
          pre_bytes_total((size_t)-1),
	  src_iter(_src_iter), dst_iter(_dst_iter),
          src_ib_offset(_src_ib_offset), src_ib_size(_src_ib_size),
          max_req_size(_max_req_size), priority(_priority),
          guid(_guid), pre_xd_guid(_pre_xd_guid), next_xd_guid(_next_xd_guid),
          kind (_kind), order(_order), channel(NULL), complete_fence(_complete_fence)
      {
        // size_t total_field_size = 0;
        // for (unsigned i = 0; i < oas_vec.size(); i++) {
        //   total_field_size += oas_vec[i].size;
        // }
        //bytes_total = total_field_size * domain.get_volume();
        //pre_bytes_write = 0; //(pre_xd_guid == XFERDES_NO_GUID) ? bytes_total : 0;
	//iteration_completed = (pre_xd_guid != XFERDES_NO_GUID) && (next_xd_guid != XFERDES_NO_GUID);
	src_mem = get_runtime()->get_memory_impl(_src_mem);
	dst_mem = get_runtime()->get_memory_impl(_dst_mem);
	// if we're writing into an IB, the first 'next_max_rw_gap' byte
	//  locations can be freely written
	if(next_xd_guid != XFERDES_NO_GUID)
	  seq_next_read.add_span(0, _next_max_rw_gap);
#if 0
        if (domain.get_dim() == 0) {
          li = NULL;
          // index space instances use 1D linearizations for translation
          me = new MaskEnumerator(domain.get_index_space(),
                                  src_buf.linearization.get_mapping<1>(),
                                  dst_buf.linearization.get_mapping<1>(),
                                  order, src_buf.is_ib, dst_buf.is_ib);
        } else {
          li = new LayoutIterator(
                       domain,
                       src_buf.linearization,
                       dst_buf.linearization,
                       order);
          me = NULL;
        }
#endif
        offset_idx = 0;
        pthread_mutex_init(&xd_lock, NULL);
        pthread_mutex_init(&update_read_lock, NULL);
        pthread_mutex_init(&update_write_lock, NULL);
      }

      XferDes::~XferDes() {
        // clear available_reqs
        while (!available_reqs.empty()) {
          available_reqs.pop();
        }
	delete src_iter;
	delete dst_iter;
	//delete me;
	//delete li;
        // If src_buf is intermediate buffer,
        // we need to free the buffer
        //if (src_buf.is_ib) {
        //  get_runtime()->get_memory_impl(src_buf.memory)->free_bytes(
        //      src_buf.alloc_offset, src_buf.buf_size);
        //}
        pthread_mutex_destroy(&xd_lock);
        pthread_mutex_destroy(&update_read_lock);
        pthread_mutex_destroy(&update_write_lock);
      };

      void XferDes::mark_completed() {
	if(src_ib_size > 0)
	  free_intermediate_buffer(dma_request,
				   src_mem->me,
				   src_ib_offset,
				   src_ib_size);

        // notify owning DmaRequest upon completion of this XferDes
        //printf("complete XD = %lu\n", guid);
        if (launch_node == gasnet_mynode()) {
          complete_fence->mark_finished(true/*successful*/);
        } else {
          NotifyXferDesCompleteMessage::send_request(launch_node, complete_fence);
        }
      }

#if 0
      static inline off_t calc_mem_loc_ib(off_t alloc_offset,
                                          off_t field_start,
                                          int field_size,
                                          size_t elmt_size,
                                          size_t block_size,
                                          size_t buf_size,
                                          size_t domain_size,
                                          off_t index)
      {
        off_t idx2 = domain_size / block_size * block_size;
        off_t offset;
        if (index < idx2) {
          offset = Realm::calc_mem_loc(alloc_offset, field_start, field_size, elmt_size, block_size, index);
        } else {
          offset = (alloc_offset + field_start * domain_size + (elmt_size - field_start) * idx2 + (index - idx2) * field_size);
        }
	// the final step is to wrap the offset around within the buf_size
	//  (i.e. offset %= buf_size), but that is done by the caller after
	//  checking flow control limits
        return offset;
      }
#endif

#define MAX_GEN_REQS 3

      bool support_2d_xfers(XferDes::XferKind kind)
      {
        return (kind == XferDes::XFER_GPU_TO_FB)
               || (kind == XferDes::XFER_GPU_FROM_FB)
               || (kind == XferDes::XFER_GPU_IN_FB)
               || (kind == XferDes::XFER_GPU_PEER_FB)
               || (kind == XferDes::XFER_REMOTE_WRITE)
               || (kind == XferDes::XFER_MEM_CPY);
      }
      void print_request_info(Request* req)
      {
        printf("request(%dD): src_off(%zd) dst_off(%zd) src_str(%zd)"
               " dst_str(%zd) nbytes(%zu) nlines(%zu)\n",
               req->dim + 1, (ssize_t)req->src_off, (ssize_t)req->dst_off,
               (ssize_t)req->src_str, (ssize_t)req->dst_str,
               req->nbytes, req->nlines);
      }

      long XferDes::default_get_requests(Request** reqs, long nr)
      {
        long idx = 0;
	
	while((idx < nr) && (available_reqs.size() > 0)) {
	  // TODO: we really shouldn't even be trying if the iteration
	  //   is already done
	  if(iteration_completed) break;

	  // handle special case of empty transfers by generating a 0-byte
	  //  request
	  if((bytes_total == 0) &&
	     ((pre_xd_guid == XFERDES_NO_GUID) ? src_iter->done() :
	                                         (pre_bytes_total == 0))) {
	    log_request.info() << "empty xferdes: " << guid;
	    assert((next_xd_guid != XFERDES_NO_GUID) || dst_iter->done());

	    iteration_completed = true;

	    Request* new_req = dequeue_request();
	    new_req->seq_pos = 0;
	    new_req->seq_count = 0;
	    new_req->dim = Request::DIM_1D;
	    new_req->src_off = 0;
	    new_req->dst_off = 0;
	    new_req->nbytes = 0;
	    new_req->nlines = 1;
	    reqs[idx++] = new_req;
	    break;
	  }

	  // some sort of per-channel max request size?
	  size_t max_bytes = 1 << 20;

	  // if we're not the first in the chain, and we know the total bytes
	  //  written by the predecessor, don't exceed that
	  if(pre_xd_guid != XFERDES_NO_GUID) {
	    size_t pre_max = pre_bytes_total - bytes_total;
	    if(pre_max == 0) {
	      // due to unsynchronized updates to pre_bytes_total, this path
	      //  can happen for an empty transfer reading from an intermediate
	      //  buffer - handle it by looping around and letting the check
	      //  at the top of the loop notice it the second time around
	      if(bytes_total == 0)
		continue;
	      // otherwise, this shouldn't happen - we should detect this case
	      //  on the the transfer of those last bytes
	      assert(0);
	      iteration_completed = true;
	      break;
	    }
	    if(pre_max < max_bytes) {
	      log_request.info() << "pred limits xfer: " << max_bytes << " -> " << pre_max;
	      max_bytes = pre_max;
	    }
	  }

	  TransferIterator::AddressInfo src_info, dst_info;
	  size_t src_bytes = src_iter->step(max_bytes, src_info,
					    true /*tentative*/);
	  size_t src_bytes_avail;
	  if(pre_xd_guid == XFERDES_NO_GUID) {
	    src_bytes_avail = src_bytes;
	  } else {
	    // if we're reading from an intermediate buffer, make sure we
	    //  have enough data from the predecessor
	    assert((src_info.num_lines == 1) && (src_info.num_planes == 1));
	    src_bytes_avail = seq_pre_write.span_exists(bytes_total, src_bytes);
	    if(src_bytes_avail == 0) {
	      // TODO: put this XD to sleep until we do have data
	      src_iter->cancel_step();
	      break;
	    }

	    // if src_bytes_avail < src_bytes, we'll need to redo the src_iter
	    //  step, but wait until we see if we need to shrink even more due
	    //  to the destination side
	  }

	  bool dst_step_tentative = (next_xd_guid != XFERDES_NO_GUID);
	  size_t dst_bytes = dst_iter->step(src_bytes_avail, dst_info,
					    dst_step_tentative);
	  if(next_xd_guid != XFERDES_NO_GUID) {
	    // if we're writing to an intermediate buffer, make sure the
	    //  next XD has read the data we want to overwrite
	    assert((dst_info.num_lines == 1) && (dst_info.num_planes == 1));
	    size_t dst_bytes_avail = seq_next_read.span_exists(bytes_total,
							       dst_bytes);
	    if(dst_bytes_avail == 0) {
	      // TODO: put this XD to sleep until we do have data
	      dst_iter->cancel_step();
	      src_iter->cancel_step();
	      break;
	    }

	    // if dst_bytes_avail < dst_bytes, we'll need to redo the dst_iter
	    // step
	    if(dst_bytes_avail == dst_bytes) {
	      dst_iter->confirm_step();
	    } else {
	      // cancel and request what we have room to write
	      dst_iter->cancel_step();
	      dst_bytes = dst_iter->step(dst_bytes_avail, dst_info);
	      assert(dst_bytes == dst_bytes_avail);
	    }
	  }

	  // this check can fail either if the destination step size is smaller
	  //  or if one/both of the intermediate buffers were near capacity
	  if(dst_bytes == src_bytes) {
	    // looks good - confirm the src step
	    src_iter->confirm_step();
	  } else {
	    // cancel the src step and try to just step by dst_bytes
	    assert(dst_bytes < src_bytes);  // should never be larger
	    src_iter->cancel_step();
	    src_bytes = src_iter->step(dst_bytes, src_info);
	    // now must match
	    assert(src_bytes == dst_bytes);
	  }

	  Request* new_req = dequeue_request();
	  new_req->seq_pos = bytes_total;
	  new_req->seq_count = src_bytes;
	  new_req->dim = Request::DIM_1D;
	  new_req->src_off = src_info.base_offset;
	  new_req->dst_off = dst_info.base_offset;
	  new_req->nbytes = src_info.bytes_per_chunk;
	  new_req->nlines = 1;

	  bytes_total += src_bytes;

	  // is our iterator done?
	  if(src_iter->done() || dst_iter->done() ||
	     (bytes_total == pre_bytes_total)) {
	    assert(!iteration_completed);
	    iteration_completed = true;
	    
	    // non-ib iterators should end at the same time
	    assert((pre_xd_guid != XFERDES_NO_GUID) || src_iter->done());
	    assert((next_xd_guid != XFERDES_NO_GUID) || dst_iter->done());

	    assert((pre_xd_guid == XFERDES_NO_GUID) || (pre_bytes_total == bytes_total));
	  }

	  log_request.info() << "[1D] guid(" << guid
			     << ") src_off(" << new_req->src_off
			     << ") dst_off(" << new_req->dst_off
			     << ") nbytes(" << new_req->nbytes << ")";
	  reqs[idx++] = new_req;
	}
#if 0
        coord_t src_idx, dst_idx, todo, src_str, dst_str;
        size_t nitems, nlines;
        while (idx + MAX_GEN_REQS <= nr && offset_idx < oas_vec.size()
        && MAX_GEN_REQS <= available_reqs.size()) {
          if (DIM == 0) {
            todo = std::min((coord_t)(max_req_size / oas_vec[offset_idx].size),
                       me->continuous_steps(src_idx, dst_idx));
            nitems = src_str = dst_str = todo;
            nlines = 1;
          }
          else
            todo = std::min((coord_t)(max_req_size / oas_vec[offset_idx].size),
                       li->continuous_steps(src_idx, dst_idx,
                                            src_str, dst_str,
                                            nitems, nlines));
          coord_t src_in_block = src_buf.block_size
                               - src_idx % src_buf.block_size;
          coord_t dst_in_block = dst_buf.block_size
                               - dst_idx % dst_buf.block_size;
          todo = std::min(todo, std::min(src_in_block, dst_in_block));
          if (todo == 0)
            break;
          coord_t src_start, dst_start;
          if (src_buf.is_ib) {
            src_start = calc_mem_loc_ib(0,
                                        oas_vec[offset_idx].src_offset,
                                        oas_vec[offset_idx].size,
                                        src_buf.elmt_size,
                                        src_buf.block_size,
                                        src_buf.buf_size,
                                        domain.get_volume(), src_idx);
            todo = std::min(todo, std::max((coord_t)0,
					   (coord_t)(pre_bytes_write - src_start))
                                    / oas_vec[offset_idx].size);
	    // wrap src_start around within src_buf if needed
	    src_start %= src_buf.buf_size;
          } else {
            src_start = Realm::calc_mem_loc(0,
                                     oas_vec[offset_idx].src_offset,
                                     oas_vec[offset_idx].size,
                                     src_buf.elmt_size,
                                     src_buf.block_size, src_idx);
          }
          if (dst_buf.is_ib) {
            dst_start = calc_mem_loc_ib(0,
                                        oas_vec[offset_idx].dst_offset,
                                        oas_vec[offset_idx].size,
                                        dst_buf.elmt_size,
                                        dst_buf.block_size,
                                        dst_buf.buf_size,
                                        domain.get_volume(), dst_idx);
            todo = std::min(todo, std::max((coord_t)0,
					   (coord_t)(next_bytes_read + dst_buf.buf_size - dst_start))
                                    / oas_vec[offset_idx].size);
	    // wrap dst_start around within dst_buf if needed
	    dst_start %= dst_buf.buf_size;
          } else {
            dst_start = Realm::calc_mem_loc(0,
                                     oas_vec[offset_idx].dst_offset,
                                     oas_vec[offset_idx].size,
                                     dst_buf.elmt_size,
                                     dst_buf.block_size, dst_idx);
          }
          if (todo == 0)
            break;
          bool cross_src_ib = false, cross_dst_ib = false;
          if (src_buf.is_ib)
            cross_src_ib = cross_ib(src_start,
                                    todo * oas_vec[offset_idx].size,
                                    src_buf.buf_size);
          if (dst_buf.is_ib)
            cross_dst_ib = cross_ib(dst_start,
                                    todo * oas_vec[offset_idx].size,
                                    dst_buf.buf_size);
          // We are crossing ib, fallback to 1d case
          // We don't support 2D, fallback to 1d case
          if (cross_src_ib || cross_dst_ib || !support_2d_xfers(kind))
            todo = std::min(todo, (coord_t)nitems);
          if ((size_t)todo <= nitems) {
            // fallback to 1d case
            nitems = (size_t)todo;
            nlines = 1;
          } else {
            nlines = todo / nitems;
            todo = nlines * nitems;
          }
          if (nlines == 1) {
            // 1D case
            size_t nbytes = todo * oas_vec[offset_idx].size;
            while (nbytes > 0) {
              size_t req_size = nbytes;
              Request* new_req = dequeue_request();
              new_req->dim = Request::DIM_1D;
              if (src_buf.is_ib) {
                src_start = src_start % src_buf.buf_size;
                req_size = std::min(req_size, (size_t)(src_buf.buf_size - src_start));
              }
              if (dst_buf.is_ib) {
                dst_start = dst_start % dst_buf.buf_size;
                req_size = std::min(req_size, (size_t)(dst_buf.buf_size - dst_start));
              }
              new_req->src_off = src_start;
              new_req->dst_off = dst_start;
              new_req->nbytes = req_size;
              new_req->nlines = 1;
              log_request.info("[1D] guid(%llx) src_off(%lld) dst_off(%lld)"
                               " nbytes(%zu) offset_idx(%u)",
                               guid, src_start, dst_start, req_size, offset_idx);
              reqs[idx++] = new_req;
              nbytes -= req_size;
              src_start += req_size;
              dst_start += req_size;
            }
          } else {
            // 2D case
            Request* new_req = dequeue_request();
            new_req->dim = Request::DIM_2D;
            new_req->src_off = src_start;
            new_req->dst_off = dst_start;
            new_req->src_str = src_str * oas_vec[offset_idx].size;
            new_req->dst_str = dst_str * oas_vec[offset_idx].size;
            new_req->nbytes = nitems * oas_vec[offset_idx].size;
            new_req->nlines = nlines;
            reqs[idx++] = new_req;
          }
          if (DIM == 0) {
            me->move(todo);
            if (!me->any_left()) {
              me->reset();
              offset_idx ++;
            }
          } else {
            li->move(todo);
            if (!li->any_left()) {
              li->reset();
              offset_idx ++;
            }
          }
        } // while
#endif
        return idx;
      }


    bool XferDes::is_completed(void)
    {
      // to be complete, we need to have finished iterating (which may have been
      //  achieved by getting a pre_bytes_total update) and finished all of our
      //  writes
      return (iteration_completed &&
	      (seq_write.span_exists(0, bytes_total) == bytes_total));
    }

      void XferDes::update_bytes_read(size_t offset, size_t size)
      {
	size_t inc_amt = seq_read.add_span(offset, size);
	log_xd.info() << "bytes_read: " << guid << " " << offset << "+" << size << " -> " << inc_amt;
	if(pre_xd_guid != XFERDES_NO_GUID) {
	  if(inc_amt > 0) {
	    // we're actually telling the previous XD which offsets are ok to
	    //  overwrite, so adjust our offset by our (circular) IB size
            xferDes_queue->update_next_bytes_read(pre_xd_guid,
						  offset + src_ib_size,
						  inc_amt);
	  } else {
	    // TODO: mode to send non-contiguous updates?
	  }
	}
      }

#if 0
      inline void XferDes::simple_update_bytes_read(int64_t offset, uint64_t size)
        //printf("update_read[%lx]: offset = %ld, size = %lu, pre = %lx, next = %lx\n", guid, offset, size, pre_xd_guid, next_xd_guid);
        if (pre_xd_guid != XFERDES_NO_GUID) {
          bool update = false;
          if ((int64_t)(bytes_read % src_buf.buf_size) == offset) {
            bytes_read += size;
            update = true;
          }
          else {
            //printf("[%lx] insert: key = %ld, value = %lu\n", guid, offset, size);
            segments_read[offset] = size;
          }
          std::map<int64_t, uint64_t>::iterator it;
          while (true) {
            it = segments_read.find(bytes_read % src_buf.buf_size);
            if (it == segments_read.end())
              break;
            bytes_read += it->second;
            update = true;
            //printf("[%lx] erase: key = %ld, value = %lu\n", guid, it->first, it->second);
            segments_read.erase(it);
          }
          if (update) {
            xferDes_queue->update_next_bytes_read(pre_xd_guid, bytes_read);
          }
        }
        else {
          bytes_read += size;
        }
      }
#endif

      void XferDes::update_bytes_write(size_t offset, size_t size)
      {
	size_t inc_amt = seq_write.add_span(offset, size);
	log_xd.info() << "bytes_write: " << guid << " " << offset << "+" << size << " -> " << inc_amt;
	if(next_xd_guid != XFERDES_NO_GUID) {
	  if(inc_amt > 0) {
	    // this update carries our bytes_total amount, if we know it
	    //  to be final
            xferDes_queue->update_pre_bytes_write(next_xd_guid,
						  offset,
						  inc_amt,
						  (iteration_completed ?
						     bytes_total :
						     (size_t)-1));
	  } else {
	    // TODO: mode to send non-contiguous updates?
	  }
	}
      }

#if 0
      inline void XferDes::simple_update_bytes_write(int64_t offset, uint64_t size)
      {
        log_request.info(
            "update_write: guid(%llx) off(%zd) size(%zu) pre(%llx) next(%llx)",
            guid, (ssize_t)offset, (size_t)size, pre_xd_guid, next_xd_guid);

	
        if (next_xd_guid != XFERDES_NO_GUID) {
          bool update = false;
          if ((int64_t)(bytes_write % dst_buf.buf_size) == offset) {
            bytes_write += size;
            update = true;
          } else {
            segments_write[offset] = size;
          }
          std::map<int64_t, uint64_t>::iterator it;
          while (true) {
            it = segments_write.find(bytes_write % dst_buf.buf_size);
            if (it == segments_write.end())
              break;
            bytes_write += it->second;
            update = true;
            segments_write.erase(it);
          }
          if (update) {
            xferDes_queue->update_pre_bytes_write(next_xd_guid, bytes_write);
          }
        }
        else {
          bytes_write += size;
        }
        //printf("[%d] offset(%ld), size(%lu), bytes_writes(%lx): %ld\n", gasnet_mynode(), offset, size, guid, bytes_write);
      }
#endif

      void XferDes::update_pre_bytes_write(size_t offset, size_t size, size_t pre_bytes_total)
      {
	// do this before we add the span
	if(pre_bytes_total != (size_t)-1) {
	  if(this->pre_bytes_total == (size_t)-1)
	    this->pre_bytes_total = pre_bytes_total;
	  else
	    assert(this->pre_bytes_total == pre_bytes_total);
	}

	size_t inc_amt = seq_pre_write.add_span(offset, size);
	log_xd.info() << "pre_write: " << guid << " " << offset << "+" << size << " -> " << inc_amt << " (" << pre_bytes_total << ")";
      }

      void XferDes::update_next_bytes_read(size_t offset, size_t size)
      {
	size_t inc_amt = seq_next_read.add_span(offset, size);
	log_xd.info() << "next_read: " << guid << " " << offset << "+" << size << " -> " << inc_amt;
      }

      void XferDes::default_notify_request_read_done(Request* req)
      {  
        req->is_read_done = true;
	update_bytes_read(req->seq_pos, req->seq_count);
#if 0
        if (req->dim == Request::DIM_1D)
          simple_update_bytes_read(req->src_off, req->nbytes);
        else
          simple_update_bytes_read(req->src_off, req->nbytes * req->nlines);
#endif
      }

      void XferDes::default_notify_request_write_done(Request* req)
      {
        req->is_write_done = true;
	update_bytes_write(req->seq_pos, req->seq_count);
#if 0
        if (req->dim == Request::DIM_1D)
          simple_update_bytes_write(req->dst_off, req->nbytes);
        else
          simple_update_bytes_write(req->dst_off, req->nbytes * req->nlines);
#endif
        enqueue_request(req);
      }

      MemcpyXferDes::MemcpyXferDes(DmaRequest* _dma_request,
                                        gasnet_node_t _launch_node,
                                        XferDesID _guid,
                                        XferDesID _pre_xd_guid,
                                        XferDesID _next_xd_guid,
				   uint64_t _next_max_rw_gap,
				   size_t src_ib_offset,
				   size_t src_ib_size,
                                        bool mark_started,
				   Memory _src_mem, Memory _dst_mem,
				   TransferIterator *_src_iter, TransferIterator *_dst_iter,
                                        uint64_t _max_req_size,
                                        long max_nr,
                                        int _priority,
                                        XferOrder::Type _order,
                                        XferDesFence* _complete_fence)
        : XferDes(_dma_request, _launch_node, _guid, _pre_xd_guid,
                  _next_xd_guid, _next_max_rw_gap, src_ib_offset, src_ib_size,
		  mark_started,
		  //_src_buf, _dst_buf, _domain, _oas_vec,
		  _src_mem, _dst_mem, _src_iter, _dst_iter,
		  _max_req_size, _priority, _order,
                  XferDes::XFER_MEM_CPY, _complete_fence)
      {
        //MemoryImpl* src_mem_impl = get_runtime()->get_memory_impl(_src_buf.memory);
        //MemoryImpl* dst_mem_impl = get_runtime()->get_memory_impl(_dst_buf.memory);
        channel = channel_manager->get_memcpy_channel();
        //src_buf_base = (char*) src_mem_impl->get_direct_ptr(_src_buf.alloc_offset, 0);
        //dst_buf_base = (char*) dst_mem_impl->get_direct_ptr(_dst_buf.alloc_offset, 0);
        memcpy_reqs = (MemcpyRequest*) calloc(max_nr, sizeof(MemcpyRequest));
        for (int i = 0; i < max_nr; i++) {
          memcpy_reqs[i].xd = this;
          enqueue_request(&memcpy_reqs[i]);
        }
      }

      long MemcpyXferDes::get_requests(Request** requests, long nr)
      {
        MemcpyRequest** reqs = (MemcpyRequest**) requests;
        long new_nr = default_get_requests(requests, nr);
        for (long i = 0; i < new_nr; i++)
        {
          //reqs[i]->src_base = (char*)(src_buf_base + reqs[i]->src_off);
          //reqs[i]->dst_base = (char*)(dst_buf_base + reqs[i]->dst_off);
	  reqs[i]->src_base = src_mem->get_direct_ptr(reqs[i]->src_off,
						      reqs[i]->nbytes);
	  reqs[i]->dst_base = dst_mem->get_direct_ptr(reqs[i]->dst_off,
						      reqs[i]->nbytes);
	  assert(reqs[i]->src_base != 0);
	  assert(reqs[i]->dst_base != 0);
        }
        return new_nr;

#ifdef TO_BE_DELETE
        long idx = 0;
        while (idx < nr && !available_reqs.empty() && offset_idx < oas_vec.size()) {
          off_t src_start, dst_start;
          size_t nbytes;
          if (DIM == 0) {
            simple_get_mask_request(src_start, dst_start, nbytes, me, offset_idx, min(available_reqs.size(), nr - idx));
          } else {
            simple_get_request<DIM>(src_start, dst_start, nbytes, li, offset_idx, min(available_reqs.size(), nr - idx));
          }
          if (nbytes == 0)
            break;
          //printf("[MemcpyXferDes] guid = %lx, offset_idx = %lld, oas_vec.size() = %lu, nbytes = %lu\n", guid, offset_idx, oas_vec.size(), nbytes);
          while (nbytes > 0) {
            size_t req_size = nbytes;
            if (src_buf.is_ib) {
              src_start = src_start % src_buf.buf_size;
              req_size = std::min(req_size, (size_t)(src_buf.buf_size - src_start));
            }
            if (dst_buf.is_ib) {
              dst_start = dst_start % dst_buf.buf_size;
              req_size = std::min(req_size, (size_t)(dst_buf.buf_size - dst_start));
            }
            mem_cpy_reqs[idx] = (MemcpyRequest*) available_reqs.front();
            available_reqs.pop();
            //printf("[MemcpyXferDes] src_start = %ld, dst_start = %ld, nbytes = %lu\n", src_start, dst_start, nbytes);
            mem_cpy_reqs[idx]->is_read_done = false;
            mem_cpy_reqs[idx]->is_write_done = false;
            mem_cpy_reqs[idx]->src_buf = (char*)(src_buf_base + src_start);
            mem_cpy_reqs[idx]->dst_buf = (char*)(dst_buf_base + dst_start);
            mem_cpy_reqs[idx]->nbytes = req_size;
            src_start += req_size; // here we don't have to mod src_buf.buf_size since it will be performed in next loop
            dst_start += req_size; //
            nbytes -= req_size;
            idx++;
          }
        }
        return idx;
#endif
      }

      void MemcpyXferDes::notify_request_read_done(Request* req)
      {
        default_notify_request_read_done(req);
      }

      void MemcpyXferDes::notify_request_write_done(Request* req)
      {
        default_notify_request_write_done(req);
      }

      void MemcpyXferDes::flush()
      {
      }

      GASNetXferDes::GASNetXferDes(DmaRequest* _dma_request,
				   gasnet_node_t _launch_node,
				   XferDesID _guid,
				   XferDesID _pre_xd_guid,
				   XferDesID _next_xd_guid,
				   uint64_t _next_max_rw_gap,
				   size_t src_ib_offset,
				   size_t src_ib_size,
				   bool mark_started,
				   Memory _src_mem, Memory _dst_mem,
				   TransferIterator *_src_iter, TransferIterator *_dst_iter,
				   uint64_t _max_req_size,
				   long max_nr,
				   int _priority,
				   XferOrder::Type _order,
				   XferKind _kind,
				   XferDesFence* _complete_fence)
        : XferDes(_dma_request, _launch_node, _guid, _pre_xd_guid,
                  _next_xd_guid, _next_max_rw_gap, src_ib_offset, src_ib_size,
		  mark_started,
		  //_src_buf, _dst_buf, _domain, _oas_vec,
		  _src_mem, _dst_mem, _src_iter, _dst_iter,
		  _max_req_size, _priority, _order,
                  _kind, _complete_fence)
      {
        //MemoryImpl* src_mem_impl = get_runtime()->get_memory_impl(_src_buf.memory);
        //MemoryImpl* dst_mem_impl = get_runtime()->get_memory_impl(_dst_buf.memory);
        gasnet_reqs = (GASNetRequest*) calloc(max_nr, sizeof(GASNetRequest));
        for (int i = 0; i < max_nr; i++) {
          gasnet_reqs[i].xd = this;
          enqueue_request(&gasnet_reqs[i]);
        }
        switch (kind) {
          case XferDes::XFER_GASNET_READ:
          {
            channel = channel_manager->get_gasnet_read_channel();
            //buf_base = (const char*) dst_mem_impl->get_direct_ptr(_dst_buf.alloc_offset, 0);
            break;
          }
          case XferDes::XFER_GASNET_WRITE:
          {
            channel = channel_manager->get_gasnet_write_channel();
            //buf_base = (const char*) src_mem_impl->get_direct_ptr(_src_buf.alloc_offset, 0);
            break;
          }
          default:
            assert(false);
        }
      }

      long GASNetXferDes::get_requests(Request** requests, long nr)
      {
        GASNetRequest** reqs = (GASNetRequest**) requests;
        long new_nr = default_get_requests(requests, nr);
        switch (kind) {
          case XferDes::XFER_GASNET_READ:
          {
            for (long i = 0; i < new_nr; i++) {
              reqs[i]->gas_off = /*src_buf.alloc_offset +*/ reqs[i]->src_off;
              //reqs[i]->mem_base = (char*)(buf_base + reqs[i]->dst_off);
	      reqs[i]->mem_base = dst_mem->get_direct_ptr(reqs[i]->dst_off,
							  reqs[i]->nbytes);
	      assert(reqs[i]->mem_base != 0);
            }
            break;
          }
          case XferDes::XFER_GASNET_WRITE:
          {
            for (long i = 0; i < new_nr; i++) {
              //reqs[i]->mem_base = (char*)(buf_base + reqs[i]->src_off);
	      reqs[i]->mem_base = src_mem->get_direct_ptr(reqs[i]->src_off,
							  reqs[i]->nbytes);
	      assert(reqs[i]->mem_base != 0);
              reqs[i]->gas_off = /*dst_buf.alloc_offset +*/ reqs[i]->dst_off;
            }
            break;
          }
          default:
            assert(0);
        }
        return new_nr;
      }

      void GASNetXferDes::notify_request_read_done(Request* req)
      {
        default_notify_request_read_done(req);
      }

      void GASNetXferDes::notify_request_write_done(Request* req)
      {
        default_notify_request_write_done(req);
      }

      void GASNetXferDes::flush()
      {
      }

      RemoteWriteXferDes::RemoteWriteXferDes(DmaRequest* _dma_request,
					     gasnet_node_t _launch_node,
					     XferDesID _guid,
					     XferDesID _pre_xd_guid,
					     XferDesID _next_xd_guid,
					     uint64_t _next_max_rw_gap,
					     size_t src_ib_offset,
					     size_t src_ib_size,
					     bool mark_started,
					     Memory _src_mem, Memory _dst_mem,
					     TransferIterator *_src_iter, TransferIterator *_dst_iter,
					     uint64_t _max_req_size,
					     long max_nr,
					     int _priority,
					     XferOrder::Type _order,
					     XferDesFence* _complete_fence)
        : XferDes(_dma_request, _launch_node, _guid, _pre_xd_guid,
                  _next_xd_guid, _next_max_rw_gap, src_ib_offset, src_ib_size,
		  mark_started,
		  //_src_buf, _dst_buf,_domain, _oas_vec,
		  _src_mem, _dst_mem, _src_iter, _dst_iter,
		  _max_req_size, _priority, _order,
                  XferDes::XFER_REMOTE_WRITE, _complete_fence)
      {
        //MemoryImpl* src_mem_impl = get_runtime()->get_memory_impl(_src_buf.memory);
        //dst_mem_impl = get_runtime()->get_memory_impl(_dst_buf.memory);
        // make sure dst buffer is registered memory
        assert(dst_mem->kind == MemoryImpl::MKIND_RDMA);
        channel = channel_manager->get_remote_write_channel();
        //src_buf_base = (const char*) src_mem_impl->get_direct_ptr(_src_buf.alloc_offset, 0);
        // Note that we cannot use get_direct_ptr to get dst_buf_base, since it always returns 0
        dst_buf_base = ((char *)((Realm::RemoteMemory*)dst_mem)->regbase) /*+ dst_buf.alloc_offset*/;
        requests = (RemoteWriteRequest*) calloc(max_nr, sizeof(RemoteWriteRequest));
        for (int i = 0; i < max_nr; i++) {
          requests[i].xd = this;
          requests[i].dst_node = ID(dst_mem->me).memory.owner_node;
          enqueue_request(&requests[i]);
        }
      }

      long RemoteWriteXferDes::get_requests(Request** requests, long nr)
      {
        pthread_mutex_lock(&xd_lock);
        RemoteWriteRequest** reqs = (RemoteWriteRequest**) requests;
        long new_nr = default_get_requests(requests, nr);
        for (long i = 0; i < new_nr; i++)
        {
          //reqs[i]->src_base = (char*)(src_buf_base + reqs[i]->src_off);
	  reqs[i]->src_base = src_mem->get_direct_ptr(reqs[i]->src_off,
						      reqs[i]->nbytes);
	  assert(reqs[i]->src_base != 0);
          reqs[i]->dst_base = dst_buf_base + reqs[i]->dst_off;
        }
        pthread_mutex_unlock(&xd_lock);
        return new_nr;
      }

      void RemoteWriteXferDes::notify_request_read_done(Request* req)
      {
        pthread_mutex_lock(&xd_lock);
        default_notify_request_read_done(req);
        pthread_mutex_unlock(&xd_lock);
      }

      void RemoteWriteXferDes::notify_request_write_done(Request* req)
      {
        pthread_mutex_lock(&xd_lock);
        default_notify_request_write_done(req);
        pthread_mutex_unlock(&xd_lock);
      }

      void RemoteWriteXferDes::flush()
      {
        //pthread_mutex_lock(&xd_lock);
        //pthread_mutex_unlock(&xd_lock);
      }

      // doesn't do pre_bytes_write updates, since the remote write message
      //  takes care of it with lower latency
      void RemoteWriteXferDes::update_bytes_write(size_t offset, size_t size)
      {
	seq_write.add_span(offset, size);
      }

#ifdef USE_CUDA
      GPUXferDes::GPUXferDes(DmaRequest* _dma_request,
			     gasnet_node_t _launch_node,
			     XferDesID _guid,
			     XferDesID _pre_xd_guid,
			     XferDesID _next_xd_guid,
			     uint64_t _next_max_rw_gap,
			     size_t src_ib_offset,
			     size_t src_ib_size,
			     bool mark_started,
			     Memory _src_mem, Memory _dst_mem,
			     TransferIterator *_src_iter, TransferIterator *_dst_iter,
			     uint64_t _max_req_size,
			     long max_nr,
			     int _priority,
			     XferOrder::Type _order,
			     XferKind _kind,
			     XferDesFence* _complete_fence)
      : XferDes(_dma_request, _launch_node, _guid, _pre_xd_guid,
                _next_xd_guid, _next_max_rw_gap, src_ib_offset, src_ib_size,
		mark_started,
		//_src_buf, _dst_buf, _domain, _oas_vec,
		_src_mem, _dst_mem, _src_iter, _dst_iter,
		_max_req_size, _priority,
                _order, _kind, _complete_fence)
      {
        //gpu_reqs = (GPURequest*) calloc(max_nr, sizeof(GPURequest));
        for (int i = 0; i < max_nr; i++) {
          GPURequest* gpu_req = new GPURequest;
          gpu_req->xd = this;
          enqueue_request(gpu_req);
        }
 
        switch (kind) {
          case XferDes::XFER_GPU_TO_FB:
          {
            src_gpu = NULL;
            dst_gpu = ((GPUFBMemory*)dst_mem)->gpu;
            channel = channel_manager->get_gpu_to_fb_channel(dst_gpu);
            //src_buf_base = (char*) src_mem_impl->get_direct_ptr(_src_buf.alloc_offset, 0);
            //dst_buf_base = NULL;
            assert(dst_mem->kind == MemoryImpl::MKIND_GPUFB);
            break;
          }
          case XferDes::XFER_GPU_FROM_FB:
          {
            src_gpu = ((GPUFBMemory*)src_mem)->gpu;
            dst_gpu = NULL;
            channel = channel_manager->get_gpu_from_fb_channel(src_gpu);
            //src_buf_base = NULL;
            //dst_buf_base = (char*) dst_mem_impl->get_direct_ptr(_dst_buf.alloc_offset, 0);
            assert(src_mem->kind == MemoryImpl::MKIND_GPUFB);
            break;
          }
          case XferDes::XFER_GPU_IN_FB:
          {
            src_gpu = ((GPUFBMemory*)src_mem)->gpu;
            dst_gpu = ((GPUFBMemory*)dst_mem)->gpu;
            channel = channel_manager->get_gpu_in_fb_channel(src_gpu);
            //src_buf_base = dst_buf_base = NULL;
            assert(src_mem->kind == MemoryImpl::MKIND_GPUFB);
            assert(src_mem->kind == MemoryImpl::MKIND_GPUFB);
            assert(src_gpu == dst_gpu);
            break;
          }
          case XferDes::XFER_GPU_PEER_FB:
          {
            src_gpu = ((GPUFBMemory*)src_mem)->gpu;
            dst_gpu = ((GPUFBMemory*)dst_mem)->gpu;
            channel = channel_manager->get_gpu_peer_fb_channel(src_gpu);
            //src_buf_base = dst_buf_base = NULL;
            assert(src_mem->kind == MemoryImpl::MKIND_GPUFB);
            assert(src_mem->kind == MemoryImpl::MKIND_GPUFB);
            assert(src_gpu != dst_gpu);
            break;
          }
          default:
            assert(0);
        }
      }

      long GPUXferDes::get_requests(Request** requests, long nr)
      {
        GPURequest** reqs = (GPURequest**) requests;
        long new_nr = default_get_requests(requests, nr);
        for (long i = 0; i < new_nr; i++) {
          reqs[i]->event.reset();
          switch (kind) {
            case XferDes::XFER_GPU_TO_FB:
            {
              //reqs[i]->src_base = src_buf_base + reqs[i]->src_off;
	      reqs[i]->src_base = src_mem->get_direct_ptr(reqs[i]->src_off,
							  reqs[i]->nbytes);
	      assert(reqs[i]->src_base != 0);
              reqs[i]->dst_gpu_off = /*dst_buf.alloc_offset +*/ reqs[i]->dst_off;
              break;
            }
            case XferDes::XFER_GPU_FROM_FB:
            {
              reqs[i]->src_gpu_off = /*src_buf.alloc_offset +*/ reqs[i]->src_off;
              //reqs[i]->dst_base = dst_buf_base + reqs[i]->dst_off;
	      reqs[i]->dst_base = dst_mem->get_direct_ptr(reqs[i]->dst_off,
							  reqs[i]->nbytes);
	      assert(reqs[i]->dst_base != 0);
              break;
            }
            case XferDes::XFER_GPU_IN_FB:
            {
              reqs[i]->src_gpu_off = /*src_buf.alloc_offset*/ + reqs[i]->src_off;
              reqs[i]->dst_gpu_off = /*dst_buf.alloc_offset*/ + reqs[i]->dst_off;
              break;
            }
            case XferDes::XFER_GPU_PEER_FB:
            {
              reqs[i]->src_gpu_off = /*src_buf.alloc_offset +*/ reqs[i]->src_off;
              reqs[i]->dst_gpu_off = /*dst_buf.alloc_offset +*/ reqs[i]->dst_off;
              // also need to set dst_gpu for peer xfer
              reqs[i]->dst_gpu = dst_gpu;
              break;
            }
            default:
              assert(0);
          }
        }
        return new_nr;
      }

      void GPUXferDes::notify_request_read_done(Request* req)
      {
        default_notify_request_read_done(req);
      }

      void GPUXferDes::notify_request_write_done(Request* req)
      {
        default_notify_request_write_done(req);
      }

      void GPUXferDes::flush()
      {
      }
#endif

#ifdef USE_HDF
      HDFXferDes::HDFXferDes(DmaRequest* _dma_request,
			     gasnet_node_t _launch_node,
			     XferDesID _guid,
			     XferDesID _pre_xd_guid,
			     XferDesID _next_xd_guid,
			     uint64_t _next_max_rw_gap,
			     size_t src_ib_offset,
			     size_t src_ib_size,
			     bool mark_started,
			     RegionInstance inst,
			     Memory _src_mem, Memory _dst_mem,
			     TransferIterator *_src_iter, TransferIterator *_dst_iter,
			     uint64_t _max_req_size,
			     long max_nr,
			     int _priority,
			     XferOrder::Type _order,
			     XferKind _kind,
			     XferDesFence* _complete_fence)
        : XferDes(_dma_request, _launch_node, _guid, _pre_xd_guid,
                  _next_xd_guid, _next_max_rw_gap, src_ib_offset, src_ib_size,
		  mark_started,
		  //_src_buf, _dst_buf, _domain, _oas_vec,
		  _src_mem, _dst_mem, _src_iter, _dst_iter,
		  _max_req_size, _priority,
                  _order, _kind, _complete_fence)
      {
        HDF5Memory* hdf_mem;
        switch (kind) {
          case XferDes::XFER_HDF_READ:
          {
	    assert(src_mem->kind == MemoryImpl::MKIND_HDF);
            hdf_mem = (HDF5Memory*) src_mem;
            //pthread_rwlock_rdlock(&hdf_mem->rwlock);
            // std::map<RegionInstance, HDFMetadata*>::iterator it;
            // it = hdf_mem->hdf_metadata.find(inst);
            // assert(it != hdf_mem->hdf_metadata.end());
            // hdf_metadata = it->second;
            //pthread_rwlock_unlock(&hdf_mem->rwlock);
            channel = channel_manager->get_hdf_read_channel();
            //buf_base = (char*) dst_impl->get_direct_ptr(_dst_buf.alloc_offset, 0);
            //lsi = new GenericLinearSubrectIterator<Mapping<DIM, 1> >(domain.get_rect<DIM>(), (*dst_buf.linearization.get_mapping<DIM>()));
            //fit = oas_vec.begin();
            break;
          }
          case XferDes::XFER_HDF_WRITE:
          {
            assert(dst_mem->kind == MemoryImpl::MKIND_HDF);
            hdf_mem = (HDF5Memory*) dst_mem;
            //pthread_rwlock_rdlock(&hdf_mem->rwlock);
            // std::map<RegionInstance, HDFMetadata*>::iterator it;
            // it = hdf_mem->hdf_metadata.find(inst);
            // assert(it != hdf_mem->hdf_metadata.end());
            // hdf_metadata = it->second;
            //pthread_rwlock_unlock(&hdf_mem->rwlock);
            channel = channel_manager->get_hdf_write_channel();
            //buf_base = (char*) src_impl->get_direct_ptr(_src_buf.alloc_offset, 0);
            //lsi = new GenericLinearSubrectIterator<Mapping<DIM, 1> >(domain.get_rect<DIM>(), (*src_buf.linearization.get_mapping<DIM>()));
            //fit = oas_vec.begin();
            break;
          }
          default:
            assert(0);
        }

	std::map<RegionInstance, HDFMetadata*>::iterator it;
	it = hdf_mem->hdf_metadata.find(inst);
	assert(it != hdf_mem->hdf_metadata.end());
	hdf_metadata = it->second;

        hdf_reqs = (HDFRequest*) calloc(max_nr, sizeof(HDFRequest));
        for (int i = 0; i < max_nr; i++) {
          hdf_reqs[i].xd = this;
          //hdf_reqs[i].hdf_memory = hdf_mem;
          enqueue_request(&hdf_reqs[i]);
        }
     }

      long HDFXferDes::get_requests(Request** requests, long nr)
      {
        long idx = 0;
	
	while((idx < nr) && (available_reqs.size() > 0)) {	  
	  // is our iterator done?
	  if(src_iter->done() || dst_iter->done()) {
	    // non-ib iterators should end at the same time
	    assert((pre_xd_guid != XFERDES_NO_GUID) || src_iter->done());
	    assert((next_xd_guid != XFERDES_NO_GUID) || dst_iter->done());
	    iteration_completed = true;
	    break;
	  }

	  // some sort of per-channel max request size?
	  size_t max_bytes = 1 << 20;
	  assert(pre_xd_guid == XFERDES_NO_GUID);
	  assert(next_xd_guid == XFERDES_NO_GUID);

	  // HDF5 uses its own address info, instead of src/dst, we
	  //  distinguish between hdf5 and mem
	  TransferIterator *hdf5_iter = ((kind == XferDes::XFER_HDF_READ) ?
					   src_iter :
					   dst_iter);
	  TransferIterator *mem_iter = ((kind == XferDes::XFER_HDF_READ) ?
					  dst_iter :
					  src_iter);

	  TransferIterator::AddressInfo mem_info;
	  TransferIterator::AddressInfoHDF5 hdf5_info;

	  // always ask the HDF5 size for a step first
	  size_t hdf5_bytes = hdf5_iter->step(max_bytes, hdf5_info,
					      true /*tentative*/);
	  size_t mem_bytes = mem_iter->step(hdf5_bytes, mem_info);
	  if(mem_bytes == hdf5_bytes) {
	    // looks good - confirm the hdf5 step
	    hdf5_iter->confirm_step();
	  } else {
	    // cancel the hdf5 step and try to just step by mem_bytes
	    assert(mem_bytes < hdf5_bytes);  // should never be larger
	    hdf5_iter->cancel_step();
	    hdf5_bytes = hdf5_iter->step(mem_bytes, hdf5_info);
	    // now must match
	    assert(hdf5_bytes == mem_bytes);
	  }

	  HDFRequest* new_req = (HDFRequest *)(dequeue_request());
	  new_req->dim = Request::DIM_1D;
	  new_req->mem_base = ((kind == XferDes::XFER_HDF_READ) ?
			         dst_mem :
			         src_mem)->get_direct_ptr(mem_info.base_offset,
							  mem_info.bytes_per_chunk);
	  new_req->dataset_id = hdf5_info.dset_id;
	  new_req->datatype_id = hdf5_info.dtype_id;

	  // TODO: this should be based on analysis of memory strides
	  std::vector<hsize_t> mem_dims = hdf5_info.extent;
	  CHECK_HDF5( new_req->mem_space_id = H5Screate_simple(mem_dims.size(), mem_dims.data(), NULL) );
	  //std::vector<hsize_t> mem_start(DIM, 0);
	  //CHECK_HDF5( H5Sselect_hyperslab(new_req->mem_space_id, H5S_SELECT_SET, ms_start, NULL, count, NULL) );

	  CHECK_HDF5( new_req->file_space_id = H5Screate_simple(hdf5_info.dset_bounds.size(), hdf5_info.dset_bounds.data(), 0) );
	  CHECK_HDF5( H5Sselect_hyperslab(new_req->file_space_id, H5S_SELECT_SET, hdf5_info.offset.data(), 0, hdf5_info.extent.data(), 0) );

	  new_req->nbytes = hdf5_bytes;
	  new_req->seq_pos = bytes_total;
	  new_req->seq_count = hdf5_bytes;

	  bytes_total += hdf5_bytes;

	  requests[idx++] = new_req;
	}

	return idx;
#if 0
        long ns = 0;
        while (ns < nr && !available_reqs.empty() && fit != oas_vec.end()) {
          requests[ns] = dequeue_request();
          switch (kind) {
            case XferDes::XFER_HDF_READ:
            {
              off_t hdf_ofs = fit->src_offset;
              assert(hdf_metadata->dataset_ids.count(hdf_ofs) > 0);
              //pthread_rwlock_rdlock(&hdf_metadata->hdf_memory->rwlock);
              size_t elemnt_size = H5Tget_size(hdf_metadata->datatype_ids[hdf_ofs]);
              HDFRequest* hdf_req = (HDFRequest*) requests[ns];
              hdf_req->dataset_id = hdf_metadata->dataset_ids[hdf_ofs];
              //hdf_req->rwlock = &hdf_metadata->dataset_rwlocks[hdf_idx];
              hdf_req->mem_type_id = hdf_metadata->datatype_ids[hdf_ofs];
              hsize_t count[DIM], ms_start[DIM], ds_start[DIM], ms_dims[DIM];
              // assume SOA for now
              assert(dst_buf.block_size >= lsi->image_lo[0] + domain.get_volume());
              assert(lsi->strides[0][0] == 1);
              ms_dims[DIM - 1] = lsi->strides[1][0];
              for (unsigned i = 1; i < DIM - 1; i++)
                ms_dims[DIM - 1 - i] = lsi->strides[i+1][0] / lsi->strides[i][0];
              ms_dims[0] = lsi->subrect.hi[DIM - 1] - lsi->subrect.lo[DIM - 1] + 1;
              size_t todo = 1;
              for (unsigned i = 0; i < DIM; i++) {
                ms_start[i] = 0;
                count[i] = lsi->subrect.hi[DIM - 1 - i] - lsi->subrect.lo[DIM - 1 - i] + 1;
                todo *= count[i];
                ds_start[i] = lsi->subrect.lo[DIM - 1 - i] - hdf_metadata->lo[DIM - 1 - i];
              }
              hdf_req->file_space_id = H5Dget_space(hdf_metadata->dataset_ids[hdf_ofs]);
              // HDF dimension always start with zero, but Legion::Domain may start with any integer
              // We need to deal with the offset between them here
              herr_t ret = H5Sselect_hyperslab(hdf_req->file_space_id, H5S_SELECT_SET, ds_start, NULL, count, NULL);
              assert(ret >= 0);
              //pthread_rwlock_unlock(&hdf_metadata->hdf_memory->rwlock);
              //pthread_rwlock_wrlock(&hdf_metadata->hdf_memory->rwlock);
              hdf_req->mem_space_id = H5Screate_simple(DIM, ms_dims, NULL);
              ret = H5Sselect_hyperslab(hdf_req->mem_space_id, H5S_SELECT_SET, ms_start, NULL, count, NULL);
              assert(ret >= 0);
              //pthread_rwlock_unlock(&hdf_metadata->hdf_memory->rwlock);
              off_t dst_offset = Realm::calc_mem_loc(0, fit->dst_offset, fit->size,
                                              dst_buf.elmt_size, dst_buf.block_size, lsi->image_lo[0]);
              hdf_req->mem_base = buf_base + dst_offset;
              hdf_req->nbytes = todo * elemnt_size;
              break;
            }
            case XferDes::XFER_HDF_WRITE:
            {
              off_t hdf_ofs = fit->dst_offset;
              assert(hdf_metadata->dataset_ids.count(hdf_ofs) > 0);
              //pthread_rwlock_rdlock(&hdf_metadata->hdf_memory->rwlock);
              size_t elemnt_size = H5Tget_size(hdf_metadata->datatype_ids[hdf_ofs]);
              HDFRequest* hdf_req = (HDFRequest*) requests[ns];
              hdf_req->dataset_id = hdf_metadata->dataset_ids[hdf_ofs];
              //hdf_req->rwlock = &hdf_metadata->dataset_rwlocks[hdf_idx];
              hdf_req->mem_type_id = hdf_metadata->datatype_ids[hdf_ofs];
              hsize_t count[DIM], ms_start[DIM], ds_start[DIM], ms_dims[DIM];
              //assume SOA for now
              assert(src_buf.block_size >= lsi->image_lo[0] + domain.get_volume());
              assert(lsi->strides[0][0] == 1);
              ms_dims[DIM - 1] = lsi->strides[1][0];
              for (unsigned i = 1; i < DIM - 1; i++)
                ms_dims[DIM - 1 - i] = lsi->strides[i+1][0] / lsi->strides[i][0];
              ms_dims[0] = lsi->subrect.hi[DIM - 1] - lsi->subrect.lo[DIM - 1] + 1;
              size_t todo = 1;
              for (unsigned i = 0; i < DIM; i++) {
                ms_start[i] = 0;
                count[i] = lsi->subrect.hi[DIM - 1 - i] - lsi->subrect.lo[DIM - 1 - i] + 1;
                todo *= count[i];
                ds_start[i] = lsi->subrect.lo[DIM - 1 - i] - hdf_metadata->lo[DIM - 1 - i];
              }
              hdf_req->file_space_id = H5Dget_space(hdf_metadata->dataset_ids[hdf_ofs]);
              // HDF dimension always start with zero, but Legion::Domain may start with any integer
              // We need to deal with the offset between them here
              herr_t ret = H5Sselect_hyperslab(hdf_req->file_space_id, H5S_SELECT_SET, ds_start, NULL, count, NULL);
              assert(ret >= 0);
              //pthread_rwlock_unlock(&hdf_metadata->hdf_memory->rwlock);
              //pthread_rwlock_wrlock(&hdf_metadata->hdf_memory->rwlock);
              hdf_req->mem_space_id = H5Screate_simple(DIM, ms_dims, NULL);
              ret = H5Sselect_hyperslab(hdf_req->mem_space_id, H5S_SELECT_SET, ms_start, NULL, count, NULL);
              assert(ret >= 0);
              //pthread_rwlock_unlock(&hdf_metadata->hdf_memory->rwlock);
              off_t src_offset = Realm::calc_mem_loc(0, fit->src_offset, fit->size,
                                              src_buf.elmt_size, src_buf.block_size, lsi->image_lo[0]);
              hdf_req->mem_base = buf_base + src_offset;
              hdf_req->nbytes = todo * elemnt_size;
              break;
            }
            default:
              assert(0);
          }
          lsi->step();
          if (!lsi->any_left) {
            fit++;
            delete lsi;
            if (kind == XferDes::XFER_HDF_READ)
              lsi = new GenericLinearSubrectIterator<Mapping<DIM, 1> >(domain.get_rect<DIM>(), (*dst_buf.linearization.get_mapping<DIM>()));
            else
              lsi = new GenericLinearSubrectIterator<Mapping<DIM, 1> >(domain.get_rect<DIM>(), (*src_buf.linearization.get_mapping<DIM>()));
          }
          ns ++;
        }
        return ns;
#endif
      }

      void HDFXferDes::notify_request_read_done(Request* req)
      {
	default_notify_request_read_done(req);
      }

      void HDFXferDes::notify_request_write_done(Request* req)
      {
        HDFRequest* hdf_req = (HDFRequest*) req;
        //pthread_rwlock_wrlock(&hdf_metadata->hdf_memory->rwlock);
        CHECK_HDF5( H5Sclose(hdf_req->mem_space_id) );
        CHECK_HDF5( H5Sclose(hdf_req->file_space_id) );
        //pthread_rwlock_unlock(&hdf_metadata->hdf_memory->rwlock);

	default_notify_request_write_done(req);
      }

      void HDFXferDes::flush()
      {
        if (kind == XferDes::XFER_HDF_READ) {
        } else {
          assert(kind == XferDes::XFER_HDF_WRITE);
	  CHECK_HDF5( H5Fflush(hdf_metadata->file_id, H5F_SCOPE_LOCAL) );
          // for (fit = oas_vec.begin(); fit != oas_vec.end(); fit++) {
          //   off_t hdf_idx = fit->dst_offset;
          //   hid_t dataset_id = hdf_metadata->dataset_ids[hdf_idx];
          //   //TODO: I am not sure if we need a lock here to protect HDFflush
          //   H5Fflush(dataset_id, H5F_SCOPE_LOCAL);
          // }
        }
      }
#endif

      /*static*/ void* MemcpyThread::start(void* arg)
      {
        MemcpyThread* worker = (MemcpyThread*) arg;
        worker->thread_loop();
        return NULL;
      }

      void MemcpyThread::thread_loop()
      {
        while (!channel->is_stopped) {
          channel->get_request(thread_queue);
          if (channel->is_stopped)
            break;
          std::deque<MemcpyRequest*>::const_iterator it;
          for (it = thread_queue.begin(); it != thread_queue.end(); it++) {
            MemcpyRequest* req = *it;
            //double starttime = Realm::Clock::current_time_in_microseconds();
            if (req->dim == Request::DIM_1D) {
              memcpy(req->dst_base, req->src_base, req->nbytes);
            } else {
              assert(req->dim == Request::DIM_2D);
              const char *src = (const char *)(req->src_base);
	      char *dst = (char *)(req->dst_base);
              for (size_t i = 0; i < req->nlines; i++) {
                memcpy(dst, src, req->nbytes);
                src += req->src_str;
                dst += req->dst_str;
              }
            }
            //double stoptime = Realm::Clock::current_time_in_microseconds();
            //fprintf(stderr, "t = %.2lfus, tp = %.2lfMB/s\n", stoptime - starttime, (req->nbytes / (stoptime - starttime)));
          }
          channel->return_request(thread_queue);
          thread_queue.clear();
        }
      }

      void MemcpyThread::stop()
      {
        channel->stop();
      }

      MemcpyChannel::MemcpyChannel(long max_nr)
      {
        kind = XferDes::XFER_MEM_CPY;
        capacity = max_nr;
        is_stopped = false;
        sleep_threads = false;
        pthread_mutex_init(&pending_lock, NULL);
        pthread_mutex_init(&finished_lock, NULL);
        pthread_cond_init(&pending_cond, NULL);
        //cbs = (MemcpyRequest**) calloc(max_nr, sizeof(MemcpyRequest*));
      }

      MemcpyChannel::~MemcpyChannel()
      {
        pthread_mutex_destroy(&pending_lock);
        pthread_mutex_destroy(&finished_lock);
        pthread_cond_destroy(&pending_cond);
        //free(cbs);
      }

      void MemcpyChannel::stop()
      {
        pthread_mutex_lock(&pending_lock);
        if (!is_stopped)
          pthread_cond_broadcast(&pending_cond);
        is_stopped = true;
        pthread_mutex_unlock(&pending_lock);
      }

      void MemcpyChannel::get_request(std::deque<MemcpyRequest*>& thread_queue)
      {
        pthread_mutex_lock(&pending_lock);
        while (pending_queue.empty() && !is_stopped) {
          sleep_threads = true;
          pthread_cond_wait(&pending_cond, &pending_lock);
        }
        if (!is_stopped) {
          // TODO: enable the following optimization
          //thread_queue.insert(thread_queue.end(), pending_queue.begin(), pending_queue.end());
          thread_queue.push_back(pending_queue.front());
          pending_queue.pop_front();
          //fprintf(stderr, "[%d] thread_queue.size = %lu\n", gettid(), thread_queue.size());
          //pending_queue.clear();
        }
        pthread_mutex_unlock(&pending_lock);
      }

      void MemcpyChannel::return_request(std::deque<MemcpyRequest*>& thread_queue)
      {
        pthread_mutex_lock(&finished_lock);
        finished_queue.insert(finished_queue.end(), thread_queue.begin(), thread_queue.end());
        pthread_mutex_unlock(&finished_lock);
      }

      long MemcpyChannel::submit(Request** requests, long nr)
      {
        MemcpyRequest** mem_cpy_reqs = (MemcpyRequest**) requests;
        for (long i = 0; i < nr; i++) {
          MemcpyRequest* req = mem_cpy_reqs[i];
          if (req->dim == Request::DIM_1D) {
            memcpy(req->dst_base, req->src_base, req->nbytes);
          } else {
            assert(req->dim == Request::DIM_2D);
            const char *src = (const char *)(req->src_base);
	    char *dst = (char *)(req->dst_base);
            for (size_t i = 0; i < req->nlines; i++) {
              memcpy(dst, src, req->nbytes);
              src += req->src_str;
              dst += req->dst_str;
            }
          }
          req->xd->notify_request_read_done(req);
          req->xd->notify_request_write_done(req);
        }
        return nr;
        /*
        pthread_mutex_lock(&pending_lock);
        //if (nr > 0)
          //printf("MemcpyChannel::submit[nr = %ld]\n", nr);
        for (long i = 0; i < nr; i++) {
          pending_queue.push_back(mem_cpy_reqs[i]);
        }
        if (sleep_threads) {
          pthread_cond_broadcast(&pending_cond);
          sleep_threads = false;
        }
        pthread_mutex_unlock(&pending_lock);
        return nr;
        */
        /*
        for (int i = 0; i < nr; i++) {
          push_request(mem_cpy_reqs[i]);
          memcpy(mem_cpy_reqs[i]->dst_buf, mem_cpy_reqs[i]->src_buf, mem_cpy_reqs[i]->nbytes);
          mem_cpy_reqs[i]->xd->notify_request_read_done(mem_cpy_reqs[i]);
          mem_cpy_reqs[i]->xd->notify_request_write_done(mem_cpy_reqs[i]);
        }
        return nr;
        */
      }

      void MemcpyChannel::pull()
      {
        pthread_mutex_lock(&finished_lock);
        while (!finished_queue.empty()) {
          MemcpyRequest* req = finished_queue.front();
          finished_queue.pop_front();
          req->xd->notify_request_read_done(req);
          req->xd->notify_request_write_done(req);
        }
        pthread_mutex_unlock(&finished_lock);
        /*
        while (true) {
          long np = worker->pull(cbs, capacity);
          for (int i = 0; i < np; i++) {
            cbs[i]->xd->notify_request_read_done(cbs[i]);
            cbs[i]->xd->notify_request_write_done(cbs[i]);
          }
          if (np != capacity)
            break;
        }
        */
      }

      long MemcpyChannel::available()
      {
        return capacity;
      }

      GASNetChannel::GASNetChannel(long max_nr, XferDes::XferKind _kind)
      {
        kind = _kind;
        capacity = max_nr;
      }

      GASNetChannel::~GASNetChannel()
      {
      }

      long GASNetChannel::submit(Request** requests, long nr)
      {
        for (long i = 0; i < nr; i++) {
          GASNetRequest* req = (GASNetRequest*) requests[i];
          switch (kind) {
            case XferDes::XFER_GASNET_READ:
            {
              get_runtime()->global_memory->get_bytes(req->gas_off,
                                                      req->mem_base,
                                                      req->nbytes);
              break;
            }
            case XferDes::XFER_GASNET_WRITE:
            {
              get_runtime()->global_memory->put_bytes(req->gas_off,
                                                      req->mem_base,
                                                      req->nbytes);
              break;
            }
            default:
              assert(0);
          }
          req->xd->notify_request_read_done(req);
          req->xd->notify_request_write_done(req);
        }
        return nr;
      }

      void GASNetChannel::pull()
      {
      }

      long GASNetChannel::available()
      {
        return capacity;
      }

      RemoteWriteChannel::RemoteWriteChannel(long max_nr)
      {
        capacity = max_nr;
      }

      RemoteWriteChannel::~RemoteWriteChannel() {}

      long RemoteWriteChannel::submit(Request** requests, long nr)
      {
        assert(nr <= capacity);
        for (long i = 0; i < nr; i ++) {
          RemoteWriteRequest* req = (RemoteWriteRequest*) requests[i];
	  // send a request if there's data or if there's a next XD to update
	  if((req->nbytes > 0) ||
	     (req->xd->next_xd_guid != XferDes::XFERDES_NO_GUID)) {
	    if (req->dim == Request::DIM_1D) {
	      XferDesRemoteWriteMessage::send_request(
                req->dst_node, req->dst_base, req->src_base, req->nbytes, req,
		req->xd->next_xd_guid, req->seq_pos, req->seq_count, 
		(req->xd->iteration_completed ? req->xd->bytes_total : (size_t)-1));
	    } else {
	      assert(req->dim == Request::DIM_2D);
	      // dest MUST be continuous
	      assert(req->nlines <= 1 || ((size_t)req->dst_str) == req->nbytes);
	      XferDesRemoteWriteMessage::send_request(
                req->dst_node, req->dst_base, req->src_base, req->nbytes,
                req->src_str, req->nlines, req,
		req->xd->next_xd_guid, req->seq_pos, req->seq_count, 
		(req->xd->iteration_completed ? req->xd->bytes_total : (size_t)-1));
	    }
	  }
	  // for an empty transfer, we do the local completion ourselves
	  //   instead of waiting for an ack from the other node
	  if(req->nbytes == 0) {
	    req->xd->notify_request_read_done(req);
	    req->xd->notify_request_write_done(req);
	    notify_completion();
	  }
          __sync_fetch_and_sub(&capacity, 1);
        /*RemoteWriteRequest* req = (RemoteWriteRequest*) requests[i];
          req->complete_event = GenEventImpl::create_genevent()->current_event();
          Realm::RemoteWriteMessage::RequestArgs args;
          args.mem = req->dst_mem;
          args.offset = req->dst_offset;
          args.event = req->complete_event;
          args.sender = gasnet_mynode();
          args.sequence_id = 0;

          Realm::RemoteWriteMessage::Message::request(ID(args.mem).node(), args,
                                                      req->src_buf, req->nbytes,
                                                      PAYLOAD_KEEPREG,
                                                      req->dst_buf);*/
        }
        return nr;
      }

      void RemoteWriteChannel::pull()
      {
      }

      long RemoteWriteChannel::available()
      {
        return capacity;
      }
   
#ifdef USE_CUDA
      GPUChannel::GPUChannel(GPU* _src_gpu, long max_nr, XferDes::XferKind _kind)
      {
        src_gpu = _src_gpu;
        kind = _kind;
        capacity = max_nr;
      }

      GPUChannel::~GPUChannel()
      {
      }

      long GPUChannel::submit(Request** requests, long nr)
      {
        for (long i = 0; i < nr; i++) {
          GPURequest* req = (GPURequest*) requests[i];

	  // empty transfers don't need to bounce off the GPU
	  if(req->nbytes == 0) {
	    req->xd->notify_request_read_done(req);
	    req->xd->notify_request_write_done(req);
	    continue;
	  }

          if (req->dim == Request::DIM_1D) { 
            switch (kind) {
              case XferDes::XFER_GPU_TO_FB:
                src_gpu->copy_to_fb(req->dst_gpu_off, req->src_base,
                                    req->nbytes, &req->event);
                break;
              case XferDes::XFER_GPU_FROM_FB:
                src_gpu->copy_from_fb(req->dst_base, req->src_gpu_off,
                                      req->nbytes, &req->event);
                break;
              case XferDes::XFER_GPU_IN_FB:
                src_gpu->copy_within_fb(req->dst_gpu_off, req->src_gpu_off,
                                        req->nbytes, &req->event);
                break;
              case XferDes::XFER_GPU_PEER_FB:
                src_gpu->copy_to_peer(req->dst_gpu, req->dst_gpu_off,
                                      req->src_gpu_off, req->nbytes,
                                      &req->event);
                break;
              default:
                assert(0);
            }
          } else {
            assert(req->dim == Request::DIM_2D);
            switch (kind) {
              case XferDes::XFER_GPU_TO_FB:
                src_gpu->copy_to_fb_2d(req->dst_gpu_off, req->src_base,
                                       req->dst_str, req->src_str,
                                       req->nbytes, req->nlines, &req->event);
                break;
              case XferDes::XFER_GPU_FROM_FB:
                src_gpu->copy_from_fb_2d(req->dst_base, req->src_gpu_off,
                                         req->dst_str, req->src_str,
                                         req->nbytes, req->nlines,
                                         &req->event);
                break;
              case XferDes::XFER_GPU_IN_FB:
                src_gpu->copy_within_fb_2d(req->dst_gpu_off, req->src_gpu_off,
                                           req->dst_str, req->src_str,
                                           req->nbytes, req->nlines,
                                           &req->event);
                break;
              case XferDes::XFER_GPU_PEER_FB:
                src_gpu->copy_to_peer_2d(req->dst_gpu, req->dst_gpu_off,
                                         req->src_gpu_off, req->dst_str,
                                         req->src_str, req->nbytes,
                                         req->nlines, &req->event);
                break;
              default:
                assert(0);
            }
          }
          pending_copies.push_back(req);
        }
        return nr;
      }

      void GPUChannel::pull()
      {
        switch (kind) {
          case XferDes::XFER_GPU_TO_FB:
          case XferDes::XFER_GPU_FROM_FB:
          case XferDes::XFER_GPU_IN_FB:
          case XferDes::XFER_GPU_PEER_FB:
            while (!pending_copies.empty()) {
              GPURequest* req = (GPURequest*)pending_copies.front();
              if (req->event.has_triggered()) {
                req->xd->notify_request_read_done(req);
                req->xd->notify_request_write_done(req);
                pending_copies.pop_front();
              }
              else
                break;
            }
            break;
          default:
            assert(0);
        }
      }

      long GPUChannel::available()
      {
        return capacity - pending_copies.size();
      }
#endif

#ifdef USE_HDF
      HDFChannel::HDFChannel(long max_nr, XferDes::XferKind _kind)
      {
        kind = _kind;
        capacity = max_nr;
      }

      HDFChannel::~HDFChannel() {}

      long HDFChannel::submit(Request** requests, long nr)
      {
        HDFRequest** hdf_reqs = (HDFRequest**) requests;
        for (long i = 0; i < nr; i++) {
          HDFRequest* req = hdf_reqs[i];
          //pthread_rwlock_rdlock(req->rwlock);
          if (kind == XferDes::XFER_HDF_READ)
            CHECK_HDF5( H5Dread(req->dataset_id, req->datatype_id,
				req->mem_space_id, req->file_space_id,
				H5P_DEFAULT, req->mem_base) );
          else
            CHECK_HDF5( H5Dwrite(req->dataset_id, req->datatype_id,
				 req->mem_space_id, req->file_space_id,
				 H5P_DEFAULT, req->mem_base) );
          //pthread_rwlock_unlock(req->rwlock);
          req->xd->notify_request_read_done(req);
          req->xd->notify_request_write_done(req);
        }
        return nr;
      }

      void HDFChannel::pull() {}

      long HDFChannel::available()
      {
        return capacity;
      }
#endif

      /*static*/
      void XferDesRemoteWriteMessage::handle_request(RequestArgs args,
                                                     const void *data,
                                                     size_t datalen)
      {
        // assert data copy is in right position
        //assert(data == args.dst_buf);

	// if requested, notify (probably-local) next XD
	if(args.next_xd_guid != XferDes::XFERDES_NO_GUID)
	  xferDes_queue->update_pre_bytes_write(args.next_xd_guid,
						args.span_start,
						args.span_size,
						args.pre_bytes_total);

	// don't ack empty requests
	if(datalen > 0)
	  XferDesRemoteWriteAckMessage::send_request(args.sender, args.req);
      }

      /*static*/
      void XferDesRemoteWriteAckMessage::handle_request(RequestArgs args)
      {
        RemoteWriteRequest* req = args.req;
        req->xd->notify_request_read_done(req);
        req->xd->notify_request_write_done(req);
        channel_manager->get_remote_write_channel()->notify_completion();
      }

      /*static*/
      void XferDesCreateMessage::handle_request(RequestArgs args,
                                                const void *msgdata,
                                                size_t msglen)
      {
#if 0
        const Payload *payload = (const Payload *)msgdata;
        std::vector<OffsetsAndSize> oas_vec(payload->oas_vec_size);
        for(size_t i = 0; i < payload->oas_vec_size; i++)
          oas_vec[i] = payload->oas_vec(i);
        Buffer src_buf, dst_buf;
        src_buf.deserialize(payload->src_buf_bits);
        src_buf.memory = args.src_mem;
        dst_buf.deserialize(payload->dst_buf_bits);
        dst_buf.memory = args.dst_mem;
#else
	DmaRequest* dma_request = 0;
	gasnet_node_t launch_node = 0;
	XferDesID guid = XferDes::XFERDES_NO_GUID;
	XferDesID pre_xd_guid = XferDes::XFERDES_NO_GUID;
	XferDesID next_xd_guid = XferDes::XFERDES_NO_GUID;
	uint64_t next_max_rw_gap = 0;
	size_t src_ib_offset = 0;
	size_t src_ib_size = 0;
	bool mark_started = false;
	TransferIterator *src_iter;
	TransferIterator *dst_iter;
	uint64_t max_req_size = 0;
	long max_nr = 0;
	int priority = 0;
	XferOrder::Type order = XferOrder::ANY_ORDER;
	XferDes::XferKind kind = XferDes::XFER_NONE;

	Realm::Serialization::FixedBufferDeserializer fbd(msgdata, msglen);

	bool ok = ((fbd >> (intptr_t&)dma_request) &&
		   (fbd >> launch_node) &&
		   (fbd >> guid) &&
		   (fbd >> pre_xd_guid) &&
		   (fbd >> next_xd_guid) &&
		   (fbd >> next_max_rw_gap) &&
		   (fbd >> src_ib_offset) &&
		   (fbd >> src_ib_size) &&
		   (fbd >> mark_started) &&
		   (fbd >> max_req_size) &&
		   (fbd >> max_nr) &&
		   (fbd >> priority) &&
		   (fbd >> order) &&
		   (fbd >> kind));
	assert(ok);
	src_iter = TransferIterator::deserialize_new(fbd);
	dst_iter = TransferIterator::deserialize_new(fbd);
	assert((src_iter != 0) && (dst_iter != 0));
	assert(fbd.bytes_left() == 0);

	create_xfer_des(dma_request, launch_node, gasnet_mynode(),
			guid, pre_xd_guid, next_xd_guid,
			next_max_rw_gap, src_ib_offset, src_ib_size,
			mark_started,
			args.src_mem, args.dst_mem,
			src_iter, dst_iter,
			max_req_size, max_nr, priority,
			order, kind, args.fence, args.inst);
#endif
#if 0
        switch(payload->domain.dim) {
        case 0:
          create_xfer_des<0>(payload->dma_request, payload->launch_node,
                             payload->guid, payload->pre_xd_guid, payload->next_xd_guid,
                             payload->mark_started, src_buf, dst_buf, payload->domain, oas_vec,
                             payload->max_req_size, payload->max_nr, payload->priority,
                             payload->order, payload->kind, args.fence, args.inst);
          break;
        case 1:
          create_xfer_des<1>(payload->dma_request, payload->launch_node,
                             payload->guid, payload->pre_xd_guid, payload->next_xd_guid,
                             payload->mark_started, src_buf, dst_buf, payload->domain, oas_vec,
                             payload->max_req_size, payload->max_nr, payload->priority,
                             payload->order, payload->kind, args.fence, args.inst);
          break;
        case 2:
          create_xfer_des<2>(payload->dma_request, payload->launch_node,
                             payload->guid, payload->pre_xd_guid, payload->next_xd_guid,
                             payload->mark_started, src_buf, dst_buf, payload->domain, oas_vec,
                             payload->max_req_size, payload->max_nr, payload->priority,
                             payload->order, payload->kind, args.fence, args.inst);
          break;
        case 3:
          create_xfer_des<3>(payload->dma_request, payload->launch_node,
                             payload->guid, payload->pre_xd_guid, payload->next_xd_guid,
                             payload->mark_started, src_buf, dst_buf, payload->domain, oas_vec,
                             payload->max_req_size, payload->max_nr, payload->priority,
                             payload->order, payload->kind, args.fence, args.inst);
          break;
        default:
          assert(0);
        }
#endif
      }

      /*static*/
      void XferDesCreateMessage::send_request(gasnet_node_t target, DmaRequest* dma_request, gasnet_node_t launch_node,
                               XferDesID guid, XferDesID pre_xd_guid, XferDesID next_xd_guid,
					      uint64_t next_max_rw_gap,
					      size_t src_ib_offset,
					      size_t src_ib_size,
                               bool mark_started,
			       Memory _src_mem, Memory _dst_mem,
			       TransferIterator *_src_iter, TransferIterator *_dst_iter,
                               uint64_t max_req_size, long max_nr, int priority,
                               XferOrder::Type order, XferDes::XferKind kind,
                               XferDesFence* fence,
			       RegionInstance inst /*= RegionInstance::NO_INST*/)
      {
#if 0
        size_t payload_size = sizeof(Payload);// + sizeof(OffsetsAndSize) * oas_vec.size();
        Payload *payload = (Payload*) malloc(payload_size);
        payload->dma_request = dma_request;
        payload->launch_node = launch_node;
        payload->guid = guid;
        payload->pre_xd_guid = pre_xd_guid;
        payload->next_xd_guid = next_xd_guid;
        payload->mark_started = mark_started;
        payload->max_req_size = max_req_size;
        payload->max_nr = max_nr;
        payload->priority = priority;
        payload->order = order;
        payload->kind = kind;
        //payload->domain = domain;
        //src_buf.serialize(payload->src_buf_bits);
        //dst_buf.serialize(payload->dst_buf_bits);
        //payload->oas_vec_size = oas_vec.size();
        //for (unsigned i = 0; i < oas_vec.size(); i++)
        //  payload->oas_vec(i) = oas_vec[i];
#else
	Realm::Serialization::DynamicBufferSerializer dbs(128);
	bool ok = ((dbs << (intptr_t)dma_request) &&
		   (dbs << launch_node) &&
		   (dbs << guid) &&
		   (dbs << pre_xd_guid) &&
		   (dbs << next_xd_guid) &&
		   (dbs << next_max_rw_gap) &&
		   (dbs << src_ib_offset) &&
		   (dbs << src_ib_size) &&
		   (dbs << mark_started) &&
		   (dbs << max_req_size) &&
		   (dbs << max_nr) &&
		   (dbs << priority) &&
		   (dbs << order) &&
		   (dbs << kind) &&
		   (dbs << *_src_iter) &&
		   (dbs << *_dst_iter));
	assert(ok);
	
	size_t payload_size = dbs.bytes_used();
	void *payload = dbs.detach_buffer(-1 /*no trim*/);
#endif

        RequestArgs args;
        args.inst = inst;
        args.src_mem = _src_mem; //src_buf.memory;
        args.dst_mem = _dst_mem; //dst_buf.memory;
        args.fence = fence;
        Message::request(target, args, payload, payload_size, PAYLOAD_FREE);
      }

      /*static*/ void XferDesDestroyMessage::handle_request(RequestArgs args)
      {
        xferDes_queue->destroy_xferDes(args.guid);
      }

      /*static*/ void UpdateBytesWriteMessage::handle_request(RequestArgs args)
      {
        xferDes_queue->update_pre_bytes_write(args.guid,
					      args.span_start,
					      args.span_size,
					      args.pre_bytes_total);
      }

      /*static*/ void UpdateBytesReadMessage::handle_request(RequestArgs args)
      {
        xferDes_queue->update_next_bytes_read(args.guid,
					      args.span_start,
					      args.span_size);
      }

      void DMAThread::dma_thread_loop()
      {
        log_new_dma.info("start dma thread loop");
        while (!is_stopped) {
          bool is_empty = true;
          std::map<Channel*, PriorityXferDesQueue*>::iterator it;
          for (it = channel_to_xd_pool.begin(); it != channel_to_xd_pool.end(); it++) {
            if(!it->second->empty()) {
              is_empty = false;
              break;
            }
          }
          xd_queue->dequeue_xferDes(this, is_empty);

          for (it = channel_to_xd_pool.begin(); it != channel_to_xd_pool.end(); it++) {
            it->first->pull();
            long nr = it->first->available();
            if (nr == 0)
              continue;
            std::vector<XferDes*> finish_xferdes;
            PriorityXferDesQueue::iterator it2;
            for (it2 = it->second->begin(); it2 != it->second->end(); it2++) {
              assert((*it2)->channel == it->first);
              // If we haven't mark started and we are the first xd, mark start
              if ((*it2)->mark_start) {
                (*it2)->dma_request->mark_started();
                (*it2)->mark_start = false;
              }
              // Do nothing for empty copies
              // if ((*it2)->bytes_total ==0) {
              //   finish_xferdes.push_back(*it2);
              //   continue;
              // }
              long nr_got = (*it2)->get_requests(requests, std::min(nr, max_nr));
              long nr_submitted = it->first->submit(requests, nr_got);
              nr -= nr_submitted;
              assert(nr_got == nr_submitted);
              if ((*it2)->is_completed()) {
                finish_xferdes.push_back(*it2);
                //printf("finish_xferdes.size() = %lu\n", finish_xferdes.size());
		continue;
              }
              if (nr == 0)
                break;
            }
            while(!finish_xferdes.empty()) {
              XferDes *xd = finish_xferdes.back();
              finish_xferdes.pop_back();
              it->second->erase(xd);
              // We flush all changes into destination before mark this XferDes as completed
              xd->flush();
              log_new_dma.info("Finish XferDes : id(" IDFMT ")", xd->guid);
              xd->mark_completed();
              /*bool need_to_delete_dma_request = xd->mark_completed();
              if (need_to_delete_dma_request) {
                DmaRequest* dma_request = xd->dma_request;
                delete dma_request;
              }*/
            }
          }
        }
        log_new_dma.info("finish dma thread loop");
      }

      XferDesQueue* get_xdq_singleton()
      {
        return xferDes_queue;
      }

      ChannelManager* get_channel_manager()
      {
        return channel_manager;
      }

      ChannelManager::~ChannelManager(void) {
        if (memcpy_channel)
          delete memcpy_channel;
        if (gasnet_read_channel)
          delete gasnet_read_channel;
        if (gasnet_write_channel)
          delete gasnet_write_channel;
        if (remote_write_channel)
          delete remote_write_channel;
        if (file_read_channel)
          delete file_read_channel;
        if (file_write_channel)
          delete file_write_channel;
        if (disk_read_channel)
          delete disk_read_channel;
        if (disk_write_channel)
          delete disk_write_channel;
#ifdef USE_CUDA
        std::map<GPU*, GPUChannel*>::iterator it;
        for (it = gpu_to_fb_channels.begin(); it != gpu_to_fb_channels.end(); it++) {
          delete it->second;
        }
        for (it = gpu_from_fb_channels.begin(); it != gpu_from_fb_channels.end(); it++) {
          delete it->second;
        }
        for (it = gpu_in_fb_channels.begin(); it != gpu_in_fb_channels.end(); it++) {
          delete it->second;
        }
        for (it = gpu_peer_fb_channels.begin(); it != gpu_peer_fb_channels.end(); it++) {
          delete it->second;
        }
#endif
      }
#ifdef USE_CUDA
      void register_gpu_in_dma_systems(GPU* gpu)
      {
        dma_all_gpus.push_back(gpu);
      }
#endif
      void start_channel_manager(int count, bool pinned, int max_nr,
                                 Realm::CoreReservationSet& crs)
      {
        xferDes_queue = new XferDesQueue(count, pinned, crs);
        channel_manager = new ChannelManager;
        xferDes_queue->start_worker(count, max_nr, channel_manager);
      }
      FileChannel* ChannelManager::create_file_read_channel(long max_nr) {
        assert(file_read_channel == NULL);
        file_read_channel = new FileChannel(max_nr, XferDes::XFER_FILE_READ);
        return file_read_channel;
      }
      FileChannel* ChannelManager::create_file_write_channel(long max_nr) {
        assert(file_write_channel == NULL);
        file_write_channel = new FileChannel(max_nr, XferDes::XFER_FILE_WRITE);
        return file_write_channel;
      }
      DiskChannel* ChannelManager::create_disk_read_channel(long max_nr) {
        assert(disk_read_channel == NULL);
        disk_read_channel = new DiskChannel(max_nr, XferDes::XFER_DISK_READ);
        return disk_read_channel;
      }
      DiskChannel* ChannelManager::create_disk_write_channel(long max_nr) {
        assert(disk_write_channel == NULL);
        disk_write_channel = new DiskChannel(max_nr, XferDes::XFER_DISK_WRITE);
        return disk_write_channel;
      }

      void XferDesQueue::start_worker(int count, int max_nr, ChannelManager* channel_manager) 
      {
        log_new_dma.info("XferDesQueue: start_workers");
        // num_memcpy_threads = 0;
#ifdef USE_HDF
        // Need a dedicated thread for handling HDF requests
        // num_threads ++;
#endif
#ifdef USE_CUDA
        // num_threads ++;
#endif
        int idx = 0;
        dma_threads = (DMAThread**) calloc(count, sizeof(DMAThread*));
        // dma thread #1: memcpy
        std::vector<Channel*> channels;
        MemcpyChannel* memcpy_channel = channel_manager->create_memcpy_channel(max_nr);
        channels.push_back(memcpy_channel);
        channels.push_back(channel_manager->create_gasnet_read_channel(max_nr));
        channels.push_back(channel_manager->create_gasnet_write_channel(max_nr));
        if (count > 1) {
          dma_threads[idx++] = new DMAThread(max_nr, xferDes_queue, channels);
          channels.clear();
          count --;
        }
        // dma thread #2: async xfer
        channels.push_back(channel_manager->create_remote_write_channel(max_nr));
        channels.push_back(channel_manager->create_disk_read_channel(max_nr));
        channels.push_back(channel_manager->create_disk_write_channel(max_nr));
        channels.push_back(channel_manager->create_file_read_channel(max_nr));
        channels.push_back(channel_manager->create_file_write_channel(max_nr));
#ifdef USE_HDF
        channels.push_back(channel_manager->create_hdf_read_channel(max_nr));
        channels.push_back(channel_manager->create_hdf_write_channel(max_nr));
#endif
        if (count > 1) {
          dma_threads[idx++] = new DMAThread(max_nr, xferDes_queue, channels);
          channels.clear();
          count --;
        }
#ifdef USE_CUDA
        std::vector<GPU*>::iterator it;
        for (it = dma_all_gpus.begin(); it != dma_all_gpus.end(); it ++) {
          channels.push_back(channel_manager->create_gpu_to_fb_channel(max_nr, *it));
          channels.push_back(channel_manager->create_gpu_from_fb_channel(max_nr, *it));
          channels.push_back(channel_manager->create_gpu_in_fb_channel(max_nr, *it));
          channels.push_back(channel_manager->create_gpu_peer_fb_channel(max_nr, *it));
        }
#endif
        dma_threads[idx++] = new DMAThread(max_nr, xferDes_queue, channels);
        num_threads = idx;
        for (int i = 0; i < num_threads; i++) {
          // register dma thread to XferDesQueue
          register_dma_thread(dma_threads[i]);
        }

        Realm::ThreadLaunchParameters tlp;

        for(int i = 0; i < num_threads; i++) {
          log_new_dma.info("Create a DMA worker thread");
          Realm::Thread *t = Realm::Thread::create_kernel_thread<DMAThread,
                                            &DMAThread::dma_thread_loop>(dma_threads[i],
  						                         tlp,
  					                                 *core_rsrv,
  					                                 0 /* default scheduler*/);
          worker_threads.push_back(t);
        }

#ifdef USE_DEDICATED_MEMCPY_THREADS
        // Next we create memcpy threads
        memcpy_threads =(MemcpyThread**) calloc(num_memcpy_threads, sizeof(MemcpyThread*));
        for (int i = 0; i < num_memcpy_threads; i++) {
          memcpy_threads[i] = new MemcpyThread(memcpy_channel);
          Realm::Thread *t = Realm::Thread::create_kernel_thread<MemcpyThread,
                                            &MemcpyThread::thread_loop>(memcpy_threads[i],
                                                                        tlp,
                                                                        *core_rsrv,
                                                                        0 /*default scheduler*/);
          worker_threads.push_back(t);
        }
#endif
        assert(worker_threads.size() == (size_t)(num_threads));
      }

      void stop_channel_manager()
      {
        xferDes_queue->stop_worker();
        delete xferDes_queue;
        delete channel_manager;
      }

      void XferDesQueue::stop_worker() {
        for (int i = 0; i < num_threads; i++)
          dma_threads[i]->stop();
        for (int i = 0; i < num_memcpy_threads; i++)
          memcpy_threads[i]->stop();
        // reap all the threads
        for(std::vector<Realm::Thread *>::iterator it = worker_threads.begin();
            it != worker_threads.end();
            it++) {
          (*it)->join();
          delete (*it);
        }
        worker_threads.clear();
        for (int i = 0; i < num_threads; i++)
          delete dma_threads[i];
        for (int i = 0; i < num_memcpy_threads; i++)
          delete memcpy_threads[i];
        free(dma_threads);
#ifdef USE_DEDICATED_MEMCPY_THREADS
        free(memcpy_threads);
#endif
      }

      class DeferredXDEnqueue : public Realm::EventWaiter {
      public:
	DeferredXDEnqueue(XferDesQueue *_xferDes_queue,
			  XferDes *_xd)
	  : xferDes_queue(_xferDes_queue), xd(_xd)
	{}

	virtual bool event_triggered(Event e, bool poisoned)
	{
	  // TODO: handle poisoning
	  assert(!poisoned);
	  log_new_dma.info() << "xd metadata ready: xd=" << xd->guid;
	  xferDes_queue->enqueue_xferDes_local(xd);
	  return true; // delete us
	}

	virtual void print(std::ostream& os) const
	{
	  os << "deferred xd enqueue: xd=" << xd->guid;
	}

	virtual Event get_finish_event(void) const
	{
	  // TODO: would be nice to provide dma op's finish event here
	  return Event::NO_EVENT;
	}

      protected:
	XferDesQueue *xferDes_queue;
	XferDes *xd;
      };

      void create_xfer_des(DmaRequest* _dma_request,
                           gasnet_node_t _launch_node,
			   gasnet_node_t _target_node,
                           XferDesID _guid,
                           XferDesID _pre_xd_guid,
                           XferDesID _next_xd_guid,
			   uint64_t _next_max_rw_gap,
			   size_t src_ib_offset,
			   size_t src_ib_size,
                           bool mark_started,
			   Memory _src_mem, Memory _dst_mem,
			   TransferIterator *_src_iter,
			   TransferIterator *_dst_iter,
                           uint64_t _max_req_size,
                           long max_nr,
                           int _priority,
                           XferOrder::Type _order,
                           XferDes::XferKind _kind,
                           XferDesFence* _complete_fence,
                           RegionInstance inst)
      {
	//if (ID(_src_buf.memory).memory.owner_node == gasnet_mynode()) {
	if(_target_node == gasnet_mynode()) {
          // size_t total_field_size = 0;
          // for (unsigned i = 0; i < _oas_vec.size(); i++) {
          //   total_field_size += _oas_vec[i].size;
          // }
          log_new_dma.info("Create local XferDes: id(" IDFMT "), pre(" IDFMT
<<<<<<< HEAD
                           "), next(" IDFMT "), type(%d)",
                           _guid, _pre_xd_guid, _next_xd_guid, _kind);
          XferDes* xd;
=======
                           "), next(" IDFMT "), type(%d), domain(%zu), "
                           "total_field_size(%zu)",
                           _guid, _pre_xd_guid, _next_xd_guid, _kind,
                           _domain.get_volume(), total_field_size);
          XferDes* xd = 0;
>>>>>>> 6310c206
          switch (_kind) {
          case XferDes::XFER_MEM_CPY:
            xd = new MemcpyXferDes(_dma_request, _launch_node,
				   _guid, _pre_xd_guid, _next_xd_guid,
				   _next_max_rw_gap,
				   src_ib_offset, src_ib_size,
				   mark_started,
				   //_src_buf, _dst_buf, _domain, _oas_vec,
				   _src_mem, _dst_mem, _src_iter, _dst_iter,
				   _max_req_size, max_nr, _priority,
				   _order, _complete_fence);
            break;
          case XferDes::XFER_GASNET_READ:
          case XferDes::XFER_GASNET_WRITE:
            xd = new GASNetXferDes(_dma_request, _launch_node,
				   _guid, _pre_xd_guid, _next_xd_guid,
				   _next_max_rw_gap,
				   src_ib_offset, src_ib_size,
				   mark_started,
				   //_src_buf, _dst_buf, _domain, _oas_vec,
				   _src_mem, _dst_mem, _src_iter, _dst_iter,
				   _max_req_size, max_nr, _priority,
				   _order, _kind, _complete_fence);
            break;
          case XferDes::XFER_REMOTE_WRITE:
            xd = new RemoteWriteXferDes(_dma_request, _launch_node,
					_guid, _pre_xd_guid, _next_xd_guid,
					_next_max_rw_gap,
					src_ib_offset, src_ib_size,
					mark_started,
					//_src_buf, _dst_buf, _domain, _oas_vec,
					_src_mem, _dst_mem, _src_iter, _dst_iter,
					_max_req_size, max_nr, _priority,
					_order, _complete_fence);
            break;
          case XferDes::XFER_DISK_READ:
          case XferDes::XFER_DISK_WRITE:
            xd = new DiskXferDes(_dma_request, _launch_node,
				 _guid, _pre_xd_guid, _next_xd_guid,
				 _next_max_rw_gap,
				 src_ib_offset, src_ib_size,
				 mark_started,
				 //_src_buf, _dst_buf, _domain, _oas_vec,
				 _src_mem, _dst_mem, _src_iter, _dst_iter,
				 _max_req_size, max_nr, _priority,
				 _order, _kind, _complete_fence);
            break;
          case XferDes::XFER_FILE_READ:
          case XferDes::XFER_FILE_WRITE:
            xd = new FileXferDes(_dma_request, _launch_node,
				 _guid, _pre_xd_guid, _next_xd_guid,
				 _next_max_rw_gap,
				 src_ib_offset, src_ib_size,
				 mark_started,
				 inst,
				 // _src_buf, _dst_buf, _domain, _oas_vec,
				 _src_mem, _dst_mem, _src_iter, _dst_iter,
				 _max_req_size, max_nr, _priority,
				 _order, _kind, _complete_fence);
            break;
#ifdef USE_CUDA
          case XferDes::XFER_GPU_FROM_FB:
          case XferDes::XFER_GPU_TO_FB:
          case XferDes::XFER_GPU_IN_FB:
          case XferDes::XFER_GPU_PEER_FB:
            xd = new GPUXferDes(_dma_request, _launch_node,
				_guid, _pre_xd_guid, _next_xd_guid,
				_next_max_rw_gap,
				src_ib_offset, src_ib_size,
				mark_started,
				//_src_buf, _dst_buf, _domain, _oas_vec,
				_src_mem, _dst_mem, _src_iter, _dst_iter,
				_max_req_size, max_nr, _priority,
				_order, _kind, _complete_fence);
            break;
#endif
#ifdef USE_HDF
          case XferDes::XFER_HDF_READ:
          case XferDes::XFER_HDF_WRITE:
	    xd = new HDFXferDes(_dma_request, _launch_node,
				_guid, _pre_xd_guid, _next_xd_guid,
				_next_max_rw_gap,
				src_ib_offset, src_ib_size,
				mark_started,
				inst,
				//_src_buf, _dst_buf, _domain, _oas_vec,
				_src_mem, _dst_mem, _src_iter, _dst_iter,
				_max_req_size, max_nr, _priority,
				_order, _kind, _complete_fence);
	    break;
#endif
        default:
          printf("_kind = %d\n", _kind);
          assert(false);
	}
	// see if the newly-created xd's iterators needs metadata, and if so,
	//   defer the enqueuing
	Event src_iter_ready = _src_iter->request_metadata();
	Event dst_iter_ready = _dst_iter->request_metadata();
	if(!src_iter_ready.has_triggered() || !dst_iter_ready.has_triggered()) {
	  Event wait_on = Event::merge_events(src_iter_ready, dst_iter_ready);
	  log_new_dma.info() << "xd metadata wait: xd=" << _guid << " ready=" << wait_on;
	  Realm::EventImpl::add_waiter(wait_on, new DeferredXDEnqueue(xferDes_queue,
								      xd));
	} else
	  xferDes_queue->enqueue_xferDes_local(xd);
      } else {
        log_new_dma.info("Create remote XferDes: id(" IDFMT "),"
                         " pre(" IDFMT "), next(" IDFMT "), type(%d)",
                         _guid, _pre_xd_guid, _next_xd_guid, _kind);
        // If the remote XD is the first one on the path, we mark start on the source
        // node. This is sort of a hack, but this case only happens with GASNet Memory
        if (mark_started)
          _dma_request->mark_started();
        XferDesCreateMessage::send_request(_target_node,
                                           _dma_request, _launch_node,
                                           _guid, _pre_xd_guid, _next_xd_guid,
					   _next_max_rw_gap,
					   src_ib_offset, src_ib_size,
                                           false,
                                           //_src_buf, _dst_buf, _domain, _oas_vec,
					   _src_mem, _dst_mem, _src_iter, _dst_iter,
                                           _max_req_size, max_nr, _priority,
                                           _order, _kind, _complete_fence, inst);
      }
    }

    void destroy_xfer_des(XferDesID _guid)
    {
      log_new_dma.info("Destroy XferDes: id(" IDFMT ")", _guid);
      gasnet_node_t execution_node = _guid >> (XferDesQueue::NODE_BITS + XferDesQueue::INDEX_BITS);
      if (execution_node == gasnet_mynode()) {
        xferDes_queue->destroy_xferDes(_guid);
      }
      else {
        XferDesDestroyMessage::send_request(execution_node, _guid);
      }
    }

#if 0
      template class MemcpyXferDes<1>;
      template class MemcpyXferDes<2>;
      template class MemcpyXferDes<3>;
      template class GASNetXferDes<1>;
      template class GASNetXferDes<2>;
      template class GASNetXferDes<3>;
      template class RemoteWriteXferDes<1>;
      template class RemoteWriteXferDes<2>;
      template class RemoteWriteXferDes<3>;
#ifdef USE_CUDA
      template class GPUXferDes<1>;
      template class GPUXferDes<2>;
      template class GPUXferDes<3>;
#endif
#ifdef USE_HDF
      template class HDFXferDes<1>;
      template class HDFXferDes<2>;
      template class HDFXferDes<3>;
#endif
      template long XferDes::default_get_requests<0>(Request**, long);
      template long XferDes::default_get_requests<1>(Request**, long);
      template long XferDes::default_get_requests<2>(Request**, long);
      template long XferDes::default_get_requests<3>(Request**, long);
#endif
 } // namespace LowLevel
} // namespace LegionRuntime

<|MERGE_RESOLUTION|>--- conflicted
+++ resolved
@@ -2447,17 +2447,9 @@
           //   total_field_size += _oas_vec[i].size;
           // }
           log_new_dma.info("Create local XferDes: id(" IDFMT "), pre(" IDFMT
-<<<<<<< HEAD
                            "), next(" IDFMT "), type(%d)",
                            _guid, _pre_xd_guid, _next_xd_guid, _kind);
-          XferDes* xd;
-=======
-                           "), next(" IDFMT "), type(%d), domain(%zu), "
-                           "total_field_size(%zu)",
-                           _guid, _pre_xd_guid, _next_xd_guid, _kind,
-                           _domain.get_volume(), total_field_size);
           XferDes* xd = 0;
->>>>>>> 6310c206
           switch (_kind) {
           case XferDes::XFER_MEM_CPY:
             xd = new MemcpyXferDes(_dma_request, _launch_node,
