--- conflicted
+++ resolved
@@ -252,73 +252,32 @@
 
   void SparsityMapImplWrapper::add_references(unsigned count)
   {
-<<<<<<< HEAD
-    references.fetch_add(count);
-=======
-    if(!need_refcount) {
-      return;
-    }
-    AutoLock<> al(mutex);
-    if(map_impl.load() != 0) {
-      references += count;
-    }
->>>>>>> 62839c99
+    if(need_refcount) {
+      references.fetch_add(count);
+    }
   }
 
   void SparsityMapImplWrapper::remove_references(unsigned count)
   {
-<<<<<<< HEAD
-    unsigned old_references = references.load();
-    while(true) {
-      unsigned new_references =
-          std::max(0, static_cast<int>(old_references) - static_cast<int>(count));
-      if(references.compare_exchange(old_references, new_references)) {
-        if(new_references == 0) {
-          void *ptr = map_impl.load();
-          if(ptr != nullptr) {
-#ifdef REALM_SPARSITY_DELETES
-            (*map_deleter)(ptr);
-            NodeID owner_node = ID(me).sparsity_creator_node();
-            assert(owner_node == Network::my_node_id);
-            get_runtime()->local_sparsity_map_free_lists[owner_node]->free_entry(this);
-            map_impl.store(0);
-            type_tag.store(0);
-#endif
+    if(need_refcount) {
+      unsigned old_references = references.load();
+      while(true) {
+        unsigned new_references =
+            std::max(0, static_cast<int>(old_references) - static_cast<int>(count));
+        if(references.compare_exchange(old_references, new_references)) {
+          if(new_references == 0) {
+            if(map_impl.load() != nullptr) {
+              assert(map_deleter);
+              (*map_deleter)(map_impl.load());
+              map_impl.store(0);
+              type_tag.store(0);
+              if(Network::my_node_id == NodeID(ID(me).sparsity_creator_node())) {
+                get_runtime()->free_sparsity_impl(this);
+              }
+            }
           }
+          return;
         }
-        return;
-      }
-    }
-  }
-
-  ////////////////////////////////////////////////////////////////////////
-  //
-  // class SparsityMapImplWrapper::DeferredDestroy
-  //
-=======
-    if(!need_refcount) {
-      return;
-    }
-    AutoLock<> al(mutex);
-    if(map_impl.load() == 0) {
-      return;
-    }
-
-    if(references > 0) {
-      references -= std::min(references, count);
-    }
-
-    if(references == 0) {
-      if(map_impl.load() != 0) {
-        assert(map_deleter);
-        (*map_deleter)(map_impl.load());
-        map_impl.store(0);
-        type_tag.store(0);
-      }
->>>>>>> 62839c99
-
-      if(Network::my_node_id == NodeID(ID(me).sparsity_creator_node())) {
-        get_runtime()->free_sparsity_impl(this);
       }
     }
   }
