/* Copyright 2024 Stanford University, NVIDIA Corporation
 *
 * Licensed under the Apache License, Version 2.0 (the "License");
 * you may not use this file except in compliance with the License.
 * You may obtain a copy of the License at
 *
 *     http://www.apache.org/licenses/LICENSE-2.0
 *
 * Unless required by applicable law or agreed to in writing, software
 * distributed under the License is distributed on an "AS IS" BASIS,
 * WITHOUT WARRANTIES OR CONDITIONS OF ANY KIND, either express or implied.
 * See the License for the specific language governing permissions and
 * limitations under the License.
 */

// implementation of sparsity maps

#include "realm/deppart/sparsity_impl.h"

#include "realm/runtime_impl.h"
#include "realm/deppart/partitions.h"
#include "realm/deppart/deppart_config.h"
#include "realm/deppart/rectlist.h"
#include "realm/deppart/inst_helper.h"
#include "realm/logging.h"

namespace Realm {

  extern Logger log_part;
  extern Logger log_dpops;

  ////////////////////////////////////////////////////////////////////////
  //
  // class SparsityMapUntyped

  SparsityMapUntyped::SparsityMapUntyped(::realm_id_t _id)
    : id(_id)
  {}

  void SparsityMapUntyped::add_references(unsigned count)
  {
    SparsityMapRefCounter(id).add_references(count);
  }

  void SparsityMapUntyped::remove_references(unsigned count)
  {
    SparsityMapRefCounter(id).remove_references(count);
  }

  ////////////////////////////////////////////////////////////////////////
  //
  // class SparsityMapRefCounter

  SparsityMapRefCounter::SparsityMapRefCounter(::realm_id_t _id)
    : id(_id)
  {}

  void SparsityMapRefCounter::add_references(unsigned count)
  {
    if(ID(*this).is_sparsity()) {
      NodeID owner = ID(*this).sparsity_creator_node();
      if(owner == Network::my_node_id) {
        get_runtime()->get_sparsity_impl(*this)->add_references(count);
      } else {
        ActiveMessage<typename SparsityMapRefCounter::SparsityMapAddReferenceMessage>
            amsg(owner);
        amsg->id = id;
        amsg->count = count;
        amsg.commit();
      }
    }
  }

  void SparsityMapRefCounter::remove_references(unsigned count)
  {
    if(ID(*this).is_sparsity()) {
      NodeID owner = ID(*this).sparsity_creator_node();
      if(owner == Network::my_node_id) {
        get_runtime()->get_sparsity_impl(*this)->remove_references(count);
      } else {
        ActiveMessage<typename SparsityMapRefCounter::SparsityMapRemoveReferencesMessage>
            amsg(owner);
        amsg->id = id;
        amsg->count = count;
        amsg.commit();
      }
    }
  }

  void SparsityMapRefCounter::SparsityMapAddReferenceMessage::handle_message(
      NodeID sender, const SparsityMapAddReferenceMessage &msg, const void *data,
      size_t datalen)
  {
    SparsityMapImplWrapper *wrapper = get_runtime()->get_sparsity_impl(msg.id);
    if(wrapper) {
      wrapper->add_references(msg.count);
    }
  }

  void SparsityMapRefCounter::SparsityMapRemoveReferencesMessage::handle_message(
      NodeID sender, const SparsityMapRemoveReferencesMessage &msg, const void *data,
      size_t datalen)
  {
    SparsityMapImplWrapper *wrapper = get_runtime()->get_sparsity_impl(msg.id);
    if(wrapper) {
      wrapper->remove_references(msg.count);
    }
  }

  ////////////////////////////////////////////////////////////////////////
  //
  // class DeferredDestroy

  class DeferredDestroy : public EventWaiter {
  public:
    typedef ::realm_id_t id_t;
    DeferredDestroy(id_t id)
      : sparsity_map_id(id)
    {}

    virtual void event_triggered(bool poisoned, TimeLimit work_until)
    {
      if(NodeID(ID(sparsity_map_id).sparsity_creator_node()) == Network::my_node_id) {
        get_runtime()->get_sparsity_impl(sparsity_map_id)->destroy();
      }
      delete this;
    }

    virtual void print(std::ostream &os) const {}
    virtual Event get_finish_event(void) const { return Event::NO_EVENT; }

    id_t sparsity_map_id;
  };

  ////////////////////////////////////////////////////////////////////////
  //
  // class SparsityMap<N,T>

  // looks up the public subset of the implementation object
  template <int N, typename T>
  SparsityMapPublicImpl<N,T> *SparsityMap<N,T>::impl(void) const
  {
    SparsityMapImplWrapper *wrapper = get_runtime()->get_sparsity_impl(*this);
    return wrapper->get_or_create<N,T>(*this);
  }

  template <int N, typename T>
  void SparsityMap<N, T>::destroy(Event wait_on)
  {
    NodeID owner = ID(*this).sparsity_creator_node();
    if(owner == Network::my_node_id) {
      SparsityMapImplWrapper *wrapper = get_runtime()->get_sparsity_impl(*this);
      if(wait_on.has_triggered()) {
        wrapper->destroy();
      } else {
        EventImpl::add_waiter(wait_on, new DeferredDestroy(id));
      }
    } else {
      ActiveMessage<typename SparsityMapRefCounter::SparsityMapRemoveReferencesMessage>
          amsg(owner);
      amsg->id = id;
      amsg->count = 1;
      amsg->wait_on = wait_on;
      amsg.commit();
    }
  }

  template <int N, typename T>
  void SparsityMap<N, T>::add_references(unsigned count)
  {
    SparsityMapRefCounter(id).add_references(count);
  }

  template <int N, typename T>
  void SparsityMap<N, T>::remove_references(unsigned count)
  {
    SparsityMapRefCounter(id).remove_references(count);
  }

  // if 'always_create' is false and the points/rects completely fill their
  //  bounding box, returns NO_SPACE (i.e. id == 0)
  
  template <int N, typename T>
  /*static*/ SparsityMap<N,T> SparsityMap<N,T>::construct(const std::vector<Point<N,T> >& points,
							  bool always_create,
                                                          bool disjoint)
  {
    HybridRectangleList<N,T> hrl;
    for(typename std::vector<Point<N,T> >::const_iterator it = points.begin();
	it != points.end();
	++it)
      hrl.add_point(*it);
    const std::vector<Rect<N,T> >& dense = hrl.convert_to_vector();

    // are we allow to leave early for dense collections?
    if(!always_create && (dense.size() <= 1)) {
      SparsityMap<N,T> sparsity;
      sparsity.id = 0;
      return sparsity;
    }
    // construct and fill in a sparsity map
    SparsityMapImplWrapper *wrap = get_runtime()->get_available_sparsity_impl(Network::my_node_id);
    SparsityMap<N,T> sparsity = wrap->me.convert<SparsityMap<N,T> >();
    SparsityMapImpl<N,T> *impl = wrap->get_or_create<N,T>(sparsity);
    impl->set_contributor_count(1);
    impl->contribute_dense_rect_list(dense, disjoint);
    return sparsity;
  }

  template <int N, typename T>
  /*static*/ SparsityMap<N,T> SparsityMap<N,T>::construct(const std::vector<Rect<N,T> >& rects,
							  bool always_create,
                                                          bool disjoint)
  {
    HybridRectangleList<N,T> hrl;
    for(typename std::vector<Rect<N,T> >::const_iterator it = rects.begin();
	it != rects.end();
	++it)
      hrl.add_rect(*it);
    const std::vector<Rect<N,T> >& dense = hrl.convert_to_vector();

    // are we allow to leave early for dense collections?
    if(!always_create && (dense.size() <= 1)) {
      SparsityMap<N,T> sparsity;
      sparsity.id = 0;
      return sparsity;
    }

    // construct and fill in a sparsity map
    SparsityMapImplWrapper *wrap = get_runtime()->get_available_sparsity_impl(Network::my_node_id);
    SparsityMap<N,T> sparsity = wrap->me.convert<SparsityMap<N,T> >();
    SparsityMapImpl<N,T> *impl = wrap->get_or_create<N,T>(sparsity);
    impl->set_contributor_count(1);
    impl->contribute_dense_rect_list(dense, disjoint);
    return sparsity;
  }


  ////////////////////////////////////////////////////////////////////////
  //
  // class SparsityMapImplWrapper

  SparsityMapImplWrapper::SparsityMapImplWrapper(void)
    : me((ID::IDType)-1)
    , owner((unsigned)-1)
    , next_free(0)
    , type_tag(0)
    , map_impl(0)
    , references(0)
  {
    assert(get_runtime()->get_module_config("core")->get_property(
        "enable_sparsity_refcount", need_refcount));
  }

  SparsityMapImplWrapper::~SparsityMapImplWrapper(void)
  {
    if(map_impl.load() != 0) {
      if(need_refcount) {
<<<<<<< HEAD
        log_dpops.fatal() << "leaking sparsity map me:" << me
                          << " refs:" << references.load()
                          << " node:" << Network::my_node_id;
=======
        log_dpops.fatal() << "leaking sparsity:" << me << " refs:" << references.load()
                          << " N:" << Network::my_node_id;
>>>>>>> 0ae6b82f
        assert(0);
      }
      (*map_deleter)(map_impl.load());
    }
  }

  void SparsityMapImplWrapper::init(ID _me, unsigned _init_owner)
  {
    me = _me;
    owner = _init_owner;
  }

  void SparsityMapImplWrapper::recycle(void)
  {
    assert(subscribers.empty());

    void *impl = map_impl.load();
    if(impl != nullptr) {
      assert(map_deleter);
      (*map_deleter)(impl);
      map_impl.store(0);
      type_tag.store(0);
    }

    if(Network::my_node_id == NodeID(ID(me).sparsity_creator_node())) {
      get_runtime()->free_sparsity_impl(this);
    }
  }

  void SparsityMapImplWrapper::destroy(void) { remove_references(/*count=*/1); }

  void SparsityMapImplWrapper::add_references(unsigned count)
  {
    if(need_refcount) {
      references.fetch_add_acqrel(count);
    }
  }

  class RemoveReferenceAcknowledeged {
  public:
    RemoveReferenceAcknowledeged(SparsityMapImplWrapper *_wrapper, NodeID _node)
      : wrapper(_wrapper)
      , node(_node)
    {}

    void operator()() const { wrapper->unsubscribe(node); }

  protected:
    SparsityMapImplWrapper *wrapper;
    NodeID node;
  };

  void SparsityMapImplWrapper::remove_references(unsigned count)
  {
    if(need_refcount) {
      assert(references.load() >= count);
      if(references.fetch_sub_acqrel(count) == count) {
        assert(Network::my_node_id == NodeID(me.sparsity_creator_node()) ||
               subscribers.empty());

        // broadcast delete to remote subscribers
        for(NodeID node : subscribers) {
          ActiveMessage<
              typename SparsityMapRefCounter::SparsityMapRemoveReferencesMessage>
              amsg(node);
          amsg.add_remote_completion(RemoveReferenceAcknowledeged(this, node));
          amsg->id = me.id;
          amsg->count = 0;
          amsg.commit();
        }

        if(Network::my_node_id != NodeID(me.sparsity_creator_node()) ||
           subscribers.empty()) {

          recycle();
        }
      }
    }
  }

  template <int N, typename T>
  static void delete_sparsity_map_impl(void *ptr)
  {
    delete reinterpret_cast<SparsityMapImpl<N,T> *>(ptr);
  }

  template <int N, typename T>
  /*static*/ SparsityMapImpl<N,T> *SparsityMapImplWrapper::get_or_create(SparsityMap<N,T> me)
  {
    DynamicTemplates::TagType new_tag = NT_TemplateHelper::encode_tag<N,T>();
    assert(new_tag != 0);

    // try set the tag for this entry - if it's 0, we may be the first to get here
    DynamicTemplates::TagType old_tag = 0;
    if(!type_tag.compare_exchange(old_tag, new_tag)) {
      // if it was already set, it better not mismatch
      assert(old_tag == new_tag);
    }

    // now see if the pointer is valid - the validity of the old_tag is no guarantee
    void *impl = map_impl.load_acquire();
    if(impl) {
      return static_cast<SparsityMapImpl<N,T> *>(impl);
    }

    // create one and try to swap it in
    SparsityMapImpl<N,T> *new_impl = new SparsityMapImpl<N,T>(me);

    if(need_refcount && NodeID(ID(me).sparsity_creator_node()) != Network::my_node_id) {
      ActiveMessage<SubscribeDeleteMessage> amsg(NodeID(ID(me).sparsity_creator_node()));
      amsg->id = me.id;
      amsg.commit();
    }

    if(map_impl.compare_exchange(impl, new_impl)) {
      // ours is the winner - return it
      map_deleter = &delete_sparsity_map_impl<N,T>;
      return new_impl;
    } else {
      // we lost the race - free the one we made and return the winner
      delete new_impl;
      return static_cast<SparsityMapImpl<N,T> *>(impl);
    }
  }

  void SparsityMapImplWrapper::subscribe(NodeID node)
  {
    assert(NodeID(ID(me).sparsity_creator_node()) == Network::my_node_id);
    if(references.load() == 0) {
      assert(subscribers.empty());
      assert(map_impl.load() == nullptr);
      // already deleted
      ActiveMessage<typename SparsityMapRefCounter::SparsityMapRemoveReferencesMessage>
          amsg(node);
      amsg->id = me.id;
      amsg->count = 0;
      amsg.commit();
    } else {
      AutoLock<> al(mutex);
      subscribers.add(node);
    }
  }

  void SparsityMapImplWrapper::unsubscribe(NodeID node)
  {
    AutoLock<> al(mutex);

    assert(NodeID(ID(me).sparsity_creator_node()) == Network::my_node_id);

    assert(subscribers.contains(node));
    subscribers.remove(node);
    if(subscribers.empty()) {
      recycle();
    }
  }

  void SparsityMapImplWrapper::SubscribeDeleteMessage::handle_message(
      NodeID sender, const SubscribeDeleteMessage &msg, const void *data, size_t datalen)
  {
    SparsityMapImplWrapper *wrapper = get_runtime()->get_sparsity_impl(msg.id);
    if(wrapper) {
      assert(sender != Network::my_node_id);
      wrapper->subscribe(sender);
    }
  }

  /*static*/ ActiveMessageHandlerReg<
      typename SparsityMapImplWrapper::SubscribeDeleteMessage>
      SparsityMapImplWrapper::subscribe_delete_message_handler_reg;

  ////////////////////////////////////////////////////////////////////////
  //
  // class SparsityMapPublicImpl<N,T>

  template <int N, typename T>
  SparsityMapPublicImpl<N,T>::SparsityMapPublicImpl(void)
    : entries_valid(false), approx_valid(false)
  {}

  // call actual implementation - inlining makes this cheaper than a virtual method
  template <int N, typename T>
  Event SparsityMapPublicImpl<N,T>::make_valid(bool precise /*= true*/)
  {
    return static_cast<SparsityMapImpl<N,T> *>(this)->make_valid(precise);
  }

  // membership test between two (presumably-different) sparsity maps are not
  //  cheap - try bounds-based checks first (see IndexSpace::overlaps)
  template <int N, typename T>
  bool SparsityMapPublicImpl<N,T>::overlaps(SparsityMapPublicImpl<N,T> *other,
					    const Rect<N,T>& bounds,
					    bool approx)
  {
    // full cross-product test for now - for larger rectangle lists, consider
    //  an acceleration structure?
    if(approx) {
      const std::vector<Rect<N,T> >& rects1 = get_approx_rects();
      const std::vector<Rect<N,T> >& rects2 = other->get_approx_rects();
      for(typename std::vector<Rect<N,T> >::const_iterator it1 = rects1.begin();
	  it1 != rects1.end();
	  it1++) {
	Rect<N,T> isect = it1->intersection(bounds);
	if(isect.empty())
	  continue;
	for(typename std::vector<Rect<N,T> >::const_iterator it2 = rects2.begin();
	    it2 != rects2.end();
	    it2++) {
	  if(it2->overlaps(isect))
	    return true;
	}
      }
    } else {
      const std::vector<SparsityMapEntry<N,T> >& entries1 = get_entries();
      const std::vector<SparsityMapEntry<N,T> >& entries2 = other->get_entries();
      for(typename std::vector<SparsityMapEntry<N,T> >::const_iterator it1 = entries1.begin();
	  it1 != entries1.end();
	  it1++) {
	Rect<N,T> isect = it1->bounds.intersection(bounds);
	if(isect.empty())
	  continue;
	for(typename std::vector<SparsityMapEntry<N,T> >::const_iterator it2 = entries2.begin();
	    it2 != entries2.end();
	    it2++) {
	  if(!it2->bounds.overlaps(isect)) continue;
	  // TODO: handle further sparsity in either side
	  assert(!it1->sparsity.exists() && (it1->bitmap == 0) &&
		 !it2->sparsity.exists() && (it2->bitmap == 0));
	  return true;
	}
      }
    }

    return false;
  }

  template <int N, typename T>
  class SparsityMapToRectAdapter {
  public:
    SparsityMapToRectAdapter(const std::vector<SparsityMapEntry<N,T> >& _entries)
      : entries(_entries) {}
    size_t size() const { return entries.size(); }
    const Rect<N,T>& operator[](size_t i) const { return entries[i].bounds; }
  protected:
    const std::vector<SparsityMapEntry<N,T> >& entries;
  };

  // NOTE: for N > 1, this is only safe to use if you know all rectangles
  //  have the same extent in the non-merged dimensions
  // ENTRIES should look like a std::vector<Rect<N,T> > - use the
  //   SparsityMapToRectAdapter above if needed
  template <int N, typename T, typename ENTRIES>
  bool merge_1d_gaps(const Rect<N,T> *bounds,
		     int merge_dim,
		     size_t max_waste,
		     size_t max_rects,
		     const ENTRIES& entries,
		     //const std::vector<SparsityMapEntry<N,T> >& entries,
		     std::vector<Rect<N,T> >& approx_rects)
  {
    assert(max_rects > 1);

    // do a scan through the entries and remember the max_rects-1 largest
    //  gaps - those are the ones we'll keep
    std::vector<T> gap_sizes(max_rects - 1, 0);
    std::vector<int> gap_idxs(max_rects - 1, -1);
    size_t first_span = 0;
    size_t last_span = 0;
    size_t waste = 0;
    for(size_t i = 0; i < entries.size(); i++) {
      const Rect<N,T>& e = entries[i];

      // the first span doesn't cause a gap, but we might have to find
      //  the first one
      if(first_span == i) {
	// are we completely off the bottom end?
	if((bounds != 0) && (e.hi[merge_dim] < bounds->lo[merge_dim]))
	  first_span = i + 1;  // maybe next one then
	continue;
      }

      // we know we're not the first, but see if we were off the back end
      //  of the range
      if((bounds != 0) && (e.lo[merge_dim] > bounds->hi[merge_dim]))
	break;

      last_span = i; // will update on subsequent iterations if needed

      T gap = entries[i].lo[merge_dim] - entries[i - 1].hi[merge_dim] - 1;
      assert(gap > 0);  // if not, rectangles should have been merged
      if(gap <= gap_sizes[0]) {
	// this gap is smaller than any other, so we'll merge it, but
	//  track the waste
	waste += gap;
	if((max_waste > 0) && (waste > max_waste))
	  return false;
	continue;
      }

      // the smallest gap is discarded and we insertion-sort this new value in
      waste += gap_sizes[0];
      if((max_waste > 0) && (waste > max_waste))
	return false;
      size_t j = 0;
      while((j < (max_rects - 2) && (gap > gap_sizes[j+1]))) {
	gap_sizes[j] = gap_sizes[j+1];
	gap_idxs[j] = gap_idxs[j+1];
	j++;
      }
      gap_sizes[j] = gap;
      gap_idxs[j] = i;
    }

    // now just sort the gap indices so we can emit the right rectangles
    std::sort(gap_idxs.begin(), gap_idxs.end());
    approx_rects.resize(gap_idxs.size() + 1);

    // first rect starts with the first span in range
    approx_rects[0].lo = entries[first_span].lo;
    if((bounds != 0) &&
       (entries[first_span].lo[merge_dim] > bounds->lo[merge_dim]))
      approx_rects[0].lo[merge_dim] = bounds->lo[merge_dim];

    for(size_t i = 0; i < gap_idxs.size(); i++) {
      approx_rects[i].hi = entries[gap_idxs[i] - 1].hi;
      approx_rects[i+1].lo = entries[gap_idxs[i]].lo;
    }

    // last rect ends with the last span in range
    approx_rects[gap_idxs.size()].hi = entries[last_span].hi;
    if((bounds != 0) &&
       (entries[last_span].hi[merge_dim] < bounds->hi[merge_dim]))
      approx_rects[gap_idxs.size()].hi[merge_dim] = bounds->hi[merge_dim];

    return true;
  }

  Logger log_cover("covering");

  template <int N, typename T>
  static bool any_overlaps(const Rect<N,T>& r,
			   const std::vector<Rect<N,T> >& other,
			   size_t skip_idx = ~size_t(0))
  {
    for(size_t i = 0; i < other.size(); i++)
      if((i != skip_idx) && r.overlaps(other[i]))
	return true;
    return false;
  }

  template <int N, typename T>
  struct PerClumpCountState {
    size_t waste;
    std::vector<Rect<N,T> > clumps;
  };

  template <int N, typename T>
  class LexicographicRectCompare {
  public:
    LexicographicRectCompare(const int _dim_order[N])
      : dim_order(_dim_order) {}

    bool operator()(const Rect<N,T>& a, const Rect<N,T>& b) const
    {
      for(int i = 0; i < N; i++) {
	if(a.lo[dim_order[i]] < b.lo[dim_order[i]]) return true;
	if(a.lo[dim_order[i]] > b.lo[dim_order[i]]) return false;
      }
      return false;
    }
  protected:
    const int *dim_order;
  };

  template <int N, typename T>
  bool SparsityMapPublicImpl<N,T>::compute_covering(const Rect<N,T>& bounds,
						    size_t max_rects,
						    int max_overhead,
						    std::vector<Rect<N,T> >& covering)
  {
    if(!entries_valid.load_acquire())
      assert(false);

    // start with a scan over all of our pieces see which ones are within
    //  the given bounds
    std::vector<size_t> in_bounds;
    in_bounds.reserve(entries.size());
    for(size_t i = 0; i < entries.size(); i++) {
      assert(!entries[i].sparsity.exists() && (entries[i].bitmap == 0));
      if(bounds.overlaps(entries[i].bounds))
	in_bounds.push_back(i);
    }
    // does this fit within the 'max_rects' constraint?
    if((max_rects == 0) || (in_bounds.size() <= max_rects)) {
      // yay!  copy (intersected) rectangles over and we're done - there was
      //  no storage overhead
      covering.resize(in_bounds.size());
      for(size_t i = 0; i < in_bounds.size(); i++)
	covering[i] = bounds.intersection(entries[in_bounds[i]].bounds);
      return true;
    }

    // we know some approximation is required - early out if that's not
    //  allowed
    if(max_overhead == 0)
      return false;

    // next, handle the special case where only one rectangle is allowed,
    //  which means everything has to be glommed together
    if(max_rects == 1) {
      // compute our actual bounding box, which may be smaller than what
      //  we were given
      Rect<N,T> bbox = bounds.intersection(entries[in_bounds[0]].bounds);
      size_t vol = bbox.volume();
      for(size_t i = 1; i < in_bounds.size(); i++) {
	Rect<N,T> r = bounds.intersection(entries[in_bounds[i]].bounds);
	bbox = bbox.union_bbox(r);
	vol += r.volume();
      }
      // check overhead limit
      if(max_overhead >= 0) {
	size_t extra = bbox.volume() - vol;
	if(extra > (vol * max_overhead / 100))
	  return false;  // doesn't fit
      }
      covering.resize(1);
      covering[0] = bbox;
      return true;
    }

    // 1-D has an optimal (and reasonably efficient) algorithm
    if(N == 1) {
      // if we have an overhead limit, compute the max wastage
      size_t max_waste = 0;
      if(max_overhead >= 0) {
	size_t vol = 0;
	for(size_t i = 0; i < in_bounds.size(); i++) {
	  Rect<N,T> r = bounds.intersection(entries[in_bounds[i]].bounds);
	  vol += r.volume();
	}
	// round up to be as permissive as possible
	max_waste = (vol * max_overhead + 99) / 100;
      }
      std::vector<Rect<N,T> > merged;
      bool ok = merge_1d_gaps(&bounds,
			      0 /*merge_dim*/,
			      max_waste,
			      max_rects,
			      SparsityMapToRectAdapter<N,T>(entries),
			      merged);
      if(ok) {
	covering.swap(merged);
	return true;
      } else
	return false;
    } else {
      // create the list of (intersected, if necessary) rectangles we're
      //  trying to cover
      // along the way, pay attention to which dimensions have variability
      //  across the rectangles in order to detect cases that are actually
      //  N-D masquerading as 1-D, since we can handle those optimally
      std::vector<Rect<N,T> > to_cover(in_bounds.size());
      size_t vol = 0;
      int mismatched_dim = -1;
      int num_mismatched = 0;
      for(size_t i = 0; i < in_bounds.size(); i++) {
	Rect<N,T> r = bounds.intersection(entries[in_bounds[i]].bounds);
	to_cover[i] = r;
	vol += r.volume();
	if((i > 0) && (num_mismatched < 2))
	  for(int j = 0; j < N; j++)
	    if((mismatched_dim != j) &&
	       ((to_cover[0].lo[j] != r.lo[j]) ||
		(to_cover[0].hi[j] != r.hi[j]))) {
	      mismatched_dim = j;
	      num_mismatched++;
	    }
      }
      assert(num_mismatched > 0);  // can't all be the same...

      // perform a sort of the rectangles using a lexicographic ordering
      //  of the lo points - the goal is just to have some locality as
      //  we traverse them
      int sort_order[N];
      for(int i = 0; i < N; i++)
	sort_order[i] = i;
      std::sort(to_cover.begin(), to_cover.end(),
		LexicographicRectCompare<N,T>(sort_order));

      if(num_mismatched == 1) {
	size_t max_waste = 0;
	if(max_overhead >= 0) {
	  // we're measuring volume and waste just in one dimension, so
	  //  divide out the others
	  for(int i = 0; i < N; i++)
	    if(i != mismatched_dim) {
	      assert((vol % (to_cover[0].hi[i] - to_cover[0].lo[i] + 1)) == 0);
	      vol /= (to_cover[0].hi[i] - to_cover[0].lo[i] + 1);
	    }
	  // round up to be as permissive as possible
	  max_waste = (vol * max_overhead + 99) / 100;
	}
	std::vector<Rect<N,T> > merged;
	// this function relies on the 'to_cover' list being sorted!
	bool ok = merge_1d_gaps(&bounds,
				mismatched_dim,
				max_waste,
				max_rects,
				to_cover,
				merged);
	if(ok) {
	  covering.swap(merged);
	  return true;
	} else
	  return false;
      }

      size_t max_waste;
      if(max_overhead >= 0) {
	// round up since the waste calculation truncates later
	max_waste = (vol * max_overhead + 99) / 100;
      } else {
	// 2^N-1 is reserved for "illegal" below, so use 2^N-2 as the max
	max_waste = ~size_t(1);
      }
      log_cover.debug() << "vol=" << vol << " max_overhead=" << max_overhead << " max_waste=" << max_waste;

      // time for heuristics...  use a dynamic programming approach to
      //  go through the rectangles we want to cover - for each rectangle,
      //  decide if we want to merge with an existing clump or start a
      //  new clump, based on minimizing wastage
      //
      // after each new rectangle, the state is, for each number clumps
      // used:
      //    current wastage (which can actually improve if a rect lands
      //       in an existing clump)
      //    bounds of all clumps
      std::vector<PerClumpCountState<N,T> > state;
      state.reserve(max_rects);

      // first rectangle is trivial
      state.resize(1);
      state[0].waste = 0;
      state[0].clumps.resize(1);
      state[0].clumps[0] = to_cover[0];

      for(size_t i = 1; i < to_cover.size(); i++) {
	log_cover.debug() << "starting to_cover[" << i << "]: " << to_cover[i];
	for(size_t k = 0; k < state.size(); k++)
	  log_cover.debug() << "state[" << k << "]: waste=" << state[k].waste << " clumps=" << PrettyVector<Rect<N,T> >(state[k].clumps);

	// work our way from the top count down because we'll overwrite
	//  state as we go
	size_t start_count = state.size();
	if(start_count < max_rects) {
	  // we can be the first to create a new clump, as long as it
	  //  doesn't overlap with somebody
	  if(!any_overlaps(to_cover[i], state[start_count-1].clumps)) {
	    state.resize(start_count + 1);
	    state[start_count].waste = state[start_count - 1].waste;
	    state[start_count].clumps.resize(start_count + 1);
	    state[start_count].clumps = state[start_count - 1].clumps;
	    state[start_count].clumps.push_back(to_cover[i]);
	  }
	}

	size_t c = start_count;
	while(c-- > 0) {
	  PerClumpCountState<N,T>& pc = state[c];

	  // at each existing count, we have a choice of combining with
	  //  one of the existing clumps at that count, or using the result
	  //  from the next count down and starting a new clump

	  size_t best_waste = ~size_t(0);
	  size_t merge_idx = 0;
	  Rect<N,T> merge_rect;

	  // if state was illegal, no modifications to it are legal
	  if(pc.waste < ~size_t(0)) {
	    // scan the clumps first to see which one(s) we touch, or even
	    //  better, if we're contained in one
	    size_t touch_idx;
	    size_t touch_count = 0;
	    bool contained = false;
	    for(size_t j = 0; j <= c; j++) {
	      if(!pc.clumps[j].overlaps(to_cover[i])) continue;
	      touch_idx = j;
	      contained = pc.clumps[j].contains(to_cover[i]);
	      touch_count++;
	      if(contained || (touch_count > 1)) break;  // early outs
	    }

	    // if we're contained by an existing clump, that's the best
	    //  choice as it reduces the waste
	    if(contained) {
	      log_cover.debug() << "count " << c << ": contained in " << touch_idx;
	      assert(pc.waste > to_cover[i].volume());
	      pc.waste -= to_cover[i].volume();
	      continue;
	    }

	    if(touch_count == 1) {
	      Rect<N,T> r = pc.clumps[touch_idx].union_bbox(to_cover[i]);
	      if(!any_overlaps(r, pc.clumps, touch_idx)) {
		// no conflicts - this is at least an option
		merge_idx = touch_idx;
		merge_rect = r;
		best_waste = (pc.waste +
			      (r.volume() - pc.clumps[touch_idx].volume()) -
			      to_cover[i].volume());
	      }
	    }

	    if(touch_count == 0) {
	      // can potentially merge with anybody
	      for(size_t j = 0; j <= c; j++) {
		Rect<N,T> r = pc.clumps[j].union_bbox(to_cover[i]);
		if(!any_overlaps(r, pc.clumps, j)) {
		  // no conflicts - this is at least an option
		  size_t waste = (pc.waste +
				  (r.volume() - pc.clumps[j].volume()) -
				  to_cover[i].volume());
		  if(waste < best_waste) {
		    best_waste = waste;
		    merge_idx = j;
		    merge_rect = r;
		  }
		}
	      }
	    }

	    // if touch_count > 1, any merge would cause a conflict
	  }

	  // are we better off starting a new clump?
	  if((c > 0) && (state[c - 1].waste < best_waste) &&
	     !any_overlaps(to_cover[i], state[c - 1].clumps)) {
	    log_cover.debug() << "count " << c << ": starting new clump";
	    pc.waste = state[c - 1].waste;
	    pc.clumps = state[c - 1].clumps;
	    pc.clumps.push_back(to_cover[i]);
	    continue;
	  }

	  // was there a valid merge?
	  // TODO: trim by max overhead
	  if(best_waste < ~size_t(0)) {
	    log_cover.debug() << "count " << c << ": merging with clump " << merge_idx;
	    pc.waste = best_waste;
	    pc.clumps[merge_idx] = merge_rect;
	    continue;
	  }

	  // if neither, we've painted ourselves into a corner
	  pc.waste = best_waste;
	  // TODO: check for being completely busted and give up?
	}
      }

      // now look over the final state and choose the clump count with the
      //  lowest waste (in general, it should be the largest count)
      size_t best_count = 0;
      for(size_t i = 1; i < state.size(); i++) {
	log_cover.debug() << "state[" << i << "]: waste=" << state[i].waste << " clumps=" << PrettyVector<Rect<N,T> >(state[i].clumps);
	if(state[i].waste < state[best_count].waste)
	  best_count = i;
      }
      if(state[best_count].waste <= max_waste) {
	covering = state[best_count].clumps;
	return true;
      } else
	return false;
    }
  }


  ////////////////////////////////////////////////////////////////////////
  //
  // class SparsityMapImpl<N,T>

  template <int N, typename T>
  SparsityMapImpl<N,T>::SparsityMapImpl(SparsityMap<N,T> _me)
    : me(_me), remaining_contributor_count(0)
    , total_piece_count(0)
    , remaining_piece_count(0)
    , precise_requested(false), approx_requested(false)
    , precise_ready_event(Event::NO_EVENT), approx_ready_event(Event::NO_EVENT)
    , sizeof_precise(0)
  {}

  template <int N, typename T>
  inline /*static*/ SparsityMapImpl<N,T> *SparsityMapImpl<N,T>::lookup(SparsityMap<N,T> sparsity)
  {
    SparsityMapImplWrapper *wrapper = get_runtime()->get_sparsity_impl(sparsity);
    return wrapper->get_or_create<N,T>(sparsity);
  }

  // actual implementation - SparsityMapPublicImpl's version just calls this one
  template <int N, typename T>
  Event SparsityMapImpl<N,T>::make_valid(bool precise /*= true*/)
  {
    // early out
    if(precise ? this->entries_valid.load_acquire() :
                 this->approx_valid.load_acquire())
      return Event::NO_EVENT;

    // take lock to get/create event cleanly
    bool request_approx = false;
    bool request_precise = false;
    Event e = Event::NO_EVENT;
    {
      AutoLock<> al(mutex);

      if(precise) {
	if(!this->entries_valid.load()) {
	  // do we need to request the data?
	  if((NodeID(ID(me).sparsity_creator_node()) != Network::my_node_id) && !precise_requested) {
	    request_precise = true;
	    precise_requested = true;
	    // also get approx while we're at it
	    request_approx = !(this->approx_valid.load() ||
                               approx_requested);
	    approx_requested = true;
	    // can't use set_contributor_count, so directly set
	    //  remaining_contributor_count to the 1 contribution we expect
	    // (store is ok because we haven't sent the request that will
	    //  do the async decrement)
	    remaining_contributor_count.store(1);
	  }
	  // do we have a finish event?
	  if(precise_ready_event.exists()) {
	    e = precise_ready_event;
	  } else {
	    e = GenEventImpl::create_genevent()->current_event();
	    precise_ready_event = e;
	  }
	}
      } else {
	if(!this->approx_valid.load()) {
	  // do we need to request the data?
	  if((NodeID(ID(me).sparsity_creator_node()) != Network::my_node_id) && !approx_requested) {
	    request_approx = true;
	    approx_requested = true;
	  }
	  // do we have a finish event?
	  if(approx_ready_event.exists()) {
	    e = approx_ready_event;
	  } else {
	    e = GenEventImpl::create_genevent()->current_event();
	    approx_ready_event = e;
	  }
	}
      }
    }
    
    if(request_approx || request_precise) {
      ActiveMessage<RemoteSparsityRequest> amsg(ID(me).sparsity_creator_node());
      amsg->sparsity = me;
      amsg->send_precise = request_precise;
      amsg->send_approx = request_approx;
      amsg.commit();
    }

    return e;
  }


  // methods used in the population of a sparsity map

  // when we plan out a partitioning operation, we'll know how many
  //  different uops are going to contribute something (or nothing) to
  //  the sparsity map - once all of those contributions arrive, we can
  //  finalize the sparsity map
  template <int N, typename T>
  void SparsityMapImpl<N,T>::set_contributor_count(int count)
  {
    if(NodeID(ID(me).sparsity_creator_node()) == Network::my_node_id) {
      // increment the count atomically - if it brings the total up to 0
      //  (which covers count == 0), immediately propagate the total piece
      //  count and finalize if needed - the contributions (or at least the
      //  portions that know how many pieces there were) happened before we
      //  got here
      int v = remaining_contributor_count.fetch_add_acqrel(count) + count;
      if(v == 0) {
	int pcount = total_piece_count.load();
	bool have_all_pieces = ((pcount == 0) ||
				((remaining_piece_count.fetch_add_acqrel(pcount) +
				  pcount) == 0));
	if(have_all_pieces)
	  finalize();
      }
    } else {
      // send the contributor count to the owner node
      ActiveMessage<SetContribCountMessage> amsg(ID(me).sparsity_creator_node());
      amsg->sparsity = me;
      amsg->count = count;
      amsg.commit();
    }
  }

  template <int N, typename T>
  void SparsityMapImpl<N,T>::contribute_nothing(void)
  {
    NodeID owner = ID(me).sparsity_creator_node();

    if(owner != Network::my_node_id) {
      // send (the lack of) data to the owner to collect
      ActiveMessage<RemoteSparsityContrib> amsg(owner);
      amsg->sparsity = me;
      amsg->piece_count = 1;
      amsg->disjoint = false;
      amsg->total_count = 0;
      amsg.commit();

      return;
    }

    // count is allowed to go negative if we get contributions before we know the total expected
    int left = remaining_contributor_count.fetch_sub_acqrel(1) - 1;
    if(left == 0) {
      // we didn't have anything to contribute to the total piece count, but
      //  it's our job to incorporate it into the remaining piece count and
      //  finalize if needed
      int pcount = total_piece_count.load();
      bool have_all_pieces = ((pcount == 0) ||
			      ((remaining_piece_count.fetch_add_acqrel(pcount) +
				pcount) == 0));
      if(have_all_pieces)
	finalize();
    }
  }

  template <int N, typename T>
  void SparsityMapImpl<N,T>::contribute_dense_rect_list(const std::vector<Rect<N,T> >& rects,
                                                        bool disjoint)
  {
    NodeID owner = ID(me).sparsity_creator_node();

    if(owner != Network::my_node_id) {
      // send the data to the owner to collect
      size_t max_bytes_per_packet = ActiveMessage<RemoteSparsityContrib>::recommended_max_payload(owner, false /*!with_congestion*/);
      const size_t max_to_send = max_bytes_per_packet / sizeof(Rect<N,T>);
      assert(max_to_send > 0);
      const Rect<N,T> *rdata = (rects.empty() ? 0 : &rects[0]);
      size_t num_pieces = 0;
      size_t remaining = rects.size();
      // send partial messages first
      while(remaining > max_to_send) {
	size_t bytes = max_to_send * sizeof(Rect<N,T>);
	ActiveMessage<RemoteSparsityContrib> amsg(owner, bytes);
	amsg->sparsity = me;
	amsg->piece_count = 0;
        amsg->disjoint = disjoint;
        amsg->total_count = 0;
	amsg.add_payload(rdata, bytes, PAYLOAD_COPY);
	amsg.commit();

	num_pieces++;
	remaining -= max_to_send;
	rdata += max_to_send;
      }

      // final message includes the count of all messages (including this one!)
      size_t bytes = remaining * sizeof(Rect<N,T>);
      ActiveMessage<RemoteSparsityContrib> amsg(owner, bytes);
      amsg->sparsity = me;
      amsg->piece_count = num_pieces + 1;
      amsg->disjoint = disjoint;
      amsg->total_count = 0;
      amsg.add_payload(rdata, bytes, PAYLOAD_COPY);
      amsg.commit();

      return;
    }

    // local contribution is done as a single piece
    contribute_raw_rects((rects.empty() ? 0 : &rects[0]), rects.size(), 1,
                         disjoint, 0);
  }

  template <int N, typename T>
  void SparsityMapImpl<N,T>::contribute_raw_rects(const Rect<N,T>* rects,
						  size_t count,
						  size_t piece_count,
                                                  bool disjoint,
                                                  size_t total_count)
  {
    if(count > 0) {
      AutoLock<> al(mutex);

      if(total_count > 0)
        this->entries.reserve(total_count);

      if(disjoint) {
        // provider promises that all the pieces we will see are disjoint, so
        //  just stick them on the end of the list and we'll sort in finalize()
        size_t cur_size = this->entries.size();
        this->entries.resize(cur_size + count);
        for(unsigned i = 0; i < count; i++) {
          this->entries[cur_size + i].bounds = rects[i];
          this->entries[cur_size + i].sparsity.id = 0;
          this->entries[cur_size + i].bitmap = 0;
        }
      }
      else if(N == 1) {
	// demand that our input data is sorted
	for(size_t i = 1; i < count; i++)
          assert(rects[i - 1].hi[0] < (rects[i].lo[0] - 1));

        // fast case - all these rectangles are after all the ones we have now
        if(this->entries.empty() ||
           (this->entries.rbegin()->bounds.hi[0] < rects[0].lo[0])) {
          // special case when merging occurs with the last entry from before
          size_t n = this->entries.size();
          if((n > 0) && (this->entries.rbegin()->bounds.hi[0] == (rects[0].lo[0] - 1))) {
            this->entries.resize(n + count - 1);
            assert(!this->entries[n - 1].sparsity.exists());
            assert(this->entries[n - 1].bitmap == 0);
            this->entries[n - 1].bounds.hi = rects[0].hi;
            for(size_t i = 1; i < count; i++) {
              this->entries[n - 1 + i].bounds = rects[i];
              this->entries[n - 1 + i].sparsity.id = 0; // no sparsity map
              this->entries[n - 1 + i].bitmap = 0;
            }
          } else {
            this->entries.resize(n + count);
            for(size_t i = 0; i < count; i++) {
              this->entries[n + i].bounds = rects[i];
              this->entries[n + i].sparsity.id = 0; // no sparsity map
              this->entries[n + i].bitmap = 0;
            }
          }
        } else {
          // do a merge of the new data with the old
          std::vector<SparsityMapEntry<N, T>> old_data;
          old_data.swap(this->entries);
          size_t i = 0;
          size_t n = 0;
          typename std::vector<SparsityMapEntry<N, T>>::const_iterator old_it =
              old_data.begin();
          while((i < count) && (old_it != old_data.end())) {
            if(rects[i].hi[0] < (old_it->bounds.lo[0] - 1)) {
              this->entries.resize(n + 1);
              this->entries[n].bounds = rects[i];
              this->entries[n].sparsity.id = 0; // no sparsity map
              this->entries[n].bitmap = 0;
              n++;
              i++;
              continue;
            }

            if(old_it->bounds.hi[0] < (rects[i].lo[0] - 1)) {
              this->entries.push_back(*old_it);
              n++;
              old_it++;
              continue;
            }

            Rect<N, T> u = rects[i].union_bbox(old_it->bounds);
            // step rects, but not old_it - want sanity checks below to be done
            i++;
            while(true) {
              if((i < count) && (rects[i].lo[0] <= (u.hi[0] + 1))) {
                u.hi[0] = std::max(u.hi[0], rects[i].hi[0]);
                i++;
                continue;
              }
              if((old_it != old_data.end()) && (old_it->bounds.lo[0] <= (u.hi[0] + 1))) {
                assert(!old_it->sparsity.exists());
                assert(old_it->bitmap == 0);
                u.hi[0] = std::max(u.hi[0], old_it->bounds.hi[0]);
                old_it++;
                continue;
              }
              // if neither test passed, the chain is broken
              break;
            }
            this->entries.resize(n + 1);
            this->entries[n].bounds = u;
            this->entries[n].sparsity.id = 0; // no sparsity map
            this->entries[n].bitmap = 0;
            n++;
          }

          // leftovers...
          while(i < count) {
            this->entries.resize(n + 1);
            this->entries[n].bounds = rects[i];
            this->entries[n].sparsity.id = 0; // no sparsity map
            this->entries[n].bitmap = 0;
            n++;
            i++;
          }

          while(old_it != old_data.end()) {
            this->entries.push_back(*old_it);
            old_it++;
          }
        }
      } else {
	// each new rectangle has to be tested against existing ones for
        //  containment, overlap (which can cause splitting), or mergeability
        std::vector<Rect<N,T> > to_add(rects, rects + count);

        while(!to_add.empty()) {
          Rect<N,T> r = to_add.back();
          to_add.pop_back();

	  // index is declared outside for loop so we can detect early exits
	  size_t idx;
          std::vector<size_t> absorbed;
	  for(idx = 0; idx < this->entries.size(); idx++) {
	    SparsityMapEntry<N,T>& e = this->entries[idx];
	    if(e.bounds.contains(r)) {
	      // existing entry contains us - still three cases though
	      if(e.sparsity.exists()) {
		assert(0);
	      } else if(e.bitmap != 0) {
		assert(0);
	      } else {
		// dense entry containing new one - nothing to do
		break;
	      }
	    }

            if(r.contains(e.bounds)) {
              // we contain the old rectangle, so absorb it and continue
              absorbed.push_back(idx);
              continue;
            }

            if(!e.sparsity.exists() && (e.bitmap == 0) && can_merge(e.bounds, r)) {
              // we can absorb an adjacent rectangle
              r = r.union_bbox(e.bounds);
              absorbed.push_back(idx);
              continue;
            }

	    if(e.bounds.overlaps(r)) {
              // partial overlap requires splitting the current rectangle into
              //  up to 2N-1 pieces that need to be rescanned
              for(int j = 0; j < N; j++) {
                if(r.lo[j] < e.bounds.lo[j]) {
                  // leftover "below"
                  Rect<N,T> subr = r;
                  subr.hi[j] = e.bounds.lo[j] - 1;
                  r.lo[j] = e.bounds.lo[j];
                  to_add.push_back(subr);
                }
                if(r.hi[j] > e.bounds.hi[j]) {
                  // leftover "above"
                  Rect<N,T> subr = r;
                  subr.lo[j] = e.bounds.hi[j] + 1;
                  r.hi[j] = e.bounds.hi[j];
                  to_add.push_back(subr);
                }
              }
              break;
	    }
	  }

	  if(idx == this->entries.size()) {
	    // no matches against existing stuff, so add a new entry
            if(absorbed.empty()) {
              this->entries.resize(idx + 1);
            } else {
              // reuse one of the absorbed entries
              idx = absorbed.back();
              absorbed.pop_back();
            }
	    this->entries[idx].bounds = r;
	    this->entries[idx].sparsity.id = 0; //SparsityMap<N,T>::NO_SPACE;
	    this->entries[idx].bitmap = 0;
	  }

          // compact out any remaining holes from absorbed entries
          if(!absorbed.empty()) {
            size_t new_size = this->entries.size();
            while(!absorbed.empty()) {
              size_t reuse = absorbed.back();
              absorbed.pop_back();
              --new_size;
              if(reuse < new_size)
                this->entries[reuse] = this->entries[new_size];
            }
            this->entries.resize(new_size);
          }
	}
      }
    }

    bool have_all_pieces = false;
    if(piece_count > 0) {
      // this is the last (or only) piece of a contribution, so add our
      //  piece count to the total piece count across all contributions and
      //  then see if we are the final contributor
      total_piece_count.fetch_add(piece_count);

      bool last_contrib = (remaining_contributor_count.fetch_sub_acqrel(1) == 1);
      if(last_contrib) {
	// refetch the total piece count and add it to the remaining count,
	//  minus one for this piece we're doing now - if the count comes out
	//  to zero, we're the last count
	int pcount = total_piece_count.load() - 1;
	have_all_pieces = ((pcount == 0) ||
			   ((remaining_piece_count.fetch_add_acqrel(pcount) +
			     pcount) == 0));
      } else {
	// decrement remaining count for our piece - if count goes to zero,
	//  we were the last piece
	have_all_pieces = (remaining_piece_count.fetch_sub(1) == 1);
      }
    } else {
      // decrement remaining count for our piece - if count goes to zero,
      //  we were the last piece
      have_all_pieces = (remaining_piece_count.fetch_sub_acqrel(1) == 1);
    }
    
    if(have_all_pieces) {
      if(NodeID(ID(me).sparsity_creator_node()) != Network::my_node_id) {
	// this is a remote sparsity map, so sanity check that we requested the data
	assert(precise_requested);
      }

      finalize();
    }
  }

  // adds a microop as a waiter for valid sparsity map data - returns true
  //  if the uop is added to the list (i.e. will be getting a callback at some point),
  //  or false if the sparsity map became valid before this call (i.e. no callback)
  template <int N, typename T>
  bool SparsityMapImpl<N,T>::add_waiter(PartitioningMicroOp *uop, bool precise)
  {
    // early out
    if(precise ? this->entries_valid.load_acquire() :
                 this->approx_valid.load_acquire())
      return false;

    // take lock and retest, and register if not ready
    bool registered = false;
    bool request_approx = false;
    bool request_precise = false;
    {
      AutoLock<> al(mutex);

      if(precise) {
	if(!this->entries_valid.load()) {
	  precise_waiters.push_back(uop);
	  registered = true;
	  // do we need to request the data?
	  if((NodeID(ID(me).sparsity_creator_node()) != Network::my_node_id) && !precise_requested) {
	    request_precise = true;
	    precise_requested = true;
	    // also get approx while we're at it
	    request_approx = !(this->approx_valid.load() ||
                               approx_requested);
	    approx_requested = true;
	    // can't use set_contributor_count, so directly set
	    //  remaining_contributor_count to the 1 contribution we expect
	    // (store is ok because we haven't sent the request that will
	    //  do the async decrement)
	    remaining_contributor_count.store(1);
	  }
	}
      } else {
	if(!this->approx_valid.load()) {
	  approx_waiters.push_back(uop);
	  registered = true;
	  // do we need to request the data?
	  if((NodeID(ID(me).sparsity_creator_node()) != Network::my_node_id) && !approx_requested) {
	    request_approx = true;
	    approx_requested = true;
	  }
	}
      }
    }

    if(request_approx || request_precise) {
      ActiveMessage<RemoteSparsityRequest> amsg(ID(me).sparsity_creator_node());
      amsg->sparsity = me;
      amsg->send_precise = request_precise;
      amsg->send_approx = request_approx;
      amsg.commit();
    }

    return registered;
  }

  template <int N, typename T>
  void SparsityMapImpl<N,T>::remote_data_request(NodeID requestor, bool send_precise, bool send_approx)
  {
    // first sanity check - we should be the owner of the data
    assert(NodeID(ID(me).sparsity_creator_node()) == Network::my_node_id);

    // take the long to determine atomically if we can send data or if we need to register as a listener
    bool reply_precise = false;
    bool reply_approx = false;
    {
      AutoLock<> al(mutex);

      // always add the requestor to the sharer list
      remote_sharers.add(requestor);

      if(send_precise) {
	if(this->entries_valid.load())
	  reply_precise = true;
	else
	  remote_precise_waiters.add(requestor);
      }

      if(send_approx) {
	if(this->approx_valid.load())
	  reply_approx = true;
	else
	  remote_approx_waiters.add(requestor);
      }
    }

    if(reply_approx || reply_precise)
      remote_data_reply(requestor, reply_precise, reply_approx);
  }
  
  template <int N, typename T>
  void SparsityMapImpl<N,T>::remote_data_reply(NodeID requestor, bool reply_precise, bool reply_approx)
  {
    if(reply_approx) {
      // TODO
      if(!this->approx_valid.load_acquire())
        assert(false);
    }

    if(reply_precise) {
      log_part.info() << "sending precise data: sparsity=" << me << " target=" << requestor;
      
      if(!this->entries_valid.load_acquire())
        assert(false);
      // scan the entry list, sending bitmaps first and making a list of rects
      std::vector<Rect<N,T> > rects;
      for(typename std::vector<SparsityMapEntry<N,T> >::const_iterator it = this->entries.begin();
	  it != this->entries.end();
	  it++) {
	if(it->bitmap) {
	  // TODO: send bitmap
	  assert(0);
	}
	else if(it->sparsity.exists()) {
	  // TODO: ?
	  assert(0);
	} else {
	  rects.push_back(it->bounds);
	}
      }
	
      const Rect<N,T> *rdata = &rects[0];
      size_t total_count = rects.size();
      size_t remaining = total_count;
      size_t max_bytes_per_packet = ActiveMessage<RemoteSparsityContrib>::recommended_max_payload(requestor, false /*!with_congestion*/);
      const size_t max_to_send = max_bytes_per_packet / sizeof(Rect<N,T>);
      assert(max_to_send > 0);
      size_t num_pieces = 0;
      // send partial messages first
      while(remaining > max_to_send) {
	size_t bytes = max_to_send * sizeof(Rect<N,T>);
	ActiveMessage<RemoteSparsityContrib> amsg(requestor, bytes);
	amsg->sparsity = me;
	amsg->piece_count = 0;
        amsg->disjoint = true; // we've already de-overlapped everything
        amsg->total_count = total_count;
	amsg.add_payload(rdata, bytes, PAYLOAD_COPY);
	amsg.commit();

	num_pieces++;
	remaining -= max_to_send;
	rdata += max_to_send;
      }

      // final message includes the count of all messages (including this one!)
      size_t bytes = remaining * sizeof(Rect<N,T>);
      ActiveMessage<RemoteSparsityContrib> amsg(requestor, bytes);
      amsg->sparsity = me;
      amsg->piece_count = num_pieces + 1;
      amsg->disjoint = true; // we've already de-overlapped everything
      amsg->total_count = total_count;
      amsg.add_payload(rdata, bytes, PAYLOAD_COPY);
      amsg.commit();
    }
  }
  
  template <int N, typename T>
  struct CompareBoundsLow {
    CompareBoundsLow(const int *_dim_order) : dim_order(_dim_order) {}

    bool operator()(const SparsityMapEntry<N,T>& lhs,
                    const SparsityMapEntry<N,T>& rhs) const
    {
      for(int i = 0; i < N; i++) {
        if(lhs.bounds.lo[dim_order[i]] < rhs.bounds.lo[dim_order[i]]) return true;
        if(lhs.bounds.lo[dim_order[i]] > rhs.bounds.lo[dim_order[i]]) return false;
      }
      return false;
    }

    const int *dim_order;
  };

  template <int N, typename T>
  static void compute_approximation(const std::vector<SparsityMapEntry<N,T> >& entries,
				    std::vector<Rect<N,T> >& approx_rects,
				    int max_rects)
  {
    size_t n = entries.size();
    // ignore max rects for now and just copy bounds over
    if(n <= (size_t)max_rects) {
      approx_rects.resize(n);
      for(size_t i = 0; i < n; i++)
	approx_rects[i] = entries[i].bounds;
      return;
    }

    // TODO: partial k-d tree?
    // for now, just approximate with the bounding box
    Rect<N,T> bbox = entries[0].bounds;
    for(size_t i = 1; i < n; i++)
      bbox = bbox.union_bbox(entries[i].bounds);
    approx_rects.resize(1);
    approx_rects[0] = bbox;
  }

  template <typename T>
  static void compute_approximation(const std::vector<SparsityMapEntry<1,T> >& entries,
				    std::vector<Rect<1,T> >& approx_rects,
				    int max_rects)
  {
    int n = entries.size();
    // if we have few enough entries, just copy things over
    if(n <= max_rects) {
      approx_rects.resize(n);
      for(int i = 0; i < n; i++)
	approx_rects[i] = entries[i].bounds;
      return;
    }

    // if not, then do a scan through the entries and remember the max_rects-1 largest gaps - those
    //  are the ones we'll keep
    std::vector<T> gap_sizes(max_rects - 1, 0);
    std::vector<int> gap_idxs(max_rects - 1, -1);
    for(int i = 1; i < n; i++) {
      T gap = entries[i].bounds.lo[0] - entries[i - 1].bounds.hi[0];
      if(gap <= gap_sizes[0])
	continue;
      // the smallest gap is discarded and we insertion-sort this new value in
      int j = 0;
      while((j < (max_rects - 2) && (gap > gap_sizes[j+1]))) {
	gap_sizes[j] = gap_sizes[j+1];
	gap_idxs[j] = gap_idxs[j+1];
	j++;
      }
      gap_sizes[j] = gap;
      gap_idxs[j] = i;
    }
    // std::cout << "[[[";
    // for(size_t i = 0; i < gap_sizes.size(); i++)
    //   std::cout << " " << gap_idxs[i] << "=" << gap_sizes[i] << ":" << entries[gap_idxs[i]-1].bounds << "," << entries[gap_idxs[i]].bounds;
    // std::cout << " ]]]\n";
    // now just sort the gap indices so we can emit the right rectangles
    std::sort(gap_idxs.begin(), gap_idxs.end());
    approx_rects.resize(max_rects);
    approx_rects[0].lo = entries[0].bounds.lo;
    for(int i = 0; i < max_rects - 1; i++) {
      approx_rects[i].hi = entries[gap_idxs[i] - 1].bounds.hi;
      approx_rects[i+1].lo = entries[gap_idxs[i]].bounds.lo;
    }
    approx_rects[max_rects - 1].hi = entries[n - 1].bounds.hi;
    // std::cout << "[[[";
    // for(size_t i = 0; i < approx_rects.size(); i++)
    //   std::cout << " " << approx_rects[i];
    // std::cout << " ]]]\n";
  }

  template <int N, typename T>
  bool sort_and_merge_entries(int merge_dim,
                              std::vector<SparsityMapEntry<N,T> >& entries)
  {
    int dim_order[N];
    for(int i = 0; i < N-1; i++)
      dim_order[i] = (((N - 1 - i) == merge_dim) ? 0 : N - 1 - i);
    dim_order[N - 1] = merge_dim;

    std::sort(entries.begin(), entries.end(), CompareBoundsLow<N,T>(dim_order));

    // merge with an in-place linear pass
    size_t wpos = 0;
    size_t rpos = 0;
    while(rpos < entries.size()) {
      if(wpos < rpos)
        entries[wpos] = entries[rpos];
      rpos++;

      // see if we can absorb any more
      if((entries[wpos].sparsity.id == 0) && (entries[wpos].bitmap == 0)) {
        while(rpos < entries.size() &&
              (entries[rpos].sparsity.id == 0) &&
              (entries[rpos].bitmap == 0)) {
          // has to match in all dimensions except for the merge dimension
          bool merge_ok = true;
          for(int i = 0; i < N; i++)
            if((i != merge_dim) &&
               ((entries[wpos].bounds.lo[i] != entries[rpos].bounds.lo[i]) ||
                (entries[wpos].bounds.hi[i] != entries[rpos].bounds.hi[i]))) {
              merge_ok = false;
              break;
            }
          if(!merge_ok) break;

#ifdef DEBUG_REALM
          // should be no overlap here
          assert(entries[wpos].bounds.hi[merge_dim] < entries[rpos].bounds.lo[merge_dim]);
#endif

          // if there's a gap, we can't merge
          if((entries[wpos].bounds.hi[merge_dim] + 1) != entries[rpos].bounds.lo[merge_dim])
            break;

          // merge this in and keep going
          entries[wpos].bounds.hi[merge_dim] = entries[rpos].bounds.hi[merge_dim];
          rpos++;
        }
      }
      wpos++;
    }

    if(wpos < rpos) {
      // merging occurred
      entries.resize(wpos);
      return true;
    } else
      return false;
  }

  template <int N, typename T>
  void SparsityMapImpl<N,T>::finalize(void)
  {
    // in order to organize the data a little better and handle common coalescing
    //  cases, we do N sort/merging passes, with each dimension appearing last
    //  in the sort order at least once (so that we can merge in that dimension)
    // any successful merge in a given dimension should reattempt any previously
    //  sorted/merged dimensions (TODO: some sort of limit for pathological cases?)
    // we want to end with a sort order of { N-1, ... 0 }, so start from N-1
    //  and work down
    int merge_dim = N - 1;
    int last_merged_dim = -1;

    // as another heuristic tweak, scan the data first and see if it looks like
    //  any existing rectangles have extent in only one dimension - if so, try
    //  further merging in that dimension first
    {
      bool multiple_dims = false;
      int nontrivial_dim = -1;
      for(size_t i = 0; (i < this->entries.size()) && !multiple_dims; i++)
        for(int j = 0; j < N; j++)
          if(this->entries[i].bounds.lo[j] < this->entries[i].bounds.hi[j]) {
            if(nontrivial_dim == -1) {
              nontrivial_dim = j;
            } else if(j != nontrivial_dim) {
              multiple_dims = true;
              break;
            }
          }
      if((nontrivial_dim != -1) && !multiple_dims) {
        if(sort_and_merge_entries(nontrivial_dim, this->entries))
           last_merged_dim = nontrivial_dim;
      }
    }

    while(merge_dim >= 0) {
      // careful - can't skip sort of dim=0 for multi-dimensional cases, even
      //   if it was the last successful merge, because unsuccessful merges
      //   in other dimensions will have messed up the sort order
      if((merge_dim == last_merged_dim) && ((N == 1) || (merge_dim != 0))) {
        merge_dim--;
        continue;
      }

      if(sort_and_merge_entries(merge_dim, this->entries)) {
        last_merged_dim = merge_dim;
        // start over if this wasn't already the first dim
        if(merge_dim < (N - 1))
          merge_dim = N - 1;
        else
          merge_dim--;
      } else
        merge_dim--;
    }

    // now that we've got our entries nice and tidy, build a bounded approximation of them
    if(true /*ID(me).sparsity_creator_node() == Network::my_node_id*/) {
      assert(!this->approx_valid.load());
      compute_approximation(this->entries, this->approx_rects, DeppartConfig::cfg_max_rects_in_approximation);
      this->approx_valid.store_release(true);
    }

    {
      LoggerMessage msg = log_part.info();
      if(msg.is_active()) {
	msg << "finalizing " << me << "(" << this << "), " << this->entries.size() << " entries";
	for(size_t i = 0; i < this->entries.size(); i++)
	  msg << "\n  [" << i
	      << "]: bounds=" << this->entries[i].bounds
	      << " sparsity=" << this->entries[i].sparsity
	      << " bitmap=" << this->entries[i].bitmap;
      }
    }

#ifdef DEBUG_PARTITIONING
    std::cout << "finalizing " << this << ", " << this->entries.size() << " entries" << std::endl;
    for(size_t i = 0; i < this->entries.size(); i++)
      std::cout << "  [" << i
		<< "]: bounds=" << this->entries[i].bounds
		<< " sparsity=" << this->entries[i].sparsity
		<< " bitmap=" << this->entries[i].bitmap
		<< std::endl;
#endif

    NodeSet sendto_precise, sendto_approx;
    Event trigger_precise = Event::NO_EVENT;
    Event trigger_approx = Event::NO_EVENT;
    std::vector<PartitioningMicroOp *> precise_waiters_copy, approx_waiters_copy;
    {
      AutoLock<> al(mutex);

      assert(!this->entries_valid.load());
      this->entries_valid.store_release(true);
      precise_requested = false;
      if(precise_ready_event.exists()) {
	trigger_precise = precise_ready_event;
	precise_ready_event = Event::NO_EVENT;
      }

      precise_waiters_copy.swap(precise_waiters);
      approx_waiters_copy.swap(approx_waiters);

      sendto_precise = remote_precise_waiters;
      remote_precise_waiters.clear();
    }

    for(std::vector<PartitioningMicroOp *>::const_iterator it = precise_waiters_copy.begin();
	it != precise_waiters_copy.end();
	it++)
      (*it)->sparsity_map_ready(this, true);

    for(std::vector<PartitioningMicroOp *>::const_iterator it = approx_waiters_copy.begin();
	it != approx_waiters_copy.end();
	it++)
      (*it)->sparsity_map_ready(this, false);

    if(!sendto_approx.empty()) {
      for(NodeID i = 0; (i <= Network::max_node_id) && !sendto_approx.empty(); i++)
	if(sendto_approx.contains(i)) {
	  bool also_precise = sendto_precise.contains(i);
	  if(also_precise)
	    sendto_precise.remove(i);
	  remote_data_reply(i, also_precise, true);
	  sendto_approx.remove(i);
	}
    }

    if(!sendto_precise.empty()) {
      for(NodeID i = 0; (i <= Network::max_node_id) && !sendto_precise.empty(); i++)
	if(sendto_precise.contains(i)) {
	  remote_data_reply(i, true, false);
	  sendto_precise.remove(i);
	}
    }

    if(trigger_approx.exists())
      GenEventImpl::trigger(trigger_approx, false /*!poisoned*/);

    if(trigger_precise.exists())
      GenEventImpl::trigger(trigger_precise, false /*!poisoned*/);
  }

  template <int N, typename T>
  /*static*/ ActiveMessageHandlerReg<typename SparsityMapImpl<N,T>::RemoteSparsityRequest> SparsityMapImpl<N,T>::remote_sparsity_request_reg;
  template <int N, typename T>
  /*static*/ ActiveMessageHandlerReg<typename SparsityMapImpl<N,T>::RemoteSparsityContrib> SparsityMapImpl<N,T>::remote_sparsity_contrib_reg;
  template <int N, typename T>
  /*static*/ ActiveMessageHandlerReg<typename SparsityMapImpl<N,T>::SetContribCountMessage> SparsityMapImpl<N,T>::set_contrib_count_msg_reg;

  template <int N, typename T>
  /*static*/ ActiveMessageHandlerReg<
      typename SparsityMapImpl<N, T>::SparsityMapDestroyMessage>
      SparsityMapImpl<N, T>::sparse_map_destroy_message_handler_reg;

  /*static*/ ActiveMessageHandlerReg<
      typename SparsityMapRefCounter::SparsityMapAddReferenceMessage>
      SparsityMapRefCounter::sparse_untyped_add_references_message_handler_reg;

  /*static*/ ActiveMessageHandlerReg<
      typename SparsityMapRefCounter::SparsityMapRemoveReferencesMessage>
      SparsityMapRefCounter::sparse_untyped_remove_references_message_handler_reg;

  ////////////////////////////////////////////////////////////////////////
  //
  // class SparsityMapImpl<N,T>::RemoteSparsityRequest

  template <int N, typename T>
  inline /*static*/ void SparsityMapImpl<N,T>::RemoteSparsityRequest::handle_message(NodeID sender,
										     const SparsityMapImpl<N,T>::RemoteSparsityRequest &msg,
										     const void *data, size_t datalen)
  {
    log_part.info() << "received sparsity request: sparsity=" << msg.sparsity << " precise=" << msg.send_precise << " approx=" << msg.send_approx;
    SparsityMapImpl<N,T>::lookup(msg.sparsity)->remote_data_request(sender,
								    msg.send_precise,
								    msg.send_approx);
  }


  ////////////////////////////////////////////////////////////////////////
  //
  // class SparsityMapImpl<N,T>::RemoteSparsityContrib

  template <int N, typename T>
  inline /*static*/ void SparsityMapImpl<N,T>::RemoteSparsityContrib::handle_message(NodeID sender,
										     const SparsityMapImpl<N,T>::RemoteSparsityContrib &msg,
										     const void *data, size_t datalen)
  {
    log_part.info() << "received remote contribution: sparsity=" << msg.sparsity << " len=" << datalen;
    size_t count = datalen / sizeof(Rect<N,T>);
    assert((datalen % sizeof(Rect<N,T>)) == 0);
    SparsityMapImpl<N,T>::lookup(msg.sparsity)->contribute_raw_rects((const Rect<N,T> *)data,
								     count,
								     msg.piece_count,
                                                                     msg.disjoint,
                                                                     msg.total_count);
  }


  ////////////////////////////////////////////////////////////////////////
  //
  // class SparsityMapImpl<N,T>::SetContribCountMessage

  template <int N, typename T>
  inline /*static*/ void SparsityMapImpl<N,T>::SetContribCountMessage::handle_message(NodeID sender,
										     const SparsityMapImpl<N,T>::SetContribCountMessage &msg,
										     const void *data, size_t datalen)
  {
    log_part.info() << "received contributor count: sparsity=" << msg.sparsity << " count=" << msg.count;
    SparsityMapImpl<N,T>::lookup(msg.sparsity)->set_contributor_count(msg.count);
  }

  ////////////////////////////////////////////////////////////////////////
  //
  // class SparsityMapDestroyMessage

  template <int N, typename T>
  /*static*/ void SparsityMapImpl<N, T>::SparsityMapDestroyMessage::handle_message(
      NodeID sender, const SparsityMapDestroyMessage &msg, const void *data,
      size_t datalen)
  {
    SparsityMapImplWrapper *wrapper = get_runtime()->get_sparsity_impl(msg.sparsity_map);
    if(msg.wait_on.has_triggered()) {
      wrapper->destroy();
    } else {
      EventImpl::add_waiter(msg.wait_on, new DeferredDestroy(msg.sparsity_map.id));
    }
  }

#define DOIT(N,T) \
  template class SparsityMapPublicImpl<N,T>; \
  template class SparsityMapImpl<N,T>; \
  template class SparsityMap<N,T>;
  FOREACH_NT(DOIT)

}; // namespace Realm<|MERGE_RESOLUTION|>--- conflicted
+++ resolved
@@ -256,14 +256,9 @@
   {
     if(map_impl.load() != 0) {
       if(need_refcount) {
-<<<<<<< HEAD
         log_dpops.fatal() << "leaking sparsity map me:" << me
                           << " refs:" << references.load()
                           << " node:" << Network::my_node_id;
-=======
-        log_dpops.fatal() << "leaking sparsity:" << me << " refs:" << references.load()
-                          << " N:" << Network::my_node_id;
->>>>>>> 0ae6b82f
         assert(0);
       }
       (*map_deleter)(map_impl.load());
