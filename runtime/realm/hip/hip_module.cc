--- conflicted
+++ resolved
@@ -3985,14 +3985,9 @@
     // struct RegisteredVariable
 
     RegisteredVariable::RegisteredVariable(const FatBin *_fat_bin, const void *_host_var,
-<<<<<<< HEAD
 					   const char *_device_name, bool _external,
 					   int _size, bool _constant, bool _global,
-             bool _managed)
-=======
-                                           const char *_device_name, bool _external,
-                                           int _size, bool _constant, bool _global)
->>>>>>> ae88a6fd
+                                           bool _managed)
       : fat_bin(_fat_bin), host_var(_host_var), device_name(_device_name),
         external(_external), size(_size), constant(_constant), global(_global),
         managed(_managed)
