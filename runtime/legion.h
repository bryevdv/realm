/* Copyright 2018 Stanford University, NVIDIA Corporation
 *
 * Licensed under the Apache License, Version 2.0 (the "License");
 * you may not use this file except in compliance with the License.
 * You may obtain a copy of the License at
 *
 *     http://www.apache.org/licenses/LICENSE-2.0
 *
 * Unless required by applicable law or agreed to in writing, software
 * distributed under the License is distributed on an "AS IS" BASIS,
 * WITHOUT WARRANTIES OR CONDITIONS OF ANY KIND, either express or implied.
 * See the License for the specific language governing permissions and
 * limitations under the License.
 */

// decide whether we want C and/or C++ bindings (default matches host language)
//
// each set of bindings has its own include-once ifdef armor, allowing the
//  second set of bindings to be loaded even if the first already has been
#if !defined(LEGION_ENABLE_C_BINDINGS) && !defined(LEGION_DISABLE_C_BINDINGS)
  #ifndef __cplusplus
    #define LEGION_ENABLE_C_BINDINGS
  #endif
#endif
#if !defined(LEGION_ENABLE_CXX_BINDINGS) && !defined(LEGION_DISABLE_CXX_BINDINGS)
  #ifdef __cplusplus
    #define LEGION_ENABLE_CXX_BINDINGS
  #endif
#endif

#ifdef LEGION_ENABLE_C_BINDINGS
#include "legion/legion_c.h"
#endif

#ifdef LEGION_ENABLE_CXX_BINDINGS
#ifndef __LEGION_RUNTIME_H__
#define __LEGION_RUNTIME_H__

/**
 * \mainpage Legion Runtime Documentation
 *
 * This is the main page of the Legion Runtime documentation.
 *
 * @see Legion::Runtime
 */

/**
 * \file legion.h
 * Legion C++ API
 */

#include "legion/legion_types.h"
#include "legion/legion_domain.h"
#include "legion/legion_constraint.h"

// temporary helper macro to turn link errors into runtime errors
#define UNIMPLEMENTED_METHOD(retval) do { assert(0); return retval; } while(0)

#define LEGION_PRINT_ONCE(runtime, ctx, file, fmt, ...)   \
{                                                         \
  char message[4096];                                     \
  snprintf(message, 4096, fmt, ##__VA_ARGS__);            \
  runtime->print_once(ctx, file, message);                \
}

/**
 * \namespace Legion
 * Namespace for all Legion runtime objects
 */
namespace Legion {

    //==========================================================================
    //                       Data Description Classes
    //==========================================================================

    /**
     * \class IndexSpace 
     * Index spaces are handles that reference a collection of 
     * points. These collections of points are used to define the
     * "rows" of a logical region. Only the Legion runtime is able
     * to create non-empty index spaces. 
     */
    class IndexSpace {
    public:
      static const IndexSpace NO_SPACE; /**< empty index space handle*/
    protected:
      // Only the runtime should be allowed to make these
      FRIEND_ALL_RUNTIME_CLASSES
      IndexSpace(IndexSpaceID id, IndexTreeID tid, TypeTag tag);
    public:
      IndexSpace(void);
      IndexSpace(const IndexSpace &rhs);
    public:
      inline IndexSpace& operator=(const IndexSpace &rhs);
      inline bool operator==(const IndexSpace &rhs) const;
      inline bool operator!=(const IndexSpace &rhs) const;
      inline bool operator<(const IndexSpace &rhs) const;
      inline bool operator>(const IndexSpace &rhs) const;
      inline IndexSpaceID get_id(void) const { return id; }
      inline IndexTreeID get_tree_id(void) const { return tid; }
      inline bool exists(void) const { return (id != 0); }
      inline TypeTag get_type_tag(void) const { return type_tag; }
      inline int get_dim(void) const;
    protected:
      friend std::ostream& operator<<(std::ostream& os, 
                                      const IndexSpace& is);
      IndexSpaceID id;
      IndexTreeID tid;
      TypeTag type_tag;
    };

    /**
     * \class IndexSpaceT
     * A templated index space that captures the dimension
     * and coordinate type of an index space as template
     * parameters for enhanced type checking and efficiency.
     */
    template<int DIM, typename COORD_T = coord_t>
    class IndexSpaceT : public IndexSpace {
    protected:
      // Only the runtime should be allowed to make these
      FRIEND_ALL_RUNTIME_CLASSES
      IndexSpaceT(IndexSpaceID id, IndexTreeID tid);
    public:
      IndexSpaceT(void);
      IndexSpaceT(const IndexSpaceT &rhs);  
      explicit IndexSpaceT(const IndexSpace &rhs);
    public:
      inline IndexSpaceT& operator=(const IndexSpace &rhs);
      inline IndexSpaceT& operator=(const IndexSpaceT &rhs);
    };

    /**
     * \class IndexPartition
     * Index partitions are handles that name partitions of an
     * index space into various subspaces. Only the Legion runtime
     * is able to create non-empty index partitions.
     */
    class IndexPartition {
    public:
      static const IndexPartition NO_PART;
    protected:
      // Only the runtime should be allowed to make these
      FRIEND_ALL_RUNTIME_CLASSES
      IndexPartition(IndexPartitionID id, IndexTreeID tid, TypeTag tag);
    public:
      IndexPartition(void);
      IndexPartition(const IndexPartition &rhs);
    public:
      inline IndexPartition& operator=(const IndexPartition &rhs);
      inline bool operator==(const IndexPartition &rhs) const;
      inline bool operator!=(const IndexPartition &rhs) const;
      inline bool operator<(const IndexPartition &rhs) const;
      inline bool operator>(const IndexPartition &rhs) const;
      inline IndexPartitionID get_id(void) const { return id; }
      inline IndexTreeID get_tree_id(void) const { return tid; }
      inline bool exists(void) const { return (id != 0); }
      inline TypeTag get_type_tag(void) const { return type_tag; }
      inline int get_dim(void) const;
    protected:
      friend std::ostream& operator<<(std::ostream& os, 
                                      const IndexPartition& ip);
      IndexPartitionID id;
      IndexTreeID tid;
      TypeTag type_tag;
    };

    /**
     * \class IndexPartitionT
     * A templated index partition that captures the dimension
     * and coordinate type of an index partition as template
     * parameters for enhanced type checking and efficiency
     */
    template<int DIM, typename COORD_T = coord_t>
    class IndexPartitionT : public IndexPartition {
    protected:
      // Only the runtime should be allowed to make these
      FRIEND_ALL_RUNTIME_CLASSES
      IndexPartitionT(IndexPartitionID id, IndexTreeID tid);
    public:
      IndexPartitionT(void);
      IndexPartitionT(const IndexPartitionT &rhs);
      explicit IndexPartitionT(const IndexPartition &rhs);
    public:
      inline IndexPartitionT& operator=(const IndexPartition &rhs);
      inline IndexPartitionT& operator=(const IndexPartitionT &rhs);
    };

    /**
     * \class FieldSpace
     * Field spaces define the objects used for managing the fields or
     * "columns" of a logical region.  Only the Legion runtime is able
     * to create non-empty field spaces.  Fields within a field space
     * are allocated using field space allocators
     *
     * @see FieldSpaceAllocator
     */
    class FieldSpace {
    public:
      static const FieldSpace NO_SPACE; /**< empty field space handle*/
    protected:
      // Only the runtime should be allowed to make these
      FRIEND_ALL_RUNTIME_CLASSES
      FieldSpace(FieldSpaceID id);
    public:
      FieldSpace(void);
      FieldSpace(const FieldSpace &rhs);
    public:
      inline FieldSpace& operator=(const FieldSpace &rhs);
      inline bool operator==(const FieldSpace &rhs) const;
      inline bool operator!=(const FieldSpace &rhs) const;
      inline bool operator<(const FieldSpace &rhs) const;
      inline bool operator>(const FieldSpace &rhs) const;
      inline FieldSpaceID get_id(void) const { return id; }
      inline bool exists(void) const { return (id != 0); }
    private:
      friend std::ostream& operator<<(std::ostream& os, const FieldSpace& fs);
      FieldSpaceID id;
    };

    /**
     * \class LogicalRegion
     * Logical region objects define handles to the actual logical regions
     * maintained by the runtime.  Logical regions are defined by a triple
     * consisting of the index space, field space, and region tree ID of
     * the logical region.  These three values are used to uniquely name
     * every logical region created in a Legion program.
     *
     * Logical region objects can be copied by value and stored in data 
     * structures.  Only the Legion runtime is able to create logical region 
     * objects that are non-empty.
     *
     * @see FieldSpace
     */
    class LogicalRegion {
    public:
      static const LogicalRegion NO_REGION; /**< empty logical region handle*/
    protected:
      // Only the runtime should be allowed to make these
      FRIEND_ALL_RUNTIME_CLASSES
      LogicalRegion(RegionTreeID tid, IndexSpace index, FieldSpace field);
    public:
      LogicalRegion(void);
      LogicalRegion(const LogicalRegion &rhs);
    public:
      inline LogicalRegion& operator=(const LogicalRegion &rhs);
      inline bool operator==(const LogicalRegion &rhs) const;
      inline bool operator!=(const LogicalRegion &rhs) const;
      inline bool operator<(const LogicalRegion &rhs) const;
    public:
      inline IndexSpace get_index_space(void) const { return index_space; }
      inline FieldSpace get_field_space(void) const { return field_space; }
      inline RegionTreeID get_tree_id(void) const { return tree_id; }
      inline bool exists(void) const { return (tree_id != 0); } 
      inline TypeTag get_type_tag(void) const 
        { return index_space.get_type_tag(); }
      inline int get_dim(void) const { return index_space.get_dim(); }
    protected:
      friend std::ostream& operator<<(std::ostream& os, 
                                      const LogicalRegion& lr);
      // These are private so the user can't just arbitrarily change them
      RegionTreeID tree_id;
      IndexSpace index_space;
      FieldSpace field_space;
    };

    /**
     * \class LogicalRegionT
     * A templated logical region that captures the dimension
     * and coordinate type of a logical region as template
     * parameters for enhanced type checking and efficiency.
     */
    template<int DIM, typename COORD_T = coord_t>
    class LogicalRegionT : public LogicalRegion {
    protected:
      // Only the runtime should be allowed to make these
      FRIEND_ALL_RUNTIME_CLASSES
      LogicalRegionT(RegionTreeID tid, IndexSpace index, FieldSpace field);
    public:
      LogicalRegionT(void);
      LogicalRegionT(const LogicalRegionT &rhs);
      explicit LogicalRegionT(const LogicalRegion &rhs);
    public:
      inline LogicalRegionT& operator=(const LogicalRegion &rhs);
      inline LogicalRegionT& operator=(const LogicalRegionT &rhs);
    };

    /**
     * \class LogicalPartition
     * Logical partition objects defines handles to the actual logical
     * partitions maintained by the runtime.  Logical partitions are
     * defined by a triple consisting of the index partition, field
     * space, and region tree ID of the logical partition.  These three
     * values are sufficient to name every logical partition created
     * in a Legion program.
     *
     * Logical partition objects can be copied by values and stored in 
     * data structures.  Only the Legion runtime is able to create 
     * non-empty logical partitions.
     *
     * @see FieldSpace
     */
    class LogicalPartition {
    public:
      static const LogicalPartition NO_PART; /**< empty logical partition */
    protected:
      // Only the runtime should be allowed to make these
      FRIEND_ALL_RUNTIME_CLASSES
      LogicalPartition(RegionTreeID tid, IndexPartition pid, FieldSpace field);
    public:
      LogicalPartition(void);
      LogicalPartition(const LogicalPartition &rhs);
    public:
      inline LogicalPartition& operator=(const LogicalPartition &rhs);
      inline bool operator==(const LogicalPartition &rhs) const;
      inline bool operator!=(const LogicalPartition &rhs) const;
      inline bool operator<(const LogicalPartition &rhs) const;
    public:
      inline IndexPartition get_index_partition(void) const 
        { return index_partition; }
      inline FieldSpace get_field_space(void) const { return field_space; }
      inline RegionTreeID get_tree_id(void) const { return tree_id; }
      inline bool exists(void) const { return (tree_id != 0); }
      inline TypeTag get_type_tag(void) const 
        { return index_partition.get_type_tag(); }
      inline int get_dim(void) const { return index_partition.get_dim(); }
    protected:
      friend std::ostream& operator<<(std::ostream& os, 
                                      const LogicalPartition& lp);
      // These are private so the user can't just arbitrary change them
      RegionTreeID tree_id;
      IndexPartition index_partition;
      FieldSpace field_space;
    };

    /**
     * \class LogicalPartitionT
     * A templated logical partition that captures the dimension
     * and coordinate type of an logical partition as template
     * parameters for enhanced type checking and efficiency
     */
    template<int DIM, typename COORD_T = coord_t>
    class LogicalPartitionT : public LogicalPartition {
    protected:
      // Only the runtime should be allowed to make these
      FRIEND_ALL_RUNTIME_CLASSES
      LogicalPartitionT(RegionTreeID tid, IndexPartition pid, FieldSpace field);
    public:
      LogicalPartitionT(void);
      LogicalPartitionT(const LogicalPartitionT &rhs);
      explicit LogicalPartitionT(const LogicalPartition &rhs);
    public:
      inline LogicalPartitionT& operator=(const LogicalPartition &rhs);
      inline LogicalPartitionT& operator=(const LogicalPartitionT &rhs);
    };

    //==========================================================================
    //                       Data Allocation Classes
    //==========================================================================

#ifdef __GNUC__
#pragma GCC diagnostic push
#pragma GCC diagnostic ignored "-Wdeprecated-declarations"
#endif
#ifdef __clang__
#pragma clang diagnostic push
#pragma clang diagnostic ignored "-Wdeprecated-declarations"
#endif
    /**
     * \class IndexIterator
     * This is a helper class for iterating over the points within
     * an index space or the index space of a given logical region.
     * It should never be copied and will assert fail if a copy is
     * made of it.
     */
    class LEGION_DEPRECATED("Use DomainPointIterator instead") IndexIterator {
    public:
      IndexIterator(void);
      IndexIterator(const Domain &dom, ptr_t start = ptr_t());
      IndexIterator(Runtime *rt, Context ctx, 
                    IndexSpace space, ptr_t start = ptr_t());
      IndexIterator(Runtime *rt, Context ctx, 
                    LogicalRegion lr, ptr_t start = ptr_t());
      IndexIterator(Runtime *rt,
                    IndexSpace space, ptr_t start = ptr_t());
      IndexIterator(const IndexIterator &rhs);
      ~IndexIterator(void);
    public:
      /**
       * Check to see if the iterator has a next point
       */
      inline bool has_next(void) const;
      /**
       * Get the current point in the iterator.  Advances
       * the iterator to the next point.
       */
      inline ptr_t next(void);
      /**
       * Get the current point in the iterator and up to 'req_count'
       * additional points in the index space.  Returns the actual
       * count of contiguous points in 'act_count'.
       */
      inline ptr_t next_span(size_t& act_count, 
                             size_t req_count = (size_t)-1LL);
    public:
      IndexIterator& operator=(const IndexIterator &rhs);
    private:
      Realm::IndexSpaceIterator<1,coord_t> is_iterator;
      Realm::PointInRectIterator<1,coord_t> rect_iterator;
    };

    /**
     * \class IndexAllocator
     * Index allocators provide objects for doing allocation on
     * index spaces.  They must be explicitly created by the
     * runtime so that they can be linked back to the runtime.
     * Index allocators can be passed by value to functions
     * and stored in data structures, but should not escape 
     * the enclosing context in which they were created.
     *
     * Index space allocators operate on a single index space
     * which is immutable.  Separate index space allocators
     * must be made to perform allocations on different index
     * spaces.
     *
     * @see Runtime
     */
    class LEGION_DEPRECATED("Dynamic IndexAllocators are no longer supported")
      IndexAllocator : public Unserializable<IndexAllocator> {
    public:
      IndexAllocator(void);
      IndexAllocator(const IndexAllocator &allocator);
      ~IndexAllocator(void);
    protected:
      FRIEND_ALL_RUNTIME_CLASSES
      // Only the Runtime should be able to make these
      IndexAllocator(IndexSpace space, IndexIterator iterator);
    public:
      IndexAllocator& operator=(const IndexAllocator &allocator);
      inline bool operator<(const IndexAllocator &rhs) const;
      inline bool operator==(const IndexAllocator &rhs) const;
    public:
      /**
       * @param num_elements number of elements to allocate
       * @return pointer to the first element in the allocated block
       */
      LEGION_DEPRECATED("Dynamic allocation is no longer supported")
      ptr_t alloc(unsigned num_elements = 1);
      /**
       * @param ptr pointer to the first element to free
       * @param num_elements number of elements to be freed
       */
      LEGION_DEPRECATED("Dynamic allocation is no longer supported")
      void free(ptr_t ptr, unsigned num_elements = 1);
      /**
       * @return the index space associated with this allocator
       */
      inline IndexSpace get_index_space(void) const { return index_space; }
    private:
      IndexSpace index_space;
      IndexIterator iterator;
    };
#ifdef __GNUC__
#pragma GCC diagnostic pop
#endif
#ifdef __clang__
#pragma clang diagnostic pop
#endif

    /**
     * \class FieldAllocator
     * Field allocators provide objects for performing allocation on
     * field spaces.  They must be explicitly created by the runtime so
     * that they can be linked back to the runtime.  Field allocators
     * can be passed by value to functions and stored in data structures,
     * but they should never escape the enclosing context in which they
     * were created.
     *
     * Field space allocators operate on a single field space which
     * is immutable.  Separate field space allocators must be made
     * to perform allocations on different field spaces.
     *
     * @see FieldSpace
     * @see Runtime
     */
    class FieldAllocator : public Unserializable<FieldAllocator> {
    public:
      FieldAllocator(void);
      FieldAllocator(const FieldAllocator &allocator);
      ~FieldAllocator(void);
    protected:
      FRIEND_ALL_RUNTIME_CLASSES
      // Only the Runtime should be able to make these
      FieldAllocator(FieldSpace f, Context p, Runtime *rt);
    public:
      FieldAllocator& operator=(const FieldAllocator &allocator);
      inline bool operator<(const FieldAllocator &rhs) const;
      inline bool operator==(const FieldAllocator &rhs) const;
    public:
      /**
       * Allocate a field with a given size. Optionally specify
       * the field ID to be assigned.  Note if you use
       * AUTO_GENERATE_ID, then all fields for the field space
       * should be generated this way or field names may be
       * deduplicated as the runtime will not check against
       * user assigned field names when generating its own.
       * @param field_size size of the field to be allocated
       * @param desired_fieldid field ID to be assigned to the
       *   field or AUTO_GENERATE_ID to specify that the runtime
       *   should assign a fresh field ID
       * @param serdez_id optional parameter for specifying a
       *   custom serdez object for serializing and deserializing
       *   a field when it is moved.
       * @return field ID for the allocated field
       */
      inline FieldID allocate_field(size_t field_size, 
              FieldID desired_fieldid = AUTO_GENERATE_ID,
              CustomSerdezID serdez_id = 0);
      /**
       * Deallocate the specified field from the field space.
       * @param fid the field ID to be deallocated
       */
      inline void free_field(FieldID fid);

      /**
       * Same as allocate field, but this field will only
       * be available locally on the node on which it is
       * created and not on remote nodes.  It will then be
       * implicitly destroyed once the task in which it is 
       * allocated completes.
       */
      inline FieldID allocate_local_field(size_t field_size,
              FieldID desired_fieldid = AUTO_GENERATE_ID,
              CustomSerdezID serdez_id = 0);
      /**
       * Allocate a collection of fields with the specified sizes.
       * Optionally pass in a set of field IDs to use when allocating
       * the fields otherwise the vector should be empty or the
       * same size as field_sizes with AUTO_GENERATE_ID set as the
       * value for each of the resulting_field IDs.  The length of 
       * the resulting_fields vector must be less than or equal to 
       * the length of field_sizes.  Upon return it will be the same 
       * size with field IDs specified for all the allocated fields
       * @param field_sizes size in bytes of the fields to be allocated
       * @param resulting_fields optional field names for allocated fields
       * @return resulting_fields vector with length equivalent to
       *    the length of field_sizes with field IDs specified
       */
      inline void allocate_fields(const std::vector<size_t> &field_sizes,
                                  std::vector<FieldID> &resulting_fields,
                                  CustomSerdezID serdez_id = 0);
      /**
       * Free a collection of field IDs
       * @param to_free set of field IDs to be freed
       */
      inline void free_fields(const std::set<FieldID> &to_free);
      /**
       * Same as allocate_fields but the fields that are allocated
       * will only be available locally on the node on which 
       * this call is made and not on remote nodes.  The fields
       * will be implicitly destroyed once the task in which
       * they were created completes.
       */
      inline void allocate_local_fields(const std::vector<size_t> &field_sizes,
                                        std::vector<FieldID> &resulting_fields,
                                        CustomSerdezID serdez_id = 0);
      /**
       * @return field space associated with this allocator
       */
      inline FieldSpace get_field_space(void) const { return field_space; }
    private:
      FieldSpace field_space;
      Context parent;
      Runtime *runtime;
    };

    //==========================================================================
    //                    Pass-By-Value Argument Classes
    //==========================================================================

    /**
     * \class TaskArgument
     * A class for describing an untyped task argument.  Note that task
     * arguments do not make copies of the data they point to.  Copies
     * are only made upon calls to the runtime to avoid double copying.
     * It is up to the user to make sure that the the data described by
     * a task argument is valid throughout the duration of its lifetime.
     */
    class TaskArgument : public Unserializable<TaskArgument> {
      public:
      TaskArgument(void) : args(NULL), arglen(0) { }
      TaskArgument(const void *arg, size_t argsize)
        : args(const_cast<void*>(arg)), arglen(argsize) { }
      TaskArgument(const TaskArgument &rhs)
        : args(rhs.args), arglen(rhs.arglen) { }
    public:
      inline size_t get_size(void) const { return arglen; }
      inline void*  get_ptr(void) const { return args; }
    public:
      inline bool operator==(const TaskArgument &arg) const
        { return (args == arg.args) && (arglen == arg.arglen); }
      inline bool operator<(const TaskArgument &arg) const
        { return (args < arg.args) && (arglen < arg.arglen); }
      inline TaskArgument& operator=(const TaskArgument &rhs)
        { args = rhs.args; arglen = rhs.arglen; return *this; }
    private:
      void *args;
      size_t arglen;
    };

    /**
     * \class ArgumentMap
     * Argument maps provide a data structure for storing the task
     * arguments that are to be associated with different points in
     * an index space launch.  Argument maps are light-weight handle
     * to the actual implementation that uses a versioning system
     * to make it efficient to re-use argument maps over many task
     * calls, especially if there are very few changes applied to
     * the map between task call launches.
     */
    class ArgumentMap : public Unserializable<ArgumentMap> {
    public:
      ArgumentMap(void);
      ArgumentMap(const FutureMap &rhs);
      ArgumentMap(const ArgumentMap &rhs);
      ~ArgumentMap(void);
    public:
      ArgumentMap& operator=(const FutureMap &rhs);
      ArgumentMap& operator=(const ArgumentMap &rhs);
      inline bool operator==(const ArgumentMap &rhs) const
        { return (impl == rhs.impl); }
      inline bool operator<(const ArgumentMap &rhs) const
        { return (impl < rhs.impl); }
    public:
      /**
       * Check to see if a point has an argument set
       * @param point the point to check
       * @return true if the point has a value already set
       */
      bool has_point(const DomainPoint &point);
      /**
       * Associate an argument with a domain point
       * @param point the point to associate with the task argument
       * @param arg the task argument
       * @param replace specify whether to overwrite an existing value
       */
      void set_point(const DomainPoint &point, const TaskArgument &arg,
                     bool replace = true);
      /**
       * Remove a point from the argument map
       * @param point the point to be removed
       * @return true if the point was removed
       */
      bool remove_point(const DomainPoint &point);
      /**
       * Get the task argument for a point if it exists, otherwise
       * return an empty task argument.
       * @param point the point to retrieve
       * @return a task argument if the point exists otherwise
       *    an empty task argument
       */
      TaskArgument get_point(const DomainPoint &point) const;
    public:
      /**
       * An older method for setting the point argument in
       * an argument map.
       * @param point the point to associate the task argument
       * @param arg the argument
       * @param replace specify if the value should overwrite
       *    the existing value if it already exists
       */
      template<typename PT, unsigned DIM>
      inline void set_point_arg(const PT point[DIM], const TaskArgument &arg, 
                                bool replace = false);
      /**
       * An older method for removing a point argument from
       * an argument map.
       * @param point the point to remove from the map
       */
      template<typename PT, unsigned DIM>
      inline bool remove_point(const PT point[DIM]);
    private:
      FRIEND_ALL_RUNTIME_CLASSES
      Internal::ArgumentMapImpl *impl;
    private:
      explicit ArgumentMap(Internal::ArgumentMapImpl *i);
    };

    //==========================================================================
    //                           Predicate Classes
    //==========================================================================

    /**
     * \class Predicate
     * Predicate values are used for performing speculative 
     * execution within an application.  They are lightweight handles
     * that can be passed around by value and stored in data
     * structures.  However, they should not escape the context of
     * the task in which they are created as they will be garbage
     * collected by the runtime.  Except for predicates with constant
     * value, all other predicates should be created by the runtime.
     */
    class Predicate : public Unserializable<Predicate> {
    public:
      static const Predicate TRUE_PRED;
      static const Predicate FALSE_PRED;
    public:
      Predicate(void);
      Predicate(const Predicate &p);
      explicit Predicate(bool value);
      ~Predicate(void);
    protected:
      FRIEND_ALL_RUNTIME_CLASSES
      Internal::PredicateImpl *impl;
      // Only the runtime should be allowed to make these
      explicit Predicate(Internal::PredicateImpl *impl);
    public:
      Predicate& operator=(const Predicate &p);
      inline bool operator==(const Predicate &p) const;
      inline bool operator<(const Predicate &p) const;
      inline bool operator!=(const Predicate &p) const;
    private:
      bool const_value;
    };

    //==========================================================================
    //             Simultaneous Coherence Synchronization Classes
    //==========================================================================

    /**
     * \class Lock 
     * NOTE THIS IS NOT A NORMAL LOCK!
     * A lock is an atomicity mechanism for use with regions acquired
     * with simultaneous coherence in a deferred execution model.  
     * Locks are light-weight handles that are created in a parent 
     * task and can be passed to child tasks to guaranteeing atomic access 
     * to a region in simultaneous mode.  Lock can be used to request 
     * access in either exclusive (mode 0) or non-exclusive mode (any number 
     * other than zero).  Non-exclusive modes are mutually-exclusive from each 
     * other. While locks can be passed down the task tree, they should
     * never escape the context in which they are created as they will be 
     * garbage collected when the task in which they were created is complete.
     *
     * There are two ways to use locks.  The first is to use the blocking
     * acquire and release methods on the lock directly.  Acquire
     * guarantees that the application will hold the lock when it 
     * returns, but may result in stalls while some other task is holding the 
     * lock.  The recommended way of using locks is to request
     * grants of a lock through the runtime interface and then pass
     * grants to launcher objects.  This ensures that the lock will be
     * held during the course of the operation while still avoiding
     * any stalls in the task's execution.
     * @see TaskLauncher
     * @see IndexTaskLauncher
     * @see CopyLauncher
     * @see InlineLauncher
     * @see Runtime
     */
    class Lock {
    public:
      Lock(void);
    protected:
      // Only the runtime is allowed to make non-empty locks 
      FRIEND_ALL_RUNTIME_CLASSES
      Lock(Reservation r);
    public:
      bool operator<(const Lock &rhs) const;
      bool operator==(const Lock &rhs) const;
    public:
      void acquire(unsigned mode = 0, bool exclusive = true);
      void release(void);
    private:
      Reservation reservation_lock;
    };

    /**
     * \struct LockRequest
     * This is a helper class for requesting grants.  It
     * specifies the locks that are needed, what mode they
     * should be acquired in, and whether or not they 
     * should be acquired in exclusive mode or not.
     */
    struct LockRequest {
    public:
      LockRequest(Lock l, unsigned mode = 0, bool exclusive = true);
    public:
      Lock lock;
      unsigned mode;
      bool exclusive;
    };

    /**
     * \class Grant
     * Grants are ways of naming deferred acquisitions and releases
     * of locks.  This allows the application to defer a lock 
     * acquire but still be able to use it to specify which tasks
     * must run while holding the this particular grant of the lock.
     * Grants are created through the runtime call 'acquire_grant'.
     * Once a grant has been used for all necessary tasks, the
     * application can defer a grant release using the runtime
     * call 'release_grant'.
     * @see Runtime
     */
    class Grant {
    public:
      Grant(void);
      Grant(const Grant &g);
      ~Grant(void);
    protected:
      // Only the runtime is allowed to make non-empty grants
      FRIEND_ALL_RUNTIME_CLASSES
      explicit Grant(Internal::GrantImpl *impl);
    public:
      bool operator==(const Grant &g) const
        { return impl == g.impl; }
      bool operator<(const Grant &g) const
        { return impl < g.impl; }
      Grant& operator=(const Grant &g);
    protected:
      Internal::GrantImpl *impl;
    };

    /**
     * \class PhaseBarrier
     * Phase barriers are a synchronization mechanism for use with
     * regions acquired with simultaneous coherence in a deferred
     * execution model.  Phase barriers allow the application to
     * guarantee that a collection of tasks are all executing their
     * sub-tasks all within the same phase of computation.  Phase
     * barriers are light-weight handles that can be passed by value
     * or stored in data structures.  Phase barriers are made in
     * a parent task and can be passed down to any sub-tasks.  However,
     * phase barriers should not escape the context in which they
     * were created as the task that created them will garbage collect
     * their resources.
     *
     * Note that there are two ways to use phase barriers.  The first
     * is to use the blocking operations to wait for a phase to begin
     * and to indicate that the task has arrived at the current phase.
     * These operations may stall and block current task execution.
     * The preferred method for using phase barriers is to pass them
     * in as wait and arrive barriers for launcher objects which will
     * perform the necessary operations on barriers before an after
     * the operation is executed.
     * @see TaskLauncher
     * @see IndexTaskLauncher
     * @see CopyLauncher
     * @see InlineLauncher
     * @see Runtime
     */
    class PhaseBarrier {
    public:
      PhaseBarrier(void);
    protected:
      // Only the runtime is allowed to make non-empty phase barriers
      FRIEND_ALL_RUNTIME_CLASSES
      PhaseBarrier(Internal::ApBarrier b);
    public:
      bool operator<(const PhaseBarrier &rhs) const;
      bool operator==(const PhaseBarrier &rhs) const;
      bool operator!=(const PhaseBarrier &rhs) const;
    public:
      void arrive(unsigned count = 1);
      void wait(void);
      void alter_arrival_count(int delta);
      Realm::Barrier get_barrier(void) const { return phase_barrier; }
      bool exists(void) const;
    protected:
      Internal::ApBarrier phase_barrier;
      friend std::ostream& operator<<(std::ostream& os, const PhaseBarrier& pb);
    };

   /**
     * \class Collective
     * A DynamicCollective object is a special kind of PhaseBarrier
     * that is created with an associated reduction operation.
     * Arrivals on a dynamic collective can contribute a value to
     * each generation of the collective, either in the form of a
     * value or in the form of a future. The reduction operation is used
     * to reduce all the contributed values (which all must be of the same 
     * type) to a common value. This value is returned in the form of
     * a future which applications can use as a normal future. Note
     * that unlike MPI collectives, collectives in Legion can
     * have different sets of producers and consumers and not
     * all producers need to contribute a value.
     */
    class DynamicCollective : public PhaseBarrier {
    public:
      DynamicCollective(void);
    protected:
      // Only the runtime is allowed to make non-empty dynamic collectives
      FRIEND_ALL_RUNTIME_CLASSES
      DynamicCollective(Internal::ApBarrier b, ReductionOpID redop);
    public:
      // All the same operations as a phase barrier
      void arrive(const void *value, size_t size, unsigned count = 1);
    protected:
      ReductionOpID redop;
    };

    //==========================================================================
    //                    Operation Requirement Classes
    //==========================================================================

    /**
     * \struct RegionRequirement
     * Region requirements are the objects used to name the logical regions
     * that are used by tasks, copies, and inline mapping operations.  Region
     * requirements can name either logical regions or logical partitions in
     * for index space launches.  In addition to placing logical upper bounds
     * on the privileges required for an operation, region requirements also
     * specify the privileges and coherence modes associated with the needed
     * logical region/partition.  Region requirements have a series of
     * constructors for different scenarios.  All fields in region requirements
     * are publicly visible so applications can mutate them freely including
     * configuring region requirements in ways not supported with the default
     * set of constructors.
     */
    struct RegionRequirement {
    public: 
      RegionRequirement(void);
      /**
       * Standard region requirement constructor for logical region
       */
      RegionRequirement(LogicalRegion _handle,
                        const std::set<FieldID> &privilege_fields,
                        const std::vector<FieldID> &instance_fields,
                        PrivilegeMode _priv, CoherenceProperty _prop, 
                        LogicalRegion _parent, MappingTagID _tag = 0, 
                        bool _verified = false);
      /**
       * Partition region requirement with projection function
       */
      RegionRequirement(LogicalPartition pid, ProjectionID _proj,
                        const std::set<FieldID> &privilege_fields,
                        const std::vector<FieldID> &instance_fields,
                        PrivilegeMode _priv, CoherenceProperty _prop,
                        LogicalRegion _parent, MappingTagID _tag = 0, 
                        bool _verified = false);
      /**
       * Region requirement with projection function
       */
      RegionRequirement(LogicalRegion _handle, ProjectionID _proj,
                        const std::set<FieldID> &privilege_fields,
                        const std::vector<FieldID> &instance_fields,
                        PrivilegeMode _priv, CoherenceProperty _prop,
                        LogicalRegion _parent, MappingTagID _tag = 0,
                        bool _verified = false);
      /**
       * Standard reduction region requirement.  Note no privilege
       * is passed, but instead a reduction operation ID is specified.
       */
      RegionRequirement(LogicalRegion _handle,
                        const std::set<FieldID> &privilege_fields,
                        const std::vector<FieldID> &instance_fields,
                        ReductionOpID op, CoherenceProperty _prop, 
                        LogicalRegion _parent, MappingTagID _tag = 0, 
                        bool _verified = false);
      /**
       * Partition region requirement for reduction.
       */
      RegionRequirement(LogicalPartition pid, ProjectionID _proj, 
                        const std::set<FieldID> &privilege_fields,
                        const std::vector<FieldID> &instance_fields,
                        ReductionOpID op, CoherenceProperty _prop,
                        LogicalRegion _parent, MappingTagID _tag = 0, 
                        bool _verified = false);
      /**
       * Projection logical region requirement for reduction
       */
      RegionRequirement(LogicalRegion _handle, ProjectionID _proj,
                        const std::set<FieldID> &privilege_fields,
                        const std::vector<FieldID> &instance_fields,
                        ReductionOpID op, CoherenceProperty _prop, 
                        LogicalRegion _parent, MappingTagID _tag = 0, 
                        bool _verified = false);
    public:
      // Analogous constructors without the privilege and instance fields
      RegionRequirement(LogicalRegion _handle, PrivilegeMode _priv, 
                        CoherenceProperty _prop, LogicalRegion _parent,
			MappingTagID _tag = 0, bool _verified = false);
      RegionRequirement(LogicalPartition pid, ProjectionID _proj,
                        PrivilegeMode _priv, CoherenceProperty _prop,
                        LogicalRegion _parent, MappingTagID _tag = 0, 
                        bool _verified = false);
      RegionRequirement(LogicalRegion _handle, ProjectionID _proj,
                        PrivilegeMode _priv, CoherenceProperty _prop, 
                        LogicalRegion _parent, MappingTagID _tag = 0, 
                        bool _verified = false);
      RegionRequirement(LogicalRegion _handle, ReductionOpID op, 
                        CoherenceProperty _prop, LogicalRegion _parent,
			MappingTagID _tag = 0, bool _verified = false);
      RegionRequirement(LogicalPartition pid, ProjectionID _proj, 
                        ReductionOpID op, CoherenceProperty _prop,
                        LogicalRegion _parent, MappingTagID _tag = 0, 
                        bool _verified = false);
      RegionRequirement(LogicalRegion _handle, ProjectionID _proj,
                        ReductionOpID op, CoherenceProperty _prop, 
                        LogicalRegion _parent, MappingTagID _tag = 0, 
                        bool _verified = false);
    public:
      bool operator==(const RegionRequirement &req) const;
      bool operator<(const RegionRequirement &req) const;
    public:
      /**
       * Method for adding a field to region requirements
       * @param fid field ID to add
       * @param instance indicate whether to add to instance fields
       */
      inline RegionRequirement& add_field(FieldID fid, bool instance = true);
      inline RegionRequirement& add_fields(const std::vector<FieldID>& fids, 
                                           bool instance = true);

      inline RegionRequirement& add_flags(RegionFlags new_flags);
    public:
      inline bool is_verified(void) const 
        { return (flags & VERIFIED_FLAG); }
      inline bool is_no_access(void) const 
        { return (flags & NO_ACCESS_FLAG); }
      inline bool is_restricted(void) const 
        { return (flags & RESTRICTED_FLAG); }
      inline bool must_premap(void) const
        { return (flags & MUST_PREMAP_FLAG); }
    public:
#ifdef PRIVILEGE_CHECKS
      unsigned get_accessor_privilege(void) const;
#endif
      bool has_field_privilege(FieldID fid) const;
    public:
      // Fields used for controlling task launches
      LogicalRegion region; /**< mutually exclusive with partition*/
      LogicalPartition partition; /**< mutually exclusive with region*/
      std::set<FieldID> privilege_fields; /**< unique set of privilege fields*/
      std::vector<FieldID> instance_fields; /**< physical instance fields*/
      PrivilegeMode privilege; /**< region privilege mode*/
      CoherenceProperty prop; /**< region coherence mode*/
      LogicalRegion parent; /**< parent region to derive privileges from*/
      ReductionOpID redop; /**<reduction operation (default 0)*/
      MappingTagID tag; /**< mapping tag for this region requirement*/
      RegionFlags flags; /**< optional flags set for region requirements*/
      ProjectionType handle_type; /**< region or partition requirement*/
      ProjectionID projection; /**< projection function for index space tasks*/
    };

    /**
     * \struct IndexSpaceRequirement
     * Index space requirements are used to specify allocation and
     * deallocation privileges on logical regions.  Just like region
     * privileges, index space privileges must be inherited from a
     * region on which the parent task had an equivalent privilege.
     */
    struct IndexSpaceRequirement {
    public:
      IndexSpace    handle;
      AllocateMode  privilege;
      IndexSpace    parent;
      bool          verified;
    public:
      IndexSpaceRequirement(void);
      IndexSpaceRequirement(IndexSpace _handle,
                            AllocateMode _priv,
                            IndexSpace _parent,
                            bool _verified = false);
    public:
      bool operator<(const IndexSpaceRequirement &req) const;
      bool operator==(const IndexSpaceRequirement &req) const;
    };

    /**
     * \struct FieldSpaceRequirement
     * @deprecated
     * Field space requirements can be used to specify that a task
     * requires additional privileges on a field spaces such as
     * the ability to allocate and free fields.
     *
     * This class is maintained for backwards compatibility with
     * Legion applications written to previous versions of this
     * interface and can safely be ignored for newer programs.
     */
    struct FieldSpaceRequirement {
    public:
      FieldSpace   handle;
      AllocateMode privilege;
      bool         verified;
    public:
      FieldSpaceRequirement(void);
      FieldSpaceRequirement(FieldSpace _handle,
                            AllocateMode _priv,
                            bool _verified = false);
    public:
      bool operator<(const FieldSpaceRequirement &req) const;
      bool operator==(const FieldSpaceRequirement &req) const;
    };

    //==========================================================================
    //                          Future Value Classes
    //==========================================================================

    /**
     * \class Future
     * Futures are the objects returned from asynchronous task
     * launches.  Applications can wait on futures to get their values,
     * pass futures as arguments and preconditions to other tasks,
     * or use them to create predicates if they are boolean futures.
     * Futures are lightweight handles that can be passed by value
     * or stored in data structures.  However, futures should not
     * escape the context in which they are created as the runtime
     * garbage collects them after the enclosing task context
     * completes execution.
     *
     * Since futures can be the result of predicated tasks we also
     * provide a mechanism for checking whether the future contains
     * an empty result.  An empty future will be returned for all
     * futures which come from tasks which predicates that resolve
     * to false.
     */
    class Future : public Unserializable<Future> {
    public:
      Future(void);
      Future(const Future &f);
      ~Future(void);
    private:
      Internal::FutureImpl *impl;
    protected:
      // Only the runtime should be allowed to make these
      FRIEND_ALL_RUNTIME_CLASSES
      explicit Future(Internal::FutureImpl *impl,
                      bool need_reference = true);
    public:
      bool operator==(const Future &f) const
        { return impl == f.impl; }
      bool operator<(const Future &f) const
        { return impl < f.impl; }
      Future& operator=(const Future &f);
    public:
      /**
       * Wait on the result of this future.  Return
       * the value of the future as the specified 
       * template type.
       * @param silence_warnings silence any warnings for this blocking call
       * @return the value of the future cast as the template type
       */
      template<typename T> 
        inline T get_result(bool silence_warnings = false) const;
      /**
       * Block until the future completes.
       * @param silence_warnings silence any warnings for this blocking call
       */
      void get_void_result(bool silence_warnings = false) const;
      /**
       * Check to see if the future is empty.  The
       * user can specify whether to block and wait
       * for the future to complete first before
       * returning.  If the non-blocking version
       * of the call will return true, until
       * the future actually completes.
       * @param block indicate whether to block for the result
       * @param silence_warnings silence any warnings for this blocking call
       */
      bool is_empty(bool block = false, bool silence_warnings = false) const;
      /**
       * Check to see if the future is ready. This will return
       * true if the future can be used without blocking to wait
       * on the computation that the future represents, otherwise
       * it will return false.
       */
      bool is_ready(void) const;
    public:
      /**
       * Return a const reference to the future.
       * WARNING: these method is unsafe as the underlying
       * buffer containing the future result can be deleted
       * if the Future handle is lost even a reference
       * to the underlying buffer is maitained.  This
       * scenario can lead to seg-faults.  Use at your
       * own risk.  Note also that this call will not
       * properly deserialize buffers that were serialized
       * with a 'legion_serialize' method.
       * @param silence_warnings silence any warnings for this blocking call
       */
      template<typename T> 
        inline const T& get_reference(bool silence_warnings = false);
      /**
       * Return an untyped pointer to the 
       * future result.  WARNING: this
       * method is unsafe for the same reasons
       * as get_reference.  It also will not 
       * deserialize anything serialized with a 
       * legion_serialize method.
       * @param silence_warnings silence any warnings for this blocking call
       */
      inline const void* get_untyped_pointer(bool silence_warnings = false);
      /**
       * Return the number of bytes contained in the future.
       */
      size_t get_untyped_size(void);
    public:
      // These methods provide partial support the C++ future interface
      template<typename T>
      inline T get(void);

      inline bool valid(void) const;

      inline void wait(void) const;
    public:
      /**
       * Allow users to generate their own futures. These
       * futures are guaranteed to always have completed
       * and to always have concrete values.
       */
      template<typename T>
      static inline Future from_value(Runtime *rt, const T &value);

      /**
       * Generates a future from an untyped pointer.  No
       * serialization is performed.
       */
      static inline Future from_untyped_pointer(Runtime *rt,
						const void *buffer,
						size_t bytes);
    private:
      void* get_untyped_result(bool silence_warnings) const; 
    };

    /**
     * \class FutureMap
     * Future maps are the values returned from asynchronous index space
     * task launches.  Future maps store futures for each of the points
     * in the index space launch.  The application can either wait for
     * a point or choose to extract a future for the given point which 
     * will be filled in when the task for that point completes.
     *
     * Future maps are handles that can be passes by value or stored in
     * data structures.  However, future maps should not escape the
     * context in which they are created as the runtime garbage collects
     * them after the enclosing task context completes execution.
     */
    class FutureMap : public Unserializable<FutureMap> {
    public:
      FutureMap(void);
      FutureMap(const FutureMap &map);
      ~FutureMap(void);
    private:
      Internal::FutureMapImpl *impl;
    protected:
      // Only the runtime should be allowed to make these
      FRIEND_ALL_RUNTIME_CLASSES
      explicit FutureMap(Internal::FutureMapImpl *impl,
                         bool need_reference = true);
    public:
      inline bool operator==(const FutureMap &f) const
        { return impl == f.impl; }
      inline bool operator<(const FutureMap &f) const
        { return impl < f.impl; }
      inline Future operator[](const DomainPoint &point)
        { return get_future(point); }
      FutureMap& operator=(const FutureMap &f);
    public:
      /**
       * Block until we can return the result for the
       * task executing for the given domain point.
       * @param point the point task to wait for
       * @param silence_warnings silence any warnings for this blocking call
       * @return the return value of the task
       */
      template<typename T>
        inline T get_result(const DomainPoint &point,
                            bool silence_warnings = false);
      /**
       * Non-blocking call that will return a future that
       * will contain the value from the given index task
       * point when it completes.
       * @param point the point task to wait for
       * @return a future for the index task point
       */
      Future get_future(const DomainPoint &point);
      /**
       * Blocking call that will return one the point
       * in the index space task has executed.
       * @param point the point task to wait for
       * @param silience_warnings silence any warnings for this blocking call
       */
      void get_void_result(const DomainPoint &point,
                           bool silence_warnings = false);
    public:
      /**
       * An older method for getting the result of
       * a point in an index space launch that is
       * maintained for backwards compatibility.
       * @param point the index task point to get the return value from
       * @return the return value of the index task point
       */
      template<typename RT, typename PT, unsigned DIM> 
        inline RT get_result(const PT point[DIM]);
      /**
       * An older method for getting a future corresponding
       * to a point in an index task launch.  This call is
       * non-blocking and actually waiting for the task to
       * complete will necessitate waiting on the future.
       * @param point the index task point to get the future for
       * @return a future for the point in the index task launch
       */
      template<typename PT, unsigned DIM>
        inline Future get_future(const PT point[DIM]);
      /**
       * An older method for performing a blocking wait
       * for a point in an index task launch.
       * @param point the point in the index task launch to wait for
       */
      template<typename PT, unsigned DIM>
        inline void get_void_result(const PT point[DIM]);
    public:
      /**
       * Wait for all the tasks in the index space launch of
       * tasks to complete before returning.
       * @param silence_warnings silience warnings for this blocking call
       */
      void wait_all_results(bool silence_warnings = false); 
    }; 


    //==========================================================================
    //                    Operation Launcher Classes
    //==========================================================================

    /**
     * \struct StaticDependence
     * This is a helper class for specifying static dependences 
     * between operations launched by an application. Operations
     * can optionally specify these dependences to aid in reducing
     * runtime overhead. These static dependences need only
     * be specified for dependences based on region requirements.
     */
    struct StaticDependence : public Unserializable<StaticDependence> {
    public:
      StaticDependence(void);
      StaticDependence(unsigned previous_offset,
                       unsigned previous_req_index,
                       unsigned current_req_index,
                       DependenceType dtype,
                       bool validates = false,
                       bool shard_only = false);
    public:
      inline void add_field(FieldID fid);
    public:
      // The relative offset from this operation to 
      // previous operation in the stream of operations
      // (e.g. 1 is the operation launched immediately before)
      unsigned                      previous_offset;
      // Region requirement of the previous operation for the dependence
      unsigned                      previous_req_index;
      // Region requirement of the current operation for the dependence
      unsigned                      current_req_index;
      // The type of the dependence
      DependenceType                dependence_type;
      // Whether this requirement validates the previous writer
      bool                          validates;
      // Whether this dependence is a shard-only dependence for 
      // control replication or it depends on all other copies
      bool                          shard_only;
      // Fields that have the dependence
      std::set<FieldID>             dependent_fields;
    };

    /**
     * \struct TaskLauncher
     * Task launchers are objects that describe a launch
     * configuration to the runtime.  They can be re-used
     * and safely modified between calls to task launches.
     * @see Runtime
     */
    struct TaskLauncher {
    public:
      TaskLauncher(void);
      TaskLauncher(Processor::TaskFuncID tid, 
                   TaskArgument arg,
                   Predicate pred = Predicate::TRUE_PRED,
                   MapperID id = 0,
                   MappingTagID tag = 0);
    public:
      inline IndexSpaceRequirement&
              add_index_requirement(const IndexSpaceRequirement &req);
      inline RegionRequirement&
              add_region_requirement(const RegionRequirement &req);
      inline void add_field(unsigned idx, FieldID fid, bool inst = true);
    public:
      inline void add_future(Future f);
      inline void add_grant(Grant g);
      inline void add_wait_barrier(PhaseBarrier bar);
      inline void add_arrival_barrier(PhaseBarrier bar);
      inline void add_wait_handshake(MPILegionHandshake handshake);
      inline void add_arrival_handshake(MPILegionHandshake handshake);
    public:
      inline void set_predicate_false_future(Future f);
      inline void set_predicate_false_result(TaskArgument arg);
    public:
      inline void set_independent_requirements(bool independent);
    public:
      Processor::TaskFuncID              task_id;
      std::vector<IndexSpaceRequirement> index_requirements;
      std::vector<RegionRequirement>     region_requirements;
      std::vector<Future>                futures;
      std::vector<Grant>                 grants;
      std::vector<PhaseBarrier>          wait_barriers;
      std::vector<PhaseBarrier>          arrive_barriers;
      TaskArgument                       argument;
      Predicate                          predicate;
      MapperID                           map_id;
      MappingTagID                       tag;
      DomainPoint                        point;
      // Only used in control replication contexts for
      // doing sharding. If left unspecified the runtime
      // will use an index space of size 1 containing 'point'
      IndexSpace                         sharding_space;
    public:
      // If the predicate is set to anything other than
      // Predicate::TRUE_PRED, then the application must 
      // specify a value for the future in the case that
      // the predicate resolves to false. TaskArgument(NULL,0)
      // can be used if the task's return type is void.
      Future                             predicate_false_future;
      TaskArgument                       predicate_false_result;
    public:
      // Inform the runtime about any static dependences
      // These will be ignored outside of static traces
      const std::vector<StaticDependence> *static_dependences;
    public:
      // Users can tell the runtime this task is eligible
      // for inlining by the mapper. This will invoke the 
      // select_task_options call inline as part of the launch
      // logic for this task to allow the mapper to decide
      // whether to inline the task or not. Note that if the
      // mapper pre-empts during execution then resuming it
      // may take a long time if another long running task
      // gets scheduled on the processor that launched this task.
      bool                               enable_inlining;
    public:
      // Users can inform the runtime that all region requirements
      // are independent of each other in this task. Independent
      // means that either field sets are independent or region
      // requirements are disjoint based on the region tree.
      bool                               independent_requirements;
    public:
      bool                               silence_warnings;
    };

    /**
     * \struct IndexTaskLauncher
     * Index launchers are objects that describe the launch
     * of an index space of tasks to the runtime.  They can
     * be re-used and safely modified between calls to 
     * index space launches.
     * @see Runtime
     */
    struct IndexTaskLauncher {
    public:
      IndexTaskLauncher(void);
      IndexTaskLauncher(Processor::TaskFuncID tid,
                        Domain domain,
                        TaskArgument global_arg,
                        ArgumentMap map,
                        Predicate pred = Predicate::TRUE_PRED,
                        bool must = false,
                        MapperID id = 0,
                        MappingTagID tag = 0);
      IndexTaskLauncher(Processor::TaskFuncID tid,
                        IndexSpace launch_space,
                        TaskArgument global_arg,
                        ArgumentMap map,
                        Predicate pred = Predicate::TRUE_PRED,
                        bool must = false,
                        MapperID id = 0,
                        MappingTagID tag = 0);
    public:
      inline IndexSpaceRequirement&
                  add_index_requirement(const IndexSpaceRequirement &req);
      inline RegionRequirement&
                  add_region_requirement(const RegionRequirement &req);
      inline void add_field(unsigned idx, FieldID fid, bool inst = true);
    public:
      inline void add_future(Future f);
      inline void add_grant(Grant g);
      inline void add_wait_barrier(PhaseBarrier bar);
      inline void add_arrival_barrier(PhaseBarrier bar);
      inline void add_wait_handshake(MPILegionHandshake handshake);
      inline void add_arrival_handshake(MPILegionHandshake handshake);
    public:
      inline void set_predicate_false_future(Future f);
      inline void set_predicate_false_result(TaskArgument arg);
    public:
      inline void set_independent_requirements(bool independent);
    public:
      Processor::TaskFuncID              task_id;
      Domain                             launch_domain;
      IndexSpace                         launch_space;
      // Will only be used in control replication context. If left
      // unset the runtime will use launch_domain/launch_space
<<<<<<< HEAD
      IndexSpace                         sharding_space;
=======
      IndexSpace                         sharding_space; 
>>>>>>> a57425c6
      std::vector<IndexSpaceRequirement> index_requirements;
      std::vector<RegionRequirement>     region_requirements;
      std::vector<Future>                futures;
      std::vector<Grant>                 grants;
      std::vector<PhaseBarrier>          wait_barriers;
      std::vector<PhaseBarrier>          arrive_barriers;
      TaskArgument                       global_arg;
      ArgumentMap                        argument_map;
      Predicate                          predicate;
      bool                               must_parallelism;
      MapperID                           map_id;
      MappingTagID                       tag;
    public:
      // If the predicate is set to anything other than
      // Predicate::TRUE_PRED, then the application must 
      // specify a value for the future in the case that
      // the predicate resolves to false. TaskArgument(NULL,0)
      // can be used if the task's return type is void.
      Future                             predicate_false_future;
      TaskArgument                       predicate_false_result;
    public:
      // Inform the runtime about any static dependences
      // These will be ignored outside of static traces
      const std::vector<StaticDependence> *static_dependences;
    public:
      // Users can tell the runtime this task is eligible
      // for inlining by the mapper. This will invoke the 
      // select_task_options call inline as part of the launch
      // logic for this task to allow the mapper to decide
      // whether to inline the task or not. Note that if the
      // mapper pre-empts during execution then resuming it
      // may take a long time if another long running task
      // gets scheduled on the processor that launched this task.
      bool                               enable_inlining;
    public:
      // Users can inform the runtime that all region requirements
      // are independent of each other in this task. Independent
      // means that either field sets are independent or region
      // requirements are disjoint based on the region tree.
      bool                               independent_requirements;
    public:
      bool                               silence_warnings;
    };

    /**
     * \struct InlineLauncher
     * Inline launchers are objects that describe the launch
     * of an inline mapping operation to the runtime.  They
     * can be re-used and safely modified between calls to
     * inline mapping operations.
     * @see Runtime
     */
    struct InlineLauncher {
    public:
      InlineLauncher(void);
      InlineLauncher(const RegionRequirement &req,
                     MapperID id = 0,
                     MappingTagID tag = 0,
                     LayoutConstraintID layout_id = 0);
    public:
      inline void add_field(FieldID fid, bool inst = true);
    public:
      inline void add_grant(Grant g);
      inline void add_wait_barrier(PhaseBarrier bar);
      inline void add_arrival_barrier(PhaseBarrier bar);
      inline void add_wait_handshake(MPILegionHandshake handshake);
      inline void add_arrival_handshake(MPILegionHandshake handshake);
    public:
      RegionRequirement               requirement;
      std::vector<Grant>              grants;
      std::vector<PhaseBarrier>       wait_barriers;
      std::vector<PhaseBarrier>       arrive_barriers;
      MapperID                        map_id;
      MappingTagID                    tag;
    public:
      LayoutConstraintID              layout_constraint_id;
    public:
      // Inform the runtime about any static dependences
      // These will be ignored outside of static traces
      const std::vector<StaticDependence> *static_dependences;
    };

    /**
     * \struct CopyLauncher
     * Copy launchers are objects that can be used to issue
     * copies between two regions including regions that are
     * not of the same region tree.  Copy operations specify
     * an arbitrary number of pairs of source and destination 
     * region requirements.  The source region requirements 
     * must be READ_ONLY, while the destination requirements 
     * must be either READ_WRITE, WRITE_ONLY, or REDUCE with 
     * a reduction function.  While the regions in a source 
     * and a destination pair do not have to be in the same 
     * region tree, one of the following two conditions must hold: 
     * 1. The two regions share an index space tree and the
     *    source region's index space is an ancestor of the
     *    destination region's index space.
     * 2. The source and destination index spaces must be
     *    of the same kind (either dimensions match or number
     *    of elements match in the element mask) and the source
     *    region's index space must dominate the destination
     *    region's index space.
     * If either of these two conditions does not hold then
     * the runtime will issue an error.
     * @see Runtime
     */
    struct CopyLauncher {
    public:
      CopyLauncher(Predicate pred = Predicate::TRUE_PRED,
                   MapperID id = 0, MappingTagID tag = 0);
    public:
      inline unsigned add_copy_requirements(const RegionRequirement &src,
					    const RegionRequirement &dst);
      inline void add_src_field(unsigned idx, FieldID fid, bool inst = true);
      inline void add_dst_field(unsigned idx, FieldID fid, bool inst = true);
    public:
      // Specify src/dst indirect requirements (must have exactly 1 field)
      inline void add_src_indirect_field(const RegionRequirement &src_idx_req,
                                         FieldID src_idx_fid, bool inst = true);
      inline void add_dst_indirect_field(const RegionRequirement &dst_idx_req,
                                         FieldID dst_idx_fid, bool inst = true);
    public:
      inline void add_grant(Grant g);
      inline void add_wait_barrier(PhaseBarrier bar);
      inline void add_arrival_barrier(PhaseBarrier bar);
      inline void add_wait_handshake(MPILegionHandshake handshake);
      inline void add_arrival_handshake(MPILegionHandshake handshake); 
    public:
      std::vector<RegionRequirement>  src_requirements;
      std::vector<RegionRequirement>  dst_requirements;
      std::vector<RegionRequirement>  src_indirect_requirements;
      std::vector<RegionRequirement>  dst_indirect_requirements;
      std::vector<Grant>              grants;
      std::vector<PhaseBarrier>       wait_barriers;
      std::vector<PhaseBarrier>       arrive_barriers;
      Predicate                       predicate;
      MapperID                        map_id;
      MappingTagID                    tag;
      DomainPoint                     point;
      // Only used in control replication contexts for
      // doing sharding. If left unspecified the runtime
      // will use an index space of size 1 containing 'point'
      IndexSpace                      sharding_space;
    public:
      // Inform the runtime about any static dependences
      // These will be ignored outside of static traces
      const std::vector<StaticDependence> *static_dependences;
    public:
      bool                            silence_warnings;
    };

    /**
     * \struct IndexCopyLauncher
     * An index copy launcher is the same as a normal copy launcher
     * but it supports the ability to launch multiple copies all 
     * over a single index space domain. This means that region 
     * requirements can use projection functions the same as with
     * index task launches.
     * @see CopyLauncher
     * @see Runtime
     */
    struct IndexCopyLauncher {
    public:
      IndexCopyLauncher(void);
      IndexCopyLauncher(Domain domain, Predicate pred = Predicate::TRUE_PRED,
                        MapperID id = 0, MappingTagID tag = 0);
      IndexCopyLauncher(IndexSpace space, Predicate pred = Predicate::TRUE_PRED,
                        MapperID id = 0, MappingTagID tag = 0);
    public:
      inline unsigned add_copy_requirements(const RegionRequirement &src,
					    const RegionRequirement &dst);
      inline void add_src_field(unsigned idx, FieldID fid, bool inst = true);
      inline void add_dst_field(unsigned idx, FieldID fid, bool inst = true);
    public:
      // Specify src/dst indirect requirements (must have exactly 1 field)
      inline void add_src_indirect_field(const RegionRequirement &src_idx_req,
                                         FieldID src_idx_fid, bool inst = true);
      inline void add_dst_indirect_field(const RegionRequirement &dst_idx_req,
                                         FieldID dst_idx_fid, bool inst = true);
    public:
      inline void add_grant(Grant g);
      inline void add_wait_barrier(PhaseBarrier bar);
      inline void add_arrival_barrier(PhaseBarrier bar);
      inline void add_wait_handshake(MPILegionHandshake handshake);
      inline void add_arrival_handshake(MPILegionHandshake handshake);
    public:
      std::vector<RegionRequirement>  src_requirements;
      std::vector<RegionRequirement>  dst_requirements;
      std::vector<RegionRequirement>  src_indirect_requirements;
      std::vector<RegionRequirement>  dst_indirect_requirements;
      std::vector<Grant>              grants;
      std::vector<PhaseBarrier>       wait_barriers;
      std::vector<PhaseBarrier>       arrive_barriers;
      Domain                          launch_domain;
      IndexSpace                      launch_space;
      // Will only be used in control replication context. If left
      // unset the runtime will use launch_domain/launch_space
<<<<<<< HEAD
      IndexSpace                      sharding_space;
=======
      IndexSpace                      sharding_space; 
>>>>>>> a57425c6
      Predicate                       predicate;
      MapperID                        map_id;
      MappingTagID                    tag;
    public:
      // Inform the runtime about any static dependences
      // These will be ignored outside of static traces
      const std::vector<StaticDependence> *static_dependences;
    public:
      bool                            silence_warnings;
    };

    /**
     * \struct FillLauncher
     * Fill launchers are objects that describe the parameters
     * for issuing a fill operation.
     * @see Runtime
     */
    struct FillLauncher {
    public:
      FillLauncher(void);
      FillLauncher(LogicalRegion handle, LogicalRegion parent,
                   TaskArgument arg, Predicate pred = Predicate::TRUE_PRED,
                   MapperID id = 0, MappingTagID tag = 0);
      FillLauncher(LogicalRegion handle, LogicalRegion parent,
                   Future f, Predicate pred = Predicate::TRUE_PRED,
                   MapperID id = 0, MappingTagID tag = 0);
    public:
      inline void set_argument(TaskArgument arg);
      inline void set_future(Future f);
      inline void add_field(FieldID fid);
      inline void add_grant(Grant g);
      inline void add_wait_barrier(PhaseBarrier bar);
      inline void add_arrival_barrier(PhaseBarrier bar);
      inline void add_wait_handshake(MPILegionHandshake handshake);
      inline void add_arrival_handshake(MPILegionHandshake handshake);
    public:
      LogicalRegion                   handle;
      LogicalRegion                   parent;
      TaskArgument                    argument;
      Future                          future;
      Predicate                       predicate;
      std::set<FieldID>               fields;
      std::vector<Grant>              grants;
      std::vector<PhaseBarrier>       wait_barriers;
      std::vector<PhaseBarrier>       arrive_barriers;
      MapperID                        map_id;
      MappingTagID                    tag;
      DomainPoint                     point;
      // Only used in control replication contexts for
      // doing sharding. If left unspecified the runtime
      // will use an index space of size 1 containing 'point'
      IndexSpace                      sharding_space;
    public:
      // Inform the runtime about any static dependences
      // These will be ignored outside of static traces
      const std::vector<StaticDependence> *static_dependences;
    public:
      bool                            silence_warnings;
    };

    /**
     * \struct IndexFillLauncher
     * Index fill launchers are objects that are used to describe
     * a fill over a particular domain. They can be used with 
     * projeciton functions to describe a fill over an arbitrary
     * set of logical regions.
     * @see FillLauncher
     * @see Runtime
     */
    struct IndexFillLauncher {
    public:
      IndexFillLauncher(void);
      // Region projection
      IndexFillLauncher(Domain domain, LogicalRegion handle, 
                        LogicalRegion parent, TaskArgument arg,
                        ProjectionID projection = 0,
                        Predicate pred = Predicate::TRUE_PRED,
                        MapperID id = 0, MappingTagID tag = 0);
      IndexFillLauncher(Domain domain, LogicalRegion handle, 
                        LogicalRegion parent, Future f,
                        ProjectionID projection = 0,
                        Predicate pred = Predicate::TRUE_PRED,
                        MapperID id = 0, MappingTagID tag = 0);
      IndexFillLauncher(IndexSpace space, LogicalRegion handle, 
                        LogicalRegion parent, TaskArgument arg,
                        ProjectionID projection = 0,
                        Predicate pred = Predicate::TRUE_PRED,
                        MapperID id = 0, MappingTagID tag = 0);
      IndexFillLauncher(IndexSpace space, LogicalRegion handle, 
                        LogicalRegion parent, Future f,
                        ProjectionID projection = 0,
                        Predicate pred = Predicate::TRUE_PRED,
                        MapperID id = 0, MappingTagID tag = 0);
      // Partition projection
      IndexFillLauncher(Domain domain, LogicalPartition handle, 
                        LogicalRegion parent, TaskArgument arg,
                        ProjectionID projection = 0,
                        Predicate pred = Predicate::TRUE_PRED,
                        MapperID id = 0, MappingTagID tag = 0);
      IndexFillLauncher(Domain domain, LogicalPartition handle, 
                        LogicalRegion parent, Future f,
                        ProjectionID projection = 0,
                        Predicate pred = Predicate::TRUE_PRED,
                        MapperID id = 0, MappingTagID tag = 0);
      IndexFillLauncher(IndexSpace space, LogicalPartition handle, 
                        LogicalRegion parent, TaskArgument arg,
                        ProjectionID projection = 0,
                        Predicate pred = Predicate::TRUE_PRED,
                        MapperID id = 0, MappingTagID tag = 0);
      IndexFillLauncher(IndexSpace space, LogicalPartition handle, 
                        LogicalRegion parent, Future f,
                        ProjectionID projection = 0,
                        Predicate pred = Predicate::TRUE_PRED,
                        MapperID id = 0, MappingTagID tag = 0);
    public:
      inline void set_argument(TaskArgument arg);
      inline void set_future(Future f);
      inline void add_field(FieldID fid);
      inline void add_grant(Grant g);
      inline void add_wait_barrier(PhaseBarrier bar);
      inline void add_arrival_barrier(PhaseBarrier bar);
      inline void add_wait_handshake(MPILegionHandshake handshake);
      inline void add_arrival_handshake(MPILegionHandshake handshake);
    public:
      Domain                          launch_domain;
      IndexSpace                      launch_space;
      // Will only be used in control replication context. If left
      // unset the runtime will use launch_domain/launch_space
<<<<<<< HEAD
      IndexSpace                      sharding_space;
=======
      IndexSpace                      sharding_space; 
>>>>>>> a57425c6
      LogicalRegion                   region;
      LogicalPartition                partition;
      LogicalRegion                   parent;
      ProjectionID                    projection;
      TaskArgument                    argument;
      Future                          future;
      Predicate                       predicate;
      std::set<FieldID>               fields;
      std::vector<Grant>              grants;
      std::vector<PhaseBarrier>       wait_barriers;
      std::vector<PhaseBarrier>       arrive_barriers;
      MapperID                        map_id;
      MappingTagID                    tag;
    public:
      // Inform the runtime about any static dependences
      // These will be ignored outside of static traces
      const std::vector<StaticDependence> *static_dependences;
    public:
      bool                            silence_warnings;
    };

    /**
     * \struct AttachLauncher
     * Attach launchers are used for attaching existing physical resources
     * outside of a Legion application to a specific logical region.
     * This can include attaching files or arrays from inter-operating
     * programs. We provide a generic attach launcher than can handle
     * all kinds of attachments. Each attach launcher should be used
     * for attaching only one kind of resource.
     * @see Runtime
     */
    struct AttachLauncher {
    public:
      AttachLauncher(ExternalResource resource, 
                     LogicalRegion handle, LogicalRegion parent);
    public:
      inline void attach_file(const char *file_name,
                              const std::vector<FieldID> &fields,
                              LegionFileMode mode);
      inline void attach_hdf5(const char *file_name,
                              const std::map<FieldID,const char*> &field_map,
                              LegionFileMode mode);
      // Helper methods for AOS and SOA arrays, but it is totally 
      // acceptable to fill in the layout constraint set manually
      inline void attach_array_aos(void *base, bool column_major,
                             const std::vector<FieldID> &fields, Memory mem,
                             const std::map<FieldID,size_t> *alignments = NULL);
      inline void attach_array_soa(void *base, bool column_major,
                             const std::vector<FieldID> &fields, Memory mem,
                             const std::map<FieldID,size_t> *alignments = NULL);
    public:
      ExternalResource                              resource;
      LogicalRegion                                 handle;
      LogicalRegion                                 parent;
    public:
      // Data for files
      const char                                    *file_name;
      LegionFileMode                                mode;
      std::vector<FieldID>                          file_fields; // normal files
      std::map<FieldID,/*file name*/const char*>    field_files; // hdf5 files
    public:
      // Data for external instances
      LayoutConstraintSet                           constraints;
      std::set<FieldID>                             privilege_fields;
    public:
      // Inform the runtime about any static dependences
      // These will be ignored outside of static traces
      const std::vector<StaticDependence>           *static_dependences;
    };

    /**
     * \struct PredicateLauncher
     * Predicate launchers are used for merging several predicates
     * into a new predicate either by an 'AND' or an 'OR' operation.
     * @see Runtime
     */
    struct PredicateLauncher {
    public:
      PredicateLauncher(bool and_op = true);
    public:
      inline void add_predicate(const Predicate &pred); 
    public:
      bool                            and_op; // if not 'and' then 'or'
      std::vector<Predicate>          predicates;
    };

    /**
     * \struct TimingLauncher
     * Timing launchers are used for issuing a timing measurement.
     * @see Runtime
     */
    struct TimingLauncher {
    public:
      TimingLauncher(TimingMeasurement measurement);
    public:
      inline void add_precondition(const Future &f);
    public:
      TimingMeasurement               measurement;
      std::set<Future>                preconditions;
    };

    //==========================================================================
    //                          Task Variant Registrars 
    //==========================================================================

    /**
     * \struct LayoutConstraintRegistrar
     * A layout description registrar is the mechanism by which application
     * can register a set of constraints with a specific ID. This ID can
     * then be used globally to refer to this set of constraints. All 
     * constraint sets are associated with a specifid field space which
     * contains the FieldIDs used in the constraints. This can be a 
     * NO_SPACE if there are no field constraints. All the rest of the 
     * constraints can be optionally specified.
     */
    struct LayoutConstraintRegistrar {
    public:
      LayoutConstraintRegistrar(void);
      LayoutConstraintRegistrar(FieldSpace handle, 
                                 const char *layout_name = NULL);
    public:
      inline LayoutConstraintRegistrar&
        add_constraint(const SpecializedConstraint &constraint);
      inline LayoutConstraintRegistrar&
        add_constraint(const MemoryConstraint &constraint);
      inline LayoutConstraintRegistrar&
        add_constraint(const OrderingConstraint &constraint);
      inline LayoutConstraintRegistrar&
        add_constraint(const SplittingConstraint &constraint);
      inline LayoutConstraintRegistrar&
        add_constraint(const FieldConstraint &constraint);
      inline LayoutConstraintRegistrar&
        add_constraint(const DimensionConstraint &constraint);
      inline LayoutConstraintRegistrar&
        add_constraint(const AlignmentConstraint &constraint);
      inline LayoutConstraintRegistrar&
        add_constraint(const OffsetConstraint &constraint);
      inline LayoutConstraintRegistrar&
        add_constraint(const PointerConstraint &constraint); 
    public:
      FieldSpace                                handle;
      LayoutConstraintSet                       layout_constraints;
      const char*                               layout_name;
    };

    /**
     * \struct TaskVariantRegistrar
     * This structure captures all the meta-data information necessary for
     * describing a task variant including the logical task ID, the execution
     * constraints, the layout constraints, and any properties of the task.
     * This structure is used for registering task variants and is also
     * the output type for variants created by generator tasks.
     */
    struct TaskVariantRegistrar {
    public:
      TaskVariantRegistrar(void);
      TaskVariantRegistrar(TaskID task_id, bool global = true,
                           const char *variant_name = NULL);
      TaskVariantRegistrar(TaskID task_id, const char *variant_name,
			   bool global = true);
    public: // Add execution constraints
      inline TaskVariantRegistrar& 
        add_constraint(const ISAConstraint &constraint);
      inline TaskVariantRegistrar&
        add_constraint(const ProcessorConstraint &constraint);
      inline TaskVariantRegistrar& 
        add_constraint(const ResourceConstraint &constraint);
      inline TaskVariantRegistrar&
        add_constraint(const LaunchConstraint &constraint);
      inline TaskVariantRegistrar&
        add_constraint(const ColocationConstraint &constraint);
    public: // Add layout constraint sets
      inline TaskVariantRegistrar&
        add_layout_constraint_set(unsigned index, LayoutConstraintID desc);
    public: // Set properties
      inline void set_leaf(bool is_leaf = true);
      inline void set_inner(bool is_inner = true);
      inline void set_idempotent(bool is_idempotent = true);
      inline void set_replicable(bool is_replicable = true);
    public: // Generator Task IDs
      inline void add_generator_task(TaskID tid);
    public:
      TaskID                            task_id;
      bool                              global_registration;
      const char*                       task_variant_name;
    public: // constraints
      ExecutionConstraintSet            execution_constraints; 
      TaskLayoutConstraintSet           layout_constraints;
    public:
      // TaskIDs for which this variant can serve as a generator
      std::set<TaskID>                  generator_tasks;
    public: // properties
      bool                              leaf_variant;
      bool                              inner_variant;
      bool                              idempotent_variant;
      bool                              replicable_variant;
    };

    //==========================================================================
    //                          Physical Data Classes
    //==========================================================================

    /**
     * \class PhysicalRegion
     * Physical region objects are used to manage access to the
     * physical instances that hold data.  They are lightweight
     * handles that can be stored in data structures and passed
     * by value.  They should never escape the context in which
     * they are created.
     */
    class PhysicalRegion : public Unserializable<PhysicalRegion> {
    public:
      PhysicalRegion(void);
      PhysicalRegion(const PhysicalRegion &rhs);
      ~PhysicalRegion(void);
    private:
      Internal::PhysicalRegionImpl *impl;
    protected:
      FRIEND_ALL_RUNTIME_CLASSES
      explicit PhysicalRegion(Internal::PhysicalRegionImpl *impl);
    public:
      PhysicalRegion& operator=(const PhysicalRegion &rhs);
      inline bool operator==(const PhysicalRegion &reg) const
        { return (impl == reg.impl); }
      inline bool operator<(const PhysicalRegion &reg) const
        { return (impl < reg.impl); }
    public:
      /**
       * Check to see if this represents a mapped physical region. 
       */
      bool is_mapped(void) const;
      /**
       * For physical regions returned as the result of an
       * inline mapping, this call will block until the physical
       * instance has a valid copy of the data. You can silence
       * warnings about this blocking call with the 
       * 'silence_warnings' parameter.
       */
      void wait_until_valid(bool silence_warnings = false);
      /**
       * For physical regions returned from inline mappings,
       * this call will query if the instance contains valid
       * data yet.
       * @return whether the region has valid data
       */
      bool is_valid(void) const;
      /**
       * @return the logical region for this physical region
       */
      LogicalRegion get_logical_region(void) const;
      /**
       * @deprecated
       * Return a generic accessor for the entire physical region.
       * This method is now deprecated. Please use the 'get_field_accessor'
       * method instead. You can silence warnings about this blocking
       * call with the 'silence_warnings' parameter.
       */
      LEGION_DEPRECATED("All accessors in the LegionRuntime::Accessor "
                        "namespace are now deprecated. FieldAccessor "
                        "from the Legion namespace should be used now.")
      LegionRuntime::Accessor::RegionAccessor<
        LegionRuntime::Accessor::AccessorType::Generic> 
          get_accessor(bool silence_warnings = false) const;
      /**
       * @deprecated
       * You should be able to create accessors by passing this
       * object directly to the constructor of an accessor
       * Return a field accessor for a specific field within the region.
       * You can silence warnings regarding this blocking call with
       * the 'silence_warnings' parameter.
       */
      LEGION_DEPRECATED("All accessors in the LegionRuntime::Accessor "
                        "namespace are now deprecated. FieldAccessor "
                        "from the Legion namespace should be used now.")
      LegionRuntime::Accessor::RegionAccessor<
        LegionRuntime::Accessor::AccessorType::Generic> 
          get_field_accessor(FieldID field, 
                             bool silence_warnings = false) const;
      /**
       * Return the memories where the underlying physical instances locate.
       */
      void get_memories(std::set<Memory>& memories) const;
      /**
       * Return a list of fields that the physical region contains.
       */
      void get_fields(std::vector<FieldID>& fields) const;
    public:
      template<int DIM, typename COORD_T>
      DomainT<DIM,COORD_T> get_bounds(void) const;
      // We'll also allow this to implicitly cast to a realm index space
      // so that users can easily iterate over the points
      template<int DIM, typename COORD_T>
      operator DomainT<DIM,COORD_T>(void) const;
      // They can implicitly cast to a rectangle if there is no
      // sparsity map, runtime will check for this
      template<int DIM, typename COORD_T>
      operator Rect<DIM,COORD_T>(void) const;
    protected:
      // These methods can only be accessed by the FieldAccessor class
      template<PrivilegeMode, typename, int, typename, typename, bool>
      friend class FieldAccessor;
      template<typename, bool, int, typename, typename, bool>
      friend class ReductionAccessor;
      template<typename, int, typename, typename>
      friend class UnsafeFieldAccessor;
      Realm::RegionInstance get_instance_info(PrivilegeMode mode, 
                                              FieldID fid, size_t field_size,
                                              void *realm_is, TypeTag type_tag,
                                              bool silence_warnings,
                                              bool generic_accessor,
                                              bool check_field_size,
                                              ReductionOpID redop = 0) const;
      void fail_bounds_check(DomainPoint p, FieldID fid,
                             PrivilegeMode mode) const;
      void fail_bounds_check(Domain d, FieldID fid,
                             PrivilegeMode mode) const;
    protected:
      void get_bounds(void *realm_is, TypeTag type_tag) const;
    };

    /**
     * \class FieldAccessor
     * A field accessor is a class used to get access to the data 
     * inside of a PhysicalRegion object for a specific field. The
     * default version of this class is empty, but the following
     * specializations of this class with different privilege modes
     * will provide different methods specific to that privilege type
     * The ReduceAccessor class should be used for explicit reductions
     *
     * READ_ONLY
     *  - FT read(const Point<N,T>&) const
     *  - const FT* ptr(const Point<N,T>&) const (Affine Accessor only)
     *  - const FT* ptr(const Rect<N,T>&) const (Affine Accessor only)
     *  - FT* ptr(const Rect<N,T>&, size_t strides[N]) const (Affine only)
     *  - const FT& operator[](const Point<N,T>&) const (Affine Accessor only)
     *
     * READ_WRITE
     *  - FT read(const Point<N,T>&) const
     *  - void write(const Point<N,T>&, FT val) const
     *  - FT* ptr(const Point<N,T>&) const (Affine Accessor only)
     *  - FT* ptr(const Rect<N,T>&) const (Affine Accessor only, must be dense)
     *  - FT* ptr(const Rect<N,T>&, size_t strides[N]) const (Affine only)
     *  - FT& operator[](const Point<N,T>&) const (Affine Accessor only)
     *  - template<typename REDOP, bool EXCLUSIVE> 
     *      void reduce(const Point<N,T>&, REDOP::RHS); (Affine Accessor only)
     *
     *  WRITE_DISCARD
     *  - void write(const Point<N,T>&, FT val) const
     *  - FT* ptr(const Point<N,T>&) const (Affine Accessor only)
     *  - FT* ptr(const Rect<N,T>&) const (Affine Accessor only)
     *  - FT* ptr(const Rect<N,T>&, size_t strides[N]) const (Affine only)
     *  - FT& operator[](const Point<N,T>&) const (Affine Accessor only)
     */
    template<PrivilegeMode MODE, typename FT, int N, typename COORD_T = coord_t,
             typename A = Realm::GenericAccessor<FT,N,COORD_T>,
#ifdef BOUNDS_CHECKS
             bool CHECK_BOUNDS = true>
#else
             bool CHECK_BOUNDS = false>
#endif
    class FieldAccessor {
    public:
      FieldAccessor(void) { }
      FieldAccessor(const PhysicalRegion &region, FieldID fid,
                    // The actual field size in case it is different from the 
                    // one being used in FT and we still want to check it
                    size_t actual_field_size = sizeof(FT),
#ifdef DEBUG_LEGION
                    bool check_field_size = true,
#else
                    bool check_field_size = false,
#endif
                    bool silence_warnings = false) { }
      // For Realm::AffineAccessor specializations there are additional
      // methods for creating accessors with limited bounding boxes and
      // affine transformations for using alternative coordinates spaces
      // Specify a specific bounds rectangle to use for the accessor
      FieldAccessor(const PhysicalRegion &region, FieldID fid,
                    const Rect<N,COORD_T> bounds,
                    // The actual field size in case it is different from the 
                    // one being used in FT and we still want to check it
                    size_t actual_field_size = sizeof(FT),
#ifdef DEBUG_LEGION
                    bool check_field_size = true,
#else
                    bool check_field_size = false,
#endif
                    bool silence_warnings = false) { }
      // Specify a specific Affine transform to use for interpreting points
      template<int M>
      FieldAccessor(const PhysicalRegion &region, FieldID fid,
                    const AffineTransform<M,N,COORD_T> transform,
                    // The actual field size in case it is different from the 
                    // one being used in FT and we still want to check it
                    size_t actual_field_size = sizeof(FT),
#ifdef DEBUG_LEGION
                    bool check_field_size = true,
#else
                    bool check_field_size = false,
#endif
                    bool silence_warnings = false) { }
      // Specify both a transform and a bounds to use
      template<int M>
      FieldAccessor(const PhysicalRegion &region, FieldID fid,
                    const AffineTransform<M,N,COORD_T> transform,
                    const Rect<N,COORD_T> bounds,
                    // The actual field size in case it is different from the 
                    // one being used in FT and we still want to check it
                    size_t actual_field_size = sizeof(FT),
#ifdef DEBUG_LEGION
                    bool check_field_size = true,
#else
                    bool check_field_size = false,
#endif
                    bool silence_warnings = false) { }
    };

    /**
     * \class ReductionAccessor
     * A field accessor is a class used to perform reductions to a given
     * field inside a PhysicalRegion object for a specific field. Reductions
     * can be performed directly or array indexing can be used along with 
     * the <<= operator to perform the reduction. We also provide the same
     * variants of the 'ptr' method as normal accessors to obtain a pointer 
     * to the underlying allocation. This seems to be useful when we need
     * to do reductions directly to a buffer as is often necessary when
     * invoking external libraries like BLAS.
     * This method currently only works with the Realm::AffineAccessor layout
     */
    template<typename REDOP, bool EXCLUSIVE, int N, typename COORD_T = coord_t,
             typename A = Realm::GenericAccessor<typename REDOP::RHS,N,COORD_T>,
#ifdef BOUNDS_CHECKS
             bool CHECK_BOUNDS = true>
#else
             bool CHECK_BOUNDS = false>
#endif
    class ReductionAccessor {
    public:
      ReductionAccessor(void) { }
      ReductionAccessor(const PhysicalRegion &region, FieldID fid,
                        ReductionOpID redop, bool silence_warnings = false) { }
      // For Realm::AffineAccessor specializations there are additional
      // methods for creating accessors with limited bounding boxes and
      // affine transformations for using alternative coordinates spaces
      // Specify a specific bounds rectangle to use for the accessor
      ReductionAccessor(const PhysicalRegion &region, FieldID fid,
                        ReductionOpID redop, 
                        const Rect<N,COORD_T> bounds,
                        bool silence_warnings = false) { }
      // Specify a specific Affine transform to use for interpreting points
      template<int M>
      ReductionAccessor(const PhysicalRegion &region, FieldID fid,
                        ReductionOpID redop,
                        const AffineTransform<M,N,COORD_T> transform,
                        bool silence_warnings = false) { }
      // Specify both a transform and a bounds to use
      template<int M>
      ReductionAccessor(const PhysicalRegion &region, FieldID fid,
                        ReductionOpID redop,
                        const AffineTransform<M,N,COORD_T> transform,
                        const Rect<N,COORD_T> bounds,
                        bool silence_warnings = false) { }
    };

    /**
     * \class DeferredValue
     * A deferred value is a special helper class for handling return values 
     * for tasks that do asynchronous operations (e.g. GPU kernel launches), 
     * but we don't want to wait for the asynchronous operations to be returned. 
     * This object should be returned directly as the result of a Legion task, 
     * but its value will not be read until all of the "effects" of the task 
     * are done. It is important that this object be returned from the task in
     * order to ensure its memory is cleaned up. Not returning any created
     * DeferredValue objects will result in a memory leak. It supports the 
     * following methods during task execution:
     *  - T read(void) const
     *  - void write(T val) const
     *  - T* ptr(void) const
     *  - T& operator(void) const
     */
    template<typename T>
    class DeferredValue {
    public:
      DeferredValue(T initial_value);
    public:
      __CUDA_HD__
      inline T read(void) const;
      __CUDA_HD__
      inline void write(T value);
      __CUDA_HD__
      inline T* ptr(void);
      __CUDA_HD__
      inline T& ref(void);
      __CUDA_HD__
      inline operator T(void) const;
      __CUDA_HD__
      inline DeferredValue<T>& operator=(T value);
    public:
      inline void finalize(InternalContext ctx) const;
    protected:
      Realm::RegionInstance instance;
      Realm::AffineAccessor<T,1,coord_t> accessor;
    };

    /**
     * \class DeferredReduction 
     * This is a special case of a DeferredValue that also supports
     * a reduction operator. It should be returned directly as the
     * result of a Legion task. It supports all the same methods
     * as the DeferredValue as well as an additional method for
     * doing reductions using a reduction operator.
     *  - void reduce(REDOP::RHS val)
     *  - void <<=(REDOP::RHS val)
     */
    template<typename REDOP, bool EXCLUSIVE=false>
    class DeferredReduction: public DeferredValue<typename REDOP::RHS> {
    public:
      DeferredReduction(void);
    public:
      __CUDA_HD__
      inline void reduce(typename REDOP::RHS val);
      __CUDA_HD__
      inline void operator<<=(typename REDOP::RHS val);
    };
 
    //==========================================================================
    //                      Software Coherence Classes
    //==========================================================================

    /**
     * \struct AcquireLauncher
     * An AcquireLauncher is a class that is used for supporting user-level
     * software coherence when working with logical regions held in 
     * simultaneous coherence mode.  By default simultaneous mode requires
     * all users to use the same physical instance.  By acquiring coherence
     * on the physical region, a parent task can launch sub-tasks which
     * are not required to use the same physical instance.  Synchronization
     * primitives are allowed to specify what must occur before the
     * acquire operation is performed.
     */
    struct AcquireLauncher {
    public:
      AcquireLauncher(LogicalRegion logical_region, 
                      LogicalRegion parent_region,
                      PhysicalRegion physical_region = PhysicalRegion(),
                      Predicate pred = Predicate::TRUE_PRED,
                      MapperID id = 0, MappingTagID tag = 0);
    public:
      inline void add_field(FieldID f);
      inline void add_grant(Grant g);
      inline void add_wait_barrier(PhaseBarrier pb);
      inline void add_arrival_barrier(PhaseBarrier pb);
      inline void add_wait_handshake(MPILegionHandshake handshake);
      inline void add_arrival_handshake(MPILegionHandshake handshake);
    public:
      LogicalRegion                   logical_region;
      LogicalRegion                   parent_region;
      std::set<FieldID>               fields;
    public:
      // This field is now optional
      PhysicalRegion                  physical_region;
    public:
      std::vector<Grant>              grants;
      std::vector<PhaseBarrier>       wait_barriers;
      std::vector<PhaseBarrier>       arrive_barriers;
      Predicate                       predicate;
      MapperID                        map_id;
      MappingTagID                    tag;
    public:
      // Inform the runtime about any static dependences
      // These will be ignored outside of static traces
      const std::vector<StaticDependence> *static_dependences;
    public:
      bool                            silence_warnings;
    };

    /**
     * \struct ReleaseLauncher
     * A ReleaseLauncher supports the complementary operation to acquire
     * for performing user-level software coherence when dealing with
     * regions in simultaneous coherence mode.  
     */
    struct ReleaseLauncher {
    public:
      ReleaseLauncher(LogicalRegion logical_region, 
                      LogicalRegion parent_region,
                      PhysicalRegion physical_region = PhysicalRegion(),
                      Predicate pred = Predicate::TRUE_PRED,
                      MapperID id = 0, MappingTagID tag = 0);
    public:
      inline void add_field(FieldID f);
      inline void add_grant(Grant g);
      inline void add_wait_barrier(PhaseBarrier pb);
      inline void add_arrival_barrier(PhaseBarrier pb);
      inline void add_wait_handshake(MPILegionHandshake handshake);
      inline void add_arrival_handshake(MPILegionHandshake handshake);
    public:
      LogicalRegion                   logical_region;
      LogicalRegion                   parent_region;
      std::set<FieldID>               fields;
    public:
      // This field is now optional
      PhysicalRegion                  physical_region;
    public:
      std::vector<Grant>              grants;
      std::vector<PhaseBarrier>       wait_barriers;
      std::vector<PhaseBarrier>       arrive_barriers;
      Predicate                       predicate;
      MapperID                        map_id;
      MappingTagID                    tag;
    public:
      // Inform the runtime about any static dependences
      // These will be ignored outside of static traces
      const std::vector<StaticDependence> *static_dependences;
    public:
      bool                            silence_warnings;
    };

    //==========================================================================
    //                        Must Parallelism Classes
    //==========================================================================
    
    /**
     * \struct MustEpochLauncher
     * This is a meta-launcher object which contains other launchers.  The
     * purpose of this meta-launcher is to guarantee that all of the operations
     * specified in this launcher be guaranteed to run simultaneously.  This
     * enables the use of synchronization mechanisms such as phase barriers
     * and reservations between these operations without concern for deadlock.
     * If any condition is detected that will prevent simultaneous 
     * parallel execution of the operations the runtime will report an error.
     * These conditions include true data dependences on regions as well
     * as cases where mapping decisions artificially serialize operations
     * such as two tasks being mapped to the same processor.
     */
    struct MustEpochLauncher {
    public:
      MustEpochLauncher(MapperID id = 0, MappingTagID tag = 0);
    public:
      inline void add_single_task(const DomainPoint &point,
                                  const TaskLauncher &launcher);
      inline void add_index_task(const IndexTaskLauncher &launcher);
    public:
      MapperID                       map_id;
      MappingTagID                   mapping_tag;
      std::vector<TaskLauncher>      single_tasks;
      std::vector<IndexTaskLauncher> index_tasks;
    public:
      Domain                         launch_domain;
      IndexSpace                     launch_space;
      // Will only be used in control replication context. If left
      // unset the runtime will use launch_space/launch_domain
      IndexSpace                     sharding_space;
    public:
      bool                           silence_warnings;
    };

    //==========================================================================
    //                     MPI Interoperability Classes
    //==========================================================================

    class MPILegionHandshake : public Unserializable<MPILegionHandshake> {
    public:
      MPILegionHandshake(void);
      MPILegionHandshake(const MPILegionHandshake &rhs);
      ~MPILegionHandshake(void);
    private:
      Internal::MPILegionHandshakeImpl *impl;
    protected:
      // Only the runtime should be able to make these
      FRIEND_ALL_RUNTIME_CLASSES
      explicit MPILegionHandshake(Internal::MPILegionHandshakeImpl *impl);
    public:
      bool operator==(const MPILegionHandshake &h) const
        { return impl == h.impl; }
      bool operator<(const MPILegionHandshake &h) const
        { return impl < h.impl; }
      MPILegionHandshake& operator=(const MPILegionHandshake &rhs);
    public:
      /**
       * Non-blocking call to signal to Legion that this participant
       * is ready to pass control to Legion.
       */
      void mpi_handoff_to_legion(void) const;
      /**
       * A blocking call that will cause this participant to wait
       * for all Legion participants to hand over control to MPI.
       */
      void mpi_wait_on_legion(void) const;
    public:
      /**
       * A non-blocking call to signal to MPI that this participant
       * is ready to pass control to MPI.
       */
      void legion_handoff_to_mpi(void) const;
      /**
       * A blocking call that will cause this participant to wait
       * for all MPI participants to hand over control to Legion.
       */
      void legion_wait_on_mpi(void) const;
    public:
      /*
       * For asynchronous Legion execution, you can use these
       * methods to get a phase barrier associated with the 
       * handshake object instead of blocking on the legion side
       */
      /**
       * Get the Legion phase barrier associated with waiting on the handshake 
       */
      PhaseBarrier get_legion_wait_phase_barrier(void) const;
      /**
       * Get the Legion phase barrier associated with arriving on the handshake
       */
      PhaseBarrier get_legion_arrive_phase_barrier(void) const;
      /**
       * Advance the handshake associated with the Legion side
       */
      void advance_legion_handshake(void) const;
    };

    //==========================================================================
    //                           Operation Classes
    //==========================================================================

    /**
     * \class Mappable
     * The mappable class provides a base class for all 
     * the different types which can be passed to represent 
     * an operation to a mapping call.
     */
    class Mappable {
    protected:
      FRIEND_ALL_RUNTIME_CLASSES
      Mappable(void);
    public:
      // Return a globally unique ID for this operation
      virtual UniqueID get_unique_id(void) const = 0;
      // Return the number of operations that came before
      // this operation in the same context (close operations
      // return number of previous close operations)
      virtual unsigned get_context_index(void) const = 0;
      // Return the depth of this operation in the task tree
      virtual int get_depth(void) const = 0;
    public:
      enum MappableType {
        TASK_MAPPABLE,
        COPY_MAPPABLE,
        INLINE_MAPPABLE,
        ACQUIRE_MAPPABLE,
        RELEASE_MAPPABLE,
        CLOSE_MAPPABLE,
        FILL_MAPPABLE,
        PARTITION_MAPPABLE,
        DYNAMIC_COLLECTIVE_MAPPABLE,
        MUST_EPOCH_MAPPABLE,
      };
      virtual MappableType get_mappable_type(void) const = 0;
      virtual const Task* as_task(void) const = 0;
      virtual const Copy* as_copy(void) const = 0;
      virtual const InlineMapping* as_inline(void) const = 0;
      virtual const Acquire* as_acquire(void) const = 0;
      virtual const Release* as_release(void) const = 0;
      virtual const Close* as_close(void) const = 0;
      virtual const Fill* as_fill(void) const = 0;
      virtual const Partition* as_partition(void) const = 0;
      virtual const DynamicCollective* as_dynamic_collective(void) const = 0;
      virtual const MustEpoch* as_must_epoch(void) const = 0;
    public:
      MapperID                                  map_id;
      MappingTagID                              tag;
    public:
      // Mapper annotated data 
      void*                                     mapper_data;
      size_t                                    mapper_data_size;
    };

    /**
     * \class Task
     * This class contains all the information from a task
     * launch for either an individual or an index space
     * task. It also provides information about the current
     * state of the task from the runtime perspective so 
     * that mappers can make informed decisions.
     */
    class Task : public Mappable {
    protected:
      FRIEND_ALL_RUNTIME_CLASSES
      Task(void);
    public:
      virtual const char* get_task_name(void) const = 0;
    public:
      virtual MappableType get_mappable_type(void) const 
        { return TASK_MAPPABLE; }
      virtual const Task* as_task(void) const { return this; }
      virtual const Copy* as_copy(void) const { return NULL; }
      virtual const InlineMapping* as_inline(void) const { return NULL; }
      virtual const Acquire* as_acquire(void) const { return NULL; }
      virtual const Release* as_release(void) const { return NULL; }
      virtual const Close* as_close(void) const { return NULL; }
      virtual const Fill* as_fill(void) const { return NULL; }
      virtual const Partition* as_partition(void) const { return NULL; }
      virtual const DynamicCollective* as_dynamic_collective(void) const
        { return NULL; }
      virtual const MustEpoch* as_must_epoch(void) const { return NULL; }
    public:
      // Task argument information
      Processor::TaskFuncID task_id; 
      std::vector<IndexSpaceRequirement>  indexes;
      std::vector<RegionRequirement>      regions;
      std::vector<Future>                 futures;
      std::vector<Grant>                  grants;
      std::vector<PhaseBarrier>           wait_barriers;
      std::vector<PhaseBarrier>           arrive_barriers;
      void*                               args;                         
      size_t                              arglen;
    public:
      // Index task argument information
      bool                                is_index_space;
      bool                                must_epoch_task; 
      Domain                              index_domain;
      DomainPoint                         index_point;
      IndexSpace                          sharding_space;
      void*                               local_args;
      size_t                              local_arglen;
    public:
      // Meta data information from the runtime
      Processor                           orig_proc;
      Processor                           current_proc;
      Processor                           target_proc;
      unsigned                            steal_count;
      bool                                stealable;
      bool                                speculated;
    public:
      // Parent task (only guaranteed to be good for one recursion)
      const Task*                         parent_task;
    };

    /**
     * \class Copy
     * This class contains all the information about an
     * explicit copy region-to-region copy operation.
     */
    class Copy : public Mappable {
    protected:
      FRIEND_ALL_RUNTIME_CLASSES
      Copy(void);
    public:
      virtual MappableType get_mappable_type(void) const 
        { return COPY_MAPPABLE; }
      virtual const Task* as_task(void) const { return NULL; }
      virtual const Copy* as_copy(void) const { return this; }
      virtual const InlineMapping* as_inline(void) const { return NULL; }
      virtual const Acquire* as_acquire(void) const { return NULL; }
      virtual const Release* as_release(void) const { return NULL; }
      virtual const Close* as_close(void) const { return NULL; }
      virtual const Fill* as_fill(void) const { return NULL; }
      virtual const Partition* as_partition(void) const { return NULL; }
      virtual const DynamicCollective* as_dynamic_collective(void) const
        { return NULL; }
      virtual const MustEpoch* as_must_epoch(void) const { return NULL; }
    public:
      // Copy Launcher arguments
      std::vector<RegionRequirement>    src_requirements;
      std::vector<RegionRequirement>    dst_requirements;
      std::vector<RegionRequirement>    src_indirect_requirements;
      std::vector<RegionRequirement>    dst_indirect_requirements;
      std::vector<Grant>                grants;
      std::vector<PhaseBarrier>         wait_barriers;
      std::vector<PhaseBarrier>         arrive_barriers;
    public:
      // Index copy argument information
      bool                              is_index_space;
      Domain                            index_domain;
      DomainPoint                       index_point;
      IndexSpace                        sharding_space;
    public:
      // Parent task for the copy operation
      const Task*                       parent_task;
    };

    /**
     * \class InlineMapping
     * This class contains all the information about an
     * inline mapping operation from its launcher
     */
    class InlineMapping : public Mappable {
    protected:
      FRIEND_ALL_RUNTIME_CLASSES
      InlineMapping(void);
    public:
      virtual MappableType get_mappable_type(void) const 
        { return INLINE_MAPPABLE; }
      virtual const Task* as_task(void) const { return NULL; }
      virtual const Copy* as_copy(void) const { return NULL; }
      virtual const InlineMapping* as_inline(void) const { return this; }
      virtual const Acquire* as_acquire(void) const { return NULL; }
      virtual const Release* as_release(void) const { return NULL; }
      virtual const Close* as_close(void) const { return NULL; }
      virtual const Fill* as_fill(void) const { return NULL; }
      virtual const Partition* as_partition(void) const { return NULL; }
      virtual const DynamicCollective* as_dynamic_collective(void) const
        { return NULL; }
      virtual const MustEpoch* as_must_epoch(void) const { return NULL; }
    public:
      // Inline Launcher arguments
      RegionRequirement                 requirement;
      std::vector<Grant>                grants;
      std::vector<PhaseBarrier>         wait_barriers;
      std::vector<PhaseBarrier>         arrive_barriers;
      LayoutConstraintID                layout_constraint_id; 
    public:
      // Parent task for the inline operation
      const Task*                       parent_task;
    };

    /**
     * \class Acquire
     * This class contains all the information about an
     * acquire operation from the original launcher.
     */
    class Acquire : public Mappable {
    protected:
      FRIEND_ALL_RUNTIME_CLASSES
      Acquire(void);
    public:
      virtual MappableType get_mappable_type(void) const 
        { return ACQUIRE_MAPPABLE; }
      virtual const Task* as_task(void) const { return NULL; }
      virtual const Copy* as_copy(void) const { return NULL; }
      virtual const InlineMapping* as_inline(void) const { return NULL; }
      virtual const Acquire* as_acquire(void) const { return this; }
      virtual const Release* as_release(void) const { return NULL; }
      virtual const Close* as_close(void) const { return NULL; }
      virtual const Fill* as_fill(void) const { return NULL; }
      virtual const Partition* as_partition(void) const { return NULL; }
      virtual const DynamicCollective* as_dynamic_collective(void) const
        { return NULL; }
      virtual const MustEpoch* as_must_epoch(void) const { return NULL; }
    public:
      // Acquire Launcher arguments
      LogicalRegion                     logical_region;
      LogicalRegion                     parent_region;
      std::set<FieldID>                 fields;
      std::vector<Grant>                grants;
      std::vector<PhaseBarrier>         wait_barriers;
      std::vector<PhaseBarrier>         arrive_barriers;
    public:
      // Parent task for the acquire operation
      const Task*                       parent_task;
    };

    /**
     * \class Release
     * This class contains all the information about a
     * release operation from the original launcher.
     */
    class Release : public Mappable {
    protected:
      FRIEND_ALL_RUNTIME_CLASSES
      Release(void);
    public:
      virtual MappableType get_mappable_type(void) const 
        { return RELEASE_MAPPABLE; }
      virtual const Task* as_task(void) const { return NULL; }
      virtual const Copy* as_copy(void) const { return NULL; }
      virtual const InlineMapping* as_inline(void) const { return NULL; }
      virtual const Acquire* as_acquire(void) const { return NULL; }
      virtual const Release* as_release(void) const { return this; }
      virtual const Close* as_close(void) const { return NULL; }
      virtual const Fill* as_fill(void) const { return NULL; }
      virtual const Partition* as_partition(void) const { return NULL; }
      virtual const DynamicCollective* as_dynamic_collective(void) const
        { return NULL; }
      virtual const MustEpoch* as_must_epoch(void) const { return NULL; }
    public:
      // Release Launcher arguments
      LogicalRegion                     logical_region;
      LogicalRegion                     parent_region;
      std::set<FieldID>                 fields;
      std::vector<Grant>                grants;
      std::vector<PhaseBarrier>         wait_barriers;
      std::vector<PhaseBarrier>         arrive_barriers;
    public:
      // Parent task for the release operation
      const Task*                       parent_task;
    };

    /**
     * \class Close
     * This class represents a close operation that has
     * been requested by the runtime. The region requirement
     * for this operation is synthesized by the runtime
     * but will name the logical region and fields being
     * closed.  The privileges and coherence will always
     * be READ_WRITE EXCLUSIVE.
     */
    class Close : public Mappable {
    protected:
      FRIEND_ALL_RUNTIME_CLASSES
      Close(void);
    public:
      virtual MappableType get_mappable_type(void) const 
        { return CLOSE_MAPPABLE; }
      virtual const Task* as_task(void) const { return NULL; }
      virtual const Copy* as_copy(void) const { return NULL; }
      virtual const InlineMapping* as_inline(void) const { return NULL; }
      virtual const Acquire* as_acquire(void) const { return NULL; }
      virtual const Release* as_release(void) const { return NULL; }
      virtual const Close* as_close(void) const { return this; }
      virtual const Fill* as_fill(void) const { return NULL; }
      virtual const Partition* as_partition(void) const { return NULL; }
      virtual const DynamicCollective* as_dynamic_collective(void) const
        { return NULL; }
      virtual const MustEpoch* as_must_epoch(void) const { return NULL; }
    public:
      // Synthesized region requirement
      RegionRequirement                 requirement;
    public:
      // Parent task for the inline operation
      const Task*                       parent_task;
    };

    /**
     * \class Fill
     * This class represents a fill operation for the
     * original launcher. See the fill launcher for
     * more information.
     */
    class Fill : public Mappable {
    protected:
      FRIEND_ALL_RUNTIME_CLASSES
      Fill(void);
    public:
      virtual MappableType get_mappable_type(void) const 
        { return FILL_MAPPABLE; }
      virtual const Task* as_task(void) const { return NULL; }
      virtual const Copy* as_copy(void) const { return NULL; }
      virtual const InlineMapping* as_inline(void) const { return NULL; }
      virtual const Acquire* as_acquire(void) const { return NULL; }
      virtual const Release* as_release(void) const { return NULL; }
      virtual const Close* as_close(void) const { return NULL; }
      virtual const Fill* as_fill(void) const { return this; }
      virtual const Partition* as_partition(void) const { return NULL; }
      virtual const DynamicCollective* as_dynamic_collective(void) const
        { return NULL; }
      virtual const MustEpoch* as_must_epoch(void) const { return NULL; }
    public:
      // Synthesized region requirement
      RegionRequirement               requirement;
      std::vector<Grant>              grants;
      std::vector<PhaseBarrier>       wait_barriers;
      std::vector<PhaseBarrier>       arrive_barriers;
    public:
      // Index fill argument information
      bool                              is_index_space;
      Domain                            index_domain;
      DomainPoint                       index_point;
      IndexSpace                        sharding_space;
    public:
      // Parent task for the fill operation
      const Task*                       parent_task;
    };

    /**
     * \class Partition
     * This class represents a dependent partition 
     * operation that is being performed by the
     * runtime. These will be crated by calls to
     * the runtime such as 'create_partition_by_field'.
     */
    class Partition : public Mappable {
    protected:
      FRIEND_ALL_RUNTIME_CLASSES
      Partition(void);
    public:
      virtual MappableType get_mappable_type(void) const 
        { return PARTITION_MAPPABLE; }
      virtual const Task* as_task(void) const { return NULL; }
      virtual const Copy* as_copy(void) const { return NULL; }
      virtual const InlineMapping* as_inline(void) const { return NULL; }
      virtual const Acquire* as_acquire(void) const { return NULL; }
      virtual const Release* as_release(void) const { return NULL; }
      virtual const Close* as_close(void) const { return NULL; }
      virtual const Fill* as_fill(void) const { return NULL; }
      virtual const Partition* as_partition(void) const { return this; }
      virtual const DynamicCollective* as_dynamic_collective(void) const
        { return NULL; }
      virtual const MustEpoch* as_must_epoch(void) const { return NULL; }
    public:
      enum PartitionKind {
        BY_FIELD, // create partition by field
        BY_IMAGE, // create partition by image
        BY_IMAGE_RANGE, // create partition by image range
        BY_PREIMAGE, // create partition by preimage
        BY_PREIMAGE_RANGE,  // create partition by preimage range
        BY_ASSOCIATION,  // create partition by association
      };
      virtual PartitionKind get_partition_kind(void) const = 0;
    public:
      // Synthesized region requirement
      RegionRequirement                   requirement;
    public:
      // Index partition argument information
      bool                                is_index_space;
      Domain                              index_domain;
      DomainPoint                         index_point;
    public:
      // Parent task for the partition operation
      const Task*                         parent_task;
    };

    /**
     * \class MustEpoch
     * This class represents a must-epoch operation
     * for the original launchers. See the must
     * epoch launcher for more information.
     */
    class MustEpoch : public Mappable {
    protected:
      FRIEND_ALL_RUNTIME_CLASSES
      MustEpoch(void);
    public:
<<<<<<< HEAD
      virtual MappableType get_mappable_type(void) const 
=======
      virtual MappableType get_mappable_type(void) const
>>>>>>> a57425c6
        { return MUST_EPOCH_MAPPABLE; }
      virtual const Task* as_task(void) const { return NULL; }
      virtual const Copy* as_copy(void) const { return NULL; }
      virtual const InlineMapping* as_inline(void) const { return NULL; }
      virtual const Acquire* as_acquire(void) const { return NULL; }
      virtual const Release* as_release(void) const { return NULL; }
      virtual const Close* as_close(void) const { return NULL; }
      virtual const Fill* as_fill(void) const { return NULL; }
      virtual const Partition* as_partition(void) const { return NULL; }
      virtual const DynamicCollective* as_dynamic_collective(void) const
        { return NULL; }
      virtual const MustEpoch* as_must_epoch(void) const { return this; }
    public:
      std::vector<const Task*>                  individual_tasks;
      std::vector<const Task*>                  index_space_tasks;
    public:
      // Index space of points for the must epoch operation
      Domain                                    launch_domain;
      IndexSpace                                sharding_space;
    public:
      // Parent task for the must epoch operation
      const Task*                               parent_task;
    };

    //==========================================================================
    //                           Runtime Classes
    //==========================================================================

    /**
     * @deprecated 
     * \struct ColoredPoints
     * Colored points struct for describing colorings.
     */
    template<typename T>
    struct ColoredPoints {
    public:
      std::set<T> points;
      std::set<std::pair<T,T> > ranges;
    };

    /**
     * \struct InputArgs
     * Input arguments helper struct for passing in
     * the command line arguments to the runtime.
     */
    struct InputArgs {
    public:
      char **argv;
      int argc;
    };

    /**
     * \struct TaskConfigOptions
     * A class for describing the configuration options
     * for a task being registered with the runtime.  
     * Leaf tasks must not contain any calls to the runtime.
     * Inner tasks must never touch any of the data for 
     * which they have privileges which is identical to
     * the Sequoia definition of an inner task.
     * Idempotent tasks must have no side-effects outside
     * of the kind that Legion can analyze (i.e. writing
     * regions).
     */
    struct TaskConfigOptions {
    public:
      TaskConfigOptions(bool leaf = false,
                        bool inner = false,
                        bool idempotent = false);
    public:
      bool leaf;
      bool inner;
      bool idempotent;
    };

    /**
     * \interface ProjectionFunctor
     * This defines an interface for objects that need to be
     * able to handle projection requests for an application.
     * Whenever index space tasks are launched with projection
     * region requirements, instances of this object are used
     * to handle the lowering down to individual regions for
     * specific task instances in the index space of task.
     * No more than one query of this interface will be made
     * per object at a time.
     *
     * Note also that the interface inherits from the 
     * RegionTreeInspector class which gives it access to 
     * all of the functions in that class for discovering
     * the shape of index space trees, field spaces, and
     * logical region trees.
     */
    class ProjectionFunctor {
    public:
      ProjectionFunctor(void);
      ProjectionFunctor(Runtime *rt);
      virtual ~ProjectionFunctor(void);
    public:
      /**
       * This is the more general implementation of projection
       * functions that work for all kinds of operations. 
       * Implementations can switch on the mappable type to
       * figure out the kind of the operation that is requesting
       * the projection. The default implementation of this method
       * calls the deprecated version of this method for tasks and
       * fails for all other kinds of operations. Note that this
       * method is not passed a context, because it should only
       * be invoking context free runtime methods.
       * @param mappable the operation requesting the projection
       * @param index the index of the region requirement being projected
       * @param upper_bound the upper bound logical region
       * @param point the point being projected
       * @return logical region result
       */
      virtual LogicalRegion project(const Mappable *mappable, unsigned index,
                                    LogicalRegion upper_bound,
                                    const DomainPoint &point);
      /**
       * Same method as above, but with a partition as an upper bound
       * @param mappable the operation requesting the projection
       * @param index the index of the region requirement being projected
       * @param upper_bound the upper bound logical partition
       * @param point the point being projected
       * @return logical region result
       */
      virtual LogicalRegion project(const Mappable *mappable, unsigned index,
                                    LogicalPartition upper_bound,
                                    const DomainPoint &point);

      /*
       * This method corresponds to the one above for projecting from
       * a logical region but is only invoked if the 'is_functional' 
       * method for this projection functor returns true. It must always 
       * return the same result when called with the same parameters
       * @param upper_bound the upper bound logical region
       * @param point the point being projected
       * @param launch_domain the launch domain of the index operation
       * @return logical region result
       */
      virtual LogicalRegion project(LogicalRegion upper_bound,
                                    const DomainPoint &point,
                                    const Domain &launch_domain);

      /**
       * This method corresponds to the one above for projecting from
       * a logical partition but is only invoked if the 'is_functional' 
       * method for this projection functor returns true. It must always 
       * return the same result when called with the same parameters
       * @param upper_bound the upper bound logical partition 
       * @param point the point being projected
       * @param launch_domain the launch domain of the index operation
       * @return logical region result
       */
      virtual LogicalRegion project(LogicalPartition upper_bound,
                                    const DomainPoint &point,
                                    const Domain &launch_domain);

      /**
       * This method corresponds to the one above for projecting from
       * a logical region but is only invoked if the 'is_functional' 
       * method for this projection functor returns true. It must always 
       * return the same result when called with the same parameters
       * @param upper_bound the upper bound logical region
       * @param point the point being projected
       * @param launch_domain the launch domain of the index operation
       * @return logical region result
       */
      virtual LogicalRegion project(LogicalRegion upper_bound,
                                    const DomainPoint &point,
                                    const Domain &launch_domain);

      /**
       * This method corresponds to the one above for projecting from
       * a logical partition but is only invoked if the 'is_functional' 
       * method for this projection functor returns true. It must always 
       * return the same result when called with the same parameters
       * @param upper_bound the upper bound logical partition 
       * @param point the point being projected
       * @param launch_domain the launch domain of the index operation
       * @return logical region result
       */
      virtual LogicalRegion project(LogicalPartition upper_bound,
                                    const DomainPoint &point,
                                    const Domain &launch_domain);

      /**
       * @deprecated
       * Compute the projection for a logical region projection
       * requirement down to a specific logical region.
       * @param ctx the context for this projection
       * @param task the task for the requested projection
       * @param index which region requirement we are projecting
       * @param upper_bound the upper bound logical region
       * @param point the point of the task in the index space
       * @return logical region to be used by the child task
       */
      LEGION_DEPRECATED("The interface for projection functors has been "
                        "updated. Please use the new 'project' methods.")
      virtual LogicalRegion project(Context ctx, Task *task,
                                    unsigned index,
                                    LogicalRegion upper_bound,
                                    const DomainPoint &point);
      /**
       * @deprecated
       * Compute the projection for a logical partition projection
       * requirement down to a specific logical region.
       * @param ctx the context for this projection
       * @param task the task for the requested projection
       * @param index which region requirement we are projecting
       * @param upper_bound the upper bound logical partition
       * @param point the point of the task in the index space
       * @return logical region to be used by the child task
       */
      LEGION_DEPRECATED("The interface for projection functors has been "
                        "updated. Please use the new 'project' methods.")
      virtual LogicalRegion project(Context ctx, Task *task, 
                                    unsigned index,
                                    LogicalPartition upper_bound,
                                    const DomainPoint &point);
      
      /**
       * Indicate whether calls to this projection functor
       * must be serialized or can be performed in parallel.
       * Usually they must be exclusive if this functor contains
       * state for memoizing results.
       */
      virtual bool is_exclusive(void) const { return false; }

      /*
       * Indicate whether this is a functional projection
       * functor or whether it depends on the operation being
       * launched. This will determine which project method
       * is invoked by the runtime.
       */
      virtual bool is_functional(void) const { return false; }

      /**
       * Indicate whether this is a functional projection
       * functor or whether it depends on the operation being
       * launched. This will determine which project method
       * is invoked by the runtime.
       */
      virtual bool is_functional(void) const { return false; }

      /**
       * Specify the depth which this projection function goes
       * for all the points in an index space launch from 
       * the upper bound node in the region tree. Depth is
       * defined as the number of levels of the region tree
       * crossed from the upper bound logical region or partition.
       * So depth 0 for a REG_PROJECTION means the same region
       * while depth 0 for a PART_PROJECTION means a subregion
       * in the immediate partition. Depth 0 is the default
       * for the identity projection function.
       */
      virtual unsigned get_depth(void) const = 0;
    private:
      friend class Internal::Runtime;
      // For pre-registered projection functors the runtime will
      // use this to initialize the runtime pointer
      inline void set_runtime(Runtime *rt) { runtime = rt; }
    protected:
      Runtime *runtime;
    };

    /**
     * \class ShardingFunctor
     * 
     * A sharding functor is a object that is during control
     * replication of a task to determine which points of an
     * operation are owned by a given shard. Unlike projection
     * functors, these functors are not given access to the
     * operation being sharded. We provide access to the local
     * processor on which this operation exists and the mapping
     * of shards to processors. Legion will assume that this
     * functor is functional so the same arguments passed to 
     * functor will always result in the same operation.
     */
    class ShardingFunctor {
    public:
      ShardingFunctor(void);
      virtual ~ShardingFunctor(void);
    public:
      virtual ShardID shard(const DomainPoint &point,
                            const Domain &full_space,
                            const size_t total_shards) = 0;
    };

    /**
     * \class Runtime
     * The Runtime class is the primary interface for
     * Legion.  Every task is given a reference to the runtime as
     * part of its arguments.  All Legion operations are then
     * performed by directing the runtime to perform them through
     * the methods of this class.  The methods in Runtime
     * are broken into three categories.  The first group of
     * calls are the methods that can be used by application
     * tasks during runtime.  The second group contains calls
     * for initializing the runtime during start-up callback.
     * The final section of calls are static methods that are
     * used to configure the runtime prior to starting it up.
     *
     * A note on context free functions: context free functions 
     * have equivalent functionality to their non-context-free 
     * couterparts. However, context free functions can be 
     * safely used in a leaf task while any runtime function 
     * that requires a context cannot be used in a leaf task. 
     * If your task variant only uses context free functions
     * as part of its implementation then it is safe for you 
     * to annotate it as a leaf task variant.
     */
    class Runtime {
    protected:
      // The Runtime bootstraps itself and should
      // never need to be explicitly created.
      friend class Internal::Runtime;
      friend class Future;
      Runtime(Internal::Runtime *rt);
    public:
      //------------------------------------------------------------------------
      // Index Space Operations
      //------------------------------------------------------------------------
      ///@{
      /**
       * Create a new top-level index space based on the given domain bounds
       * @param ctx the enclosing task context
       * @param bounds the bounds for the new index space
       * @return the handle for the new index space
       */
      IndexSpace create_index_space(Context ctx, Domain bounds);
      // Template version
      template<int DIM, typename COORD_T>
      IndexSpaceT<DIM,COORD_T> create_index_space(Context ctx,
                                                  Rect<DIM,COORD_T> bounds);
      ///@}
      ///@{
      /**
       * Create a new top-level index space from a vector of points
       * @param ctx the enclosing task context
       * @param points a vector of points to have in the index space
       * @return the handle for the new index space
       */
      IndexSpace create_index_space(Context ctx, 
                                    const std::vector<DomainPoint> &points);
      // Template version
      template<int DIM, typename COORD_T>
      IndexSpaceT<DIM,COORD_T> create_index_space(Context ctx,
                      const std::vector<Point<DIM,COORD_T> > &points);
      ///@}
      ///@{
      /**
       * Create a new top-level index space from a vector of rectangles
       * @param ctx the enclosing task context
       * @param rects a vector of rectangles to have in the index space
       * @return the handle for the new index space
       */
      IndexSpace create_index_space(Context ctx,
                                    const std::vector<Domain> &rects);
      // Template version
      template<int DIM, typename COORD_T>
      IndexSpaceT<DIM,COORD_T> create_index_space(Context ctx,
                      const std::vector<Rect<DIM,COORD_T> > &rects);
      ///@}
      ///@{
      /**
       * Create a new top-level index space by unioning together 
       * several existing index spaces
       * @param ctx the enclosing task context
       * @param spaces the index spaces to union together
       * @return the handle for the new index space
       */
      IndexSpace union_index_spaces(Context ctx, 
                                    const std::vector<IndexSpace> &spaces);
      // Template version
      template<int DIM, typename COORD_T>
      IndexSpaceT<DIM,COORD_T> union_index_spaces(Context ctx,
                     const std::vector<IndexSpaceT<DIM,COORD_T> > &spaces);
      ///@}
      ///@{
      /**
       * Create a new top-level index space by intersecting 
       * several existing index spaces
       * @param ctx the enclosing task context
       * @param spaces the index spaces to intersect
       * @return the handle for the new index space
       */
      IndexSpace intersect_index_spaces(Context ctx,
                                        const std::vector<IndexSpace> &spaces);
      // Template version
      template<int DIM, typename COORD_T>
      IndexSpaceT<DIM,COORD_T> intersect_index_spaces(Context ctx,
                         const std::vector<IndexSpaceT<DIM,COORD_T> > &spaces);
      ///@}
      ///@{
      /**
       * Create a new top-level index space by taking the
       * set difference of two different index spaces
       */
      IndexSpace subtract_index_spaces(Context ctx, 
                                       IndexSpace left, IndexSpace right);
      // Template version
      template<int DIM, typename COORD_T>
      IndexSpaceT<DIM,COORD_T> subtract_index_spaces(Context ctx,
           IndexSpaceT<DIM,COORD_T> left, IndexSpaceT<DIM,COORD_T> right);
      ///@}
      /**
       * @deprecated
       * Create a new top-level index space with the maximum number of elements
       * @param ctx the enclosing task context
       * @param max_num_elmts maximum number of elements in the index space
       * @return the handle for the new index space
       */
      LEGION_DEPRECATED("Use the new index space creation routines with a "
                        "single domain or rectangle.")
      IndexSpace create_index_space(Context ctx, size_t max_num_elmts);
      /**
       * @deprecated
       * Create a new top-level index space based on a set of domains
       * @param ctx the enclosing task context
       * @param domains the set of domains
       * @return the handle for the new index space
       */
      LEGION_DEPRECATED("Use the new index space creation routines with a "
                        "single domain or rectangle.")
      IndexSpace create_index_space(Context ctx, 
                                    const std::set<Domain> &domains);
      /**
       * Destroy an existing index space
       * @param ctx the enclosing task context
       * @param handle the index space to destroy
       */
      void destroy_index_space(Context ctx, IndexSpace handle);
    public:
      //------------------------------------------------------------------------
      // Index Partition Operations Based on Coloring
      // (These are deprecated, use the dependent partitioning calls instead)
      //------------------------------------------------------------------------
      /**
       * @deprecated
       * Create an index partition from a point coloring
       * @param ctx the enclosing task context
       * @param parent index space being partitioned
       * @param color_space space of colors for the partition
       * @param coloring the coloring of the parent index space
       * @param part_kind the kind of partition or whether to compute it
       * @param color optional color for the new partition
       * @param allocable whether the child index spaces are allocable
       * @return handle for the new index partition
       */
      LEGION_DEPRECATED("Use the new dependent partitioning API calls instead.")
      IndexPartition create_index_partition(Context ctx, IndexSpace parent,
                                        const Domain &color_space,
                                        const PointColoring &coloring,
                                        PartitionKind part_kind = COMPUTE_KIND,
                                        Color color = AUTO_GENERATE_ID,
                                        bool allocable = false);
      /**
       * @deprecated
       * See the previous create_index_partition call
       * Create an index partition.
       * @param ctx the enclosing task context
       * @param parent index space being partitioned
       * @param coloring the coloring of the parent index space
       * @param disjoint whether the partitioning is disjoint or not
       * @param color optional color name for the partition
       * @return handle for the next index partition
       */
      LEGION_DEPRECATED("Use the new dependent partitioning API calls instead.")
      IndexPartition create_index_partition(Context ctx, IndexSpace parent, 
                                            const Coloring &coloring, 
                                            bool disjoint, 
                                            Color color = AUTO_GENERATE_ID);

      /**
       * @deprecated
       * Create an index partition from a domain point coloring
       * @param ctx the enclosing task context
       * @param parent the index space being partitioned
       * @param color_space space of colors for the partition
       * @param coloring the coloring of the parent index space
       * @param part_kind the kind of partition or whether to compute it
       * @param color optional color for the new partition
       * @return handle for the new index partition
       */
      LEGION_DEPRECATED("Use the new dependent partitioning API calls instead.")
      IndexPartition create_index_partition(Context ctx, IndexSpace parent,
                                        const Domain &color_space,
                                        const DomainPointColoring &coloring,
                                        PartitionKind part_kind = COMPUTE_KIND,
                                        Color color = AUTO_GENERATE_ID);
      /**
       * @deprecated
       * See the previous create index partition call
       * Create an index partition from a domain color space and coloring.
       * @param ctx the enclosing task context
       * @param parent index space being partitioned
       * @param color_space the domain of colors 
       * @param coloring the domain coloring of the parent index space
       * @param disjoint whether the partitioning is disjoint or not
       * @param color optional color name for the partition
       * @return handle for the next index partition
       */
      LEGION_DEPRECATED("Use the new dependent partitioning API calls instead.")
      IndexPartition create_index_partition(Context ctx, IndexSpace parent, 
					    Domain color_space, 
                                            const DomainColoring &coloring,
					    bool disjoint,
                                            Color color = AUTO_GENERATE_ID);

      /**
       * @deprecated
       * Create an index partition from a multi-domain point coloring
       * @param ctx the enclosing task context
       * @param parent the index space being partitioned
       * @param color_space space of colors for the partition
       * @param coloring the coloring of the parent index space
       * @param part_kind the kind of partition or whether to compute it
       * @param color optional color for the new partition
       * @return handle for the new index partition
       */
      LEGION_DEPRECATED("Use the new dependent partitioning API calls instead.")
      IndexPartition create_index_partition(Context ctx, IndexSpace parent,
                                      const Domain &color_space,
                                      const MultiDomainPointColoring &coloring,
                                      PartitionKind part_kind = COMPUTE_KIND,
                                      Color color = AUTO_GENERATE_ID);
      /**
       * @deprecated
       * See the previous create index partition call
       * Create an index partitiong from a domain color space and
       * a multi-domain coloring which allows multiple domains to
       * be associated with each color.
       * @param ctx the enclosing task context
       * @param parent index space being partitioned
       * @param color_space the domain of colors
       * @param coloring the multi-domain coloring
       * @param disjoint whether the partitioning is disjoint or not
       * @param color optional color name for the partition
       * @return handle for the next index partition
       */
      LEGION_DEPRECATED("Use the new dependent partitioning API calls instead.")
      IndexPartition create_index_partition(Context ctx, IndexSpace parent,
                                            Domain color_space,
                                            const MultiDomainColoring &coloring,
                                            bool disjoint,
                                            Color color = AUTO_GENERATE_ID);
      /**
       * @deprecated
       * Create an index partitioning from a typed mapping.
       * @param ctx the enclosing task context
       * @param parent index space being partitioned
       * @param mapping the mapping of points to colors
       * @param color optional color name for the partition
       * @return handle for the next index partition
       */
      template <typename T>
      LEGION_DEPRECATED("Use the new dependent partitioning API calls instead.")
      IndexPartition create_index_partition(Context ctx, IndexSpace parent,
					    const T& mapping,
					    Color color = AUTO_GENERATE_ID);

      /**
       * @deprecated 
       * @see create_partition_by_field instead
       * Create an index partitioning from an existing field
       * in a physical instance.  This requires that the field
       * accessor be valid for the entire parent index space.  By definition
       * colors are always non-negative.  The runtime will iterate over the
       * field accessor and interpret values as signed integers.  Any
       * locations less than zero will be ignored.  Values greater than or
       * equal to zero will be colored and placed in the appropriate
       * subregion.  By definition this partitioning mechanism has to 
       * disjoint since each pointer value has at most one color.
       * @param ctx the enclosing task context
       * @param field_accessor field accessor for the coloring field
       * @param disjoint whether the partitioning is disjoint or not
       * @param complete whether the partitioning is complete or not
       * @return handle for the next index partition
       */
      LEGION_DEPRECATED("Use the new dependent partitioning API calls instead.")
      IndexPartition create_index_partition(Context ctx, IndexSpace parent,
       LegionRuntime::Accessor::RegionAccessor<
        LegionRuntime::Accessor::AccessorType::Generic> field_accessor,
                                        Color color = AUTO_GENERATE_ID);

      /**
       * Destroy an index partition
       * @param ctx the enclosing task context
       * @param handle index partition to be destroyed
       */
      void destroy_index_partition(Context ctx, IndexPartition handle);
    public:
      //------------------------------------------------------------------------
      // Dependent Partitioning Operations
      //------------------------------------------------------------------------
      ///@{
      /**
       * Create 'color_space' index subspaces (one for each point) in a 
       * common partition of the 'parent' index space. By definition the 
       * resulting partition will be disjoint. Users can also specify a 
       * minimum 'granularity' for the size of the index subspaces. Users 
       * can specify an optional color for the index partition.
       * @param ctx the enclosing task context
       * @param parent index space of the partition to be made
       * @param color_space space of colors to create 
       * @param granularity the minimum size of the index subspaces
       * @param color optional color paramter for the partition
       * @return name of the created index partition
       */
      IndexPartition create_equal_partition(Context ctx, IndexSpace parent,
                                            IndexSpace color_space, 
                                            size_t granularity = 1,
                                            Color color = AUTO_GENERATE_ID);
      template<int DIM, typename COORD_T, 
               int COLOR_DIM, typename COLOR_COORD_T>
      IndexPartitionT<DIM,COORD_T> create_equal_partition(Context ctx,
                        IndexSpaceT<DIM,COORD_T> parent,
                        IndexSpaceT<COLOR_DIM,COLOR_COORD_T> color_space,
                        size_t granularity = 1, Color color = AUTO_GENERATE_ID);
      ///@}
      ///@{
      /**
       * This function zips a union operation over all the index subspaces
       * in two different partitions. The zip operation is only applied 
       * to the points contained in the intersection of the two color
       * spaces. The corresponding pairs of index spaces are unioned
       * together and assigned to the same color in the new index
       * partition. The resulting partition is created off the 'parent'
       * index space. In order to be sound the parent must be an 
       * ancestor of both index partitions. The kind of partition 
       * (e.g. disjoint or aliased) can be specified with the 'part_kind'
       * argument. This argument can also be used to request that the 
       * runtime compute the kind of partition. The user can assign
       * a color to the new partition by the 'color' argument.
       * @param ctx the enclosing task context
       * @param parent the parent index space for the new partition
       * @param handle1 first index partition
       * @param handle2 second index partition
       * @param color_space space of colors to zip over
       * @param part_kind indicate the kind of partition
       * @param color the new color for the index partition
       * @return name of the created index partition
       */
      IndexPartition create_partition_by_union(Context ctx,
                                       IndexSpace parent,
                                       IndexPartition handle1,
                                       IndexPartition handle2,
                                       IndexSpace color_space,
                                       PartitionKind part_kind = COMPUTE_KIND,
                                       Color color = AUTO_GENERATE_ID);
      template<int DIM, typename COORD_T,
               int COLOR_DIM, typename COLOR_COORD_T>
      IndexPartitionT<DIM,COORD_T> create_partition_by_union(Context ctx,
                              IndexSpaceT<DIM,COORD_T> parent,
                              IndexPartitionT<DIM,COORD_T> handle1,
                              IndexPartitionT<DIM,COORD_T> handle2,
                              IndexSpaceT<COLOR_DIM,COLOR_COORD_T> color_space,
                              PartitionKind part_kind = COMPUTE_KIND,
                              Color color = AUTO_GENERATE_ID);
      ///@}
      ///@{
      /**
       * This function zips an intersection operation over all the index 
       * subspaces in two different partitions. The zip operation is only
       * applied to points contained in the intersection of the two 
       * color spaces. The corresponding pairs of index spaces from each
       * partition are intersected together and assigned to the same
       * color in the new index partition. The resulting partition is
       * created off the 'parent' index space. In order to be sound both
       * index partitions must come from the same index tree as the
       * parent and at least one must have the 'parent' index space as
       * an ancestor. The user can say whether the partition is disjoint
       * or not or ask the runtime to compute the result using the 
       * 'part_kind' argument. The user can assign a color to the new 
       * partition by the 'color' argument.
       * @param ctx the enclosing task context
       * @param parent the parent index space for the new partition
       * @param handle1 first index partition
       * @param handle2 second index partition
       * @param color_space space of colors to zip over
       * @param part_kind indicate the kind of partition
       * @param color the new color for the index partition
       * @return name of the created index partition
       */
      IndexPartition create_partition_by_intersection(Context ctx,
                                        IndexSpace parent,
                                        IndexPartition handle1,
                                        IndexPartition handle2,
                                        IndexSpace color_space,
                                        PartitionKind part_kind = COMPUTE_KIND,
                                        Color color = AUTO_GENERATE_ID);
      template<int DIM, typename COORD_T,
               int COLOR_DIM, typename COLOR_COORD_T>
      IndexPartitionT<DIM,COORD_T> create_partition_by_intersection(
                              Context ctx,
                              IndexSpaceT<DIM,COORD_T> parent,
                              IndexPartitionT<DIM,COORD_T> handle1,
                              IndexPartitionT<DIM,COORD_T> handle2,
                              IndexSpaceT<COLOR_DIM,COLOR_COORD_T> color_space,
                              PartitionKind part_kind = COMPUTE_KIND,
                              Color color = AUTO_GENERATE_ID);
      ///@}
      ///@{
      /**
       * This function zips a set difference operation over all the index 
       * subspaces in two different partitions. The zip operation is only
       * applied to the points contained in the intersection of the two
       * color spaces. The difference is taken from the corresponding 
       * pairs of index spaces from each partition. The resulting partition
       * is created off the 'parent' index space. In order to be sound,
       * both index partitions must be from the same index tree and the
       * first index partition must have the 'parent' index space as an
       * ancestor. The user can say whether the partition is disjoint or
       * not or ask the runtime to compute the result using the 'part_kind'
       * argument. The user can assign a color to the new partition by
       * the 'color' argument.
       * index spaces.
       * @param ctx the enclosing task context
       * @param parent the parent index space for the new partition
       * @param handle1 first index partition
       * @param handle2 second index partition
       * @param color_space space of colors to zip over
       * @param part_kind indicate the kind of partition
       * @param color the new color for the index partition
       * @return name of the created index partition
       */
      IndexPartition create_partition_by_difference(Context ctx,
                                        IndexSpace parent,
                                        IndexPartition handle1,
                                        IndexPartition handle2,
                                        IndexSpace color_space,
                                        PartitionKind part_kind = COMPUTE_KIND,
                                        Color color = AUTO_GENERATE_ID);
      template<int DIM, typename COORD_T,
               int COLOR_DIM, typename COLOR_COORD_T>
      IndexPartitionT<DIM,COORD_T> create_partition_by_difference(Context ctx,
                              IndexSpaceT<DIM,COORD_T> parent,
                              IndexPartitionT<DIM,COORD_T> handle1,
                              IndexPartitionT<DIM,COORD_T> handle2,
                              IndexSpaceT<COLOR_DIM,COLOR_COORD_T> color_space,
                              PartitionKind part_kind = COMPUTE_KIND,
                              Color color = AUTO_GENERATE_ID);
      ///@}
      ///@{
      /**
       * This performs a cross product between two different index
       * partitions. For every index subspace in the first index 
       * partition the runtime will create a new index partition
       * of that index space by intersecting each of the different index 
       * subspaces in the second index partition. As a result, whole set 
       * of new index partitions will be created. The user can request which
       * partition names to return by specifying a map of domain points
       * from the color space of the first index partition. If the map
       * is empty, no index partitions will be returned. The user can
       * can say what kind the partitions are using the 'part_kind'
       * argument. The user can also specify a color for the new partitions
       * using the 'color' argument. If a specific color is specified, it
       * must be available for a partition in each of the index subspaces
       * in the first index partition.
       * @param ctx the enclosing task context
       * @param handle1 the first index partition
       * @param handle2 the second index partition
       * @param handle optional map for new partitions (can be empty)
       * @param part_kind indicate the kinds for the partitions
       * @param color optional color for each of the new partitions
       * @return the color used for each of the partitions
       */
      Color create_cross_product_partitions(Context ctx,
                                  IndexPartition handle1,
                                  IndexPartition handle2,
                                  std::map<IndexSpace,IndexPartition> &handles,
                                  PartitionKind part_kind = COMPUTE_KIND,
                                  Color color = AUTO_GENERATE_ID);
      template<int DIM, typename COORD_T, 
               int COLOR_DIM, typename COLOR_COORD_T>
      Color create_cross_product_partitions(Context ctx,
                                  IndexPartitionT<DIM,COORD_T> handle1,
                                  IndexPartitionT<DIM,COORD_T> handle2,
                                  typename std::map<
                                    IndexSpaceT<DIM,COORD_T>,
                                    IndexPartitionT<DIM,COORD_T> > &handles,
                                  PartitionKind part_kind = COMPUTE_KIND,
                                  Color color = AUTO_GENERATE_ID);
      ///@}
      ///@{
      /**
       * Create association will construct an injective mapping between
       * the points of two different index spaces. The mapping will 
       * be constructed in a field of the domain logical region so that
       * there is one entry for each point in the index space of the
       * domain logical region. If the cardinality of domain index
       * space is larger than the cardinality of the range index space
       * then some entries in the field may not be written. It is the
       * responsiblity of the user to have initialized the field with
       * a "null" value to detect such cases. Users wishing to create
       * a bi-directional mapping between index spaces can also use
       * the versions of this method that take a logical region on
       * the range as well.
       * @param ctx the enclosing task context
       * @param domain the region for the results and source index space
       * @param domain_parent the region from which privileges are derived
       * @param fid the field of domain in which to place the results
       * @param range the index space to serve as the range of the mapping
       * @param id the ID of the mapper to use for mapping the fields
       * @param tag the tag to pass to the mapper for context
       */
      void create_association(Context ctx,
                              LogicalRegion domain,
                              LogicalRegion domain_parent,
                              FieldID domain_fid,
                              IndexSpace range,
                              MapperID id = 0,
                              MappingTagID tag = 0);
      void create_bidirectional_association(Context ctx,
                                            LogicalRegion domain,
                                            LogicalRegion domain_parent,
                                            FieldID domain_fid,
                                            LogicalRegion range,
                                            LogicalRegion range_parent,
                                            FieldID range_fid,
                                            MapperID id = 0,
                                            MappingTagID tag = 0);
      // Template versions
      template<int DIM1, typename COORD_T1, int DIM2, typename COORD_T2>
      void create_association(Context ctx,
                              LogicalRegionT<DIM1,COORD_T1> domain,
                              LogicalRegionT<DIM1,COORD_T1> domain_parent,
                              FieldID domain_fid, // type: Point<DIM2,COORD_T2>
                              IndexSpaceT<DIM2,COORD_T2> range,
                              MapperID id = 0,
                              MappingTagID tag = 0);
      template<int DIM1, typename COORD_T1, int DIM2, typename COORD_T2>
      void create_bidirectional_association(Context ctx,
                              LogicalRegionT<DIM1,COORD_T1> domain,
                              LogicalRegionT<DIM1,COORD_T1> domain_parent,
                              FieldID domain_fid, // type: Point<DIM2,COORD_T2>
                              LogicalRegionT<DIM2,COORD_T2> range,
                              LogicalRegionT<DIM2,COORD_T2> range_parent,
                              FieldID range_fid, // type: Point<DIM1,COORD_T1>
                              MapperID id = 0,
                              MappingTagID tag = 0);
      ///@}
      /**
       * Create partition by restriction will make a new partition of a
       * logical region by computing new restriction bounds for each 
       * of the different subregions. All the sub-regions will have
       * the same 'extent' (e.g. contain the same number of initial points).
       * The particular location of the extent for each sub-region is
       * determined by taking a point in the color space and transforming
       * it by multiplying it by a 'transform' matrix to compute a 
       * 'delta' for the particular subregion. This 'delta' is then added
       * to the bounds of the 'extent' rectangle to generate a new bounding
       * rectangle for the subregion of the given color. The runtime will
       * also automatically intersect the resulting bounding rectangle with 
       * the original bounds of the parent region to ensure proper containment.
       * This may result in empty subregions.
       * @param ctx the enclosing task context
       * @param parent the parent index space to be partitioned
       * @param color_space the color space of the partition
       * @param transform a matrix transformation to be performed on each color
       * @param extent the rectangle shape of each of the bounds
       * @param part_kind the specify the partition kind
       * @param color optional new color for the index partition
       * @return a new index partition of the parent index space
       */
      IndexPartition create_partition_by_restriction(Context ctx,
                                        IndexSpace parent,
                                        IndexSpace color_space,
                                        DomainTransform transform,
                                        Domain extent,
                                        PartitionKind part_kind = COMPUTE_KIND,
                                        Color color = AUTO_GENERATE_ID);
      // Template version
      template<int DIM, int COLOR_DIM, typename COORD_T>
      IndexPartitionT<DIM,COORD_T> create_partition_by_restriction(Context ctx,
                                IndexSpaceT<DIM,COORD_T> parent,
                                IndexSpaceT<COLOR_DIM,COORD_T> color_space,
                                Transform<DIM,COLOR_DIM,COORD_T> transform,
                                Rect<DIM,COORD_T> extent,
                                PartitionKind part_kind = COMPUTE_KIND,
                                Color color = AUTO_GENERATE_ID);

      /**
       * Create partition by blockify is a special (but common) case of 
       * create partition by restriction, that is guaranteed to create a 
       * disjoint partition given the blocking factor specified for each 
       * dimension. This call will also create an implicit color space
       * for the partition that is the caller's responsibility to reclaim.
       * This assumes an origin of (0)* for all dimensions of the extent.
       * @param ctx the enclosing task context
       * @param parent the parent index space to be partitioned
       * @param blocking factor the blocking factors for each dimension
       * @param color optional new color for the index partition
       * @return a new index partition of the parent index space
       */
      IndexPartition create_partition_by_blockify(Context ctx,
                                        IndexSpace parent,
                                        DomainPoint blocking_factor,
                                        Color color = AUTO_GENERATE_ID);
      // Template version
      template<int DIM, typename COORD_T>
      IndexPartitionT<DIM,COORD_T> create_partition_by_blockify(Context ctx,
                                    IndexSpaceT<DIM,COORD_T> parent,
                                    Point<DIM,COORD_T> blocking_factor,
                                    Color color = AUTO_GENERATE_ID);
      /**
       * An alternate version of create partition by blockify that also
       * takes an origin to use for the computation of the extent.
       * @param ctx the enclosing task context
       * @param parent the parent index space to be partitioned
       * @param blocking factor the blocking factors for each dimension
       * @param origin the origin to use for computing the extent
       * @param color optional new color for the index partition
       * @return a new index partition of the parent index space
       */
      IndexPartition create_partition_by_blockify(Context ctx,
                                        IndexSpace parent,
                                        DomainPoint blockify_factor,
                                        DomainPoint origin,
                                        Color color = AUTO_GENERATE_ID);
      // Template version
      template<int DIM, typename COORD_T>
      IndexPartitionT<DIM,COORD_T> create_partition_by_blockify(Context ctx,
                                    IndexSpaceT<DIM,COORD_T> parent,
                                    Point<DIM,COORD_T> blocking_factor,
                                    Point<DIM,COORD_T> origin,
                                    Color color = AUTO_GENERATE_ID);
      ///@{
      /**
       * Create partition by field uses an existing field in a logical
       * region to perform a partitioning operation. The field type
       * must be of 'Point<COLOR_DIM,COLOR_COORD_T>' type so that the 
       * runtime can interpret the field as an enumerated function from 
       * Point<DIM,COORD_TT> -> Point<COLOR_DIM,COLOR_COORD_T>. Pointers 
       * are assigned into index subspaces based on their assigned color. 
       * Pointers with negative entries will not be assigned into any 
       * index subspace. The resulting index partition is a partition 
       * of the index space of the logical region over which the 
       * operation is performed. By definition this partition is 
       * disjoint. The 'color' argument can be used to specify an 
       * optional color for the index partition.
       * @param ctx the enclosing task context
       * @param handle logical region handle containing the chosen
       *               field and of which a partition will be created
       * @param parent the parent region from which privileges are derived
       * @param fid the field ID of the logical region containing the coloring
       * @param color_space space of colors for the partition
       * @param color optional new color for the index partition
       * @param id the ID of the mapper to use for mapping the fields
       * @param tag the context tag to pass to the mapper
       * @return a new index partition of the index space of the logical region
       */
      IndexPartition create_partition_by_field(Context ctx,
                                               LogicalRegion handle,
                                               LogicalRegion parent,
                                               FieldID fid, 
                                               IndexSpace color_space,
                                               Color color = AUTO_GENERATE_ID,
                                               MapperID id = 0,
                                               MappingTagID tag = 0);
      template<int DIM, typename COORD_T, 
               int COLOR_DIM, typename COLOR_COORD_T>
      IndexPartitionT<DIM,COORD_T> create_partition_by_field(Context ctx,
                          LogicalRegionT<DIM,COORD_T> handle,
                          LogicalRegionT<DIM,COORD_T> parent,
                          FieldID fid, // type: Point<COLOR_DIM,COLOR_COORD_T>
                          IndexSpaceT<COLOR_DIM,COLOR_COORD_T> color_space,
                          Color color = AUTO_GENERATE_ID,
                          MapperID id = 0, MappingTagID tag = 0);
      ///@}
      ///@{
      /**
       * Create partition by image creates a new index partition from an
       * existing field that represents an enumerated function from 
       * pointers into the logical region containing the field 'fid'
       * to pointers in the 'handle' index space. The function the field
       * represents therefore has type ptr_t@projection -> ptr_t@handle.
       * We can therefore create a new index partition of 'handle' by
       * mapping each of the pointers in the index subspaces in the
       * index partition of the 'projection' logical partition to get
       * pointers into the 'handle' index space and assigning them to
       * a corresponding index subspace. The runtime will automatically
       * compute if the resulting partition is disjoint or not. The
       * user can give the new partition a color by specifying the 
       * 'color' argument.
       * @param ctx the enclosing task context
       * @param handle the parent index space of the new index partition
       *               and the one in which all the ptr_t contained in
       *               'fid' must point
       * @param projection the logical partition of which we are creating
       *                   a projected version of through the field
       * @param parent the parent region from which privileges are derived
       * @param fid the field ID of the 'projection' logical partition
       *            we are reading which contains ptr_t@handle
       * @param color_space the index space of potential colors
       * @param part_kind specify the kind of partition
       * @param color optional new color for the index partition
       * @param id the ID of the mapper to use for mapping field
       * @param tag the mapper tag to provide context to the mapper
       * @return a new index partition of the 'handle' index space
       */
      IndexPartition create_partition_by_image(Context ctx,
                                         IndexSpace handle,
                                         LogicalPartition projection,
                                         LogicalRegion parent,
                                         FieldID fid,
                                         IndexSpace color_space,
                                         PartitionKind part_kind = COMPUTE_KIND,
                                         Color color = AUTO_GENERATE_ID,
                                         MapperID id = 0, MappingTagID tag = 0);
      template<int DIM1, typename COORD_T1, 
               int DIM2, typename COORD_T2, 
               int COLOR_DIM, typename COLOR_COORD_T>
      IndexPartitionT<DIM2,COORD_T2> create_partition_by_image(Context ctx,
                              IndexSpaceT<DIM2,COORD_T2> handle,
                              LogicalPartitionT<DIM1,COORD_T1> projection,
                              LogicalRegionT<DIM1,COORD_T1> parent,
                              FieldID fid, // type: Point<DIM2,COORD_T2>
                              IndexSpaceT<COLOR_DIM,COLOR_COORD_T> color_space,
                              PartitionKind part_kind = COMPUTE_KIND,
                              Color color = AUTO_GENERATE_ID,
                              MapperID id = 0, MappingTagID tag = 0);
      // Range versions of image
      IndexPartition create_partition_by_image_range(Context ctx,
                                         IndexSpace handle,
                                         LogicalPartition projection,
                                         LogicalRegion parent,
                                         FieldID fid,
                                         IndexSpace color_space,
                                         PartitionKind part_kind = COMPUTE_KIND,
                                         Color color = AUTO_GENERATE_ID,
                                         MapperID id = 0, MappingTagID tag = 0);
      template<int DIM1, typename COORD_T1, 
               int DIM2, typename COORD_T2, 
               int COLOR_DIM, typename COLOR_COORD_T>
      IndexPartitionT<DIM2,COORD_T2> create_partition_by_image_range(
                              Context ctx,
                              IndexSpaceT<DIM2,COORD_T2> handle,
                              LogicalPartitionT<DIM1,COORD_T1> projection,
                              LogicalRegionT<DIM1,COORD_T1> parent,
                              FieldID fid, // type: Rect<DIM2,COORD_T2>
                              IndexSpaceT<COLOR_DIM,COLOR_COORD_T> color_space,
                              PartitionKind part_kind = COMPUTE_KIND,
                              Color color = AUTO_GENERATE_ID,
                              MapperID id = 0, MappingTagID tag = 0);
      ///@}                                    
      ///@{
      /**
       * Create partition by premimage performs the opposite operation
       * of create partition by image. The function will create a new
       * index partition of the index space of 'handle' by projecting it
       * through another index space 'projection'. The field contained in
       * 'fid' of the logical region 'handle' must contain pointers into
       * 'projection' index space. For each 'pointer' in the index space
       * of 'handle', this function will compute its equivalent pointer
       * into the index space tree of 'projection' by looking it up in
       * the field 'fid'. The input pointer will be assigned to analogous
       * index subspaces for each of the index subspaces in 'projection'
       * that its projected pointer belonged to. The runtime will compute
       * if the resulting partition is disjoint. The user can also assign
       * a color to the new index partition with the 'color' argument.
       * @param ctx the enclosing task context
       * @param projection the index partition being projected
       * @param handle logical region over which to evaluate the function
       * @param parent the parent region from which privileges are derived
       * @param fid the field ID of the 'handle' logical region containing
       *            the function being evaluated
       * @param color_space the space of colors for the partition
       * @param part_kind specify the kind of partition
       * @param color optional new color for the index partition
       * @param id the ID of the mapper to use for mapping field
       * @param tag the mapper tag to provide context to the mapper
       * @return a new index partition of the index space of 'handle'
       */
      IndexPartition create_partition_by_preimage(Context ctx, 
                                        IndexPartition projection,
                                        LogicalRegion handle,
                                        LogicalRegion parent,
                                        FieldID fid,
                                        IndexSpace color_space,
                                        PartitionKind part_kind = COMPUTE_KIND,
                                        Color color = AUTO_GENERATE_ID,
                                        MapperID id = 0, MappingTagID tag = 0);
      template<int DIM1, typename COORD_T1,
               int DIM2, typename COORD_T2,
               int COLOR_DIM, typename COLOR_COORD_T>
      IndexPartitionT<DIM1,COORD_T1> create_partition_by_preimage(Context ctx,
                              IndexPartitionT<DIM2,COORD_T2> projection,
                              LogicalRegionT<DIM1,COORD_T1> handle,
                              LogicalRegionT<DIM1,COORD_T1> parent,
                              FieldID fid, // type: Point<DIM2,COORD_T2>
                              IndexSpaceT<COLOR_DIM,COLOR_COORD_T> color_space,
                              PartitionKind part_kind = COMPUTE_KIND,
                              Color color = AUTO_GENERATE_ID,
                              MapperID id = 0, MappingTagID tag = 0);
      // Range versions of preimage 
      IndexPartition create_partition_by_preimage_range(Context ctx, 
                                        IndexPartition projection,
                                        LogicalRegion handle,
                                        LogicalRegion parent,
                                        FieldID fid,
                                        IndexSpace color_space,
                                        PartitionKind part_kind = COMPUTE_KIND,
                                        Color color = AUTO_GENERATE_ID,
                                        MapperID id = 0, MappingTagID tag = 0);
      template<int DIM1, typename COORD_T1,
               int DIM2, typename COORD_T2,
               int COLOR_DIM, typename COLOR_COORD_T>
      IndexPartitionT<DIM1,COORD_T1> create_partition_by_preimage_range(
                              Context ctx,
                              IndexPartitionT<DIM2,COORD_T2> projection,
                              LogicalRegionT<DIM1,COORD_T1> handle,
                              LogicalRegionT<DIM1,COORD_T1> parent,
                              FieldID fid, // type: Rect<DIM2,COORD_T2>
                              IndexSpaceT<COLOR_DIM,COLOR_COORD_T> color_space,
                              PartitionKind part_kind = COMPUTE_KIND,
                              Color color = AUTO_GENERATE_ID,
                              MapperID id = 0, MappingTagID tag = 0);
      ///@}
    public:
      //------------------------------------------------------------------------
      // Computed Index Spaces and Partitions 
      //------------------------------------------------------------------------
      ///@{
      /**
       * Create a new index partition in which the individual sub-regions
       * will computed by one of the following calls:
       *  - create_index_space_union (2 variants)
       *  - create_index_space_intersection (2 variants)
       *  - create_index_space_difference
       * Once this call is made the application can immediately retrieve
       * the names of the new sub-regions corresponding to each the different
       * colors in the color space. However, it is the responsibility of
       * the application to ensure that it actually computes an index space
       * for each of the colors. Undefined behavior will result if the 
       * application tries to assign to a color of an index space more 
       * than once. If the runtime is asked to compute the disjointness,
       * the application must assign values to each of the different subspace
       * colors before querying the disjointness or deadlock will likely
       * result (unless a different task is guaranteed to compute any
       * remaining index subspaces).
       * @param ctx the enclosing task context
       * @param parent the parent index space for the partition
       * @param color_space the color space for the new partition
       * @param part_kind optionally specify the partition kind
       * @param color optionally assign a color to the partition
       * @return handle of the new index partition
       */
      IndexPartition create_pending_partition(Context ctx,
                                              IndexSpace parent,
                                              IndexSpace color_space,
                                  PartitionKind part_kind = COMPUTE_KIND, 
                                  Color color = AUTO_GENERATE_ID);
      template<int DIM, typename COORD_T,
               int COLOR_DIM, typename COLOR_COORD_T>
      IndexPartitionT<DIM,COORD_T> create_pending_partition(Context ctx,
                              IndexSpaceT<DIM,COORD_T> parent,
                              IndexSpaceT<COLOR_DIM,COLOR_COORD_T> color_space,
                              PartitionKind part_kind = COMPUTE_KIND,
                              Color color = AUTO_GENERATE_ID);
      ///@}
      ///@{
      /**
       * Create a new index space by unioning together a bunch of index spaces 
       * from a common index space tree. The resulting index space is assigned
       * to be the index space corresponding to 'color' of the 'parent' index
       * partition. It is illegal to invoke this method with a 'parent' index
       * partition that was not created by a 'create_pending_partition' call.
       * All of the index spaces being unioned together must come from the
       * same index space tree.
       * @param ctx the enclosing task context
       * @param parent the parent index partition 
       * @param color the color to assign the index space to in the parent
       * @param handles a vector index space handles to union
       * @return handle of the new index space
       */
      IndexSpace create_index_space_union(Context ctx, IndexPartition parent, 
                                        const DomainPoint &color,
                                        const std::vector<IndexSpace> &handles);
      template<int DIM, typename COORD_T,
               int COLOR_DIM, typename COLOR_COORD_T>
      IndexSpaceT<DIM,COORD_T> create_index_space_union(Context ctx,
                                IndexPartitionT<DIM,COORD_T> parent,
                                Point<COLOR_DIM,COLOR_COORD_T> color,
                                const typename std::vector<
                                  IndexSpaceT<DIM,COORD_T> > &handles);
      ///@}
      ///@{
      /**
       * This method is the same as the one above, except the index
       * spaces all come from a common partition specified by 'handle'.
       * The resulting index space will be a union of all the index
       * spaces of 'handle'.
       * @param ctx the enlcosing task context
       * @param parent the parent index partition 
       * @param color the color to assign the index space to in the parent
       * @param handle an index partition to union together
       * @return handle of the new index space
       */
      IndexSpace create_index_space_union(Context ctx, IndexPartition parent,
                                          const DomainPoint &color,
                                          IndexPartition handle);
      template<int DIM, typename COORD_T,
               int COLOR_DIM, typename COLOR_COORD_T>
      IndexSpaceT<DIM,COORD_T> create_index_space_union(Context ctx,
                                IndexPartitionT<DIM,COORD_T> parent,
                                Point<COLOR_DIM,COLOR_COORD_T> color,
                                IndexPartitionT<DIM,COORD_T> handle);
      ///@}
      ///@{
      /**
       * Create a new index space by intersecting together a bunch of index
       * spaces from a common index space tree. The resulting index space is
       * assigned to be the index space corresponding to 'color' of the 
       * 'parent' index partition. It is illegal to invoke this method with
       * a 'parent' index partition that was not created by a call to 
       * 'create_pending_partition'. All of the index spaces being 
       * intersected together must come from the same index space tree.
       * @param ctx the enclosing task context
       * @param parent the parent index partition
       * @param color the color to assign the index space to in the parent
       * @param handles a vector index space handles to intersect 
       * @return handle of the new index space
       */
      IndexSpace create_index_space_intersection(Context ctx, 
                                                 IndexPartition parent,
                                                 const DomainPoint &color,
                                       const std::vector<IndexSpace> &handles);
      template<int DIM, typename COORD_T,
               int COLOR_DIM, typename COLOR_COORD_T>
      IndexSpaceT<DIM,COORD_T> create_index_space_intersection(Context ctx,
                                IndexPartitionT<DIM,COORD_T> parent,
                                Point<COLOR_DIM,COLOR_COORD_T> color,
                                const typename std::vector<
                                  IndexSpaceT<DIM,COORD_T> > &handles);
      ///@}
      ///@{
      /**
       * This method is the same as the one above, except the index
       * spaces all come from a common partition specified by 'handle'.
       * The resulting index space will be an intersection of all the index
       * spaces of 'handle'.
       * @param ctx the enlcosing task context
       * @param parent the parent index partition
       * @param color the color to assign the index space to in the parent
       * @param handle an index partition to intersect together
       * @return handle of the new index space
       */
      IndexSpace create_index_space_intersection(Context ctx, 
                                                 IndexPartition parent,
                                                 const DomainPoint &color,
                                                 IndexPartition handle);
      template<int DIM, typename COORD_T,
               int COLOR_DIM, typename COLOR_COORD_T>
      IndexSpaceT<DIM,COORD_T> create_index_space_intersection(Context ctx,
                                IndexPartitionT<DIM,COORD_T> parent,
                                Point<COLOR_DIM,COLOR_COORD_T> color,
                                IndexPartitionT<DIM,COORD_T> handle);
      ///@}
      ///@{
      /**
       * Create a new index space by taking the set difference of
       * an existing index space with a set of other index spaces.
       * The resulting index space is assigned to be the index space
       * corresponding to 'color' of the 'parent' index partition.
       * It is illegal to invoke this method with a 'parent' index
       * partition that was not created by a call to 'create_pending_partition'.
       * The 'initial' index space is the index space from which 
       * differences will be performed, and each of the index spaces in 
       * 'handles' will be subsequently subtracted from the 'initial' index
       * space. All of the index spaces in 'handles' as well as 'initial'
       * must come from the same index space tree.
       * @param ctx the enclosing task context
       * @param parent the parent index partition
       * @param color the color to assign the index space to in the parent
       * @param initial the starting index space
       * @param handles a vector index space handles to subtract 
       * @return handle of the new index space
       */
      IndexSpace create_index_space_difference(Context ctx, 
                                               IndexPartition parent,
                                               const DomainPoint &color,
                                               IndexSpace initial,
                                        const std::vector<IndexSpace> &handles);
      template<int DIM, typename COORD_T,
               int COLOR_DIM, typename COLOR_COORD_T>
      IndexSpaceT<DIM,COORD_T> create_index_space_difference(Context ctx,
                                IndexPartitionT<DIM,COORD_T> parent,
                                Point<COLOR_DIM,COLOR_COORD_T> color,
                                IndexSpaceT<DIM,COORD_T> initial,
                                const typename std::vector<
                                  IndexSpaceT<DIM,COORD_T> > &handles);
      ///@}
    public:
      //------------------------------------------------------------------------
      // Index Tree Traversal Operations
      //------------------------------------------------------------------------
      ///@{
      /**
       * Return the index partitioning of an index space 
       * with the assigned color.
       * @param ctx enclosing task context
       * @param parent index space
       * @param color of index partition
       * @return handle for the index partition with the specified color
       */
      IndexPartition get_index_partition(Context ctx, IndexSpace parent, 
                                         Color color);
      IndexPartition get_index_partition(Context ctx, IndexSpace parent,
                                         const DomainPoint &color);
      // Context free versions
      IndexPartition get_index_partition(IndexSpace parent, Color color);
      IndexPartition get_index_partition(IndexSpace parent, 
                                         const DomainPoint &color);
      // Template version
      template<int DIM, typename COORD_T>
      IndexPartitionT<DIM,COORD_T> get_index_partition(
                                  IndexSpaceT<DIM,COORD_T> parent, Color color);

      ///@}
      
      ///@{
      /**
       * Return true if the index space has an index partition
       * with the specified color.
       * @param ctx enclosing task context
       * @param parent index space
       * @param color of index partition
       * @return true if an index partition exists with the specified color
       */
      bool has_index_partition(Context ctx, IndexSpace parent, Color color);
      bool has_index_partition(Context ctx, IndexSpace parent,
                               const DomainPoint &color);
      // Context free
      bool has_index_partition(IndexSpace parent, Color color);
      bool has_index_partition(IndexSpace parent,
                               const DomainPoint &color);
      // Template version
      template<int DIM, typename COORD_T>
      bool has_index_partition(IndexSpaceT<DIM,COORD_T> parent, Color color);
      ///@}

      ///@{
      /**
       * Return the index subspace of an index partitioning
       * with the specified color.
       * @param ctx enclosing task context
       * @param p parent index partitioning
       * @param color of the index sub-space
       * @return handle for the index space with the specified color
       */
      IndexSpace get_index_subspace(Context ctx, IndexPartition p, 
                                    Color color); 
      IndexSpace get_index_subspace(Context ctx, IndexPartition p,
                                    const DomainPoint &color);
      // Context free versions
      IndexSpace get_index_subspace(IndexPartition p, Color color);
      IndexSpace get_index_subspace(IndexPartition p,
                                    const DomainPoint &color);
      // Template version
      template<int DIM, typename COORD_T,
               int COLOR_DIM, typename COLOR_COORD_T>
      IndexSpaceT<DIM,COORD_T> get_index_subspace(
                                  IndexPartitionT<DIM,COORD_T> p,
                                  Point<COLOR_DIM,COLOR_COORD_T> color);
      ///@}

      ///@{
      /**
       * Return true if the index partition has an index subspace
       * with the specified color.
       * @param ctx enclosing task context
       * @param p parent index partitioning
       * @param color of the index sub-space
       * @return true if an index space exists with the specified color
       */
      bool has_index_subspace(Context ctx, IndexPartition p,
                              const DomainPoint &color);
      // Context free
      bool has_index_subspace(IndexPartition p,
                              const DomainPoint &color);
      // Template version
      template<int DIM, typename COORD_T,
               int COLOR_DIM, typename COLOR_COORD_T>
      bool has_index_subspace(IndexPartitionT<DIM,COORD_T> p,
                              Point<COLOR_DIM,COLOR_COORD_T> color);
      ///@}

      ///@{
      /**
       * @deprecated
       * Return if the given index space is represented by 
       * multiple domains or just a single one. If multiple
       * domains represent the index space then 'get_index_space_domains'
       * should be used for getting the set of domains.
       * @param ctx enclosing task context
       * @param handle index space handle
       * @return true if the index space has multiple domains
       */
      LEGION_DEPRECATED("Multiple domains are no longer supported.")
      bool has_multiple_domains(Context ctx, IndexSpace handle);
      // Context free
      LEGION_DEPRECATED("Multiple domains are no longer supported.")
      bool has_multiple_domains(IndexSpace handle);
      ///@}

      ///@{
      /**
       * Return the domain corresponding to the
       * specified index space if it exists
       * @param ctx enclosing task context
       * @param handle index space handle
       * @return the domain corresponding to the index space
       */
      Domain get_index_space_domain(Context ctx, IndexSpace handle);
      // Context free
      Domain get_index_space_domain(IndexSpace handle);
      // Template version
      template<int DIM, typename COORD_T>
      DomainT<DIM,COORD_T> get_index_space_domain(
                                        IndexSpaceT<DIM,COORD_T> handle);
      ///@}

      ///@{
      /**
       * @deprecated
       * Return the domains that represent the index space.
       * While the previous call only works when there is a
       * single domain for the index space, this call will
       * work in all circumstances.
       * @param ctx enclosing task context
       * @param handle index space handle
       * @param vector to populate with domains
       */
      LEGION_DEPRECATED("Multiple domains are no longer supported.")
      void get_index_space_domains(Context ctx, IndexSpace handle,
                                   std::vector<Domain> &domains);
      // Context free
      LEGION_DEPRECATED("Multiple domains are no longer supported.")
      void get_index_space_domains(IndexSpace handle,
                                   std::vector<Domain> &domains);
      ///@}

      ///@{
      /**
       * Return a domain that represents the color space
       * for the specified partition.
       * @param ctx enclosing task context
       * @param p handle for the index partition
       * @return a domain for the color space of the specified partition
       */
      Domain get_index_partition_color_space(Context ctx, IndexPartition p);
      // Context free
      Domain get_index_partition_color_space(IndexPartition p);
      // Template version
      template<int DIM, typename COORD_T,
               int COLOR_DIM, typename COLOR_COORD_T>
      DomainT<COLOR_DIM,COLOR_COORD_T>
             get_index_partition_color_space(IndexPartitionT<DIM,COORD_T> p);
      ///@}

      ///@{
      /**
       * Return the name of the color space for a partition
       * @param ctx enclosing task context
       * @param p handle for the index partition
       * @return the name of the color space of the specified partition
       */
      IndexSpace get_index_partition_color_space_name(Context ctx, 
                                                      IndexPartition p);
      // Context free
      IndexSpace get_index_partition_color_space_name(IndexPartition p);
      // Template version
      template<int DIM, typename COORD_T,
               int COLOR_DIM, typename COLOR_COORD_T>
      IndexSpaceT<COLOR_DIM,COLOR_COORD_T> 
           get_index_partition_color_space_name(IndexPartitionT<DIM,COORD_T> p);
      ///@}

      ///@{
      /**
       * Return a set that contains the colors of all
       * the partitions of the index space.  It is unlikely
       * the colors are numerically dense which precipitates
       * the need for a set.
       * @param ctx enclosing task context
       * @param sp handle for the index space
       * @param colors reference to the set object in which to place the colors
       */
      void get_index_space_partition_colors(Context ctx, IndexSpace sp,
                                            std::set<Color> &colors);
      void get_index_space_partition_colors(Context ctx, IndexSpace sp,
                                            std::set<DomainPoint> &colors);
      // Context free versions
      void get_index_space_partition_colors(IndexSpace sp,
                                            std::set<Color> &colors);
      void get_index_space_partition_colors(IndexSpace sp,
                                            std::set<DomainPoint> &colors);
      ///@}

      ///@{
      /**
       * Return whether a given index partition is disjoint
       * @param ctx enclosing task context
       * @param p index partition handle
       * @return whether the index partition is disjoint
       */
      bool is_index_partition_disjoint(Context ctx, IndexPartition p);
      // Context free
      bool is_index_partition_disjoint(IndexPartition p);
      ///@}

      ///@{
      /**
       * Return whether a given index partition is complete
       * @param ctx enclosing task context
       * @param p index partition handle
       * @return whether the index partition is complete
       */
      bool is_index_partition_complete(Context ctx, IndexPartition p);
      // Context free
      bool is_index_partition_complete(IndexPartition p);
      ///@}

      /**
       * @deprecated
       * Get an index subspace from a partition with a given color point.
       * @param ctx enclosing task context
       * @param p parent index partition handle
       * @param color_point point containing color value of index subspace
       * @return the corresponding index space to the specified color point
       */
      template <unsigned DIM>
      LEGION_DEPRECATED("Use the new templated methods for geting a subspace.")
      IndexSpace get_index_subspace(Context ctx, IndexPartition p, 
                                LegionRuntime::Arrays::Point<DIM> color_point);

      ///@{
      /**
       * Return the color for the corresponding index space in
       * its member partition.  If it is a top-level index space
       * then zero will be returned.
       * @param ctx enclosing task context
       * @param handle the index space for which to find the color
       * @return the color for the index space
       */
      Color get_index_space_color(Context ctx, IndexSpace handle);
      DomainPoint get_index_space_color_point(Context ctx, IndexSpace handle);
      // Context free
      Color get_index_space_color(IndexSpace handle);
      DomainPoint get_index_space_color_point(IndexSpace handle);
      // Template version
      template<int DIM, typename COORD_T,
               int COLOR_DIM, typename COLOR_COORD_T>
      Point<COLOR_DIM,COLOR_COORD_T>
            get_index_space_color(IndexSpaceT<DIM,COORD_T> handle);
      ///@}

      ///@{
      /**
       * Return the color for the corresponding index partition in
       * in relation to its parent logical region.
       * @param ctx enclosing task context
       * @param handle the index partition for which to find the color
       * @return the color for the index partition
       */
      Color get_index_partition_color(Context ctx, IndexPartition handle);
      DomainPoint get_index_partition_color_point(Context ctx,
                                                  IndexPartition handle);
      // Context free
      Color get_index_partition_color(IndexPartition handle);
      DomainPoint get_index_partition_color_point(IndexPartition handle);
      ///@}

      ///@{
      /**
       * Return the index space parent for the given index partition.
       * @param ctx enclosing task context
       * @param handle for the index partition
       * @return index space for the parent
       */
      IndexSpace get_parent_index_space(Context ctx, IndexPartition handle);
      // Context free
      IndexSpace get_parent_index_space(IndexPartition handle);
      // Template version
      template<int DIM, typename COORD_T>
      IndexSpaceT<DIM,COORD_T> get_parent_index_space(
                                      IndexPartitionT<DIM,COORD_T> handle);
      ///@}

      ///@{
      /**
       * Returns true if the given index space has a parent partition.
       * @param ctx enclosing task context
       * @param handle for the index space
       * @return true if there is a parent index partition
       */
      bool has_parent_index_partition(Context ctx, IndexSpace handle);
      // Context free
      bool has_parent_index_partition(IndexSpace handle);
      ///@}

      ///@{
      /**
       * Returns the parent partition for the given index space.
       * Use the previous call to check to see if a parent actually exists.
       * @param ctx enclosing task context
       * @param handle for the index space
       * @return the parent index partition
       */
      IndexPartition get_parent_index_partition(Context ctx, IndexSpace handle);
      // Context free
      IndexPartition get_parent_index_partition(IndexSpace handle);
      // Template version
      template<int DIM, typename COORD_T>
      IndexPartitionT<DIM,COORD_T> get_parent_index_partition(
                                              IndexSpaceT<DIM,COORD_T> handle);
      ///@}

      ///@{
      /**
       * Return the depth in the index space tree of the given index space.
       * @param ctx enclosing task context
       * @param handle the index space
       * @return depth in the index space tree of the index space
       */
      unsigned get_index_space_depth(Context ctx, IndexSpace handle);
      // Context free
      unsigned get_index_space_depth(IndexSpace handle);
      ///@}

      ///@{
      /**
       * Return the depth in the index space tree of the given index partition.
       * @param ctx enclosing task context
       * @param handle the index partition
       * @return depth in the index space tree of the index partition
       */
      unsigned get_index_partition_depth(Context ctx, IndexPartition handle);
      // Context free
      unsigned get_index_partition_depth(IndexPartition handle);
      ///@}
    public:
      //------------------------------------------------------------------------
      // Safe Cast Operations
      //------------------------------------------------------------------------
      /**
       * Safe cast a pointer down to a target region.  If the pointer
       * is not in the target region, then a nil pointer is returned.
       * @param ctx enclosing task context
       * @param pointer the pointer to be case
       * @param region the target logical region
       * @return the same pointer if it can be safely cast, otherwise nil
       */
      ptr_t safe_cast(Context ctx, ptr_t pointer, LogicalRegion region);

      /**
       * Safe case a domain point down to a target region.  If the point
       * is not in the target region, then an empty domain point
       * is returned.
       * @param ctx enclosing task context
       * @param point the domain point to be cast
       * @param region the target logical region
       * @return the same point if it can be safely cast, otherwise empty
       */
      DomainPoint safe_cast(Context ctx, DomainPoint point, 
                            LogicalRegion region);
      
      /**
       * Safe case a domain point down to a target region.  If the point
       * is not in the target region, returns false, otherwise returns true
       * @param ctx enclosing task context
       * @param point the domain point to be cast
       * @param region the target logical region
       * @return if the point is in the logical region
       */
      template<int DIM, typename COORD_T>
      bool safe_cast(Context ctx, 
                     Point<DIM,COORD_T> point,
                     LogicalRegionT<DIM,COORD_T> region);
    public:
      //------------------------------------------------------------------------
      // Field Space Operations
      //------------------------------------------------------------------------
      /**
       * Create a new field space.
       * @param ctx enclosing task context
       * @return handle for the new field space
       */
      FieldSpace create_field_space(Context ctx);
      /**
       * Destroy an existing field space.
       * @param ctx enclosing task context
       * @param handle of the field space to be destroyed
       */
      void destroy_field_space(Context ctx, FieldSpace handle);

      ///@{
      /**
       * Get the size of a specific field within field space.
       * @param ctx enclosing task context
       * @param handle field space handle
       * @param fid field ID for which to find the size
       * @return the size of the field in bytes
       */
      size_t get_field_size(Context ctx, FieldSpace handle, FieldID fid);
      // Context free
      size_t get_field_size(FieldSpace handle, FieldID fid);
      ///@}

      ///@{
      /**
       * Get the IDs of the fields currently allocated in a field space.
       * @param ctx enclosing task context
       * @param handle field space handle
       * @param set in which to place the field IDs
       */
      void get_field_space_fields(Context ctx, FieldSpace handle,
                                  std::vector<FieldID> &fields);
      // Context free
      void get_field_space_fields(FieldSpace handle,
                                  std::vector<FieldID> &fields);
      ///@}

      ///@{
      /**
       * Get the IDs of the fields currently allocated in a field space.
       * @param ctx enclosing task context
       * @param handle field space handle
       * @param set in which to place the field IDs
       */
      void get_field_space_fields(Context ctx, FieldSpace handle,
                                  std::set<FieldID> &fields);
      // Context free
      void get_field_space_fields(FieldSpace handle,
                                  std::set<FieldID> &fields);
      ///@}
    public:
      //------------------------------------------------------------------------
      // Logical Region Operations
      //------------------------------------------------------------------------
      /**
       * Create a new logical region tree from the given index
       * space and field space.  It is important to note that every
       * call to this function will return a new logical region with
       * a new tree ID.  Only the triple of an index space, a field
       * space, and a tree ID uniquely define a logical region.
       * @param ctx enclosing task context
       * @param index handle for the index space of the logical region
       * @param fields handle for the field space of the logical region
       * @return handle for the logical region created
       */
      LogicalRegion create_logical_region(Context ctx, IndexSpace index, 
                                          FieldSpace fields,
                                          bool task_local = false);
      // Template version
      template<int DIM, typename COORD_T>
      LogicalRegionT<DIM,COORD_T> create_logical_region(Context ctx,
                                      IndexSpaceT<DIM,COORD_T> index,
                                      FieldSpace fields,
                                      bool task_local = false);
      /**
       * Destroy a logical region and all of its logical sub-regions.
       * @param ctx enclosing task context
       * @param handle logical region handle to destroy
       */
      void destroy_logical_region(Context ctx, LogicalRegion handle);

      /**
       * Destroy a logical partition and all of it is logical sub-regions.
       * @param ctx enclosing task context
       * @param handle logical partition handle to destroy
       */
      void destroy_logical_partition(Context ctx, LogicalPartition handle);
    public:
      //------------------------------------------------------------------------
      // Logical Region Tree Traversal Operations
      //------------------------------------------------------------------------
      ///@{
      /**
       * Return the logical partition instance of the given index partition
       * in the region tree for the parent logical region.
       * @param ctx enclosing task context
       * @param parent the logical region parent
       * @param handle index partition handle
       * @return corresponding logical partition in the same tree 
       *    as the parent region
       */
      LogicalPartition get_logical_partition(Context ctx, LogicalRegion parent, 
                                             IndexPartition handle);
      // Context free
      LogicalPartition get_logical_partition(LogicalRegion parent,
                                             IndexPartition handle);
      // Template version
      template<int DIM, typename COORD_T>
      LogicalPartitionT<DIM,COORD_T> get_logical_partition(
                                      LogicalRegionT<DIM,COORD_T> parent,
                                      IndexPartitionT<DIM,COORD_T> handle);
      ///@}
      
      ///@{
      /**
       * Return the logical partition of the logical region parent with
       * the specified color.
       * @param ctx enclosing task context
       * @param parent logical region
       * @param color for the specified logical partition
       * @return the logical partition for the specified color
       */
      LogicalPartition get_logical_partition_by_color(Context ctx, 
                                                      LogicalRegion parent, 
                                                      Color c);
      LogicalPartition get_logical_partition_by_color(Context ctx,
                                                      LogicalRegion parent,
                                                      const DomainPoint &c);
      // Context free
      LogicalPartition get_logical_partition_by_color(LogicalRegion parent, 
                                                      Color c);
      LogicalPartition get_logical_partition_by_color(LogicalRegion parent,
                                                      const DomainPoint &c);
      // Template version
      template<int DIM, typename COORD_T>
      LogicalPartitionT<DIM,COORD_T> get_logical_partition_by_color(
                                        LogicalRegionT<DIM,COORD_T> parent,
                                        Color c);
      ///@}

      ///@{
      /**
       * Return true if the logical region has a logical partition with
       * the specified color.
       * @param ctx enclosing task context
       * @param parent logical region
       * @param color for the specified logical partition
       * @return true if the logical partition exists with the specified color
       */
      bool has_logical_partition_by_color(Context ctx,
                                          LogicalRegion parent,
                                          const DomainPoint &c);
      // Context free
      bool has_logical_partition_by_color(LogicalRegion parent,
                                          const DomainPoint &c);
      ///@}
      
      ///@{
      /**
       * Return the logical partition identified by the triple of index
       * partition, field space, and region tree ID.
       * @param ctx enclosing task context
       * @param handle index partition handle
       * @param fspace field space handle
       * @param tid region tree ID
       * @return the corresponding logical partition
       */
      LogicalPartition get_logical_partition_by_tree(Context ctx, 
                                                     IndexPartition handle, 
                                                     FieldSpace fspace, 
                                                     RegionTreeID tid); 
      // Context free
      LogicalPartition get_logical_partition_by_tree(IndexPartition handle, 
                                                     FieldSpace fspace, 
                                                     RegionTreeID tid);
      // Template version
      template<int DIM, typename COORD_T>
      LogicalPartitionT<DIM,COORD_T> get_logical_partition_by_tree(
                                      IndexPartitionT<DIM,COORD_T> handle,
                                      FieldSpace fspace, RegionTreeID tid);
      ///@}

      ///@{
      /**
       * Return the logical region instance of the given index space 
       * in the region tree for the parent logical partition.
       * @param ctx enclosing task context
       * @param parent the logical partition parent
       * @param handle index space handle
       * @return corresponding logical region in the same tree 
       *    as the parent partition 
       */
      LogicalRegion get_logical_subregion(Context ctx, LogicalPartition parent, 
                                          IndexSpace handle);
      // Context free
      LogicalRegion get_logical_subregion(LogicalPartition parent, 
                                          IndexSpace handle);
      // Template version
      template<int DIM, typename COORD_T>
      LogicalRegionT<DIM,COORD_T> get_logical_subregion(
                                          LogicalPartitionT<DIM,COORD_T> parent,
                                          IndexSpaceT<DIM,COORD_T> handle);
      ///@}

      ///@{
      /**
       * Return the logical region of the logical partition parent with
       * the specified color.
       * @param ctx enclosing task context
       * @param parent logical partition 
       * @param color for the specified logical region 
       * @return the logical region for the specified color
       */
      LogicalRegion get_logical_subregion_by_color(Context ctx, 
                                                   LogicalPartition parent, 
                                                   Color c);
      LogicalRegion get_logical_subregion_by_color(Context ctx,
                                                   LogicalPartition parent,
                                                   const DomainPoint &c);
      // Context free
      LogicalRegion get_logical_subregion_by_color(LogicalPartition parent, 
                                                   Color c);
      LogicalRegion get_logical_subregion_by_color(LogicalPartition parent,
                                                   const DomainPoint &c);
      // Template version
      template<int DIM, typename COORD_T,
               int COLOR_DIM, typename COLOR_COORD_T>
      LogicalRegionT<DIM,COORD_T> get_logical_subregion_by_color(
                                  LogicalPartitionT<DIM,COORD_T> parent,
                                  Point<COLOR_DIM,COLOR_COORD_T> color);
      ///@}

      ///@{
      /**
       * Return true if the logical partition has a logical region with
       * the specified color.
       * @param ctx enclosing task context
       * @param parent logical partition
       * @param color for the specified logical region
       * @return true if a logical region exists with the specified color
       */
      bool has_logical_subregion_by_color(Context ctx,
                                          LogicalPartition parent,
                                          const DomainPoint &c);
      // Context free
      bool has_logical_subregion_by_color(LogicalPartition parent,
                                          const DomainPoint &c);
      // Template version
      template<int DIM, typename COORD_T,
               int COLOR_DIM, typename COLOR_COORD_T>
      bool has_logical_subregion_by_color(LogicalPartitionT<DIM,COORD_T> parent,
                                  Point<COLOR_DIM,COLOR_COORD_T> color);
      ///@}

      ///@{
      /**
       * Return the logical partition identified by the triple of index
       * space, field space, and region tree ID.
       * @param ctx enclosing task context
       * @param handle index space handle
       * @param fspace field space handle
       * @param tid region tree ID
       * @return the corresponding logical region
       */
      LogicalRegion get_logical_subregion_by_tree(Context ctx, 
                                                  IndexSpace handle, 
                                                  FieldSpace fspace, 
                                                  RegionTreeID tid);
      // Context free
      LogicalRegion get_logical_subregion_by_tree(IndexSpace handle, 
                                                  FieldSpace fspace, 
                                                  RegionTreeID tid);
      // Template version
      template<int DIM, typename COORD_T>
      LogicalRegionT<DIM,COORD_T> get_logical_subregion_by_tree(
                                    IndexSpaceT<DIM,COORD_T> handle,
                                    FieldSpace space, RegionTreeID tid);
      ///@}

      ///@{
      /**
       * Return the color for the logical region corresponding to
       * its location in the parent partition.  If the region is a
       * top-level region then zero is returned.
       * @param ctx enclosing task context
       * @param handle the logical region for which to find the color
       * @return the color for the logical region
       */
      Color get_logical_region_color(Context ctx, LogicalRegion handle);
      DomainPoint get_logical_region_color_point(Context ctx, 
                                                 LogicalRegion handle);
      // Context free versions
      Color get_logical_region_color(LogicalRegion handle);
      DomainPoint get_logical_region_color_point(LogicalRegion handle);
      // Template version
      template<int DIM, typename COORD_T,
               int COLOR_DIM, typename COLOR_COORD_T>
      Point<COLOR_DIM,COLOR_COORD_T>
        get_logical_region_color_point(LogicalRegionT<DIM,COORD_T> handle);
      ///@}

      ///@{
      /**
       * Return the color for the logical partition corresponding to
       * its location relative to the parent logical region.
       * @param ctx enclosing task context
       * @param handle the logical partition handle for which to find the color
       * @return the color for the logical partition
       */
      Color get_logical_partition_color(Context ctx, LogicalPartition handle);
      DomainPoint get_logical_partition_color_point(Context ctx,
                                                    LogicalPartition handle);
      // Context free versions
      Color get_logical_partition_color(LogicalPartition handle);
      DomainPoint get_logical_partition_color_point(LogicalPartition handle);
      ///@}

      ///@{
      /**
       * Return the parent logical region for a given logical partition.
       * @param ctx enclosing task context
       * @param handle the logical partition handle for which to find a parent
       * @return the parent logical region
       */
      LogicalRegion get_parent_logical_region(Context ctx, 
                                              LogicalPartition handle);
      // Context free
      LogicalRegion get_parent_logical_region(LogicalPartition handle);
      // Template version
      template<int DIM, typename COORD_T>
      LogicalRegionT<DIM,COORD_T> get_parent_logical_region(
                                    LogicalPartitionT<DIM,COORD_T> handle);
      ///@}

      ///@{
      /**
       * Return true if the logical region has a parent logical partition.
       * @param ctx enclosing task context
       * @param handle for the logical region for which to check for a parent
       * @return true if a parent exists
       */
      bool has_parent_logical_partition(Context ctx, LogicalRegion handle);
      // Context free
      bool has_parent_logical_partition(LogicalRegion handle);
      ///@}

      ///@{
      /**
       * Return the parent logical partition for a logical region.
       * @param ctx enclosing task context
       * @param handle for the logical region for which to find a parent
       * @return the parent logical partition
       */
      LogicalPartition get_parent_logical_partition(Context ctx, 
                                                    LogicalRegion handle);
      // Context free
      LogicalPartition get_parent_logical_partition(LogicalRegion handle);
      // Template version
      template<int DIM, typename COORD_T>
      LogicalPartitionT<DIM,COORD_T> get_parent_logical_partition(
                                          LogicalRegionT<DIM,COORD_T> handle);
      ///@}
    public:
      //------------------------------------------------------------------------
      // Allocator and Argument Map Operations 
      //------------------------------------------------------------------------
#ifdef __GNUC__
#pragma GCC diagnostic push
#pragma GCC diagnostic ignored "-Wdeprecated-declarations"
#endif
#ifdef __clang__
#pragma clang diagnostic push
#pragma clang diagnostic ignored "-Wdeprecated-declarations"
#endif
      /**
       * @deprecated
       * Create an index allocator object for a given index space
       * This method is deprecated becasue index spaces no longer support
       * dynamic allocation. This will still work only if there is exactly
       * one allocator made for the index space throughout the duration
       * of its lifetime.
       * @param ctx enclosing task context
       * @param handle for the index space to create an allocator
       * @return a new index space allocator for the given index space
       */
      LEGION_DEPRECATED("Dynamic index allocation is no longer supported.")
      IndexAllocator create_index_allocator(Context ctx, IndexSpace handle);
#ifdef __GNUC__
#pragma GCC diagnostic pop
#endif
#ifdef __clang__
#pragma clang diagnostic pop
#endif

      /**
       * Create a field space allocator object for the given field space
       * @param ctx enclosing task context
       * @param handle for the field space to create an allocator
       * @return a new field space allocator for the given field space
       */
      FieldAllocator create_field_allocator(Context ctx, FieldSpace handle);

      /**
       * @deprecated
       * Create an argument map in the given context.  This method
       * is deprecated as argument maps can now be created directly
       * by a simple declaration.
       * @param ctx enclosing task context
       * @return a new argument map
       */
      LEGION_DEPRECATED("ArgumentMap can be constructed directly.")
      ArgumentMap create_argument_map(Context ctx);
    public:
      //------------------------------------------------------------------------
      // Task Launch Operations
      //------------------------------------------------------------------------
      /**
       * Launch a single task with arguments specified by
       * the configuration of the task launcher.
       * @see TaskLauncher
       * @param ctx enclosing task context
       * @param launcher the task launcher configuration
       * @return a future for the return value of the task
       */
      Future execute_task(Context ctx, const TaskLauncher &launcher);

      /**
       * Launch an index space of tasks with arguments specified
       * by the index launcher configuration.
       * @see IndexTaskLauncher
       * @param ctx enclosing task context
       * @param launcher the task launcher configuration
       * @return a future map for return values of the points
       *    in the index space of tasks
       */
      FutureMap execute_index_space(Context ctx, 
                                    const IndexTaskLauncher &launcher);

      /**
       * Launch an index space of tasks with arguments specified
       * by the index launcher configuration.  Reduce all the
       * return values into a single value using the specified
       * reduction operator into a single future value.  The reduction
       * operation must be a foldable reduction.
       * @see IndexTaskLauncher
       * @param ctx enclosing task context
       * @param launcher the task launcher configuration
       * @param redop ID for the reduction op to use for reducing return values
       * @return a future result representing the reduction of
       *    all the return values from the index space of tasks
       */
      Future execute_index_space(Context ctx, const IndexTaskLauncher &launcher,
                                 ReductionOpID redop);

      /**
       * @deprecated
       * An older method for launching a single task maintained for backwards
       * compatibility with older Legion programs.  
       * @param ctx enclosing task context
       * @param task_id the ID of the task to launch
       * @param indexes the index space requirements for the task
       * @param fields the field space requirements for the task
       * @param regions the region requirements for the task
       * @param arg untyped arguments passed by value to the task
       * @param predicate for controlling speculation
       * @param id of the mapper to associate with the task
       * @param tag mapping tag to be passed to any mapping calls
       * @return future representing return value of the task
       */
      LEGION_DEPRECATED("Launching tasks should be done with the new task "
                        "launcher interface.")
      Future execute_task(Context ctx, 
                          Processor::TaskFuncID task_id,
                          const std::vector<IndexSpaceRequirement> &indexes,
                          const std::vector<FieldSpaceRequirement> &fields,
                          const std::vector<RegionRequirement> &regions,
                          const TaskArgument &arg, 
                          const Predicate &predicate = Predicate::TRUE_PRED,
                          MapperID id = 0, 
                          MappingTagID tag = 0);

      /**
       * @deprecated
       * An older method for launching an index space of tasks maintained
       * for backwards compatibility with older Legion programs.
       * @param ctx enclosing task context
       * @param task_id the ID of the task to launch
       * @param domain for the set of points in the index space to create
       * @param indexes the index space requirements for the tasks
       * @param fields the field space requirements for the tasks
       * @param regions the region requirements for the tasks
       * @param global_arg untyped arguments passed by value to all tasks
       * @param arg_map argument map containing point arguments for tasks
       * @param predicate for controlling speculation
       * @param must_parallelism are tasks required to be run concurrently
       * @param id of the mapper to associate with the task
       * @param tag mapping tag to be passed to any mapping calls
       * @return future map containing results for all tasks
       */
      LEGION_DEPRECATED("Launching tasks should be done with the new task "
                        "launcher interface.")
      FutureMap execute_index_space(Context ctx, 
                          Processor::TaskFuncID task_id,
                          const Domain domain,
                          const std::vector<IndexSpaceRequirement> &indexes,
                          const std::vector<FieldSpaceRequirement> &fields,
                          const std::vector<RegionRequirement> &regions,
                          const TaskArgument &global_arg, 
                          const ArgumentMap &arg_map,
                          const Predicate &predicate = Predicate::TRUE_PRED,
                          bool must_paralleism = false, 
                          MapperID id = 0, 
                          MappingTagID tag = 0);

      /**
       * @deprecated
       * An older method for launching an index space of tasks that reduce
       * all of their values by a reduction operation down to a single
       * future.  Maintained for backwards compatibility with older
       * Legion programs.
       * @param ctx enclosing task context
       * @param task_id the ID of the task to launch
       * @param domain for the set of points in the index space to create
       * @param indexes the index space requirements for the tasks
       * @param fields the field space requirements for the tasks
       * @param regions the region requirements for the tasks
       * @param global_arg untyped arguments passed by value to all tasks
       * @param arg_map argument map containing point arguments for tasks
       * @param reduction operation to be used for reducing return values
       * @param predicate for controlling speculation
       * @param must_parallelism are tasks required to be run concurrently
       * @param id of the mapper to associate with the task
       * @param tag mapping tag to be passed to any mapping calls
       * @return future containing reduced return value of all tasks
       */
      LEGION_DEPRECATED("Launching tasks should be done with the new task "
                        "launcher interface.")
      Future execute_index_space(Context ctx, 
                          Processor::TaskFuncID task_id,
                          const Domain domain,
                          const std::vector<IndexSpaceRequirement> &indexes,
                          const std::vector<FieldSpaceRequirement> &fields,
                          const std::vector<RegionRequirement> &regions,
                          const TaskArgument &global_arg, 
                          const ArgumentMap &arg_map,
                          ReductionOpID reduction, 
                          const TaskArgument &initial_value,
                          const Predicate &predicate = Predicate::TRUE_PRED,
                          bool must_parallelism = false, 
                          MapperID id = 0, 
                          MappingTagID tag = 0);
    public:
      //------------------------------------------------------------------------
      // Inline Mapping Operations
      //------------------------------------------------------------------------
      /**
       * Perform an inline mapping operation from the given inline
       * operation configuration.  Note the application must wait for
       * the resulting physical region to become valid before using it.
       * @see InlineLauncher
       * @param ctx enclosing task context
       * @param launcher inline launcher object
       * @return a physical region for the resulting data
       */
      PhysicalRegion map_region(Context ctx, const InlineLauncher &launcher);

      /**
       * Perform an inline mapping operation which returns a physical region
       * object for the requested region requirement.  Note the application 
       * must wait for the resulting physical region to become valid before 
       * using it.
       * @param ctx enclosing task context
       * @param req the region requirement for the inline mapping
       * @param id the mapper ID to associate with the operation
       * @param tag the mapping tag to pass to any mapping calls
       * @return a physical region for the resulting data
       */
      PhysicalRegion map_region(Context ctx, const RegionRequirement &req, 
                                MapperID id = 0, MappingTagID tag = 0);

      /**
       * Perform an inline mapping operation that re-maps a physical region
       * that was initially mapped when the task began.
       * @param ctx enclosing task context
       * @param idx index of the region requirement from the enclosing task
       * @param id the mapper ID to associate with the operation
       * @param the mapping tag to pass to any mapping calls 
       * @return a physical region for the resulting data 
       */
      PhysicalRegion map_region(Context ctx, unsigned idx, 
                                MapperID id = 0, MappingTagID tag = 0);

      /**
       * Remap a region from an existing physical region.  It will
       * still be necessary for the application to wait until the
       * physical region is valid again before using it.
       * @param ctx enclosing task context
       * @param region the physical region to be remapped
       */
      void remap_region(Context ctx, PhysicalRegion region);

      /**
       * Unmap a physical region.  This can unmap either a previous
       * inline mapping physical region or a region initially mapped
       * as part of the task's launch.
       * @param ctx enclosing task context
       * @param region physical region to be unmapped
       */
      void unmap_region(Context ctx, PhysicalRegion region);

      /**
       * Unmap all the regions originally requested for a context (if
       * they haven't already been unmapped). WARNING: this call will
       * invalidate all accessors currently valid in the enclosing
       * parent task context.
       * @param ctx enclosing task context
       */
      void unmap_all_regions(Context ctx);
    public:
      //------------------------------------------------------------------------
      // Fill Field Operations
      //------------------------------------------------------------------------
      /**
       * Fill the specified field by setting all the entries in the index
       * space from the given logical region to a specified value. Importantly
       * this operation is done lazily so that the writes only need to happen
       * the next time the field is used and therefore it is a very 
       * inexpensive operation to perform. This operation requires read-write
       * privileges on the requested field.
       * @param ctx enclosing task context
       * @param handle the logical region on which to fill the field
       * @param parent the parent region from which privileges are derived
       * @param fid the field to fill 
       * @param value the value to assign to all the entries
       * @param pred the predicate for this operation
       */
      template<typename T>
      void fill_field(Context ctx, LogicalRegion handle, LogicalRegion parent, 
                      FieldID fid, const T &value, 
                      Predicate pred = Predicate::TRUE_PRED);

      /**
       * This version of fill field is exactly the same as the one above,
       * but is untyped and allows the value to be specified as a buffer
       * with a size. The runtime will make a copy of the buffer. This
       * operation requires read-write privileges on the field.
       * @param ctx enclosing task context
       * @param handle the logical region on which to fill the field
       * @param parent the parent region from which privileges are derived
       * @param fid the field to fill 
       * @param value pointer to the buffer containing the value to be used
       * @param value_size size of the buffer in bytes
       * @param pred the predicate for this operation
       */
      void fill_field(Context ctx, LogicalRegion handle, LogicalRegion parent,
                      FieldID fid, const void *value, size_t value_size,
                      Predicate pred = Predicate::TRUE_PRED);

      /**
       * This version of fill field is exactly the same as the one above,
       * but uses a future value. This operation requires read-write privileges 
       * on the field.
       * @param ctx enclosing task context
       * @param handle the logical region on which to fill the field
       * @param parent the parent region from which privileges are derived
       * @param fid the field to fill 
       * @param value pointer to the buffer containing the value to be used
       * @param value_size size of the buffer in bytes
       * @param pred the predicate for this operation
       */
      void fill_field(Context ctx, LogicalRegion handle, LogicalRegion parent,
                      FieldID fid, Future f, 
                      Predicate pred = Predicate::TRUE_PRED);

      /**
       * Fill multiple fields of a logical region with the same value.
       * This operation requires read-write privileges on the fields.
       * @param ctx enclosing task context
       * @param handle the logical region on which to fill the field
       * @param parent the parent region from which privileges are derived
       * @param fields the set of fields to fill 
       * @param value the value to assign to all the entries
       * @param pred the predicate for this operation
       */
      template<typename T>
      void fill_fields(Context ctx, LogicalRegion handle, LogicalRegion parent,
                        const std::set<FieldID> &fields, const T &value,
                        Predicate pred = Predicate::TRUE_PRED);

      /**
       * Fill multiple fields of a logical region with the same value.
       * The runtime will make a copy of the buffer passed. This operation
       * requires read-write privileges on the fields.
       * @param ctx enclosing task context
       * @param handle the logical region on which to fill the field
       * @param parent the parent region from which privileges are derived
       * @param fields the set of fields to fill
       * @param value pointer to the buffer containing the value to be used
       * @param value_size size of the buffer in bytes
       * @param pred the predicate for this operation
       */
      void fill_fields(Context ctx, LogicalRegion handle, LogicalRegion parent,
                       const std::set<FieldID> &fields, 
                       const void *value, size_t value_size,
                       Predicate pred = Predicate::TRUE_PRED);

      /**
       * Fill multiple fields of a logical region with the same future value.
       * This operation requires read-write privileges on the fields.
       * @param ctx enclosing task context
       * @param handle the logical region on which to fill the field
       * @param parent the parent region from which privileges are derived
       * @param fields the set of fields to fill
       * @param future the future value to use for filling the fields
       * @param pred the predicate for this operation
       */
      void fill_fields(Context ctx, LogicalRegion handle, LogicalRegion parent,
                       const std::set<FieldID> &fields,
                       Future f, Predicate pred = Predicate::TRUE_PRED);

      /**
       * Perform a fill operation using a launcher which specifies
       * all of the parameters of the launch.
       * @param ctx enclosing task context
       * @param launcher the launcher that describes the fill operation
       */
      void fill_fields(Context ctx, const FillLauncher &launcher);

      /**
       * Perform an index fill operation using a launcher which
       * specifies all the parameters of the launch.
       * @param ctx enclosing task context
       * @param launcher the launcher that describes the index fill operation
       */
      void fill_fields(Context ctx, const IndexFillLauncher &launcher);
    public:
      //------------------------------------------------------------------------
      // Attach Operations
      //------------------------------------------------------------------------

      /**
       * Attach an external resource to a logical region
       * @param ctx enclosing task context
       * @param launcher the attach launcher that describes the resource
       * @return the physical region for the external resource
       */
      PhysicalRegion attach_external_resource(Context ctx, 
                                              const AttachLauncher &launcher);

      /**
       * Detach an external resource from a logical region
       * @param ctx enclosing task context
       * @param the physical region for the external resource
       * @return an empty future indicating when the resource is detached
       */
      Future detach_external_resource(Context ctx, PhysicalRegion region);

      /**
       * @deprecated
       * Attach an HDF5 file as a physical region. The file must already 
       * exist. Legion will defer the attach operation until all other
       * operations on the logical region are finished. After the attach
       * operation succeeds, then all other physical instances for the 
       * logical region will be invalidated, making the physical instance
       * the only valid version of the logical region. The resulting physical 
       * instance is attached with restricted coherence (the same as logical 
       * regions mapped with simultaneous coherence). All operations using 
       * the logical region will be required to use the physical instance
       * until the restricted coherence is removed using an acquire 
       * operation. The restricted coherence can be reinstated by
       * performing a release operation. Just like other physical regions,
       * the HDF5 file can be both mapped and unmapped after it is created.
       * The runtime will report an error for an attempt to attach an file
       * to a logical region which is already mapped in the enclosing
       * parent task's context. The runtime will also report an error if
       * the task launching the attach operation does not have the 
       * necessary privileges (read-write) on the logical region.
       * The resulting physical region is unmapped, but can be mapped
       * using the standard inline mapping calls.
       * @param ctx enclosing task context
       * @param file_name the path to an existing HDF5 file
       * @param handle the logical region with which to associate the file
       * @param parent the parent logical region containing privileges
       * @param field_map mapping for field IDs to HDF5 dataset names
       * @param mode the access mode for attaching the file
       * @return a new physical instance corresponding to the HDF5 file
       */
      LEGION_DEPRECATED("Attaching specific HDF5 file type is deprecated "
                        "in favor of generic attach launcher interface.")
      PhysicalRegion attach_hdf5(Context ctx, const char *file_name,
                                 LogicalRegion handle, LogicalRegion parent, 
                                 const std::map<FieldID,const char*> &field_map,
                                 LegionFileMode mode);

      /**
       * @deprecated
       * Detach an HDF5 file. This can only be performed on a physical
       * region that was created by calling attach_hdf5. The runtime
       * will properly defer the detach call until all other operations
       * on the logical region are complete. It is the responsibility of
       * the user to perform the necessary operations to flush any data
       * back to the physical instance before detaching (e.g. releasing
       * coherence, etc). If the physical region is still mapped when
       * this function is called, then it will be unmapped by this call.
       * Note that this file may not actually get detached until much 
       * later in the execution of the program due to Legion's deferred 
       * execution model.
       * @param ctx enclosing task context 
       * @param region the physical region for an HDF5 file to detach
       */
      LEGION_DEPRECATED("Detaching specific HDF5 file type is deprecated "
                        "in favor of generic detach interface.")
      void detach_hdf5(Context ctx, PhysicalRegion region);

      /**
       * @deprecated
       * Attach an normal file as a physical region. This attach is similar to
       * attach_hdf5 operation, except that the file has exact same data format
       * as in-memory physical region. Data lays out as SOA in file.
       */
      LEGION_DEPRECATED("Attaching generic file type is deprecated "
                        "in favor of generic attach launcher interface.")
      PhysicalRegion attach_file(Context ctx, const char *file_name,
                                 LogicalRegion handle, LogicalRegion parent,
                                 const std::vector<FieldID> &field_vec,
                                 LegionFileMode mode);

      /**
       * @deprecated
       * Detach an normal file. THis detach operation is similar to
       * detach_hdf5
       */
      LEGION_DEPRECATED("Detaching generic file type is deprecated "
                        "in favor of generic detach interface.")
      void detach_file(Context ctx, PhysicalRegion region);
    public:
      //------------------------------------------------------------------------
      // Copy Operations
      //------------------------------------------------------------------------
      /**
       * Launch a copy operation from the given configuration of
       * the given copy launcher.
       * @see CopyLauncher
       * @param ctx enclosing task context
       * @param launcher copy launcher object
       */
      void issue_copy_operation(Context ctx, const CopyLauncher &launcher);

      /**
       * Launch an index copy operation from the given configuration
       * of the given copy launcher
       * @see IndexCopyLauncher
       * @param ctx enclosing task context
       * @param launcher index copy launcher object
       */
      void issue_copy_operation(Context ctx, const IndexCopyLauncher &launcher);
    public:
      //------------------------------------------------------------------------
      // Predicate Operations
      //------------------------------------------------------------------------
      /**
       * Create a new predicate value from a future.  The future passed
       * must be a boolean future.
       * @param ctx enclosing task context
       * @param f future value to convert to a predicate
       * @return predicate value wrapping the future
       */
      Predicate create_predicate(Context ctx, const Future &f);

      /**
       * Create a new predicate value that is the logical 
       * negation of another predicate value.
       * @param ctx enclosing task context
       * @param p predicate value to logically negate
       * @return predicate value logically negating previous predicate
       */
      Predicate predicate_not(Context ctx, const Predicate &p);

      /**
       * Create a new predicate value that is the logical
       * conjunction of two other predicate values.
       * @param ctx enclosing task context
       * @param p1 first predicate to logically and 
       * @param p2 second predicate to logically and
       * @return predicate value logically and-ing two predicates
       */
      Predicate predicate_and(Context ctx, const Predicate &p1, 
                                           const Predicate &p2);

      /**
       * Create a new predicate value that is the logical
       * disjunction of two other predicate values.
       * @param ctx enclosing task context
       * @param p1 first predicate to logically or
       * @param p2 second predicate to logically or
       * @return predicate value logically or-ing two predicates
       */
      Predicate predicate_or(Context ctx, const Predicate &p1, 
                                          const Predicate &p2);

      /**
       * Generic predicate constructor for an arbitrary number of predicates
       * @param ctx enclosing task context
       * @param launcher the predicate launcher
       * #return predicate value of combining other predicates
       */
      Predicate create_predicate(Context ctx,const PredicateLauncher &launcher);

      /**
       * Get a future value that will be completed when the predicate triggers
       * @param ctx enclosing task context
       * @param pred the predicate for which to get a future
       * @return a boolean future with the result of the predicate
       */
      Future get_predicate_future(Context ctx, const Predicate &p);
    public:
      //------------------------------------------------------------------------
      // Lock Operations
      //------------------------------------------------------------------------
      /**
       * Create a new lock.
       * @param ctx enclosing task context
       * @return a new lock handle
       */
      Lock create_lock(Context ctx);

      /**
       * Destroy a lock.  This operation will
       * defer the lock destruction until the
       * completion of the task in which the destruction
       * is performed so the user does not need to worry
       * about races with child operations which may
       * be using the lock.
       * @param ctx enclosing task context
       * @param r lock to be destroyed
       */
      void destroy_lock(Context ctx, Lock l);

      /**
       * Acquire one or more locks in the given mode.  Returns
       * a grant object which can be passed to many kinds
       * of launchers for indicating that the operations
       * must be performed while the grant his held.
       * Note that the locks will be acquired in the order specified
       * by the in the vector which may be necessary for
       * applications to avoid deadlock.
       * @param ctx the enclosing task context
       * @param requests vector of locks to acquire
       * @return a grant object
       */
      Grant acquire_grant(Context ctx, 
                          const std::vector<LockRequest> &requests);

      /**
       * Release the grant object indicating that no more
       * operations will be launched that require the 
       * grant object.  Once this is done and all the tasks
       * using the grant complete the runtime can release
       * the lock.
       * @param ctx the enclosing task context
       * @param grant the grant object to release
       */
      void release_grant(Context ctx, Grant grant);
    public:
      //------------------------------------------------------------------------
      // Phase Barrier operations
      //------------------------------------------------------------------------
      /**
       * Create a new phase barrier with an expected number of 
       * arrivals.  Note that this number of arrivals 
       * is the number of arrivals performed on each generation
       * of the phase barrier and cannot be changed.
       * @param ctx enclosing task context
       * @param arrivals number of arrivals on the barrier 
       * @return a new phase barrier handle
       */
      PhaseBarrier create_phase_barrier(Context ctx, unsigned arrivals);

      /**
       * Destroy a phase barrier.  This operation will 
       * defer the phase barrier destruciton until the
       * completion of the task in which in the destruction
       * is performed so the the user does not need to
       * worry about races with child operations which
       * may still be using the phase barrier.
       * @param ctx enclosing task context
       * @param pb phase barrier to be destroyed
       */
      void destroy_phase_barrier(Context ctx, PhaseBarrier pb);

      /**
       * Advance an existing phase barrier to the next
       * phase.  Note this is NOT arrive which indicates
       * an actual arrival at the next phase.  Instead this
       * allows tasks launched with the returned phase
       * barrier to indicate that they should be executed
       * in the next phase of the computation.
       * @param ctx enclosing task context
       * @param pb the phase barrier to be advanced
       * @return an updated phase barrier used for the next phase
       */
      PhaseBarrier advance_phase_barrier(Context ctx, PhaseBarrier pb);
    public:
      //------------------------------------------------------------------------
      // Dynamic Collective operations
      //------------------------------------------------------------------------
      /**
       * A dynamic collective is a special type of phase barrier that 
       * is also associated with a reduction operation that allows arrivals
       * to contribute a value to a generation of the barrier. The runtime
       * reduces down all the applied values to a common value for each
       * generation of the phase barrier. The number of arrivals gives a
       * default number of expected arrivals for each generation.
       * @param ctx enclosing task context
       * @param arrivals default number of expected arrivals 
       * @param redop the associated reduction operation
       * @param init_value the inital value for each generation
       * @param init_size the size in bytes of the initial value
       * @return a new dynamic collective handle
       */
      DynamicCollective create_dynamic_collective(Context ctx, 
                                                  unsigned arrivals,
                                                  ReductionOpID redop,
                                                  const void *init_value,
                                                  size_t init_size);

      /**
       * Destroy a dynamic collective operation. It has the
       * same semantics as the destruction of a phase barrier.
       * @param ctx enclosing task context
       * @param dc dynamic collective to destroy
       */
      void destroy_dynamic_collective(Context ctx, DynamicCollective dc);

      /**
       * Arrive on a dynamic collective immediately with a value
       * stored in an untyped buffer.
       * @param ctx enclosing task context
       * @param dc dynamic collective on which to arrive
       * @param buffer pointer to an untyped buffer
       * @param size size of the buffer in bytes
       * @param count arrival count on the barrier
       */
      void arrive_dynamic_collective(Context ctx,
                                     DynamicCollective dc,
                                     const void *buffer, 
                                     size_t size, unsigned count = 1);

      /**
       * Perform a deferred arrival on a dynamic collective dependent
       * upon a future value.  The runtime will automatically pipe the
       * future value through to the dynamic collective.
       * @param ctx enclosing task context
       * @param dc dynamic collective on which to arrive
       * @param f future to use for performing the arrival
       * @param count total arrival count
       */
      void defer_dynamic_collective_arrival(Context ctx, 
                                            DynamicCollective dc,
                                            const Future &f,
                                            unsigned count = 1);

      /**
       * This will return the value of a dynamic collective in
       * the form of a future. Applications can then use this 
       * future just like all other futures.
       * @param ctx enclosing task context
       * @param dc dynamic collective on which to get the result
       * @return future value that contains the result of the collective
       */
      Future get_dynamic_collective_result(Context ctx, DynamicCollective dc); 

      /**
       * Advance an existing dynamic collective to the next
       * phase.  It has the same semantics as the equivalent
       * call for phase barriers.
       * @param ctx enclosing task context
       * @param dc the dynamic collective to be advanced
       * @return an updated dynamic collective used for the next phase
       */
      DynamicCollective advance_dynamic_collective(Context ctx, 
                                                   DynamicCollective dc);
    public:
      //------------------------------------------------------------------------
      // User-Managed Software Coherence 
      //------------------------------------------------------------------------
      /**
       * Issue an acquire operation on the specified physical region
       * provided by the acquire launcher.  This call should be matched
       * by a release call later in the same context on the same 
       * physical region.
       */
      void issue_acquire(Context ctx, const AcquireLauncher &launcher);

      /**
       * Issue a release operation on the specified physical region
       * provided by the release launcher.  This call should be preceded
       * by an acquire call earlier in teh same context on the same
       * physical region.
       */
      void issue_release(Context ctx, const ReleaseLauncher &launcher);
    public:
      //------------------------------------------------------------------------
      // Fence Operations 
      //------------------------------------------------------------------------
      /**
       * Issue a Legion mapping fence in the current context.  A 
       * Legion mapping fence guarantees that all of the tasks issued
       * in the context prior to the fence will finish mapping
       * before the tasks after the fence begin to map.  This can be
       * useful as a performance optimization to minimize the
       * number of mapping independence tests required.
       */
      void issue_mapping_fence(Context ctx);

      /**
       * Issue a Legion execution fence in the current context.  A 
       * Legion execution fence guarantees that all of the tasks issued
       * in the context prior to the fence will finish running
       * before the tasks after the fence begin to map.  This 
       * will allow the necessary propagation of Legion meta-data
       * such as modifications to the region tree made prior
       * to the fence visible to tasks issued after the fence.
       */
      void issue_execution_fence(Context ctx); 
    public:
      //------------------------------------------------------------------------
      // Tracing Operations 
      //------------------------------------------------------------------------
      /**
       * Start a new trace of legion operations. Tracing enables
       * the runtime to memoize the dynamic logical dependence
       * analysis for these operations.  Future executions of
       * the trace will no longer need to perform the dynamic
       * dependence analysis, reducing overheads and improving
       * the parallelism available in the physical analysis.
       * The trace ID need only be local to the enclosing context.
       * Traces are currently not permitted to be nested.
       */
      void begin_trace(Context ctx, TraceID tid, bool logical_only = false);
      /**
       * Mark the end of trace that was being performed.
       */
      void end_trace(Context ctx, TraceID tid);
      /**
       * Start a new static trace of operations. Inside of this trace
       * it is the application's responsibility to specify any dependences
       * that would normally have existed between each operation being
       * launched and any prior operations in the trace (there is no need
       * to specify dependences on anything outside of the trace). The
       * application can optionally specify a set of region trees for 
       * which it will be supplying dependences, with all other region
       * trees being left to the runtime to handle. If no such set is
       * specified then the runtime will operate under the assumption
       * that the application is specifying dependences for all region trees.
       * @param ctx the enclosing task context
       * @param managed optional list of region trees managed by the application
       */
      void begin_static_trace(Context ctx, 
                              const std::set<RegionTreeID> *managed = NULL);
      /**
       * Finish a static trace of operations
       * @param ctx the enclosing task context
       */
      void end_static_trace(Context ctx);
    public:
      //------------------------------------------------------------------------
      // Frame Operations 
      //------------------------------------------------------------------------
      /**
       * Frames are a very simple way to control the number of 
       * outstanding operations in a task context. By default, mappers
       * have control over this by saying how many outstanding operations
       * each task context can have using the 'configure_context' mapper
       * call. However, in many cases, it is easier for custom mappers to
       * reason about how many iterations or some other application-specific
       * set of operations are in flight. To facilitate this, applications can 
       * create 'frames' of tasks. Using the 'configure_context' mapper
       * call, custom mappers can specify the maximum number of outstanding
       * frames that make up the operation window. It is best to place these
       * calls at the end of a frame of tasks.
       */
      void complete_frame(Context ctx);
    public:
      //------------------------------------------------------------------------
      // Must Parallelism 
      //------------------------------------------------------------------------
      /**
       * Launch a collection of operations that all must be guaranteed to 
       * execute in parallel.  This construct is necessary for ensuring the
       * correctness of tasks which use simultaneous coherence and perform
       * synchronization between different physical instances (e.g. using
       * phase barriers or reservations).  
       */
      FutureMap execute_must_epoch(Context ctx, 
                                   const MustEpochLauncher &launcher);
    public:
      //------------------------------------------------------------------------
      // Tunable Variables 
      //------------------------------------------------------------------------

      /**
       * Similar to Legion's ancestral predecessor Sequoia, Legion supports
       * tunable variables which are integers supplied by the mapper for 
       * individual task contexts.  The idea is that there are some parameters
       * which should be considered parameters determined by the underlying
       * hardware.  To make these parameters explicit, we express them as
       * tunables which are filled in at runtime by mapper objects. This
       * method will return asynchronously with a future that will be set
       * once the mapper fills in the value for the future. It is the 
       * responsibility of the application to maintain consistency on the
       * expected types for a given tunable between the application and
       * the mapper.
       */
      Future select_tunable_value(Context ctx, TunableID tid,
                                  MapperID mapper = 0, MappingTagID tag = 0);

      /**
       * @deprecated
       * This is the old method for asking the mapper to specify a 
       * tunable value. It will assume that the resulting tunable 
       * future can be interpreted as an integer.
       */
      LEGION_DEPRECATED("Tunable values should now be obtained via the "
                        "generic interface that returns a future result.")
      int get_tunable_value(Context ctx, TunableID tid, 
                            MapperID mapper = 0, MappingTagID tag = 0);
    public:
      //------------------------------------------------------------------------
      // Task Local Interface
      //------------------------------------------------------------------------
      /**
       * Get a reference to the task for the current context.
       * @param the enclosing task context 
       * @return a pointer to the task for the context
       */
      const Task* get_local_task(Context ctx);

      /**
       * Get the value of a task-local variable named by the ID. This
       * variable only has the lifetime of the task
       * @param ctx the enclosing task context
       * @param id the ID of the task-local variable to return
       * @return pointer to the value of the variable if any
       */
      void* get_local_task_variable_untyped(Context ctx, LocalVariableID id);
      template<typename T>
      T* get_local_task_variable(Context ctx, LocalVariableID id);

      /**
       * Set the value of a task-local variable named by ID. This 
       * variable will only have the lifetime of the task. The user
       * can also specify an optional destructor function which will
       * implicitly be called at the end the task's execution
       * @param ctx the enclosing task context
       * @param id the ID of the task-local variable to set
       * @param value the value to set the variable to
       * @param destructor optional method to delete the value
       */
      void set_local_task_variable_untyped(Context ctx, LocalVariableID id, 
          const void *value, void (*destructor)(void*) = NULL);
      template<typename T>
      void set_local_task_variable(Context ctx, LocalVariableID id,
          const T* value, void (*destructor)(void*) = NULL);
    public:
      //------------------------------------------------------------------------
      // Timing Operations 
      //------------------------------------------------------------------------
      /**
       * Issue an operation into the stream to record the current time in
       * seconds. The resulting future should be interpreted as a 'double'
       * that represents the absolute time when this measurement was taken.
       * The operation can be given an optional future which will not be 
       * interpreted, but will be used as a precondition to ensure that the 
       * measurement will not be taken until the precondition is complete.
       */
      Future get_current_time(Context ctx, Future precondition = Future());

      /**
       * Issue an operation into the stream to record the current time in 
       * microseconds. The resulting future should be interpreted as a 
       * 'long long' with no fractional microseconds. The operation can be
       * givien an optional future precondition which will not be interpreted,
       * but ill be used as a precondition to ensure that the measurement
       * will not be taken until the precondition is complete.
       */
      Future get_current_time_in_microseconds(Context ctx, 
                                              Future precondition = Future());

      /**
       * Issue an operation into the stream to record the current time in 
       * nanoseconds. The resulting future should be interpreted as a 
       * 'long long' with no fractional nanoseconds. The operation can be
       * givien an optional future precondition which will not be interpreted,
       * but ill be used as a precondition to ensure that the measurement
       * will not be taken until the precondition is complete.
       */
      Future get_current_time_in_nanoseconds(Context ctx,
                                             Future precondition = Future());

      /**
       * Issue a timing measurement operation configured with a launcher.
       * The above methods are just common special cases. This allows for
       * the general case of an arbitrary measurement with an arbitrary
       * number of preconditions.
       */
      Future issue_timing_measurement(Context ctx, 
                                      const TimingLauncher &launcher);

      /**
       * Return the base time in nanoseconds on THIS node with which all 
       * other aboslute timings can be compared. This value will not change 
       * during the course of the lifetime of a Legion application and may 
       * therefore be safely cached.
       */
      static long long get_zero_time(void);
    public:
      //------------------------------------------------------------------------
      // Miscellaneous Operations
      //------------------------------------------------------------------------
      /**
       * Retrieve the mapper at the given mapper ID associated
       * with the processor in which this task is executing.  This
       * call allows applications to make calls into mappers that
       * they have created to inform that mapper of important
       * application level information.
       * @param ctx the enclosing task context
       * @param id the mapper ID for which mapper to locate
       * @param target processor if any, if none specified then
       *               the executing processor for the current
       *               context is used, if specified processor
       *               must be local to the address space
       * @return a pointer to the specified mapper object
       */
      Mapping::Mapper* get_mapper(Context ctx, MapperID id, 
                                  Processor target = Processor::NO_PROC);
      
      /**
       * Return the processor on which the current task is
       * being executed.
       * @param ctx enclosing task context
       * @return the processor on which the task is running
       */
      Processor get_executing_processor(Context ctx);

      /**
       * Indicate that data in a particular physical region
       * appears to be incorrect for whatever reason.  This
       * will cause the runtime to trap into an error handler
       * and may result in the task being re-executed if the 
       * fault is determined to be recoverable.  Control
       * will never return from this call.  The application can also
       * indicate whether it believes that this particular instance
       * is invalid (nuclear=false) or whether it believes that all
       * instances contain invalid data (nuclear=true).  If all 
       * instances are bad the runtime will nuke all copies of the
       * data and restart the tasks necessary to generate them.
       * @param ctx enclosing task context
       * @param region physical region which contains bad data
       * @param nuclear whether the single instance is invalid or all are
       */
      void raise_region_exception(Context ctx, PhysicalRegion region, 
                                  bool nuclear);
    public:
      //------------------------------------------------------------------------
      // MPI Interoperability 
      //------------------------------------------------------------------------
      /**
       * @return true if the MPI interop has been established
       */
      bool is_MPI_interop_configured(void);

      /**
       * Return a reference to the mapping from MPI ranks to address spaces.
       * This method is only valid if the static initialization method
       * 'configure_MPI_interoperability' was called on all nodes before 
       * starting the runtime with the static 'start' method.
       * @return a const reference to the forward map
       */
      const std::map<int/*rank*/,AddressSpace>& find_forward_MPI_mapping(void);

      /**
       * Return a reference to the reverse mapping from address spaces to
       * MPI ranks. This method is only valid if the static initialization
       * method 'configure_MPI_interoperability' was called on all nodes
       * before starting the runtime with the static 'start' method.
       * @return a const reference to the reverse map
       */
      const std::map<AddressSpace,int/*rank*/>& find_reverse_MPI_mapping(void);

      /**
       * Return the local MPI rank ID for the current Legion runtime
       */
      int find_local_MPI_rank(void);

      /**
       * @return true if the MPI interop has been established
       */
      bool is_MPI_interop_configured(void);
    public:
      //------------------------------------------------------------------------
      // Semantic Information 
      //------------------------------------------------------------------------
      /**
       * Attach semantic information to a logical task
       * @param handle task_id the ID of the task
       * @param tag the semantic tag
       * @param buffer pointer to a buffer
       * @param size size of the buffer to save
       * @param is_mutable can the tag value be changed later
       */
      void attach_semantic_information(TaskID task_id, SemanticTag tag,
                     const void *buffer, size_t size, bool is_mutable = false);

      /**
       * Attach semantic information to an index space
       * @param handle index space handle
       * @param tag semantic tag
       * @param buffer pointer to a buffer
       * @param size size of the buffer to save
       * @param is_mutable can the tag value be changed later
       */
      void attach_semantic_information(IndexSpace handle, SemanticTag tag,
                     const void *buffer, size_t size, bool is_mutable = false);

      /**
       * Attach semantic information to an index partition 
       * @param handle index partition handle
       * @param tag semantic tag
       * @param buffer pointer to a buffer
       * @param size size of the buffer to save
       * @param is_mutable can the tag value be changed later
       */
      void attach_semantic_information(IndexPartition handle, SemanticTag tag,
                     const void *buffer, size_t size, bool is_mutable = false);

      /**
       * Attach semantic information to a field space
       * @param handle field space handle
       * @param tag semantic tag
       * @param buffer pointer to a buffer
       * @param size size of the buffer to save
       * @param is_mutable can the tag value be changed later
       */
      void attach_semantic_information(FieldSpace handle, SemanticTag tag,
                     const void *buffer, size_t size, bool is_mutable = false);

      /**
       * Attach semantic information to a specific field 
       * @param handle field space handle
       * @param fid field ID
       * @param tag semantic tag
       * @param buffer pointer to a buffer
       * @param size size of the buffer to save
       * @param is_mutable can the tag value be changed later
       */
      void attach_semantic_information(FieldSpace handle, FieldID fid, 
                                       SemanticTag tag, const void *buffer, 
                                       size_t size, bool is_mutable = false);

      /**
       * Attach semantic information to a logical region 
       * @param handle logical region handle
       * @param tag semantic tag
       * @param buffer pointer to a buffer
       * @param size size of the buffer to save
       * @param is_mutable can the tag value be changed later
       */
      void attach_semantic_information(LogicalRegion handle, SemanticTag tag,
                     const void *buffer, size_t size, bool is_mutable = false);
      
      /**
       * Attach semantic information to a logical partition 
       * @param handle logical partition handle
       * @param tag semantic tag
       * @param buffer pointer to a buffer
       * @param size size of the buffer to save
       * @param is_mutable can the tag value be changed later
       */
      void attach_semantic_information(LogicalPartition handle, 
                                       SemanticTag tag, const void *buffer, 
                                       size_t size, bool is_mutable = false);

      /**
       * Attach a name to a task
       * @param task_id the ID of the task
       * @param name pointer to the name
       * @param is_mutable can the name be changed later
       */
      void attach_name(TaskID task_id, const char *name, 
                       bool is_mutable = false);

      /**
       * Attach a name to an index space
       * @param handle index space handle
       * @param name pointer to a name
       * @param is_mutable can the name be changed later
       */
      void attach_name(IndexSpace handle, const char *name,
                       bool is_mutable = false);

      /**
       * Attach a name to an index partition
       * @param handle index partition handle
       * @param name pointer to a name
       * @param is_mutable can the name be changed later
       */
      void attach_name(IndexPartition handle, const char *name,
                       bool is_mutable = false);

      /**
       * Attach a name to a field space
       * @param handle field space handle
       * @param name pointer to a name
       * @param is_mutable can the name be changed later
       */
      void attach_name(FieldSpace handle, const char *name,
                       bool is_mutable = false);

      /**
       * Attach a name to a specific field
       * @param handle field space handle
       * @param fid field ID
       * @param name pointer to a name
       * @param is_mutable can the name be changed later
       */
      void attach_name(FieldSpace handle, FieldID fid, 
                       const char *name, bool is_mutable = false);

      /**
       * Attach a name to a logical region
       * @param handle logical region handle
       * @param name pointer to a name
       * @param is_mutable can the name be changed later
       */
      void attach_name(LogicalRegion handle, const char *name,
                       bool is_mutable = false);

      /**
       * Attach a name to a logical partition
       * @param handle logical partition handle
       * @param name pointer to a name
       * @param is_mutable can the name be changed later
       */
      void attach_name(LogicalPartition handle, const char *name,
                       bool is_mutable = false);

      /**
       * Retrieve semantic information for a task
       * @param task_id the ID of the task
       * @param tag semantic tag
       * @param result pointer to assign to the semantic buffer
       * @param size where to write the size of the semantic buffer
       * @param can_fail query allowed to fail
       * @param wait_until_ready wait indefinitely for the tag
       * @return true if the query succeeds
       */
      bool retrieve_semantic_information(TaskID task_id, SemanticTag tag,
                                         const void *&result, size_t &size,
                                         bool can_fail = false,
                                         bool wait_until_ready = false);

      /**
       * Retrieve semantic information for an index space
       * @param handle index space handle
       * @param tag semantic tag
       * @param result pointer to assign to the semantic buffer
       * @param size where to write the size of the semantic buffer
       * @param can_fail query allowed to fail
       * @param wait_until_ready wait indefinitely for the tag
       * @return true if the query succeeds
       */
      bool retrieve_semantic_information(IndexSpace handle, SemanticTag tag,
                                         const void *&result, size_t &size,
                                         bool can_fail = false,
                                         bool wait_until_ready = false);

      /**
       * Retrieve semantic information for an index partition 
       * @param handle index partition handle
       * @param tag semantic tag
       * @param result pointer to assign to the semantic buffer
       * @param size where to write the size of the semantic buffer
       * @param can_fail query allowed to fail
       * @param wait_until_ready wait indefinitely for the tag
       * @return true if the query succeeds
       */
      bool retrieve_semantic_information(IndexPartition handle, SemanticTag tag,
                                         const void *&result, size_t &size,
                                         bool can_fail = false,
                                         bool wait_until_ready = false);

      /**
       * Retrieve semantic information for a field space
       * @param handle field space handle
       * @param tag semantic tag
       * @param result pointer to assign to the semantic buffer
       * @param size where to write the size of the semantic buffer
       * @param can_fail query allowed to fail
       * @param wait_until_ready wait indefinitely for the tag
       * @return true if the query succeeds
       */
      bool retrieve_semantic_information(FieldSpace handle, SemanticTag tag,
                                         const void *&result, size_t &size,
                                         bool can_fail = false,
                                         bool wait_until_ready = false);

      /**
       * Retrieve semantic information for a specific field 
       * @param handle field space handle
       * @param fid field ID
       * @param tag semantic tag
       * @param result pointer to assign to the semantic buffer
       * @param size where to write the size of the semantic buffer
       * @param can_fail query allowed to fail
       * @param wait_until_ready wait indefinitely for the tag
       * @return true if the query succeeds
       */
      bool retrieve_semantic_information(FieldSpace handle, FieldID fid, 
                                         SemanticTag tag,
                                         const void *&result, size_t &size,
                                         bool can_fail = false,
                                         bool wait_until_ready = false);

      /**
       * Retrieve semantic information for a logical region 
       * @param handle logical region handle
       * @param tag semantic tag
       * @param result pointer to assign to the semantic buffer
       * @param size where to write the size of the semantic buffer
       * @param can_fail query allowed to fail
       * @param wait_until_ready wait indefinitely for the tag
       * @return true if the query succeeds
       */
      bool retrieve_semantic_information(LogicalRegion handle, SemanticTag tag,
                                         const void *&result, size_t &size,
                                         bool can_fail = false,
                                         bool wait_until_ready = false);

      /**
       * Retrieve semantic information for a logical partition
       * @param handle logical partition handle
       * @param tag semantic tag
       * @param result pointer to assign to the semantic buffer
       * @param size where to write the size of the semantic buffer
       * @param can_fail query allowed to fail
       * @param wait_until_ready wait indefinitely for the tag
       * @return true if the query succeeds
       */
      bool retrieve_semantic_information(LogicalPartition handle, 
                                         SemanticTag tag,
                                         const void *&result, size_t &size,
                                         bool can_fail = false,
                                         bool wait_until_ready = false);

      /**
       * Retrieve the name of a task
       * @param task_id the ID of the task
       * @param result pointer to assign to the name
       */
      void retrieve_name(TaskID task_id, const char *&result);

      /**
       * Retrieve the name of an index space
       * @param handle index space handle
       * @param result pointer to assign to the name
       */
      void retrieve_name(IndexSpace handle, const char *&result);

      /**
       * Retrieve the name of an index partition
       * @param handle index partition handle
       * @param result pointer to assign to the name
       */
      void retrieve_name(IndexPartition handle, const char *&result);

      /**
       * Retrieve the name of a field space
       * @param handle field space handle
       * @param result pointer to assign to the name
       */
      void retrieve_name(FieldSpace handle, const char *&result);

      /**
       * Retrieve the name of a specific field
       * @param handle field space handle
       * @param fid field ID
       * @param result pointer to assign to the name
       */
      void retrieve_name(FieldSpace handle, FieldID fid, const char *&result);

      /**
       * Retrieve the name of a logical region
       * @param handle logical region handle
       * @param result pointer to assign to the name
       */
      void retrieve_name(LogicalRegion handle, const char *&result);

      /**
       * Retrieve the name of a logical partition
       * @param handle logical partition handle
       * @param result pointer to assign to the name
       */
      void retrieve_name(LogicalPartition handle, const char *&result);

    public:
      //------------------------------------------------------------------------
      // Printing operations, these are useful for only generating output
      // from a single task if the task has been replicated (either directly
      // or as part of control replication).
      //------------------------------------------------------------------------
      /**
       * Print the string to the given C file (may also be stdout/stderr)
       * exactly once regardless of the replication status of the task.
       * @param ctx the enclosing task context
       * @param file the file to be written to
       * @param message pointer to the C string to be written
       */
      void print_once(Context ctx, FILE *f, const char *message);

      /**
       * Print the logger message exactly once regardless of the control
       * replication status of the task.
       * @param ctx the enclosing task context
       * @param message the Realm Logger Message to be logged
       */
      void log_once(Context ctx, Realm::LoggerMessage &message);
    public:
      //------------------------------------------------------------------------
      // Printing operations, these are useful for only generating output
      // from a single task if the task has been replicated (either directly
      // or as part of control replication).
      //------------------------------------------------------------------------
      /**
       * Print the string to the given C file (may also be stdout/stderr)
       * exactly once regardless of the replication status of the task.
       * @param ctx the enclosing task context
       * @param file the file to be written to
       * @param message pointer to the C string to be written
       */
      void print_once(Context ctx, FILE *f, const char *message);

      /**
       * Print the logger message exactly once regardless of the control
       * replication status of the task.
       * @param ctx the enclosing task context
       * @param message the Realm Logger Message to be logged
       */
      void log_once(Context ctx, Realm::LoggerMessage &message);
    public:
      //------------------------------------------------------------------------
      // Registration Callback Operations
      // All of these calls must be made while in the registration
      // function called before start-up.  This function is specified
      // by calling the 'set_registration_callback' static method.
      //------------------------------------------------------------------------
      
      /**
       * Get the mapper runtime for passing to a newly created mapper.
       * @return a pointer to the mapper runtime for this Legion instance
       */
      Mapping::MapperRuntime* get_mapper_runtime(void);

      /**
       * Dynamically generate a unique Mapper ID for use across the machine
       * @return a Mapper ID that is globally unique across the machine
       */
      MapperID generate_dynamic_mapper_id(void);

      /**
       * Generate a contiguous set of MapperIDs for use by a library.
       * This call will always generate the same answer for the same library
       * name no many how many times it is called or on how many nodes it
       * is called. If the count passed in to this method differs for the 
       * same library name the runtime will raise an error.
       * @param name a unique null-terminated string that names the library
       * @param count the number of mapper IDs that should be generated
       * @return the first mapper ID that is allocated to the library
       */
      MapperID generate_library_mapper_ids(const char *name, size_t count);

      /**
       * Statically generate a unique Mapper ID for use across the machine.
       * This can only be called prior to the runtime starting. It must
       * be invoked symmetrically across all nodes in the machine prior
       * to starting the rutnime.
       * @return a MapperID that is globally unique across the machine
       */
      static MapperID generate_static_mapper_id(void);

      /**
       * Add a mapper at the given mapper ID for the runtime
       * to use when mapping tasks. If a specific processor is passed
       * to the call then the mapper instance will only be registered
       * on that processor. Alternatively, if no processor is passed,
       * then the mapper will be registered with all processors on
       * the local node.
       * @param map_id the mapper ID to associate with the mapper
       * @param mapper pointer to the mapper object
       * @param proc the processor to associate the mapper with
       */
      void add_mapper(MapperID map_id, Mapping::Mapper *mapper, 
                      Processor proc = Processor::NO_PROC);
      
      /**
       * Replace the default mapper for a given processor with
       * a new mapper.  If a specific processor is passed to the call
       * then the mapper instance will only be registered on that
       * processor. Alternatively, if no processor is passed, then
       * the mapper will be registered with all processors on 
       * the local node.
       * @param mapper pointer to the mapper object to use
       *    as the new default mapper
       * @param proc the processor to associate the mapper with
       */
      void replace_default_mapper(Mapping::Mapper *mapper, 
                                  Processor proc = Processor::NO_PROC);

    public:
      /**
       * Dynamically generate a unique projection ID for use across the machine
       * @reutrn a ProjectionID that is globally unique across the machine
       */
      ProjectionID generate_dynamic_projection_id(void);

      /** 
       * Generate a contiguous set of ProjectionIDs for use by a library.
       * This call will always generate the same answer for the same library
       * name no many how many times it is called or on how many nodes it
       * is called. If the count passed in to this method differs for the 
       * same library name the runtime will raise an error.
       * @param name a unique null-terminated string that names the library
       * @param count the number of projection IDs that should be generated
       * @return the first projection ID that is allocated to the library
       */
      ProjectionID generate_library_projection_ids(const char *name, 
                                                   size_t count);

      /**
       * Statically generate a unique Projection ID for use across the machine.
       * This can only be called prior to the runtime starting. It must be
       * invoked symmetrically across all the nodes in the machine prior
       * to starting the runtime.
       * @return a ProjectionID that is globally unique across the machine
       */
      static ProjectionID generate_static_projection_id(void);

      /**
       * Register a projection functor for handling projection
       * queries. The ProjectionID must be non-zero because 
       * zero is the identity projection. Unlike mappers which
       * require a separate instance per processor, only
       * one of these must be registered per projection ID.
       * The runtime takes ownership for deleting the projection 
       * functor after the application has finished executing.
       * @param pid the projection ID to use for the registration
       * @param functor the object to register for handling projections
       * @param silence_warnings disable warnings about dynamic registration
       */
      void register_projection_functor(ProjectionID pid, 
                                       ProjectionFunctor *functor,
                                       bool silence_warnings = false);

      /**
       * Register a projection functor before the runtime has started only.
       * The runtime will update the projection functor so that it has 
       * contains a valid runtime pointer prior to the projection functor
       * ever being invoked. The runtime takes ownership for deleting the
       * projection functor after the application has finished executing.
       * @param pid the projection ID to use for the registration
       * @param functor the objecto register for handling projections
       */
      static void preregister_projection_functor(ProjectionID pid,
                                                 ProjectionFunctor *functor);

      /**
       * Dynamically generate a unique sharding ID for use across the machine
       * @return a ShardingID that is globally unique across the machine
       */
      ShardingID generate_dynamic_sharding_id(void);

      /** 
       * Generate a contiguous set of ShardingIDs for use by a library.
       * This call will always generate the same answer for the same library
       * name no many how many times it is called or on how many nodes it
       * is called. If the count passed in to this method differs for the 
       * same library name the runtime will raise an error.
       * @param name a unique null-terminated string that names the library
       * @param count the number of sharding IDs that should be generated
       * @return the first sharding ID that is allocated to the library
       */
      ShardingID generate_library_sharding_ids(const char *name, size_t count);

      /**
       * Statically generate a unique Sharding ID for use across the machine.
       * This can only be called prior to the runtime starting. It must be
       * invoked symmetrically across all the nodes in the machine prior
       * to starting the runtime.
       * @return ShardingID that is globally unique across the machine
       */
      static ShardingID generate_static_sharding_id(void);
      
      /**
       * Register a sharding functor for handling control replication
       * queries about which shard owns which a given point in an 
       * index space launch.
       */
      void register_sharding_functor(ShardingID sid,
                                     ShardingFunctor *functor,
                                     bool silence_warnings = false);

      /**
       * Register a sharding functor before the runtime has 
       * started only. The sharding functor will be invoked to
       * handle queries during control replication about which
       * shard owns a given point in an index space launch.
       */
      static void preregister_sharding_functor(ShardingID sid,
                                               ShardingFunctor *functor);
    public:
      //------------------------------------------------------------------------
      // Start-up Operations
      // Everything below here is a static function that is used to configure
      // the runtime prior to calling the start method to begin execution.
      //------------------------------------------------------------------------
    public:
      /**
       * After configuring the runtime object this method should be called
       * to start the runtime running.  The runtime will then launch
       * the specified top-level task on one of the processors in the
       * machine.  Note if background is set to false, control will
       * never return from this call.  An integer is returned since
       * this is routinely the last call at the end of 'main' in a
       * program and it is nice to return an integer from 'main' to
       * satisfy compiler type checkers.
       *
       * In addition to the arguments passed to the application, there
       * are also several flags that can be passed to the runtime
       * to control execution.
       * 
       * -------------
       *  Stealing
       * -------------
       * -lg:nosteal  Disable any stealing in the runtime.  The runtime
       *              will never query any mapper about stealing.
       * ------------------------
       *  Out-of-order Execution
       * ------------------------
       * -lg:window <int> Specify the maximum number of child tasks
       *              allowed in a given task context at a time.  A call
       *              to launch more tasks than the allotted window
       *              will stall the parent task until child tasks
       *              begin completing.  The default is 1024.
       * -lg:sched <int> The run-ahead factor for the runtime.  How many
       *              outstanding tasks ready to run should be on each
       *              processor before backing off the mapping procedure.
       * -lg:vector <int> Set the initial vectorization option for fusing
       *              together important runtime meta tasks in the mapper.
       *              The default is 16.
       * -lg:inorder  Execute operations in strict propgram order. This
       *              flag will actually run the entire operation through
       *              the pipeline and wait for it to complete before
       *              permitting the next operation to start.
       * -------------
       *  Messaging
       * -------------
       * -lg:message <int> Maximum size in bytes of the active messages
       *              to be sent between instances of the Legion
       *              runtime.  This can help avoid the use of expensive
       *              per-pair-of-node RDMA buffers in the low-level
       *              runtime.  Default value is 4K which should guarantee
       *              medium sized active messages on Infiniband clusters.
       * ---------------------
       *  Configuration Flags 
       * ---------------------
       * -lg:no_dyn   Disable dynamic disjointness tests when the runtime
       *              has been compiled with macro DYNAMIC_TESTS defined
       *              which enables dynamic disjointness testing.
       * -lg:epoch <int> Change the size of garbage collection epochs. The
       *              default value is 64. Increasing it adds latency to
       *              the garbage collection but makes it more efficient.
       *              Decreasing the value reduces latency, but adds
       *              inefficiency to the collection.
       * -lg:unsafe_launch Tell the runtime to skip any checks for 
       *              checking for deadlock between a parent task and
       *              the sub-operations that it is launching. Note
       *              that this is unsafe for a reason. The application
       *              can and will deadlock if any currently mapped
       *              regions conflict with those requested by a child
       *              task or other operation.
       * -lg:unsafe_mapper Tell the runtime to skip any checks for 
       *              validating the correctness of the results from 
       *              mapper calls. Turning this off may result in 
       *              internal crashes in the runtime if the mapper
       *              provides invalid output from any mapper call.
       *              (Default: false in debug mode, true in release mode.)
       * -lg:safe_mapper Tell the runtime to perform all correctness
       *              checks on mapper calls regardless of the 
       *              optimization level. (Default: true in debug mode,
       *              false in release mode.)
       * -lg:local <int> Specify the maximum number of local fields
       *              permitted in any field space within a context.
       * ---------------------
       *  Resiliency
       * ---------------------
       * -lg:resilient Enable features that make the runtime resilient
       *              including deferred commit that can be controlled
       *              by the next two flags.  By default this is off
       *              for performance reasons.  Once resiliency mode
       *              is enabled, then the user can control when 
       *              operations commit using the next two flags.
       * -------------
       *  Debugging
       * ------------- 
       * -lg:warn     Enable all verbose runtime warnings
       * -lg:ldb <replay_file> Replay the execution of the application
       *              with the associated replay file generted by LegionSpy. 
       *              This will run the application in the Legion debugger.
       * -lg:replay <replay_file> Rerun the execution of the application with
       *              the associated replay file generated by LegionSpy.
       * -lg:tree     Dump intermediate physical region tree states before
       *              and after every operation.  The runtime must be
       *              compiled in debug mode with the DEBUG_LEGION
       *              macro defined.
       * -lg:disjointness Verify the specified disjointness of 
       *              partitioning operations.  The runtime must be
       *              compiled with the DEBUG_LEGION macro defined.
       * -lg:separate Indicate that separate instances of the high
       *              level runtime should be made for each processor.
       *              The default is one runtime instance per node.
       *              This is primarily useful for debugging purposes
       *              to force messages to be sent between runtime 
       *              instances on the same node.
       * -lg:registration Record the mapping from low-level task IDs to
       *              task variant names for debugging low-level runtime
       *              error messages.
       * -lg:test     Replace the default mapper with the test mapper
       *              which will generate sound but random mapping 
       *              decision in order to stress-test the runtime.
       * -lg:delay <sec> Delay the start of the runtime by 'sec' seconds.
       *              This is often useful for attaching debuggers on 
       *              one or more nodes prior to an application beginning.
       * -------------
       *  Profiling
       * -------------
       * -lg:spy      Enable light-weight logging for Legion Spy which
       *              is valuable for understanding properties of an
       *              application such as the shapes of region trees
       *              and the kinds of tasks/operations that are created.
       *              Checking of the runtime with Legion Spy will still
       *              require the runtime to be compiled with -DLEGION_SPY.
       * -lg:prof <int> Specify the number of nodes on which to enable
       *              profiling information to be collected.  By default
       *              all nodes are disabled. Zero will disable all
       *              profiling while each number greater than zero will
       *              profile on that number of nodes.
       * -lg:serializer <string> Specify the kind of serializer to use:
       *              'ascii' or 'binary'. The default is 'binary'.
       * -lg:prof_logfile <filename> If using a binary serializer the
       *              name of the output file to write to.
       * -lg:prof_footprint <int> The maximum goal size of Legion Prof 
       *              footprint during runtime in MBs. If the total data 
       *              captured by the profiler exceeds this footprint, the 
       *              runtime will begin dumping data out to the output file 
       *              in a minimally invasive way while the application is 
       *              still running. The default is 512 (MB).
       * -lg:prof_latency <int> The goal latency in microseconds of 
       *              intermediate profiling tasks to be writing to output
       *              files if the maximum footprint size is exceeded.
       *              This allows control over the granularity so they
       *              can be made small enough to interleave with other
       *              runtime work. The default is 100 (us).
       *
       * @param argc the number of input arguments
       * @param argv pointer to an array of string arguments of size argc
       * @param background whether to execute the runtime in the background
       * @return only if running in background, otherwise never
       */
      static int start(int argc, char **argv, bool background = false);

      /**
       * This 'initialize' method is an optional method that provides
       * users a way to look at the command line arguments before they
       * actually start the Legion runtime. Users will still need to 
       * call 'start' in order to actually start the Legion runtime but
       * this way they can do some static initialization and use their
       * own command line parameters to initialize the runtime prior
       * to actually starting it. The resulting 'argc' and 'argv' should
       * be passed into the 'start' method or undefined behavior will occur.
       * @param argc pointer to an integer in which to store the argument count 
       * @param argv pointer to array of strings for storing command line args
       */
      static void initialize(int *argc, char ***argv);

      /**
       * Blocking call to wait for the runtime to shutdown when
       * running in background mode.  Otherwise it is illegal to 
       * invoke this method.
       */
      static void wait_for_shutdown(void);
      
      /**
       * Set the top-level task ID for the runtime to use when beginning
       * an application.  This should be set before calling start.  Otherwise
       * the runtime will default to a value of zero.  Note the top-level
       * task must be a single task and not an index space task.
       * @param top_id ID of the top level task to be run
       */
      static void set_top_level_task_id(Processor::TaskFuncID top_id);

      /**
       * Configre the runtime for interoperability with MPI. This call
       * should be made once in each MPI process before invoking the 
       * 'start' function when running Legion within the same process 
       * as MPI. As a result of this call the 'find_forward_MPI_mapping' 
       * and 'find_reverse_MPI_mapping' methods on a runtime instance will 
       * return a map which associates an AddressSpace with each MPI rank.
       * @param rank the integer naming this MPI rank
       */
      static void configure_MPI_interoperability(int rank);

      /**
       * Create a handshake object for exchanging control between MPI
       * and Legion. We make this a static method so that it can be
       * created before the Legion runtime is initialized.
       * @param init_in_MPI who owns initial control of the handshake,
       *                    by default it is MPI
       * @param mpi_participants number of calls that need to be made to 
       *                    the handshake to pass control from MPI to Legion
       * @param legion_participants number of calls that need to be made to
       *                    the handshake to pass control from Legion to MPI
       */
      static MPILegionHandshake create_handshake(bool init_in_MPI = true,
                                                 int mpi_participants = 1,
                                                 int legion_participants = 1);

      /**
       * Register a reduction operation with the runtime.  Note that the
       * reduction operation template type must conform to the specification
       * for a reduction operation outlined in the low-level runtime 
       * interface.  Reduction operations can be used either for reduction
       * privileges on a region or for performing reduction of values across
       * index space task launches.  The reduction operation ID zero is
       * reserved for runtime use.
       * @param redop_id ID at which to register the reduction operation
       */
      template<typename REDOP>
      static void register_reduction_op(ReductionOpID redop_id);

      /**
       * Return a pointer to a given reduction operation object.
       * @param redop_id ID of the reduction operation to find
       * @return a pointer to the reduction operation object if it exists
       */
      static const ReductionOp* get_reduction_op(ReductionOpID redop_id);

      /**
       * Register custom serialize/deserialize operation with the
       * runtime. This can be used for providing custom serialization
       * and deserialization method for fields that are not trivially
       * copied (e.g. byte-wise copies). The type being registered
       * must conform to the Realm definition of a CustomSerdez
       * object (see realm/custom_serdez.h).
       */
      template<typename SERDEZ>
      static void register_custom_serdez_op(CustomSerdezID serdez_id);

      /**
       * Return a pointer to the given custom serdez operation object.
       * @param serdez_id ID of the serdez operation to find
       * @return a pointer to the serdez operation object if it exists
       */
      static const SerdezOp* get_serdez_op(CustomSerdezID serdez_id);

      /**
       * Register a region projection function that can be used to map
       * from an upper bound of a logical region down to a specific
       * logical sub-region for a given domain point during index
       * task execution.  The projection ID zero is reserved for runtime
       * use.
       * @param handle the projection ID to register the function at
       * @return ID where the function was registered
       */
      template<LogicalRegion (*PROJ_PTR)(LogicalRegion, const DomainPoint&,
                                         Runtime*)>
      LEGION_DEPRECATED("Projection functions should now be specified "
                        "using projection functor objects")
      static ProjectionID register_region_function(ProjectionID handle);

      /**
       * Register a partition projection function that can be used to
       * map from an upper bound of a logical partition down to a specific
       * logical sub-region for a given domain point during index task
       * execution.  The projection ID zero is reserved for runtime use.
       * @param handle the projection ID to register the function at
       * @return ID where the function was registered
       */
      template<LogicalRegion (*PROJ_PTR)(LogicalPartition, const DomainPoint&,
                                         Runtime*)>
      LEGION_DEPRECATED("Projection functions should now be specified "
                        "using projection functor objects")
      static ProjectionID register_partition_function(ProjectionID handle);
    public:
      /**
       * This call allows the application to add a callback function
       * that will be run prior to beginning any task execution on every
       * runtime in the system.  It can be used to register or update the
       * mapping between mapper IDs and mappers, register reductions,
       * register projection function, register coloring functions, or
       * configure any other static runtime variables prior to beginning
       * the application.
       * @param callback function pointer to the callback function to be run
       */
      static void add_registration_callback(RegistrationCallbackFnptr callback);
      /**
       * @deprecated
       * This call allows the application to register a callback function
       * that will be run prior to beginning any task execution on every
       * runtime in the system.  It can be used to register or update the
       * mapping between mapper IDs and mappers, register reductions,
       * register projection function, register coloring functions, or
       * configure any other static runtime variables prior to beginning
       * the application.
       * @param callback function pointer to the callback function to be run
       */
      LEGION_DEPRECATED("Legion now supports multiple registration callbacks "
                        "added via the add_registration_callback method.") 
      static void set_registration_callback(RegistrationCallbackFnptr callback);

      /**
       * This method can be used to retrieve the default arguments passed into
       * the runtime at the start call from any point in the machine.
       * @return a reference to the input arguments passed in at start-up
       */
      static const InputArgs& get_input_args(void);
    public:
      /**
       * Enable recording of profiling information.
       */
      static void enable_profiling(void);
      /**
       * Disable recording of profiling information.
       */
      static void disable_profiling(void);
      /**
       * Dump the current profiling information to file.
       */
      static void dump_profiling(void);
    public:
      //------------------------------------------------------------------------
      // Layout Registration Operations
      //------------------------------------------------------------------------
      /**
       * Register a new layout description with the runtime. The runtime will
       * return an ID that is a globally unique name for this set of 
       * constraints and can be used anywhere in the machine. Once this set 
       * of constraints is set, it cannot be changed.
       * @param registrar a layout description registrar 
       * @return a unique layout ID assigned to this set of constraints 
       */
      LayoutConstraintID register_layout(
                                    const LayoutConstraintRegistrar &registrar);

      /**
       * Release the set of constraints associated the given layout ID.
       * This promises that this set of constraints will never be used again.
       * @param layout_id the name for the set of constraints to release
       */
      void release_layout(LayoutConstraintID layout_id);

      /**
       * A static version of the method above to register layout
       * descriptions prior to the runtime starting. Attempting to
       * use this method after the runtime starts will result in a 
       * failure. All of the calls to this method must specifiy layout
       * descriptions that are not associated with a field space.
       * This call must be made symmetrically across all nodes.
       * @param registrar a layout description registrar
       * @param layout_id the ID to associate with the description
       * @return the layout id assigned to the set of constraints
       */
      static LayoutConstraintID preregister_layout(
                               const LayoutConstraintRegistrar &registrar,
                               LayoutConstraintID layout_id = AUTO_GENERATE_ID);

      /**
       * Get the field space for a specific layout description
       * @param layout_id the layout ID for which to obtain the field space
       * @return the field space handle for the layout description
       */
      FieldSpace get_layout_constraint_field_space(
                                  LayoutConstraintID layout_id);

      /**
       * Get the constraints for a specific layout description
       * @param layout_id the layout ID for which to obtain the constraints
       * @param layout_constraints a LayoutConstraintSet to populate
       */
      void get_layout_constraints(LayoutConstraintID layout_id,
                                  LayoutConstraintSet &layout_constraints);

      /**
       * Get the name associated with a particular layout description
       * @param layout_id the layout ID for which to obtain the name
       * @return a pointer to a string of the name of the layou description
       */
      const char* get_layout_constraints_name(LayoutConstraintID layout_id);
    public:
      //------------------------------------------------------------------------
      // Task Registration Operations
      //------------------------------------------------------------------------
      
      /**
       * Dynamically generate a unique Task ID for use across the machine
       * @return a Task ID that is globally unique across the machine
       */
      TaskID generate_dynamic_task_id(void);

      /**
       * Generate a contiguous set of TaskIDs for use by a library.
       * This call will always generate the same answer for the same library
       * name no many how many times it is called or on how many nodes it
       * is called. If the count passed in to this method differs for the 
       * same library name the runtime will raise an error.
       * @param name a unique null-terminated string that names the library
       * @param count the number of task IDs that should be generated
       * @return the first task ID that is allocated to the library
       */
      TaskID generate_library_task_ids(const char *name, size_t count);

      /**
       * Statically generate a unique Task ID for use across the machine.
       * This can only be called prior to the runtime starting. It must
       * be invoked symmetrically across all nodes in the machine prior
       * to starting the runtime.
       * @return a TaskID that is globally unique across the machine
       */
      static TaskID generate_static_task_id(void);

      /**
       * Dynamically register a new task variant with the runtime with
       * a non-void return type.
       * @param registrar the task variant registrar for describing the task
       * @return variant ID for the task
       */
      template<typename T,
        T (*TASK_PTR)(const Task*, const std::vector<PhysicalRegion>&,
                      Context, Runtime*)>
      VariantID register_task_variant(const TaskVariantRegistrar &registrar);

      /**
       * Dynamically register a new task variant with the runtime with
       * a non-void return type and user data.
       * @param registrar the task variant registrar for describing the task
       * @param user_data the user data to associate with the task variant
       * @return variant ID for the task
       */
      template<typename T, typename UDT,
        T (*TASK_PTR)(const Task*, const std::vector<PhysicalRegion>&,
                      Context, Runtime*, const UDT&)>
      VariantID register_task_variant(const TaskVariantRegistrar &registrar,
                                      const UDT &user_data);

      /**
       * Dynamically register a new task variant with the runtime with
       * a void return type.
       * @param registrar the task variant registrar for describing the task
       * @return variant ID for the task
       */
      template<
        void (*TASK_PTR)(const Task*, const std::vector<PhysicalRegion>&,
                         Context, Runtime*)>
      VariantID register_task_variant(const TaskVariantRegistrar &registrar);

      /**
       * Dynamically register a new task variant with the runtime with
       * a void return type and user data.
       * @param registrar the task variant registrar for describing the task
       * @param user_data the user data to associate with the task variant
       * @return variant ID for the task
       */
      template<typename UDT,
        void (*TASK_PTR)(const Task*, const std::vector<PhysicalRegion>&,
                         Context, Runtime*, const UDT&)>
      VariantID register_task_variant(const TaskVariantRegistrar &registrar,
                                      const UDT &user_data);

      /**
       * Dynamically register a new task variant with the runtime that
       * has already built in the necessary preamble/postamble (i.e.
       * calls to LegionTaskWrapper::legion_task_{pre,post}amble)
       * @param registrar the task variant registrar for describing the task
       * @param codedesc the code descriptor for the pre-wrapped task
       * @param user_data pointer to optional user data to associate with the
       * task variant
       * @param user_len size of optional user_data in bytes
       * @return variant ID for the task
       */
      VariantID register_task_variant(const TaskVariantRegistrar &registrar,
				      const CodeDescriptor &codedesc,
				      const void *user_data = NULL,
				      size_t user_len = 0);

      /**
       * Statically register a new task variant with the runtime with
       * a non-void return type prior to the runtime starting. This call
       * must be made on all nodes and it will fail if done after the
       * Runtime::start method has been invoked.
       * @param registrar the task variant registrar for describing the task
       * @param task_name an optional name to assign to the logical task
       * @param vid optional static variant ID
       * @return variant ID for the task
       */
      template<typename T,
        T (*TASK_PTR)(const Task*, const std::vector<PhysicalRegion>&,
                      Context, Runtime*)>
      static VariantID preregister_task_variant(
                                    const TaskVariantRegistrar &registrar,
                                    const char *task_name = NULL,
                                    VariantID vid = AUTO_GENERATE_ID);

      /**
       * Statically register a new task variant with the runtime with
       * a non-void return type and userd data prior to the runtime 
       * starting. This call must be made on all nodes and it will 
       * fail if done after the Runtime::start method has been invoked.
       * @param registrar the task variant registrar for describing the task
       * @param user_data the user data to associate with the task variant
       * @param task_name an optional name to assign to the logical task
       * @param vid optional static variant ID
       * @return variant ID for the task
       */
      template<typename T, typename UDT,
        T (*TASK_PTR)(const Task*, const std::vector<PhysicalRegion>&,
                      Context, Runtime*, const UDT&)>
      static VariantID preregister_task_variant(
                      const TaskVariantRegistrar &registrar, 
                      const UDT &user_data,
                      const char *task_name = NULL,
                      VariantID vid = AUTO_GENERATE_ID);
       
      /**
       * Statically register a new task variant with the runtime with
       * a void return type prior to the runtime starting. This call
       * must be made on all nodes and it will fail if done after the
       * Runtime::start method has been invoked.
       * @param registrar the task variant registrar for describing the task
       * @param an optional name to assign to the logical task
       * @param vid optional static variant ID
       * @return variant ID for the task
       */
      template<
        void (*TASK_PTR)(const Task*, const std::vector<PhysicalRegion>&,
                         Context, Runtime*)>
      static VariantID preregister_task_variant(
                                    const TaskVariantRegistrar &registrar,
                                    const char *task_name = NULL,
                                    VariantID vid = AUTO_GENERATE_ID);

      /**
       * Statically register a new task variant with the runtime with
       * a void return type and user data prior to the runtime starting. 
       * This call must be made on all nodes and it will fail if done 
       * after the Runtime::start method has been invoked.
       * @param registrar the task variant registrar for describing the task
       * @param user_data the user data to associate with the task variant
       * @param an optional name to assign to the logical task
       * @param vid optional static variant ID
       * @return variant ID for the task
       */
      template<typename UDT,
        void (*TASK_PTR)(const Task*, const std::vector<PhysicalRegion>&,
                         Context, Runtime*, const UDT&)>
      static VariantID preregister_task_variant(
              const TaskVariantRegistrar &registrar, const UDT &user_data, 
              const char *task_name = NULL, VariantID vid = AUTO_GENERATE_ID);

      /**
       * Statically register a new task variant with the runtime that
       * has already built in the necessary preamble/postamble (i.e.
       * calls to LegionTaskWrapper::legion_task_{pre,post}amble).
       * This call must be made on all nodes and it will fail if done 
       * after the Runtime::start method has been invoked.
       * @param registrar the task variant registrar for describing the task
       * @param codedesc the code descriptor for the pre-wrapped task
       * @param user_data pointer to optional user data to associate with the
       * task variant
       * @param user_len size of optional user_data in bytes
       * @return variant ID for the task
       */
      static VariantID preregister_task_variant(
              const TaskVariantRegistrar &registrar,
	      const CodeDescriptor &codedesc,
	      const void *user_data = NULL,
	      size_t user_len = 0,
	      const char *task_name = NULL);

      /**
       * This is the necessary preamble call to use when registering a 
       * task variant with an explicit CodeDescriptor. It takes the base 
       * Realm task arguments and will return the equivalent Legion task 
       * arguments from the runtime.
       * @param data pointer to the Realm task data
       * @param datalen size of the Realm task data in bytes
       * @param p Realm processor on which the task is running
       * @param task reference to the Task pointer to be set
       * @param regionsptr pointer to the vector of regions reference to set
       * @param ctx the context to set
       * @param runtime the runtime pointer to set
       */
      static void legion_task_preamble(const void *data, size_t datalen,
                                       Processor p, const Task *& task,
                                       const std::vector<PhysicalRegion> *& reg,
                                       Context& ctx, Runtime *& runtime);

      /**
       * This is the necessary postamble call to use when registering a task
       * variant with an explicit CodeDescriptor. It passes back the task
       * return value and completes the task. It should be the last thing
       * called before the task finishes.
       * @param runtime the runtime pointer
       * @param ctx the context for the task
       * @param retvalptr pointer to the return value
       * @param retvalsize the size of the return value in bytes
       */
      static void legion_task_postamble(Runtime *runtime, Context ctx,
                                        const void *retvalptr = NULL,
                                        size_t retvalsize = 0);
    public:
      // ------------------ Deprecated task registration -----------------------
      /**
       * @deprecated
       * Register a task with a template return type for the given
       * kind of processor.
       * @param id the ID to assign to the task
       * @param proc_kind the processor kind on which the task can run
       * @param single whether the task can be run as a single task
       * @param index whether the task can be run as an index space task
       * @param vid the variant ID to assign to the task
       * @param options the task configuration options
       * @param task_name string name for the task
       * @return the ID the task was assigned
       */
      template<typename T,
        T (*TASK_PTR)(const Task*, const std::vector<PhysicalRegion>&,
                      Context, Runtime*)>
      LEGION_DEPRECATED("Task registration should be done with "
                        "a TaskVariantRegistrar") 
      static TaskID register_legion_task(TaskID id, Processor::Kind proc_kind,
                                         bool single, bool index, 
                                         VariantID vid = AUTO_GENERATE_ID,
                              TaskConfigOptions options = TaskConfigOptions(),
                                         const char *task_name = NULL);
      /**
       * @deprecated
       * Register a task with a void return type for the given
       * kind of processor.
       * @param id the ID to assign to the task 
       * @param proc_kind the processor kind on which the task can run
       * @param single whether the task can be run as a single task
       * @param index whether the task can be run as an index space task
       * @param vid the variant ID to assign to the task
       * @param options the task configuration options
       * @param task_name string name for the task
       * @return the ID the task was assigned
       */
      template<
        void (*TASK_PTR)(const Task*, const std::vector<PhysicalRegion>&,
                         Context, Runtime*)>
      LEGION_DEPRECATED("Task registration should be done with "
                        "a TaskVariantRegistrar")
      static TaskID register_legion_task(TaskID id, Processor::Kind proc_kind,
                                         bool single, bool index,
                                         VariantID vid = AUTO_GENERATE_ID,
                             TaskConfigOptions options = TaskConfigOptions(),
                                         const char *task_name = NULL);
      /**
       * @deprecated
       * Same as the register_legion_task above, but allow for users to
       * pass some static data that will be passed as an argument to
       * all invocations of the function.
       * @param id the ID at which to assign the task
       * @param proc_kind the processor kind on which the task can run
       * @param single whether the task can be run as a single task
       * @param index whether the task can be run as an index space task
       * @param user_data user data type to pass to all invocations of the task
       * @param vid the variant ID to assign to the task
       * @param options the task configuration options
       * @param task_name string name for the task
       * @return the ID the task was assigned
       */
      template<typename T, typename UDT,
        T (*TASK_PTR)(const Task*, const std::vector<PhysicalRegion>&,
                      Context, Runtime*, const UDT&)>
      LEGION_DEPRECATED("Task registration should be done with "
                        "a TaskVariantRegistrar")
      static TaskID register_legion_task(TaskID id, Processor::Kind proc_kind,
                                         bool single, bool index,
                                         const UDT &user_data,
                                         VariantID vid = AUTO_GENERATE_ID,
                              TaskConfigOptions options = TaskConfigOptions(),
                                         const char *task_name = NULL);
      /**
       * @deprecated
       * Same as the register_legion_task above, but allow for users to
       * pass some static data that will be passed as an argument to
       * all invocations of the function.
       * @param id the ID at which to assign the task
       * @param proc_kind the processor kind on which the task can run
       * @param single whether the task can be run as a single task
       * @param index whether the task can be run as an index space task
       * @param user_data user data type to pass to all invocations of the task
       * @param vid the variant ID to assign to the task
       * @param options the task configuration options
       * @param task_name string name for the task
       * @return the ID the task was assigned
       */
      template<typename UDT,
        void (*TASK_PTR)(const Task*,const std::vector<PhysicalRegion>&,
                         Context, Runtime*, const UDT&)>
      LEGION_DEPRECATED("Task registration should be done with "
                        "a TaskVariantRegistrar")
      static TaskID register_legion_task(TaskID id, Processor::Kind proc_kind,
                                         bool single, bool index,
                                         const UDT &user_data,
                                         VariantID vid = AUTO_GENERATE_ID,
                              TaskConfigOptions options = TaskConfigOptions(),
                                         const char *task_name = NULL);
    public:
      /**
       * Provide a mechanism for finding the Legion runtime
       * pointer for a processor wrapper tasks that are starting
       * a new application level task.
       * @param processor the task will run on
       * @return the Legion runtime pointer for the specified processor
       */
      static Runtime* get_runtime(Processor p = Processor::NO_PROC);

      /**
       * Get the context for the currently executing task this must
       * be called inside of an actual Legion task. Calling it outside
       * of a Legion task will result in undefined behavior
       * @return the context for the enclosing task in which we are executing
       */
      static Context get_context(void);
    private:
      // Helper methods for templates
      IndexSpace create_index_space_internal(Context ctx, const void *realm_is,
                                             TypeTag type_tag);
      IndexPartition create_restricted_partition(Context ctx,
                                      IndexSpace parent,
                                      IndexSpace color_space,
                                      const void *transform,
                                      size_t transform_size,
                                      const void *extent, 
                                      size_t extent_size,
                                      PartitionKind part_kind, Color color);
      IndexSpace create_index_space_union_internal(Context ctx,
                                      IndexPartition parent,
                                      const void *realm_color, TypeTag type_tag,
                                      const std::vector<IndexSpace> &handles);
      IndexSpace create_index_space_union_internal(Context ctx, 
                                      IndexPartition parent, 
                                      const void *realm_color, TypeTag type_tag,
                                      IndexPartition handle);
      IndexSpace create_index_space_intersection_internal(Context ctx,
                                      IndexPartition parent,
                                      const void *realm_color, TypeTag type_tag,
                                      const std::vector<IndexSpace> &handles);
      IndexSpace create_index_space_intersection_internal(Context ctx, 
                                      IndexPartition parent, 
                                      const void *realm_color, TypeTag type_tag,
                                      IndexPartition handle);
      IndexSpace create_index_space_difference_internal(Context ctx,
                                      IndexPartition paretn,
                                      const void *realm_color, TypeTag type_tag,
                                      IndexSpace initial,
                                      const std::vector<IndexSpace> &handles);
      IndexSpace get_index_subspace_internal(IndexPartition handle, 
                                      const void *realm_color,TypeTag type_tag);
      bool has_index_subspace_internal(IndexPartition handle,
                                      const void *realm_color,TypeTag type_tag);
      void get_index_partition_color_space_internal(IndexPartition handle,
                                      void *realm_is, TypeTag type_tag);
      void get_index_space_domain_internal(IndexSpace handle, 
                                      void *realm_is, TypeTag type_tag);
      void get_index_space_color_internal(IndexSpace handle,
                                      void *realm_color, TypeTag type_tag);
      bool safe_cast_internal(Context ctx, LogicalRegion region,
                                      const void *realm_point,TypeTag type_tag);
      LogicalRegion get_logical_subregion_by_color_internal(
                                      LogicalPartition parent,
                                      const void *realm_color,TypeTag type_tag);
      bool has_logical_subregion_by_color_internal(
                                      LogicalPartition parent,
                                      const void *realm_color,TypeTag type_tag);
    private:
      friend class FieldAllocator;
      FieldID allocate_field(Context ctx, FieldSpace space, 
                             size_t field_size, FieldID fid, bool local,
                             CustomSerdezID serdez_id);
      void free_field(Context ctx, FieldSpace space, FieldID fid);
      void allocate_fields(Context ctx, FieldSpace space, 
                           const std::vector<size_t> &sizes,
                           std::vector<FieldID> &resulting_fields, 
                           bool local, CustomSerdezID serdez_id);
      void free_fields(Context ctx, FieldSpace space, 
                       const std::set<FieldID> &to_free);
    private:
      // Methods for the wrapper functions to get information from the runtime
      friend class LegionTaskWrapper;
      friend class LegionSerialization;
      Future from_value(const void *value, size_t value_size, bool owned);
    private:
      VariantID register_variant(const TaskVariantRegistrar &registrar,bool ret,
                                 const void *user_data, size_t user_data_size,
                                 CodeDescriptor *realm);
      static VariantID preregister_variant(const TaskVariantRegistrar &reg,
                                 const void *user_data, size_t user_data_size,
                                 CodeDescriptor *realm,
                                 bool has_return, const char *task_name,
                                 VariantID vid, bool check_task_id = true);
    private:
      static ReductionOpTable& get_reduction_table(void);
      static SerdezOpTable& get_serdez_table(void);
      static SerdezRedopTable& get_serdez_redop_table(void);
    private:
      friend class Mapper;
      Internal::Runtime *runtime;
    };

    //==========================================================================
    //                        Compiler Helper Classes
    //==========================================================================

    /**
     * \class ColoringSerializer
     * This is a decorator class that helps the Legion compiler
     * with returning colorings as the result of task calls.
     */
    class ColoringSerializer {
    public:
      ColoringSerializer(void) { }
      ColoringSerializer(const Coloring &c);
    public:
      size_t legion_buffer_size(void) const;
      size_t legion_serialize(void *buffer) const;
      size_t legion_deserialize(const void *buffer);
    public:
      inline Coloring& ref(void) { return coloring; }
    private:
      Coloring coloring;
    };

    /**
     * \class DomainColoringSerializer
     * This is a decorator class that helps the Legion compiler
     * with returning domain colorings as the result of task calls.
     */
    class DomainColoringSerializer {
    public:
      DomainColoringSerializer(void) { }
      DomainColoringSerializer(const DomainColoring &c);
    public:
      size_t legion_buffer_size(void) const;
      size_t legion_serialize(void *buffer) const;
      size_t legion_deserialize(const void *buffer);
    public:
      inline DomainColoring& ref(void) { return coloring; }
    private:
      DomainColoring coloring;
    };

}; // namespace Legion

#include "legion/legion.inl"
// Include this here so we get the mapper interface in the header file
// We have to put it here though since the mapper interface depends
// on the rest of the legion interface
#include "legion/legion_mapping.h"

#endif // __LEGION_RUNTIME_H__
#endif // defined LEGION_ENABLE_CXX_BINDINGS

// EOF
<|MERGE_RESOLUTION|>--- conflicted
+++ resolved
@@ -1495,11 +1495,7 @@
       IndexSpace                         launch_space;
       // Will only be used in control replication context. If left
       // unset the runtime will use launch_domain/launch_space
-<<<<<<< HEAD
       IndexSpace                         sharding_space;
-=======
-      IndexSpace                         sharding_space; 
->>>>>>> a57425c6
       std::vector<IndexSpaceRequirement> index_requirements;
       std::vector<RegionRequirement>     region_requirements;
       std::vector<Future>                futures;
@@ -1697,11 +1693,7 @@
       IndexSpace                      launch_space;
       // Will only be used in control replication context. If left
       // unset the runtime will use launch_domain/launch_space
-<<<<<<< HEAD
       IndexSpace                      sharding_space;
-=======
-      IndexSpace                      sharding_space; 
->>>>>>> a57425c6
       Predicate                       predicate;
       MapperID                        map_id;
       MappingTagID                    tag;
@@ -1830,11 +1822,7 @@
       IndexSpace                      launch_space;
       // Will only be used in control replication context. If left
       // unset the runtime will use launch_domain/launch_space
-<<<<<<< HEAD
       IndexSpace                      sharding_space;
-=======
-      IndexSpace                      sharding_space; 
->>>>>>> a57425c6
       LogicalRegion                   region;
       LogicalPartition                partition;
       LogicalRegion                   parent;
@@ -2957,11 +2945,7 @@
       FRIEND_ALL_RUNTIME_CLASSES
       MustEpoch(void);
     public:
-<<<<<<< HEAD
       virtual MappableType get_mappable_type(void) const 
-=======
-      virtual MappableType get_mappable_type(void) const
->>>>>>> a57425c6
         { return MUST_EPOCH_MAPPABLE; }
       virtual const Task* as_task(void) const { return NULL; }
       virtual const Copy* as_copy(void) const { return NULL; }
@@ -3119,34 +3103,6 @@
                                     const Domain &launch_domain);
 
       /**
-       * This method corresponds to the one above for projecting from
-       * a logical region but is only invoked if the 'is_functional' 
-       * method for this projection functor returns true. It must always 
-       * return the same result when called with the same parameters
-       * @param upper_bound the upper bound logical region
-       * @param point the point being projected
-       * @param launch_domain the launch domain of the index operation
-       * @return logical region result
-       */
-      virtual LogicalRegion project(LogicalRegion upper_bound,
-                                    const DomainPoint &point,
-                                    const Domain &launch_domain);
-
-      /**
-       * This method corresponds to the one above for projecting from
-       * a logical partition but is only invoked if the 'is_functional' 
-       * method for this projection functor returns true. It must always 
-       * return the same result when called with the same parameters
-       * @param upper_bound the upper bound logical partition 
-       * @param point the point being projected
-       * @param launch_domain the launch domain of the index operation
-       * @return logical region result
-       */
-      virtual LogicalRegion project(LogicalPartition upper_bound,
-                                    const DomainPoint &point,
-                                    const Domain &launch_domain);
-
-      /**
        * @deprecated
        * Compute the projection for a logical region projection
        * requirement down to a specific logical region.
@@ -3190,14 +3146,6 @@
       virtual bool is_exclusive(void) const { return false; }
 
       /*
-       * Indicate whether this is a functional projection
-       * functor or whether it depends on the operation being
-       * launched. This will determine which project method
-       * is invoked by the runtime.
-       */
-      virtual bool is_functional(void) const { return false; }
-
-      /**
        * Indicate whether this is a functional projection
        * functor or whether it depends on the operation being
        * launched. This will determine which project method
@@ -6042,11 +5990,6 @@
        * Return the local MPI rank ID for the current Legion runtime
        */
       int find_local_MPI_rank(void);
-
-      /**
-       * @return true if the MPI interop has been established
-       */
-      bool is_MPI_interop_configured(void);
     public:
       //------------------------------------------------------------------------
       // Semantic Information 
@@ -6353,28 +6296,6 @@
        */
       void retrieve_name(LogicalPartition handle, const char *&result);
 
-    public:
-      //------------------------------------------------------------------------
-      // Printing operations, these are useful for only generating output
-      // from a single task if the task has been replicated (either directly
-      // or as part of control replication).
-      //------------------------------------------------------------------------
-      /**
-       * Print the string to the given C file (may also be stdout/stderr)
-       * exactly once regardless of the replication status of the task.
-       * @param ctx the enclosing task context
-       * @param file the file to be written to
-       * @param message pointer to the C string to be written
-       */
-      void print_once(Context ctx, FILE *f, const char *message);
-
-      /**
-       * Print the logger message exactly once regardless of the control
-       * replication status of the task.
-       * @param ctx the enclosing task context
-       * @param message the Realm Logger Message to be logged
-       */
-      void log_once(Context ctx, Realm::LoggerMessage &message);
     public:
       //------------------------------------------------------------------------
       // Printing operations, these are useful for only generating output
