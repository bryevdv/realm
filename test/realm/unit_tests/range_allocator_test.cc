#include "realm/mem_impl.h"

#include <tuple>
#include <gtest/gtest.h>

using namespace Realm;

template <typename T>
class RangeAllocatorTest : public ::testing::Test {
protected:
  const unsigned int SENTINEL = BasicRangeAllocator<size_t, int>::SENTINEL;
  using RangeAllocType = T;
  RangeAllocType range_alloc;
};

typedef testing::Types<BasicRangeAllocator<size_t, int>,
                       SizedRangeAllocator<size_t, int, true>,
                       SizedRangeAllocator<size_t, int, false>>
    TestTypes;

TYPED_TEST_SUITE(RangeAllocatorTest, TestTypes);

TYPED_TEST(RangeAllocatorTest, DeallocateNonExistent)
{
  this->range_alloc.deallocate(42, /*missiok_ok=*/true);
}

TYPED_TEST(RangeAllocatorTest, DeallocateNonExistentFail)
{
  // TODO(apryakhin): convert to bool return status
  EXPECT_DEATH({ this->range_alloc.deallocate(42, /*missiok_ok=*/false); }, "");
}

TYPED_TEST(RangeAllocatorTest, LookupEmptyAllocator)
{
  size_t start = 0, size = 0;
  EXPECT_FALSE(this->range_alloc.lookup(0, start, size));
}

TYPED_TEST(RangeAllocatorTest, AddRange) { this->range_alloc.add_range(0, 1024); }

TYPED_TEST(RangeAllocatorTest, AddSingleRangeEmpty)
{
  this->range_alloc.add_range(1024, 1023);
}

TYPED_TEST(RangeAllocatorTest, AddMultipleRanges)
{
  this->range_alloc.add_range(0, 1024);
  // TODO(apryakhin): convert to bool return status
  EXPECT_DEATH({ this->range_alloc.add_range(1025, 2048); }, "");
}

TYPED_TEST(RangeAllocatorTest, Allocate)
{
  const int range_tag = 42;
  const size_t range_size = 1024;
  const size_t range_align = 16;
  size_t offset = 0;

  this->range_alloc.add_range(0, range_size);
  bool ok = this->range_alloc.allocate(range_tag, range_size, range_align, offset);

  EXPECT_TRUE(ok);
  EXPECT_EQ(offset, 0);
}

TYPED_TEST(RangeAllocatorTest, AllocateTooLarge)
{
  const int range_tag = 42;
  const size_t range_size = 1024;
  const size_t range_align = 16;
  size_t offset = 0;

  this->range_alloc.add_range(0, range_size);
  bool ok = this->range_alloc.allocate(range_tag, range_size * 2, range_align, offset);

  EXPECT_FALSE(ok);
  EXPECT_EQ(offset, 0);
}

TYPED_TEST(RangeAllocatorTest, AllocateAndLookupInvalidRange)
{
  const int range_tag = 42;
  size_t offset = 0;
  size_t start = 0, size = 0;

  this->range_alloc.add_range(0, 1024);
  bool alloc_ok = this->range_alloc.allocate(range_tag, 512, 16, offset);
  bool lookup_ok = this->range_alloc.lookup(range_tag - 1, start, size);

  EXPECT_TRUE(alloc_ok);
  EXPECT_FALSE(lookup_ok);
}

TYPED_TEST(RangeAllocatorTest, AllocateAndLookupSingleRange)
{
  const int range_tag = 42;
  const size_t range_size = 1024;
  const size_t range_align = 16;
  size_t offset = 0;
  size_t start = 0, size = 0;

  this->range_alloc.add_range(0, range_size);
  bool alloc_ok = this->range_alloc.allocate(range_tag, range_size, range_align, offset);
  bool lookup_ok = this->range_alloc.lookup(range_tag, start, size);

  EXPECT_TRUE(alloc_ok);
  EXPECT_TRUE(lookup_ok);
  EXPECT_EQ(start, 0);
  EXPECT_EQ(size, range_size);
}

// TODO: FIX
/*TEST_F(RangeAllocatorTest, TestExplicitRangesWithCycle)
{
  {
    range_alloc.ranges[SENTINEL].prev_free = 3;
    range_alloc.ranges[SENTINEL].next_free = 1;
  }
  {
    BasicRangeAllocator<size_t, int>::Range range;
    range.prev_free = SENTINEL;
    range.next_free = 2;
    range_alloc.ranges.push_back(range);
  }
  {
    BasicRangeAllocator<size_t, int>::Range range;
    range.prev_free = 1;
    range.next_free = 3;
    range_alloc.ranges.push_back(range);
  }
  {
    BasicRangeAllocator<size_t, int>::Range range;
    // Link up with range 1
    range.prev_free = 2;
    range.next_free = 1;
    range_alloc.ranges.push_back(range);
  }

  EXPECT_TRUE(range_alloc.free_list_has_cycle());
}

TEST_F(RangeAllocatorTest, TestExplicitRangesNoCycle)
{
  {
    range_alloc.ranges[SENTINEL].prev_free = 3;
    range_alloc.ranges[SENTINEL].next_free = 1;
  }
  {
    BasicRangeAllocator<size_t, int>::Range range;
    range.prev_free = SENTINEL;
    range.next_free = 2;
    range_alloc.ranges.push_back(range);
  }
  {
    BasicRangeAllocator<size_t, int>::Range range;
    range.prev_free = 1;
    range.next_free = 3;
    range_alloc.ranges.push_back(range);
  }
  {
    BasicRangeAllocator<size_t, int>::Range range;
    range.prev_free = 2;
    range.next_free = SENTINEL;
    range_alloc.ranges.push_back(range);
  }

  EXPECT_FALSE(range_alloc.free_list_has_cycle());
}

TEST_F(RangeAllocatorTest, TestExplicitRangesOverlapping)
{
  {
    range_alloc.ranges[SENTINEL].prev = 3;
    range_alloc.ranges[SENTINEL].next = 1;
  }
  {
    BasicRangeAllocator<size_t, int>::Range range;
    range.prev = SENTINEL;
    range.next = 2;
    range.first = 0;
    range.last = 16;
    range_alloc.ranges.push_back(range);
    range_alloc.allocated[1] = 1;
  }
  {
    BasicRangeAllocator<size_t, int>::Range range;
    range.prev = 1;
    range.next = 3;
    range.first = 16;
    range.last = 32;
    range_alloc.ranges.push_back(range);
    range_alloc.allocated[2] = 2;
  }
  {
    BasicRangeAllocator<size_t, int>::Range range;
    range.prev = 2;
    range.next = SENTINEL;
    range.first = 16;
    range.last = 64;
    range_alloc.ranges.push_back(range);
    range_alloc.allocated[3] = 3;
  }

  EXPECT_TRUE(range_alloc.has_invalid_ranges());
}

TEST_F(RangeAllocatorTest, TestExplicitRangesInvalidSize)
{
  {
    range_alloc.ranges[SENTINEL].prev = 3;
    range_alloc.ranges[SENTINEL].next = 1;
  }
  {
    BasicRangeAllocator<size_t, int>::Range range;
    range.prev = SENTINEL;
    range.next = 2;
    range.first = 0;
    range.last = 16;
    range_alloc.ranges.push_back(range);
    range_alloc.allocated[1] = 1;
  }
  {
    BasicRangeAllocator<size_t, int>::Range range;
    range.prev = 1;
    range.next = 3;
    range.first = 16;
    range.last = 15;
    range_alloc.ranges.push_back(range);
    range_alloc.allocated[2] = 2;
  }
  {
    BasicRangeAllocator<size_t, int>::Range range;
    range.prev = 2;
    range.next = SENTINEL;
    range.first = 32;
    range.last = 64;
    range_alloc.ranges.push_back(range);
    range_alloc.allocated[3] = 3;
  }

  EXPECT_TRUE(range_alloc.has_invalid_ranges());
}

TEST_F(RangeAllocatorTest, TestExplicitRangesValid)
{
  {
    range_alloc.ranges[SENTINEL].prev = 3;
    range_alloc.ranges[SENTINEL].next = 1;
  }
  {
    BasicRangeAllocator<size_t, int>::Range range;
    range.prev = SENTINEL;
    range.next = 2;
    range.first = 0;
    range.last = 16;
    range_alloc.ranges.push_back(range);
    range_alloc.allocated[1] = 1;
  }
  {
    BasicRangeAllocator<size_t, int>::Range range;
    range.prev = 1;
    range.next = 3;
    range.first = 16;
    range.last = 20;
    range_alloc.ranges.push_back(range);
    range_alloc.allocated[2] = 2;
  }
  {
    BasicRangeAllocator<size_t, int>::Range range;
    range.prev = 2;
    range.next = SENTINEL;
    range.first = 32;
    range.last = 64;
    range_alloc.ranges.push_back(range);
    range_alloc.allocated[3] = 3;
  }

  EXPECT_FALSE(range_alloc.has_invalid_ranges());
}

TEST_F(RangeAllocatorTest, TestExplicitRangesSharedTags)
{
  {
    range_alloc.ranges[SENTINEL].prev = 3;
    range_alloc.ranges[SENTINEL].next = 1;
  }
  {
    BasicRangeAllocator<size_t, int>::Range range;
    range.prev = SENTINEL;
    range.next = 2;
    range.first = 0;
    range.last = 16;
    range_alloc.ranges.push_back(range);
    range_alloc.allocated[1] = 1;
  }
  {
    BasicRangeAllocator<size_t, int>::Range range;
    range.prev = 1;
    range.next = 3;
    range.first = 16;
    range.last = 20;
    range_alloc.ranges.push_back(range);
    range_alloc.allocated[2] = 2;
  }
  {
    BasicRangeAllocator<size_t, int>::Range range;
    range.prev = 2;
    range.next = SENTINEL;
    range.first = 32;
    range.last = 64;
    range_alloc.ranges.push_back(range);
    range_alloc.allocated[3] = 2;
  }

  EXPECT_TRUE(range_alloc.has_invalid_ranges());
}*/

struct RangeAllocTestCase {
  std::vector<std::pair<size_t, size_t>> alloc_ranges;

  std::vector<int> alloc_tags;
  std::vector<size_t> alloc_sizes;
  std::vector<size_t> alloc_aligns;

  // std::vector<int> split_old_tag;
  // std::vector<int> split_status;

  struct SplitOp {
    int old_tag;
    int good_allocs;
    std::vector<int> new_tags;
    // std::vector<bool> split_lookups_exp;
    std::vector<size_t> sizes;
    std::vector<size_t> aligns;
    std::vector<size_t> exp_offsets;
  };

  std::vector<SplitOp> split_ops;
  std::vector<BasicRangeAllocator<size_t, int>::Range> exp_ranges;

  size_t free_size;
};

typedef BasicRangeAllocator<size_t, int>::Range Range;

const static RangeAllocTestCase kAllocTestCases[] = {
    // Case 0: split empty
    RangeAllocTestCase{.split_ops{{.old_tag = 1,
                                   .good_allocs = 0,
                                   .new_tags{7},
                                   .sizes{512},
                                   .aligns{8},
                                   .exp_offsets{0}}},
                       .exp_ranges{Range{}}},

    // Case 1: split from non-existent tag
    RangeAllocTestCase{
        .alloc_ranges{{0, 512}},
        .alloc_tags{1},
        .alloc_sizes{512},
        .alloc_aligns{8},

        .split_ops{{.old_tag = 2,
                    .good_allocs = 0,
                    .new_tags{7},
                    .sizes{512},
                    .aligns{8},
                    .exp_offsets{0}}},

        .exp_ranges{Range{/*first=*/0, /*last=*/0}, Range{/*first=*/0, /*last=*/512}}},

    // TODO(apryakhin@): Consider enabling it back
    // Case 2: split into the existing tag
    /*RangeAllocTestCase{.alloc_ranges{{0, 512}},
             .alloc_tags{1},
             .alloc_sizes{512},
             .alloc_aligns{8},

             .split_ops{{.old_tag = 1,
                         .good_allocs = 1,
                         .new_tags{1},
                         .sizes{512},
                         .aligns{8},
                         .exp_offsets{0}}},

             .exp_ranges{Range{0, 0},
                         Range{0, 512}}},*/

    // Case 3: base case split/reuse the full range
    RangeAllocTestCase{.alloc_ranges{{0, 512}},
                       .alloc_tags{1},
                       .alloc_sizes{512},
                       .alloc_aligns{8},

                       .split_ops{{.old_tag = 1,
                                   .good_allocs = 1,
                                   .new_tags{7},
                                   .sizes{512},
                                   .aligns{8},
                                   .exp_offsets{0}}},

                       .exp_ranges{
                           Range{/*first=*/0, /*last=*/0},
                           Range{/*first=*/0, /*last=*/512},
                           Range{/*first=*/512, /*last=*/512},
                       }},

    // Case 4: split/reuse zero range
    /*RangeAllocTestCase{
        .alloc_ranges{{0, 512}},
        .alloc_tags{1},
        .alloc_sizes{0},
        .alloc_aligns{1},

        .split_ops{{.old_tag = 1,
                    .good_allocs = 1,
                    .new_tags{7},
                    .sizes{0},
                    .aligns{8},
                    .exp_offsets{0}}},*/

    //.exp_ranges{Range{/*first=*/0, /*last=*/0}, Range{/*first=*/0, /*last=*/512}},

    //.free_size = 512,
    /// },

    // Case 5: reuse range with different alignment and create a free block in front
    RangeAllocTestCase{
        .alloc_ranges{{24, 1000}},
        .alloc_tags{1},
        .alloc_sizes{800},
        .alloc_aligns{24},

        .split_ops{{.old_tag = 1,
                    .good_allocs = 1,
                    .new_tags{7},
                    .sizes{496},
                    .aligns{16},
                    .exp_offsets{32}}},

        .exp_ranges{Range{/*first=*/0, /*last=*/0},

                    Range{/*first=*/24, /*last=*/32},

                    Range{/*first=*/32, /*last=*/528},

                    Range{/*first=*/528, /*last=*/1000}},

        .free_size = 480,
    },

    // Case 6: split range with second layout going OOM
    RangeAllocTestCase{
        .alloc_ranges{{24, 1000}},
        .alloc_tags{1},
        .alloc_sizes{800},
        .alloc_aligns{24},

        .split_ops{{.old_tag = 1,
                    .good_allocs = 1,
                    .new_tags{7, 8},
                    .sizes{248, 1024},
                    .aligns{16, 24},
                    .exp_offsets{32, 0}}},

        .exp_ranges{
            Range{/*first=*/0, /*last=*/0},

            // free range after alignment computation
            Range{/*first=*/24, /*last=*/32},

            Range{/*first=*/32, /*last=*/280},

            Range{/*first=*/280, /*last=*/1000},
        },

        .free_size = 728,
    },

    // TODO(apryakhin@): Consider enabling it back
    // Case 7: split range with duplicated tag
    /*RangeAllocTestCase{
        .alloc_ranges{{24, 1000}},
        .alloc_tags{1},
        .alloc_sizes{800},
        .alloc_aligns{24},

        .split_ops{{.old_tag = 1,
                    .good_allocs = 1,
                    .new_tags{7, 7},
                    .sizes{248, 248},
                    .aligns{16, 24},
                    .exp_offsets{32, 0}}},

        .exp_ranges{
            Range{0, 0},
            // free range after alignment computation
            Range{24, 32},
            Range{32, 280},
            Range{280, /1000},

        },
        .free_size = 728,
    },*/

    // Case 8: split range on different layouts and create free blocks in
    // front
    RangeAllocTestCase{
        .alloc_ranges{{24, 1000}},
        .alloc_tags{1},
        .alloc_sizes{800},
        .alloc_aligns{24},

        .split_ops{{.old_tag = 1,
                    .good_allocs = 2,
                    .new_tags{7, 8},
                    .sizes{248, 248},
                    .aligns{16, 24},
                    .exp_offsets{32, 288}}},

        .exp_ranges{
            Range{/*first=*/0, /*last=*/0},
            // free range after alignment computation
            Range{/*first=*/24, /*last=*/32},
            Range{/*first=*/32, /*last=*/280},
            // free range after alignment computation
            Range{/*first=*/280, /*last=*/288},
            Range{/*first=*/288, /*last=*/536},
            Range{/*first=*/536, /*last=*/1000},
        },
        .free_size = 480,
    },

    // Case 9: run multiple even splits
    RangeAllocTestCase{
        .alloc_ranges{{0, 256}},
        .alloc_tags{1, 2},
        .alloc_sizes{128, 128},
        .alloc_aligns{16, 16},

        .split_ops{{.old_tag = 1,
                    .good_allocs = 4,
                    .new_tags{41, 42, 43, 44},
                    .sizes{32, 32, 32, 32},
                    .aligns{16, 16, 16, 16},
                    .exp_offsets{0, 32, 64, 96}},

                   {.old_tag = 2,
                    .good_allocs = 4,
                    .new_tags{45, 46, 47, 48},
                    .sizes{32, 32, 32, 32},
                    .aligns{16, 16, 16, 16},
                    .exp_offsets{128, 160, 192, 224}}},

        .exp_ranges{
            Range{/*first=*/0, /*last=*/0},
            Range{/*first=*/0, /*last=*/32},
            Range{/*first=*/32, /*last=*/64},
            Range{/*first=*/64, /*last=*/96},
            Range{/*first=*/96, /*last=*/128},
            Range{/*first=*/128, /*last=*/128},
            Range{/*first=*/128, /*last=*/160},
            Range{/*first=*/160, /*last=*/192},
            Range{/*first=*/192, /*last=*/224},
            Range{/*first=*/224, /*last=*/256},
            Range{/*first=*/256, /*last=*/256},
        },
        .free_size = 0,
    },

    // Case 10: run multiple split that result in fragmentation
    RangeAllocTestCase{
        .alloc_ranges{{0, 256}},
        .alloc_tags{1, 2, 3, 4},
        .alloc_sizes{64, 64, 64, 64},
        .alloc_aligns{16, 16, 16, 16},

        .split_ops{
            {.old_tag = 1,
             .good_allocs = 1,
             .new_tags{41},
             .sizes{60},
             .aligns{1},
             .exp_offsets{0}},
            {.old_tag = 2,
             .good_allocs = 1,
             .new_tags{42},
             .sizes{60},
             .aligns{1},
             .exp_offsets{64}},
            {.old_tag = 3,
             .good_allocs = 1,
             .new_tags{43},
             .sizes{60},
             .aligns{1},
             .exp_offsets{128}},
            {.old_tag = 4,
             .good_allocs = 1,
             .new_tags{44},
             .sizes{60},
             .aligns{1},
             .exp_offsets{192}},
        },
        // TODO(apryakhin@): Check ranges
        .free_size = 16,
    },

    // Case 11: Reuse range and produce a free block due to
    // alignment followed by splitting the newly created range into
    // another set of ranges each of which also produce a free
    // block.
    RangeAllocTestCase{
        .alloc_ranges{{24, 1000}},
        .alloc_tags{1},
        .alloc_sizes{800},
        .alloc_aligns{24},

        .split_ops{

            {.old_tag = 1,
             .good_allocs = 1,
             .new_tags{7},
             .sizes{496},
             .aligns{16},
             .exp_offsets{32}},

            {.old_tag = 7,
             .good_allocs = 2,
             .new_tags{8, 9},
             .sizes{200, 200},
             .aligns{12, 24},
             .exp_offsets{36, 240}}},

        // TODO(apryakhin@): Check ranges
        .free_size = 576,
    }};

template <typename T>
class AllocatorSplitParamTest : public ::testing::Test {
protected:
  const unsigned int SENTINEL = BasicRangeAllocator<size_t, int>::SENTINEL;
  using RangeAllocType = T;

  AllocatorSplitParamTest()
    : params(std::begin(kAllocTestCases), std::end(kAllocTestCases))
  {}

  size_t get_total_free_size()
  {
    size_t total_free_size = 0;
    const std::vector<Range> &ranges = range_alloc.ranges;
    unsigned free_idx = ranges[SENTINEL].next_free;
    while(free_idx != SENTINEL) {
      total_free_size += (ranges[free_idx].last - ranges[free_idx].first);
      free_idx = ranges[free_idx].next_free;
    }
    return total_free_size;
  }

  std::vector<RangeAllocTestCase> params;

  RangeAllocType range_alloc;
};

TYPED_TEST_SUITE_P(AllocatorSplitParamTest);

TYPED_TEST_P(AllocatorSplitParamTest, Base)
{
  using RangeAllocType = typename TestFixture::RangeAllocType;

  for(const RangeAllocTestCase &test_case : this->params) {

    RangeAllocType range_alloc;

<<<<<<< HEAD
    for(size_t i = 0; i < test_case.alloc_ranges.size(); i++) {
      range_alloc.add_range(test_case.alloc_ranges[i].first,
                            test_case.alloc_ranges[i].second);
=======
  for(RangeAllocTestCase::SplitOp op : test_case.split_ops) {
    std::vector<size_t> offsets(op.new_tags.size());
    EXPECT_EQ(range_alloc.split_range(op.old_tag, op.new_tags, op.sizes, op.aligns,
                                      offsets, true),
              op.good_allocs);
    for(size_t j = 0; j < offsets.size(); j++) {
      EXPECT_EQ(offsets[j], op.exp_offsets[j]);
>>>>>>> f61608e2
    }

    for(size_t i = 0; i < test_case.alloc_tags.size(); i++) {
      size_t offset = 0;
      EXPECT_TRUE(range_alloc.allocate(test_case.alloc_tags[i], test_case.alloc_sizes[i],
                                       test_case.alloc_aligns[i], offset));
    }

    for(RangeAllocTestCase::SplitOp op : test_case.split_ops) {
      std::vector<size_t> offsets(op.new_tags.size());
      EXPECT_EQ(
          range_alloc.split_range(op.old_tag, op.new_tags, op.sizes, op.aligns, offsets),
          op.good_allocs);
      for(size_t j = 0; j < offsets.size(); j++) {
        EXPECT_EQ(offsets[j], op.exp_offsets[j]);
      }
    }

    auto stats = range_alloc.get_allocator_stats();
    EXPECT_EQ(test_case.free_size, stats.total_free_size);

    // Mike: I don't think it's reasonable for the different allocators to have exactly
    // the same representation of the ranges data structure after this test as the
    // different allocators might have their own ways of managing the ranges and
    // the frees lists
#if 0
    if(!test_case.exp_ranges.empty()) {
      EXPECT_EQ(range_alloc.ranges.size(), test_case.exp_ranges.size());

      size_t index = 1;
      unsigned idx = range_alloc.ranges[this->SENTINEL].next;
      while(idx != this->SENTINEL) {
        EXPECT_EQ(range_alloc.ranges[idx].first, test_case.exp_ranges[index].first)
            << " index:" << index;
        EXPECT_EQ(range_alloc.ranges[idx].last, test_case.exp_ranges[index].last)
            << " index:" << index;
        idx = range_alloc.ranges[idx].next;
        index++;
      }
    }
#endif

    EXPECT_FALSE(range_alloc.free_list_has_cycle());
    EXPECT_FALSE(range_alloc.has_invalid_ranges());
  }
}

REGISTER_TYPED_TEST_SUITE_P(AllocatorSplitParamTest, Base);
INSTANTIATE_TYPED_TEST_SUITE_P(SplitTest, AllocatorSplitParamTest, TestTypes);<|MERGE_RESOLUTION|>--- conflicted
+++ resolved
@@ -674,19 +674,9 @@
 
     RangeAllocType range_alloc;
 
-<<<<<<< HEAD
     for(size_t i = 0; i < test_case.alloc_ranges.size(); i++) {
       range_alloc.add_range(test_case.alloc_ranges[i].first,
                             test_case.alloc_ranges[i].second);
-=======
-  for(RangeAllocTestCase::SplitOp op : test_case.split_ops) {
-    std::vector<size_t> offsets(op.new_tags.size());
-    EXPECT_EQ(range_alloc.split_range(op.old_tag, op.new_tags, op.sizes, op.aligns,
-                                      offsets, true),
-              op.good_allocs);
-    for(size_t j = 0; j < offsets.size(); j++) {
-      EXPECT_EQ(offsets[j], op.exp_offsets[j]);
->>>>>>> f61608e2
     }
 
     for(size_t i = 0; i < test_case.alloc_tags.size(); i++) {
@@ -697,9 +687,9 @@
 
     for(RangeAllocTestCase::SplitOp op : test_case.split_ops) {
       std::vector<size_t> offsets(op.new_tags.size());
-      EXPECT_EQ(
-          range_alloc.split_range(op.old_tag, op.new_tags, op.sizes, op.aligns, offsets),
-          op.good_allocs);
+      EXPECT_EQ(range_alloc.split_range(op.old_tag, op.new_tags, op.sizes, op.aligns,
+                                        offsets, true),
+                op.good_allocs);
       for(size_t j = 0; j < offsets.size(); j++) {
         EXPECT_EQ(offsets[j], op.exp_offsets[j]);
       }
