--- conflicted
+++ resolved
@@ -41,15 +41,7 @@
 # Put the binary file name here
 OUTFILE		?= liblegion_terra.so
 # List all the application source files here
-<<<<<<< HEAD
-GEN_SRC		?= \
-  legion_terra.cc lua_mapper_wrapper.cc \
-  legion_terra_partitions.cc #\
-  bishop_mapper.cc bishop_c.cc
-=======
-GEN_SRC		?= legion_terra.cc legion_terra_partitions.cc bishop_mapper.cc bishop_c.cc
->>>>>>> c00fcf20
-  # .cc files
+GEN_SRC		?= legion_terra.cc legion_terra_partitions.cc #bishop_mapper.cc bishop_c.cc # .cc files
 GEN_GPU_SRC	?=		# .cu files
 
 ifeq ($(strip $(BINDINGS_USE_TERRA)),1)
