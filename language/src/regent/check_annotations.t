--- conflicted
+++ resolved
@@ -79,153 +79,7 @@
 local function allow(allowed_list)
   local allowed_set = data.set(allowed_list)
   return function(node)
-<<<<<<< HEAD
-    -- Expressions:
-    if node:is(ast.typed.expr.Call) then
-      check(cx, node, data.set({"parallel", "inline"}))
-
-    elseif node:is(ast.typed.expr.ID) or
-      node:is(ast.typed.expr.Constant) or
-      node:is(ast.typed.expr.Function) or
-      node:is(ast.typed.expr.FieldAccess) or
-      node:is(ast.typed.expr.IndexAccess) or
-      node:is(ast.typed.expr.MethodCall) or
-      node:is(ast.typed.expr.Cast) or
-      node:is(ast.typed.expr.Ctor) or
-      node:is(ast.typed.expr.CtorListField) or
-      node:is(ast.typed.expr.CtorRecField) or
-      node:is(ast.typed.expr.RawContext) or
-      node:is(ast.typed.expr.RawFields) or
-      node:is(ast.typed.expr.RawPhysical) or
-      node:is(ast.typed.expr.RawRuntime) or
-      node:is(ast.typed.expr.RawValue) or
-      node:is(ast.typed.expr.Isnull) or
-      node:is(ast.typed.expr.Null) or
-      node:is(ast.typed.expr.DynamicCast) or
-      node:is(ast.typed.expr.StaticCast) or
-      node:is(ast.typed.expr.UnsafeCast) or
-      node:is(ast.typed.expr.Ispace) or
-      node:is(ast.typed.expr.Region) or
-      node:is(ast.typed.expr.Partition) or
-      node:is(ast.typed.expr.PartitionEqual) or
-      node:is(ast.typed.expr.PartitionByField) or
-      node:is(ast.typed.expr.Image) or
-      node:is(ast.typed.expr.Preimage) or
-      node:is(ast.typed.expr.CrossProduct) or
-      node:is(ast.typed.expr.CrossProductArray) or
-      node:is(ast.typed.expr.ListSlicePartition) or
-      node:is(ast.typed.expr.ListDuplicatePartition) or
-      node:is(ast.typed.expr.ListCrossProduct) or
-      node:is(ast.typed.expr.ListCrossProductComplete) or
-      node:is(ast.typed.expr.ListPhaseBarriers) or
-      node:is(ast.typed.expr.ListInvert) or
-      node:is(ast.typed.expr.ListRange) or
-      node:is(ast.typed.expr.ListIspace) or
-      node:is(ast.typed.expr.ListFromElement) or
-      node:is(ast.typed.expr.PhaseBarrier) or
-      node:is(ast.typed.expr.DynamicCollective) or
-      node:is(ast.typed.expr.DynamicCollectiveGetResult) or
-      node:is(ast.typed.expr.Advance) or
-      node:is(ast.typed.expr.Adjust) or
-      node:is(ast.typed.expr.Arrive) or
-      node:is(ast.typed.expr.Await) or
-      node:is(ast.typed.expr.Copy) or
-      node:is(ast.typed.expr.Fill) or
-      node:is(ast.typed.expr.Acquire) or
-      node:is(ast.typed.expr.Release) or
-      node:is(ast.typed.expr.AttachHDF5) or
-      node:is(ast.typed.expr.DetachHDF5) or
-      node:is(ast.typed.expr.AllocateScratchFields) or
-      node:is(ast.typed.expr.WithScratchFields) or
-      node:is(ast.typed.expr.RegionRoot) or
-      node:is(ast.typed.expr.Condition) or
-      node:is(ast.typed.expr.Unary) or
-      node:is(ast.typed.expr.Binary) or
-      node:is(ast.typed.expr.Deref) or
-      node:is(ast.typed.expr.ParallelizerConstraint)
-    then
-      check(cx, node, data.set({}))
-
-    -- Statements:
-    elseif node:is(ast.typed.stat.If) or
-      node:is(ast.typed.stat.Elseif)
-    then
-      check(cx, node, data.set({}))
-
-    elseif node:is(ast.typed.stat.While) then
-      check(cx, node, data.set({"spmd", "trace"}))
-
-    elseif node:is(ast.typed.stat.ForNum) then
-      local annotations = {"parallel", "spmd", "trace"}
-      if std.config["vectorize-unsafe"] then
-        annotations[#annotations + 1] = "vectorize"
-      end
-      check(cx, node, data.set(annotations))
-
-    elseif node:is(ast.typed.stat.ForList) then
-      check(cx, node, data.set({"openmp", "parallel", "spmd", "trace", "vectorize"}))
-
-    elseif node:is(ast.typed.stat.Repeat) then
-      check(cx, node, data.set({"spmd", "trace"}))
-
-    elseif node:is(ast.typed.stat.MustEpoch) then
-      check(cx, node, data.set({}))
-
-    elseif node:is(ast.typed.stat.Block) then
-      check(cx, node, data.set({"spmd", "trace"}))
-
-    elseif node:is(ast.typed.stat.Var) or
-      node:is(ast.typed.stat.VarUnpack) or
-      node:is(ast.typed.stat.Return) or
-      node:is(ast.typed.stat.Break) or
-      node:is(ast.typed.stat.Assignment) or
-      node:is(ast.typed.stat.Reduce) or
-      node:is(ast.typed.stat.Expr) or
-      node:is(ast.typed.stat.RawDelete) or
-      node:is(ast.typed.stat.Fence) or
-      node:is(ast.typed.stat.ParallelizeWith)
-    then
-      check(cx, node, data.set({}))
-
-    -- Tasks:
-    elseif node:is(ast.typed.top.TaskParam) then
-      check(cx, node, data.set({}))
-
-    elseif node:is(ast.typed.top.Task) then
-      check(cx, node,
-            data.set({
-              "cuda",
-              "external",
-              "idempotent",
-              "inline",
-              "inner",
-              "leaf",
-              "optimize",
-              "parallel",
-              "replicable",
-            }))
-
-    -- Miscellaneous:
-    elseif node:is(ast.typed.Block) or
-      node:is(ast.location) or
-      node:is(ast.annotation) or
-      node:is(ast.constraint_kind) or
-      node:is(ast.privilege_kind) or
-      node:is(ast.condition_kind) or
-      node:is(ast.disjointness_kind) or
-      node:is(ast.fence_kind) or
-      node:is(ast.constraint) or
-      node:is(ast.privilege) or
-      node:is(ast.TaskConfigOptions)
-    then
-      -- Pass
-
-    else
-      assert(false, "unexpected node type " .. tostring(node.node_type))
-    end
-=======
     check(node, allowed_set)
->>>>>>> 109b5a91
   end
 end
 local deny_all = allow({})
@@ -349,11 +203,13 @@
   [ast.typed.top.Task] = allow({
     "cuda",
     "external",
+    "idempotent",
     "inline",
     "inner",
     "leaf",
     "optimize",
     "parallel",
+    "replicable",
   }),
 
   [ast.typed.top.Fspace] = deny_all,
